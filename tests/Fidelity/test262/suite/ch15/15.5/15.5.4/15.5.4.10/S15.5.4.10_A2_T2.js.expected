{
    "isDeclaration": false,
    "languageVersion": "EcmaScript5",
    "parseOptions": {
        "allowAutomaticSemicolonInsertion": true
    },
    "sourceUnit": {
        "kind": "SourceUnit",
        "fullStart": 0,
        "fullEnd": 1121,
        "start": 294,
        "end": 1121,
        "fullWidth": 1121,
        "width": 827,
        "isIncrementallyUnusable": true,
        "moduleElements": [
            {
                "kind": "VariableStatement",
                "fullStart": 0,
                "fullEnd": 326,
                "start": 294,
                "end": 325,
                "fullWidth": 326,
                "width": 31,
                "modifiers": [],
                "variableDeclaration": {
                    "kind": "VariableDeclaration",
                    "fullStart": 0,
                    "fullEnd": 324,
                    "start": 294,
                    "end": 324,
                    "fullWidth": 324,
                    "width": 30,
                    "varKeyword": {
                        "kind": "VarKeyword",
                        "fullStart": 0,
                        "fullEnd": 298,
                        "start": 294,
                        "end": 297,
                        "fullWidth": 298,
                        "width": 3,
                        "text": "var",
                        "value": "var",
                        "valueText": "var",
                        "hasLeadingTrivia": true,
                        "hasLeadingComment": true,
                        "hasLeadingNewLine": true,
                        "hasTrailingTrivia": true,
                        "leadingTrivia": [
                            {
                                "kind": "SingleLineCommentTrivia",
                                "text": "// Copyright 2009 the Sputnik authors.  All rights reserved."
                            },
                            {
                                "kind": "NewLineTrivia",
                                "text": "\n"
                            },
                            {
                                "kind": "SingleLineCommentTrivia",
                                "text": "// This code is governed by the BSD license found in the LICENSE file."
                            },
                            {
                                "kind": "NewLineTrivia",
                                "text": "\n"
                            },
                            {
                                "kind": "NewLineTrivia",
                                "text": "\n"
                            },
                            {
                                "kind": "MultiLineCommentTrivia",
                                "text": "/**\n * match returns array as specified in 15.10.6.2\n *\n * @path ch15/15.5/15.5.4/15.5.4.10/S15.5.4.10_A2_T2.js\n * @description Regular expression is /34/g\n */"
                            },
                            {
                                "kind": "NewLineTrivia",
                                "text": "\n"
                            },
                            {
                                "kind": "NewLineTrivia",
                                "text": "\n"
                            }
                        ],
                        "trailingTrivia": [
                            {
                                "kind": "WhitespaceTrivia",
                                "text": " "
                            }
                        ]
                    },
                    "variableDeclarators": [
                        {
                            "kind": "VariableDeclarator",
                            "fullStart": 298,
                            "fullEnd": 324,
                            "start": 298,
                            "end": 324,
                            "fullWidth": 26,
<<<<<<< HEAD
                            "width": 26,
                            "identifier": {
=======
                            "propertyName": {
>>>>>>> 85e84683
                                "kind": "IdentifierName",
                                "fullStart": 298,
                                "fullEnd": 307,
                                "start": 298,
                                "end": 307,
                                "fullWidth": 9,
                                "width": 9,
                                "text": "__matches",
                                "value": "__matches",
                                "valueText": "__matches"
                            },
                            "equalsValueClause": {
                                "kind": "EqualsValueClause",
                                "fullStart": 307,
                                "fullEnd": 324,
                                "start": 307,
                                "end": 324,
                                "fullWidth": 17,
                                "width": 17,
                                "equalsToken": {
                                    "kind": "EqualsToken",
                                    "fullStart": 307,
                                    "fullEnd": 308,
                                    "start": 307,
                                    "end": 308,
                                    "fullWidth": 1,
                                    "width": 1,
                                    "text": "=",
                                    "value": "=",
                                    "valueText": "="
                                },
                                "value": {
                                    "kind": "ArrayLiteralExpression",
                                    "fullStart": 308,
                                    "fullEnd": 324,
                                    "start": 308,
                                    "end": 324,
                                    "fullWidth": 16,
                                    "width": 16,
                                    "openBracketToken": {
                                        "kind": "OpenBracketToken",
                                        "fullStart": 308,
                                        "fullEnd": 309,
                                        "start": 308,
                                        "end": 309,
                                        "fullWidth": 1,
                                        "width": 1,
                                        "text": "[",
                                        "value": "[",
                                        "valueText": "["
                                    },
                                    "expressions": [
                                        {
                                            "kind": "StringLiteral",
                                            "fullStart": 309,
                                            "fullEnd": 313,
                                            "start": 309,
                                            "end": 313,
                                            "fullWidth": 4,
                                            "width": 4,
                                            "text": "\"34\"",
                                            "value": "34",
                                            "valueText": "34"
                                        },
                                        {
                                            "kind": "CommaToken",
                                            "fullStart": 313,
                                            "fullEnd": 314,
                                            "start": 313,
                                            "end": 314,
                                            "fullWidth": 1,
                                            "width": 1,
                                            "text": ",",
                                            "value": ",",
                                            "valueText": ","
                                        },
                                        {
                                            "kind": "StringLiteral",
                                            "fullStart": 314,
                                            "fullEnd": 318,
                                            "start": 314,
                                            "end": 318,
                                            "fullWidth": 4,
                                            "width": 4,
                                            "text": "\"34\"",
                                            "value": "34",
                                            "valueText": "34"
                                        },
                                        {
                                            "kind": "CommaToken",
                                            "fullStart": 318,
                                            "fullEnd": 319,
                                            "start": 318,
                                            "end": 319,
                                            "fullWidth": 1,
                                            "width": 1,
                                            "text": ",",
                                            "value": ",",
                                            "valueText": ","
                                        },
                                        {
                                            "kind": "StringLiteral",
                                            "fullStart": 319,
                                            "fullEnd": 323,
                                            "start": 319,
                                            "end": 323,
                                            "fullWidth": 4,
                                            "width": 4,
                                            "text": "\"34\"",
                                            "value": "34",
                                            "valueText": "34"
                                        }
                                    ],
                                    "closeBracketToken": {
                                        "kind": "CloseBracketToken",
                                        "fullStart": 323,
                                        "fullEnd": 324,
                                        "start": 323,
                                        "end": 324,
                                        "fullWidth": 1,
                                        "width": 1,
                                        "text": "]",
                                        "value": "]",
                                        "valueText": "]"
                                    }
                                }
                            }
                        }
                    ]
                },
                "semicolonToken": {
                    "kind": "SemicolonToken",
                    "fullStart": 324,
                    "fullEnd": 326,
                    "start": 324,
                    "end": 325,
                    "fullWidth": 2,
                    "width": 1,
                    "text": ";",
                    "value": ";",
                    "valueText": ";",
                    "hasTrailingTrivia": true,
                    "hasTrailingNewLine": true,
                    "trailingTrivia": [
                        {
                            "kind": "NewLineTrivia",
                            "text": "\n"
                        }
                    ]
                }
            },
            {
                "kind": "VariableStatement",
                "fullStart": 326,
                "fullEnd": 355,
                "start": 327,
                "end": 354,
                "fullWidth": 29,
                "width": 27,
                "modifiers": [],
                "variableDeclaration": {
                    "kind": "VariableDeclaration",
                    "fullStart": 326,
                    "fullEnd": 353,
                    "start": 327,
                    "end": 353,
                    "fullWidth": 27,
                    "width": 26,
                    "varKeyword": {
                        "kind": "VarKeyword",
                        "fullStart": 326,
                        "fullEnd": 331,
                        "start": 327,
                        "end": 330,
                        "fullWidth": 5,
                        "width": 3,
                        "text": "var",
                        "value": "var",
                        "valueText": "var",
                        "hasLeadingTrivia": true,
                        "hasLeadingNewLine": true,
                        "hasTrailingTrivia": true,
                        "leadingTrivia": [
                            {
                                "kind": "NewLineTrivia",
                                "text": "\n"
                            }
                        ],
                        "trailingTrivia": [
                            {
                                "kind": "WhitespaceTrivia",
                                "text": " "
                            }
                        ]
                    },
                    "variableDeclarators": [
                        {
                            "kind": "VariableDeclarator",
                            "fullStart": 331,
                            "fullEnd": 353,
                            "start": 331,
                            "end": 353,
                            "fullWidth": 22,
<<<<<<< HEAD
                            "width": 22,
                            "identifier": {
=======
                            "propertyName": {
>>>>>>> 85e84683
                                "kind": "IdentifierName",
                                "fullStart": 331,
                                "fullEnd": 340,
                                "start": 331,
                                "end": 339,
                                "fullWidth": 9,
                                "width": 8,
                                "text": "__string",
                                "value": "__string",
                                "valueText": "__string",
                                "hasTrailingTrivia": true,
                                "trailingTrivia": [
                                    {
                                        "kind": "WhitespaceTrivia",
                                        "text": " "
                                    }
                                ]
                            },
                            "equalsValueClause": {
                                "kind": "EqualsValueClause",
                                "fullStart": 340,
                                "fullEnd": 353,
                                "start": 340,
                                "end": 353,
                                "fullWidth": 13,
                                "width": 13,
                                "equalsToken": {
                                    "kind": "EqualsToken",
                                    "fullStart": 340,
                                    "fullEnd": 342,
                                    "start": 340,
                                    "end": 341,
                                    "fullWidth": 2,
                                    "width": 1,
                                    "text": "=",
                                    "value": "=",
                                    "valueText": "=",
                                    "hasTrailingTrivia": true,
                                    "trailingTrivia": [
                                        {
                                            "kind": "WhitespaceTrivia",
                                            "text": " "
                                        }
                                    ]
                                },
                                "value": {
                                    "kind": "StringLiteral",
                                    "fullStart": 342,
                                    "fullEnd": 353,
                                    "start": 342,
                                    "end": 353,
                                    "fullWidth": 11,
                                    "width": 11,
                                    "text": "\"343443444\"",
                                    "value": "343443444",
                                    "valueText": "343443444"
                                }
                            }
                        }
                    ]
                },
                "semicolonToken": {
                    "kind": "SemicolonToken",
                    "fullStart": 353,
                    "fullEnd": 355,
                    "start": 353,
                    "end": 354,
                    "fullWidth": 2,
                    "width": 1,
                    "text": ";",
                    "value": ";",
                    "valueText": ";",
                    "hasTrailingTrivia": true,
                    "hasTrailingNewLine": true,
                    "trailingTrivia": [
                        {
                            "kind": "NewLineTrivia",
                            "text": "\n"
                        }
                    ]
                }
            },
            {
                "kind": "IfStatement",
                "fullStart": 355,
                "fullEnd": 602,
                "start": 445,
                "end": 601,
                "fullWidth": 247,
                "width": 156,
                "isIncrementallyUnusable": true,
                "ifKeyword": {
                    "kind": "IfKeyword",
                    "fullStart": 355,
                    "fullEnd": 448,
                    "start": 445,
                    "end": 447,
                    "fullWidth": 93,
                    "width": 2,
                    "text": "if",
                    "value": "if",
                    "valueText": "if",
                    "hasLeadingTrivia": true,
                    "hasLeadingComment": true,
                    "hasLeadingNewLine": true,
                    "hasTrailingTrivia": true,
                    "leadingTrivia": [
                        {
                            "kind": "NewLineTrivia",
                            "text": "\n"
                        },
                        {
                            "kind": "SingleLineCommentTrivia",
                            "text": "//////////////////////////////////////////////////////////////////////////////"
                        },
                        {
                            "kind": "NewLineTrivia",
                            "text": "\n"
                        },
                        {
                            "kind": "SingleLineCommentTrivia",
                            "text": "//CHECK#1"
                        },
                        {
                            "kind": "NewLineTrivia",
                            "text": "\n"
                        }
                    ],
                    "trailingTrivia": [
                        {
                            "kind": "WhitespaceTrivia",
                            "text": " "
                        }
                    ]
                },
                "openParenToken": {
                    "kind": "OpenParenToken",
                    "fullStart": 448,
                    "fullEnd": 449,
                    "start": 448,
                    "end": 449,
                    "fullWidth": 1,
                    "width": 1,
                    "text": "(",
                    "value": "(",
                    "valueText": "("
                },
                "condition": {
                    "kind": "NotEqualsExpression",
                    "fullStart": 449,
                    "fullEnd": 482,
                    "start": 449,
                    "end": 482,
                    "fullWidth": 33,
                    "width": 33,
                    "isIncrementallyUnusable": true,
                    "left": {
                        "kind": "MemberAccessExpression",
                        "fullStart": 449,
                        "fullEnd": 477,
                        "start": 449,
                        "end": 477,
                        "fullWidth": 28,
                        "width": 28,
                        "isIncrementallyUnusable": true,
                        "expression": {
                            "kind": "InvocationExpression",
                            "fullStart": 449,
                            "fullEnd": 470,
                            "start": 449,
                            "end": 470,
                            "fullWidth": 21,
                            "width": 21,
                            "isIncrementallyUnusable": true,
                            "expression": {
                                "kind": "MemberAccessExpression",
                                "fullStart": 449,
                                "fullEnd": 463,
                                "start": 449,
                                "end": 463,
                                "fullWidth": 14,
                                "width": 14,
                                "expression": {
                                    "kind": "IdentifierName",
                                    "fullStart": 449,
                                    "fullEnd": 457,
                                    "start": 449,
                                    "end": 457,
                                    "fullWidth": 8,
                                    "width": 8,
                                    "text": "__string",
                                    "value": "__string",
                                    "valueText": "__string"
                                },
                                "dotToken": {
                                    "kind": "DotToken",
                                    "fullStart": 457,
                                    "fullEnd": 458,
                                    "start": 457,
                                    "end": 458,
                                    "fullWidth": 1,
                                    "width": 1,
                                    "text": ".",
                                    "value": ".",
                                    "valueText": "."
                                },
                                "name": {
                                    "kind": "IdentifierName",
                                    "fullStart": 458,
                                    "fullEnd": 463,
                                    "start": 458,
                                    "end": 463,
                                    "fullWidth": 5,
                                    "width": 5,
                                    "text": "match",
                                    "value": "match",
                                    "valueText": "match"
                                }
                            },
                            "argumentList": {
                                "kind": "ArgumentList",
                                "fullStart": 463,
                                "fullEnd": 470,
                                "start": 463,
                                "end": 470,
                                "fullWidth": 7,
                                "width": 7,
                                "isIncrementallyUnusable": true,
                                "openParenToken": {
                                    "kind": "OpenParenToken",
                                    "fullStart": 463,
                                    "fullEnd": 464,
                                    "start": 463,
                                    "end": 464,
                                    "fullWidth": 1,
                                    "width": 1,
                                    "text": "(",
                                    "value": "(",
                                    "valueText": "("
                                },
                                "arguments": [
                                    {
                                        "kind": "RegularExpressionLiteral",
                                        "fullStart": 464,
                                        "fullEnd": 469,
                                        "start": 464,
                                        "end": 469,
                                        "fullWidth": 5,
                                        "width": 5,
                                        "text": "/34/g",
                                        "value": {},
                                        "valueText": "/34/g"
                                    }
                                ],
                                "closeParenToken": {
                                    "kind": "CloseParenToken",
                                    "fullStart": 469,
                                    "fullEnd": 470,
                                    "start": 469,
                                    "end": 470,
                                    "fullWidth": 1,
                                    "width": 1,
                                    "text": ")",
                                    "value": ")",
                                    "valueText": ")"
                                }
                            }
                        },
                        "dotToken": {
                            "kind": "DotToken",
                            "fullStart": 470,
                            "fullEnd": 471,
                            "start": 470,
                            "end": 471,
                            "fullWidth": 1,
                            "width": 1,
                            "text": ".",
                            "value": ".",
                            "valueText": "."
                        },
                        "name": {
                            "kind": "IdentifierName",
                            "fullStart": 471,
                            "fullEnd": 477,
                            "start": 471,
                            "end": 477,
                            "fullWidth": 6,
                            "width": 6,
                            "text": "length",
                            "value": "length",
                            "valueText": "length"
                        }
                    },
                    "operatorToken": {
                        "kind": "ExclamationEqualsEqualsToken",
                        "fullStart": 477,
                        "fullEnd": 481,
                        "start": 477,
                        "end": 480,
                        "fullWidth": 4,
                        "width": 3,
                        "text": "!==",
                        "value": "!==",
                        "valueText": "!==",
                        "hasTrailingTrivia": true,
                        "trailingTrivia": [
                            {
                                "kind": "WhitespaceTrivia",
                                "text": " "
                            }
                        ]
                    },
                    "right": {
                        "kind": "NumericLiteral",
                        "fullStart": 481,
                        "fullEnd": 482,
                        "start": 481,
                        "end": 482,
                        "fullWidth": 1,
                        "width": 1,
                        "text": "3",
                        "value": 3,
                        "valueText": "3"
                    }
                },
                "closeParenToken": {
                    "kind": "CloseParenToken",
                    "fullStart": 482,
                    "fullEnd": 484,
                    "start": 482,
                    "end": 483,
                    "fullWidth": 2,
                    "width": 1,
                    "text": ")",
                    "value": ")",
                    "valueText": ")",
                    "hasTrailingTrivia": true,
                    "trailingTrivia": [
                        {
                            "kind": "WhitespaceTrivia",
                            "text": " "
                        }
                    ]
                },
                "statement": {
                    "kind": "Block",
                    "fullStart": 484,
                    "fullEnd": 602,
                    "start": 484,
                    "end": 601,
                    "fullWidth": 118,
                    "width": 117,
                    "isIncrementallyUnusable": true,
                    "openBraceToken": {
                        "kind": "OpenBraceToken",
                        "fullStart": 484,
                        "fullEnd": 486,
                        "start": 484,
                        "end": 485,
                        "fullWidth": 2,
                        "width": 1,
                        "text": "{",
                        "value": "{",
                        "valueText": "{",
                        "hasTrailingTrivia": true,
                        "hasTrailingNewLine": true,
                        "trailingTrivia": [
                            {
                                "kind": "NewLineTrivia",
                                "text": "\n"
                            }
                        ]
                    },
                    "statements": [
                        {
                            "kind": "ExpressionStatement",
                            "fullStart": 486,
                            "fullEnd": 600,
                            "start": 488,
                            "end": 599,
                            "fullWidth": 114,
                            "width": 111,
                            "isIncrementallyUnusable": true,
                            "expression": {
                                "kind": "InvocationExpression",
                                "fullStart": 486,
                                "fullEnd": 598,
                                "start": 488,
                                "end": 598,
                                "fullWidth": 112,
                                "width": 110,
                                "isIncrementallyUnusable": true,
                                "expression": {
                                    "kind": "IdentifierName",
                                    "fullStart": 486,
                                    "fullEnd": 494,
                                    "start": 488,
                                    "end": 494,
                                    "fullWidth": 8,
                                    "width": 6,
                                    "text": "$ERROR",
                                    "value": "$ERROR",
                                    "valueText": "$ERROR",
                                    "hasLeadingTrivia": true,
                                    "leadingTrivia": [
                                        {
                                            "kind": "WhitespaceTrivia",
                                            "text": "  "
                                        }
                                    ]
                                },
                                "argumentList": {
                                    "kind": "ArgumentList",
                                    "fullStart": 494,
                                    "fullEnd": 598,
                                    "start": 494,
                                    "end": 598,
                                    "fullWidth": 104,
                                    "width": 104,
                                    "isIncrementallyUnusable": true,
                                    "openParenToken": {
                                        "kind": "OpenParenToken",
                                        "fullStart": 494,
                                        "fullEnd": 495,
                                        "start": 494,
                                        "end": 495,
                                        "fullWidth": 1,
                                        "width": 1,
                                        "text": "(",
                                        "value": "(",
                                        "valueText": "("
                                    },
                                    "arguments": [
                                        {
                                            "kind": "AddExpression",
                                            "fullStart": 495,
                                            "fullEnd": 597,
                                            "start": 495,
                                            "end": 597,
                                            "fullWidth": 102,
                                            "width": 102,
                                            "isIncrementallyUnusable": true,
                                            "left": {
                                                "kind": "StringLiteral",
                                                "fullStart": 495,
                                                "fullEnd": 568,
                                                "start": 495,
                                                "end": 568,
                                                "fullWidth": 73,
                                                "width": 73,
                                                "text": "'#1: __string = \"343443444\"; __string.match(/34/g).length=== 3. Actual: '",
                                                "value": "#1: __string = \"343443444\"; __string.match(/34/g).length=== 3. Actual: ",
                                                "valueText": "#1: __string = \"343443444\"; __string.match(/34/g).length=== 3. Actual: "
                                            },
                                            "operatorToken": {
                                                "kind": "PlusToken",
                                                "fullStart": 568,
                                                "fullEnd": 569,
                                                "start": 568,
                                                "end": 569,
                                                "fullWidth": 1,
                                                "width": 1,
                                                "text": "+",
                                                "value": "+",
                                                "valueText": "+"
                                            },
                                            "right": {
                                                "kind": "MemberAccessExpression",
                                                "fullStart": 569,
                                                "fullEnd": 597,
                                                "start": 569,
                                                "end": 597,
                                                "fullWidth": 28,
                                                "width": 28,
                                                "isIncrementallyUnusable": true,
                                                "expression": {
                                                    "kind": "InvocationExpression",
                                                    "fullStart": 569,
                                                    "fullEnd": 590,
                                                    "start": 569,
                                                    "end": 590,
                                                    "fullWidth": 21,
                                                    "width": 21,
                                                    "isIncrementallyUnusable": true,
                                                    "expression": {
                                                        "kind": "MemberAccessExpression",
                                                        "fullStart": 569,
                                                        "fullEnd": 583,
                                                        "start": 569,
                                                        "end": 583,
                                                        "fullWidth": 14,
                                                        "width": 14,
                                                        "expression": {
                                                            "kind": "IdentifierName",
                                                            "fullStart": 569,
                                                            "fullEnd": 577,
                                                            "start": 569,
                                                            "end": 577,
                                                            "fullWidth": 8,
                                                            "width": 8,
                                                            "text": "__string",
                                                            "value": "__string",
                                                            "valueText": "__string"
                                                        },
                                                        "dotToken": {
                                                            "kind": "DotToken",
                                                            "fullStart": 577,
                                                            "fullEnd": 578,
                                                            "start": 577,
                                                            "end": 578,
                                                            "fullWidth": 1,
                                                            "width": 1,
                                                            "text": ".",
                                                            "value": ".",
                                                            "valueText": "."
                                                        },
                                                        "name": {
                                                            "kind": "IdentifierName",
                                                            "fullStart": 578,
                                                            "fullEnd": 583,
                                                            "start": 578,
                                                            "end": 583,
                                                            "fullWidth": 5,
                                                            "width": 5,
                                                            "text": "match",
                                                            "value": "match",
                                                            "valueText": "match"
                                                        }
                                                    },
                                                    "argumentList": {
                                                        "kind": "ArgumentList",
                                                        "fullStart": 583,
                                                        "fullEnd": 590,
                                                        "start": 583,
                                                        "end": 590,
                                                        "fullWidth": 7,
                                                        "width": 7,
                                                        "isIncrementallyUnusable": true,
                                                        "openParenToken": {
                                                            "kind": "OpenParenToken",
                                                            "fullStart": 583,
                                                            "fullEnd": 584,
                                                            "start": 583,
                                                            "end": 584,
                                                            "fullWidth": 1,
                                                            "width": 1,
                                                            "text": "(",
                                                            "value": "(",
                                                            "valueText": "("
                                                        },
                                                        "arguments": [
                                                            {
                                                                "kind": "RegularExpressionLiteral",
                                                                "fullStart": 584,
                                                                "fullEnd": 589,
                                                                "start": 584,
                                                                "end": 589,
                                                                "fullWidth": 5,
                                                                "width": 5,
                                                                "text": "/34/g",
                                                                "value": {},
                                                                "valueText": "/34/g"
                                                            }
                                                        ],
                                                        "closeParenToken": {
                                                            "kind": "CloseParenToken",
                                                            "fullStart": 589,
                                                            "fullEnd": 590,
                                                            "start": 589,
                                                            "end": 590,
                                                            "fullWidth": 1,
                                                            "width": 1,
                                                            "text": ")",
                                                            "value": ")",
                                                            "valueText": ")"
                                                        }
                                                    }
                                                },
                                                "dotToken": {
                                                    "kind": "DotToken",
                                                    "fullStart": 590,
                                                    "fullEnd": 591,
                                                    "start": 590,
                                                    "end": 591,
                                                    "fullWidth": 1,
                                                    "width": 1,
                                                    "text": ".",
                                                    "value": ".",
                                                    "valueText": "."
                                                },
                                                "name": {
                                                    "kind": "IdentifierName",
                                                    "fullStart": 591,
                                                    "fullEnd": 597,
                                                    "start": 591,
                                                    "end": 597,
                                                    "fullWidth": 6,
                                                    "width": 6,
                                                    "text": "length",
                                                    "value": "length",
                                                    "valueText": "length"
                                                }
                                            }
                                        }
                                    ],
                                    "closeParenToken": {
                                        "kind": "CloseParenToken",
                                        "fullStart": 597,
                                        "fullEnd": 598,
                                        "start": 597,
                                        "end": 598,
                                        "fullWidth": 1,
                                        "width": 1,
                                        "text": ")",
                                        "value": ")",
                                        "valueText": ")"
                                    }
                                }
                            },
                            "semicolonToken": {
                                "kind": "SemicolonToken",
                                "fullStart": 598,
                                "fullEnd": 600,
                                "start": 598,
                                "end": 599,
                                "fullWidth": 2,
                                "width": 1,
                                "text": ";",
                                "value": ";",
                                "valueText": ";",
                                "hasTrailingTrivia": true,
                                "hasTrailingNewLine": true,
                                "trailingTrivia": [
                                    {
                                        "kind": "NewLineTrivia",
                                        "text": "\n"
                                    }
                                ]
                            }
                        }
                    ],
                    "closeBraceToken": {
                        "kind": "CloseBraceToken",
                        "fullStart": 600,
                        "fullEnd": 602,
                        "start": 600,
                        "end": 601,
                        "fullWidth": 2,
                        "width": 1,
                        "text": "}",
                        "value": "}",
                        "valueText": "}",
                        "hasTrailingTrivia": true,
                        "hasTrailingNewLine": true,
                        "trailingTrivia": [
                            {
                                "kind": "NewLineTrivia",
                                "text": "\n"
                            }
                        ]
                    }
                }
            },
            {
                "kind": "ForStatement",
                "fullStart": 602,
                "fullEnd": 1038,
                "start": 774,
                "end": 1037,
                "fullWidth": 436,
                "width": 263,
                "isIncrementallyUnusable": true,
                "forKeyword": {
                    "kind": "ForKeyword",
                    "fullStart": 602,
                    "fullEnd": 777,
                    "start": 774,
                    "end": 777,
                    "fullWidth": 175,
                    "width": 3,
                    "text": "for",
                    "value": "for",
                    "valueText": "for",
                    "hasLeadingTrivia": true,
                    "hasLeadingComment": true,
                    "hasLeadingNewLine": true,
                    "leadingTrivia": [
                        {
                            "kind": "SingleLineCommentTrivia",
                            "text": "//"
                        },
                        {
                            "kind": "NewLineTrivia",
                            "text": "\n"
                        },
                        {
                            "kind": "SingleLineCommentTrivia",
                            "text": "//////////////////////////////////////////////////////////////////////////////"
                        },
                        {
                            "kind": "NewLineTrivia",
                            "text": "\n"
                        },
                        {
                            "kind": "NewLineTrivia",
                            "text": "\n"
                        },
                        {
                            "kind": "SingleLineCommentTrivia",
                            "text": "//////////////////////////////////////////////////////////////////////////////"
                        },
                        {
                            "kind": "NewLineTrivia",
                            "text": "\n"
                        },
                        {
                            "kind": "SingleLineCommentTrivia",
                            "text": "//CHECK#2"
                        },
                        {
                            "kind": "NewLineTrivia",
                            "text": "\n"
                        }
                    ]
                },
                "openParenToken": {
                    "kind": "OpenParenToken",
                    "fullStart": 777,
                    "fullEnd": 778,
                    "start": 777,
                    "end": 778,
                    "fullWidth": 1,
                    "width": 1,
                    "text": "(",
                    "value": "(",
                    "valueText": "("
                },
                "variableDeclaration": {
                    "kind": "VariableDeclaration",
                    "fullStart": 778,
                    "fullEnd": 786,
                    "start": 778,
                    "end": 786,
                    "fullWidth": 8,
                    "width": 8,
                    "varKeyword": {
                        "kind": "VarKeyword",
                        "fullStart": 778,
                        "fullEnd": 782,
                        "start": 778,
                        "end": 781,
                        "fullWidth": 4,
                        "width": 3,
                        "text": "var",
                        "value": "var",
                        "valueText": "var",
                        "hasTrailingTrivia": true,
                        "trailingTrivia": [
                            {
                                "kind": "WhitespaceTrivia",
                                "text": " "
                            }
                        ]
                    },
                    "variableDeclarators": [
                        {
                            "kind": "VariableDeclarator",
                            "fullStart": 782,
                            "fullEnd": 786,
                            "start": 782,
                            "end": 786,
                            "fullWidth": 4,
<<<<<<< HEAD
                            "width": 4,
                            "identifier": {
=======
                            "propertyName": {
>>>>>>> 85e84683
                                "kind": "IdentifierName",
                                "fullStart": 782,
                                "fullEnd": 784,
                                "start": 782,
                                "end": 784,
                                "fullWidth": 2,
                                "width": 2,
                                "text": "mi",
                                "value": "mi",
                                "valueText": "mi"
                            },
                            "equalsValueClause": {
                                "kind": "EqualsValueClause",
                                "fullStart": 784,
                                "fullEnd": 786,
                                "start": 784,
                                "end": 786,
                                "fullWidth": 2,
                                "width": 2,
                                "equalsToken": {
                                    "kind": "EqualsToken",
                                    "fullStart": 784,
                                    "fullEnd": 785,
                                    "start": 784,
                                    "end": 785,
                                    "fullWidth": 1,
                                    "width": 1,
                                    "text": "=",
                                    "value": "=",
                                    "valueText": "="
                                },
                                "value": {
                                    "kind": "NumericLiteral",
                                    "fullStart": 785,
                                    "fullEnd": 786,
                                    "start": 785,
                                    "end": 786,
                                    "fullWidth": 1,
                                    "width": 1,
                                    "text": "0",
                                    "value": 0,
                                    "valueText": "0"
                                }
                            }
                        }
                    ]
                },
                "firstSemicolonToken": {
                    "kind": "SemicolonToken",
                    "fullStart": 786,
                    "fullEnd": 788,
                    "start": 786,
                    "end": 787,
                    "fullWidth": 2,
                    "width": 1,
                    "text": ";",
                    "value": ";",
                    "valueText": ";",
                    "hasTrailingTrivia": true,
                    "trailingTrivia": [
                        {
                            "kind": "WhitespaceTrivia",
                            "text": " "
                        }
                    ]
                },
                "condition": {
                    "kind": "LessThanExpression",
                    "fullStart": 788,
                    "fullEnd": 807,
                    "start": 788,
                    "end": 807,
                    "fullWidth": 19,
                    "width": 19,
                    "left": {
                        "kind": "IdentifierName",
                        "fullStart": 788,
                        "fullEnd": 790,
                        "start": 788,
                        "end": 790,
                        "fullWidth": 2,
                        "width": 2,
                        "text": "mi",
                        "value": "mi",
                        "valueText": "mi"
                    },
                    "operatorToken": {
                        "kind": "LessThanToken",
                        "fullStart": 790,
                        "fullEnd": 791,
                        "start": 790,
                        "end": 791,
                        "fullWidth": 1,
                        "width": 1,
                        "text": "<",
                        "value": "<",
                        "valueText": "<"
                    },
                    "right": {
                        "kind": "MemberAccessExpression",
                        "fullStart": 791,
                        "fullEnd": 807,
                        "start": 791,
                        "end": 807,
                        "fullWidth": 16,
                        "width": 16,
                        "expression": {
                            "kind": "IdentifierName",
                            "fullStart": 791,
                            "fullEnd": 800,
                            "start": 791,
                            "end": 800,
                            "fullWidth": 9,
                            "width": 9,
                            "text": "__matches",
                            "value": "__matches",
                            "valueText": "__matches"
                        },
                        "dotToken": {
                            "kind": "DotToken",
                            "fullStart": 800,
                            "fullEnd": 801,
                            "start": 800,
                            "end": 801,
                            "fullWidth": 1,
                            "width": 1,
                            "text": ".",
                            "value": ".",
                            "valueText": "."
                        },
                        "name": {
                            "kind": "IdentifierName",
                            "fullStart": 801,
                            "fullEnd": 807,
                            "start": 801,
                            "end": 807,
                            "fullWidth": 6,
                            "width": 6,
                            "text": "length",
                            "value": "length",
                            "valueText": "length"
                        }
                    }
                },
                "secondSemicolonToken": {
                    "kind": "SemicolonToken",
                    "fullStart": 807,
                    "fullEnd": 809,
                    "start": 807,
                    "end": 808,
                    "fullWidth": 2,
                    "width": 1,
                    "text": ";",
                    "value": ";",
                    "valueText": ";",
                    "hasTrailingTrivia": true,
                    "trailingTrivia": [
                        {
                            "kind": "WhitespaceTrivia",
                            "text": " "
                        }
                    ]
                },
                "incrementor": {
                    "kind": "PostIncrementExpression",
                    "fullStart": 809,
                    "fullEnd": 813,
                    "start": 809,
                    "end": 813,
                    "fullWidth": 4,
                    "width": 4,
                    "operand": {
                        "kind": "IdentifierName",
                        "fullStart": 809,
                        "fullEnd": 811,
                        "start": 809,
                        "end": 811,
                        "fullWidth": 2,
                        "width": 2,
                        "text": "mi",
                        "value": "mi",
                        "valueText": "mi"
                    },
                    "operatorToken": {
                        "kind": "PlusPlusToken",
                        "fullStart": 811,
                        "fullEnd": 813,
                        "start": 811,
                        "end": 813,
                        "fullWidth": 2,
                        "width": 2,
                        "text": "++",
                        "value": "++",
                        "valueText": "++"
                    }
                },
                "closeParenToken": {
                    "kind": "CloseParenToken",
                    "fullStart": 813,
                    "fullEnd": 815,
                    "start": 813,
                    "end": 814,
                    "fullWidth": 2,
                    "width": 1,
                    "text": ")",
                    "value": ")",
                    "valueText": ")",
                    "hasTrailingTrivia": true,
                    "trailingTrivia": [
                        {
                            "kind": "WhitespaceTrivia",
                            "text": " "
                        }
                    ]
                },
                "statement": {
                    "kind": "Block",
                    "fullStart": 815,
                    "fullEnd": 1038,
                    "start": 815,
                    "end": 1037,
                    "fullWidth": 223,
                    "width": 222,
                    "isIncrementallyUnusable": true,
                    "openBraceToken": {
                        "kind": "OpenBraceToken",
                        "fullStart": 815,
                        "fullEnd": 817,
                        "start": 815,
                        "end": 816,
                        "fullWidth": 2,
                        "width": 1,
                        "text": "{",
                        "value": "{",
                        "valueText": "{",
                        "hasTrailingTrivia": true,
                        "hasTrailingNewLine": true,
                        "trailingTrivia": [
                            {
                                "kind": "NewLineTrivia",
                                "text": "\n"
                            }
                        ]
                    },
                    "statements": [
                        {
                            "kind": "IfStatement",
                            "fullStart": 817,
                            "fullEnd": 1036,
                            "start": 819,
                            "end": 1035,
                            "fullWidth": 219,
                            "width": 216,
                            "isIncrementallyUnusable": true,
                            "ifKeyword": {
                                "kind": "IfKeyword",
                                "fullStart": 817,
                                "fullEnd": 822,
                                "start": 819,
                                "end": 821,
                                "fullWidth": 5,
                                "width": 2,
                                "text": "if",
                                "value": "if",
                                "valueText": "if",
                                "hasLeadingTrivia": true,
                                "hasTrailingTrivia": true,
                                "leadingTrivia": [
                                    {
                                        "kind": "WhitespaceTrivia",
                                        "text": "  "
                                    }
                                ],
                                "trailingTrivia": [
                                    {
                                        "kind": "WhitespaceTrivia",
                                        "text": " "
                                    }
                                ]
                            },
                            "openParenToken": {
                                "kind": "OpenParenToken",
                                "fullStart": 822,
                                "fullEnd": 823,
                                "start": 822,
                                "end": 823,
                                "fullWidth": 1,
                                "width": 1,
                                "text": "(",
                                "value": "(",
                                "valueText": "("
                            },
                            "condition": {
                                "kind": "NotEqualsExpression",
                                "fullStart": 823,
                                "fullEnd": 864,
                                "start": 823,
                                "end": 864,
                                "fullWidth": 41,
                                "width": 41,
                                "isIncrementallyUnusable": true,
                                "left": {
                                    "kind": "ElementAccessExpression",
                                    "fullStart": 823,
                                    "fullEnd": 848,
                                    "start": 823,
                                    "end": 848,
                                    "fullWidth": 25,
                                    "width": 25,
                                    "isIncrementallyUnusable": true,
                                    "expression": {
                                        "kind": "InvocationExpression",
                                        "fullStart": 823,
                                        "fullEnd": 844,
                                        "start": 823,
                                        "end": 844,
                                        "fullWidth": 21,
                                        "width": 21,
                                        "isIncrementallyUnusable": true,
                                        "expression": {
                                            "kind": "MemberAccessExpression",
                                            "fullStart": 823,
                                            "fullEnd": 837,
                                            "start": 823,
                                            "end": 837,
                                            "fullWidth": 14,
                                            "width": 14,
                                            "expression": {
                                                "kind": "IdentifierName",
                                                "fullStart": 823,
                                                "fullEnd": 831,
                                                "start": 823,
                                                "end": 831,
                                                "fullWidth": 8,
                                                "width": 8,
                                                "text": "__string",
                                                "value": "__string",
                                                "valueText": "__string"
                                            },
                                            "dotToken": {
                                                "kind": "DotToken",
                                                "fullStart": 831,
                                                "fullEnd": 832,
                                                "start": 831,
                                                "end": 832,
                                                "fullWidth": 1,
                                                "width": 1,
                                                "text": ".",
                                                "value": ".",
                                                "valueText": "."
                                            },
                                            "name": {
                                                "kind": "IdentifierName",
                                                "fullStart": 832,
                                                "fullEnd": 837,
                                                "start": 832,
                                                "end": 837,
                                                "fullWidth": 5,
                                                "width": 5,
                                                "text": "match",
                                                "value": "match",
                                                "valueText": "match"
                                            }
                                        },
                                        "argumentList": {
                                            "kind": "ArgumentList",
                                            "fullStart": 837,
                                            "fullEnd": 844,
                                            "start": 837,
                                            "end": 844,
                                            "fullWidth": 7,
                                            "width": 7,
                                            "isIncrementallyUnusable": true,
                                            "openParenToken": {
                                                "kind": "OpenParenToken",
                                                "fullStart": 837,
                                                "fullEnd": 838,
                                                "start": 837,
                                                "end": 838,
                                                "fullWidth": 1,
                                                "width": 1,
                                                "text": "(",
                                                "value": "(",
                                                "valueText": "("
                                            },
                                            "arguments": [
                                                {
                                                    "kind": "RegularExpressionLiteral",
                                                    "fullStart": 838,
                                                    "fullEnd": 843,
                                                    "start": 838,
                                                    "end": 843,
                                                    "fullWidth": 5,
                                                    "width": 5,
                                                    "text": "/34/g",
                                                    "value": {},
                                                    "valueText": "/34/g"
                                                }
                                            ],
                                            "closeParenToken": {
                                                "kind": "CloseParenToken",
                                                "fullStart": 843,
                                                "fullEnd": 844,
                                                "start": 843,
                                                "end": 844,
                                                "fullWidth": 1,
                                                "width": 1,
                                                "text": ")",
                                                "value": ")",
                                                "valueText": ")"
                                            }
                                        }
                                    },
                                    "openBracketToken": {
                                        "kind": "OpenBracketToken",
                                        "fullStart": 844,
                                        "fullEnd": 845,
                                        "start": 844,
                                        "end": 845,
                                        "fullWidth": 1,
                                        "width": 1,
                                        "text": "[",
                                        "value": "[",
                                        "valueText": "["
                                    },
                                    "argumentExpression": {
                                        "kind": "IdentifierName",
                                        "fullStart": 845,
                                        "fullEnd": 847,
                                        "start": 845,
                                        "end": 847,
                                        "fullWidth": 2,
                                        "width": 2,
                                        "text": "mi",
                                        "value": "mi",
                                        "valueText": "mi"
                                    },
                                    "closeBracketToken": {
                                        "kind": "CloseBracketToken",
                                        "fullStart": 847,
                                        "fullEnd": 848,
                                        "start": 847,
                                        "end": 848,
                                        "fullWidth": 1,
                                        "width": 1,
                                        "text": "]",
                                        "value": "]",
                                        "valueText": "]"
                                    }
                                },
                                "operatorToken": {
                                    "kind": "ExclamationEqualsEqualsToken",
                                    "fullStart": 848,
                                    "fullEnd": 851,
                                    "start": 848,
                                    "end": 851,
                                    "fullWidth": 3,
                                    "width": 3,
                                    "text": "!==",
                                    "value": "!==",
                                    "valueText": "!=="
                                },
                                "right": {
                                    "kind": "ElementAccessExpression",
                                    "fullStart": 851,
                                    "fullEnd": 864,
                                    "start": 851,
                                    "end": 864,
                                    "fullWidth": 13,
                                    "width": 13,
                                    "expression": {
                                        "kind": "IdentifierName",
                                        "fullStart": 851,
                                        "fullEnd": 860,
                                        "start": 851,
                                        "end": 860,
                                        "fullWidth": 9,
                                        "width": 9,
                                        "text": "__matches",
                                        "value": "__matches",
                                        "valueText": "__matches"
                                    },
                                    "openBracketToken": {
                                        "kind": "OpenBracketToken",
                                        "fullStart": 860,
                                        "fullEnd": 861,
                                        "start": 860,
                                        "end": 861,
                                        "fullWidth": 1,
                                        "width": 1,
                                        "text": "[",
                                        "value": "[",
                                        "valueText": "["
                                    },
                                    "argumentExpression": {
                                        "kind": "IdentifierName",
                                        "fullStart": 861,
                                        "fullEnd": 863,
                                        "start": 861,
                                        "end": 863,
                                        "fullWidth": 2,
                                        "width": 2,
                                        "text": "mi",
                                        "value": "mi",
                                        "valueText": "mi"
                                    },
                                    "closeBracketToken": {
                                        "kind": "CloseBracketToken",
                                        "fullStart": 863,
                                        "fullEnd": 864,
                                        "start": 863,
                                        "end": 864,
                                        "fullWidth": 1,
                                        "width": 1,
                                        "text": "]",
                                        "value": "]",
                                        "valueText": "]"
                                    }
                                }
                            },
                            "closeParenToken": {
                                "kind": "CloseParenToken",
                                "fullStart": 864,
                                "fullEnd": 866,
                                "start": 864,
                                "end": 865,
                                "fullWidth": 2,
                                "width": 1,
                                "text": ")",
                                "value": ")",
                                "valueText": ")",
                                "hasTrailingTrivia": true,
                                "trailingTrivia": [
                                    {
                                        "kind": "WhitespaceTrivia",
                                        "text": " "
                                    }
                                ]
                            },
                            "statement": {
                                "kind": "Block",
                                "fullStart": 866,
                                "fullEnd": 1036,
                                "start": 866,
                                "end": 1035,
                                "fullWidth": 170,
                                "width": 169,
                                "isIncrementallyUnusable": true,
                                "openBraceToken": {
                                    "kind": "OpenBraceToken",
                                    "fullStart": 866,
                                    "fullEnd": 868,
                                    "start": 866,
                                    "end": 867,
                                    "fullWidth": 2,
                                    "width": 1,
                                    "text": "{",
                                    "value": "{",
                                    "valueText": "{",
                                    "hasTrailingTrivia": true,
                                    "hasTrailingNewLine": true,
                                    "trailingTrivia": [
                                        {
                                            "kind": "NewLineTrivia",
                                            "text": "\n"
                                        }
                                    ]
                                },
                                "statements": [
                                    {
                                        "kind": "ExpressionStatement",
                                        "fullStart": 868,
                                        "fullEnd": 1032,
                                        "start": 872,
                                        "end": 1031,
                                        "fullWidth": 164,
                                        "width": 159,
                                        "isIncrementallyUnusable": true,
                                        "expression": {
                                            "kind": "InvocationExpression",
                                            "fullStart": 868,
                                            "fullEnd": 1030,
                                            "start": 872,
                                            "end": 1030,
                                            "fullWidth": 162,
                                            "width": 158,
                                            "isIncrementallyUnusable": true,
                                            "expression": {
                                                "kind": "IdentifierName",
                                                "fullStart": 868,
                                                "fullEnd": 878,
                                                "start": 872,
                                                "end": 878,
                                                "fullWidth": 10,
                                                "width": 6,
                                                "text": "$ERROR",
                                                "value": "$ERROR",
                                                "valueText": "$ERROR",
                                                "hasLeadingTrivia": true,
                                                "leadingTrivia": [
                                                    {
                                                        "kind": "WhitespaceTrivia",
                                                        "text": "    "
                                                    }
                                                ]
                                            },
                                            "argumentList": {
                                                "kind": "ArgumentList",
                                                "fullStart": 878,
                                                "fullEnd": 1030,
                                                "start": 878,
                                                "end": 1030,
                                                "fullWidth": 152,
                                                "width": 152,
                                                "isIncrementallyUnusable": true,
                                                "openParenToken": {
                                                    "kind": "OpenParenToken",
                                                    "fullStart": 878,
                                                    "fullEnd": 879,
                                                    "start": 878,
                                                    "end": 879,
                                                    "fullWidth": 1,
                                                    "width": 1,
                                                    "text": "(",
                                                    "value": "(",
                                                    "valueText": "("
                                                },
                                                "arguments": [
                                                    {
                                                        "kind": "AddExpression",
                                                        "fullStart": 879,
                                                        "fullEnd": 1029,
                                                        "start": 879,
                                                        "end": 1029,
                                                        "fullWidth": 150,
                                                        "width": 150,
                                                        "isIncrementallyUnusable": true,
                                                        "left": {
                                                            "kind": "AddExpression",
                                                            "fullStart": 879,
                                                            "fullEnd": 1003,
                                                            "start": 879,
                                                            "end": 1003,
                                                            "fullWidth": 124,
                                                            "width": 124,
                                                            "left": {
                                                                "kind": "AddExpression",
                                                                "fullStart": 879,
                                                                "fullEnd": 989,
                                                                "start": 879,
                                                                "end": 989,
                                                                "fullWidth": 110,
                                                                "width": 110,
                                                                "left": {
                                                                    "kind": "AddExpression",
                                                                    "fullStart": 879,
                                                                    "fullEnd": 986,
                                                                    "start": 879,
                                                                    "end": 986,
                                                                    "fullWidth": 107,
                                                                    "width": 107,
                                                                    "left": {
                                                                        "kind": "AddExpression",
                                                                        "fullStart": 879,
                                                                        "fullEnd": 969,
                                                                        "start": 879,
                                                                        "end": 969,
                                                                        "fullWidth": 90,
                                                                        "width": 90,
                                                                        "left": {
                                                                            "kind": "AddExpression",
                                                                            "fullStart": 879,
                                                                            "fullEnd": 966,
                                                                            "start": 879,
                                                                            "end": 966,
                                                                            "fullWidth": 87,
                                                                            "width": 87,
                                                                            "left": {
                                                                                "kind": "AddExpression",
                                                                                "fullStart": 879,
                                                                                "fullEnd": 887,
                                                                                "start": 879,
                                                                                "end": 887,
                                                                                "fullWidth": 8,
                                                                                "width": 8,
                                                                                "left": {
                                                                                    "kind": "StringLiteral",
                                                                                    "fullStart": 879,
                                                                                    "fullEnd": 884,
                                                                                    "start": 879,
                                                                                    "end": 884,
                                                                                    "fullWidth": 5,
                                                                                    "width": 5,
                                                                                    "text": "'#2.'",
                                                                                    "value": "#2.",
                                                                                    "valueText": "#2."
                                                                                },
                                                                                "operatorToken": {
                                                                                    "kind": "PlusToken",
                                                                                    "fullStart": 884,
                                                                                    "fullEnd": 885,
                                                                                    "start": 884,
                                                                                    "end": 885,
                                                                                    "fullWidth": 1,
                                                                                    "width": 1,
                                                                                    "text": "+",
                                                                                    "value": "+",
                                                                                    "valueText": "+"
                                                                                },
                                                                                "right": {
                                                                                    "kind": "IdentifierName",
                                                                                    "fullStart": 885,
                                                                                    "fullEnd": 887,
                                                                                    "start": 885,
                                                                                    "end": 887,
                                                                                    "fullWidth": 2,
                                                                                    "width": 2,
                                                                                    "text": "mi",
                                                                                    "value": "mi",
                                                                                    "valueText": "mi"
                                                                                }
                                                                            },
                                                                            "operatorToken": {
                                                                                "kind": "PlusToken",
                                                                                "fullStart": 887,
                                                                                "fullEnd": 888,
                                                                                "start": 887,
                                                                                "end": 888,
                                                                                "fullWidth": 1,
                                                                                "width": 1,
                                                                                "text": "+",
                                                                                "value": "+",
                                                                                "valueText": "+"
                                                                            },
                                                                            "right": {
                                                                                "kind": "StringLiteral",
                                                                                "fullStart": 888,
                                                                                "fullEnd": 966,
                                                                                "start": 888,
                                                                                "end": 966,
                                                                                "fullWidth": 78,
                                                                                "width": 78,
                                                                                "text": "': __matches=[\"34\",\"34\",\"34\"]; __string = \"343443444\"; __string.match(/34/g)['",
                                                                                "value": ": __matches=[\"34\",\"34\",\"34\"]; __string = \"343443444\"; __string.match(/34/g)[",
                                                                                "valueText": ": __matches=[\"34\",\"34\",\"34\"]; __string = \"343443444\"; __string.match(/34/g)["
                                                                            }
                                                                        },
                                                                        "operatorToken": {
                                                                            "kind": "PlusToken",
                                                                            "fullStart": 966,
                                                                            "fullEnd": 967,
                                                                            "start": 966,
                                                                            "end": 967,
                                                                            "fullWidth": 1,
                                                                            "width": 1,
                                                                            "text": "+",
                                                                            "value": "+",
                                                                            "valueText": "+"
                                                                        },
                                                                        "right": {
                                                                            "kind": "IdentifierName",
                                                                            "fullStart": 967,
                                                                            "fullEnd": 969,
                                                                            "start": 967,
                                                                            "end": 969,
                                                                            "fullWidth": 2,
                                                                            "width": 2,
                                                                            "text": "mi",
                                                                            "value": "mi",
                                                                            "valueText": "mi"
                                                                        }
                                                                    },
                                                                    "operatorToken": {
                                                                        "kind": "PlusToken",
                                                                        "fullStart": 969,
                                                                        "fullEnd": 970,
                                                                        "start": 969,
                                                                        "end": 970,
                                                                        "fullWidth": 1,
                                                                        "width": 1,
                                                                        "text": "+",
                                                                        "value": "+",
                                                                        "valueText": "+"
                                                                    },
                                                                    "right": {
                                                                        "kind": "StringLiteral",
                                                                        "fullStart": 970,
                                                                        "fullEnd": 986,
                                                                        "start": 970,
                                                                        "end": 986,
                                                                        "fullWidth": 16,
                                                                        "width": 16,
                                                                        "text": "']===__matches['",
                                                                        "value": "]===__matches[",
                                                                        "valueText": "]===__matches["
                                                                    }
                                                                },
                                                                "operatorToken": {
                                                                    "kind": "PlusToken",
                                                                    "fullStart": 986,
                                                                    "fullEnd": 987,
                                                                    "start": 986,
                                                                    "end": 987,
                                                                    "fullWidth": 1,
                                                                    "width": 1,
                                                                    "text": "+",
                                                                    "value": "+",
                                                                    "valueText": "+"
                                                                },
                                                                "right": {
                                                                    "kind": "IdentifierName",
                                                                    "fullStart": 987,
                                                                    "fullEnd": 989,
                                                                    "start": 987,
                                                                    "end": 989,
                                                                    "fullWidth": 2,
                                                                    "width": 2,
                                                                    "text": "mi",
                                                                    "value": "mi",
                                                                    "valueText": "mi"
                                                                }
                                                            },
                                                            "operatorToken": {
                                                                "kind": "PlusToken",
                                                                "fullStart": 989,
                                                                "fullEnd": 990,
                                                                "start": 989,
                                                                "end": 990,
                                                                "fullWidth": 1,
                                                                "width": 1,
                                                                "text": "+",
                                                                "value": "+",
                                                                "valueText": "+"
                                                            },
                                                            "right": {
                                                                "kind": "StringLiteral",
                                                                "fullStart": 990,
                                                                "fullEnd": 1003,
                                                                "start": 990,
                                                                "end": 1003,
                                                                "fullWidth": 13,
                                                                "width": 13,
                                                                "text": "']. Actual: '",
                                                                "value": "]. Actual: ",
                                                                "valueText": "]. Actual: "
                                                            }
                                                        },
                                                        "operatorToken": {
                                                            "kind": "PlusToken",
                                                            "fullStart": 1003,
                                                            "fullEnd": 1004,
                                                            "start": 1003,
                                                            "end": 1004,
                                                            "fullWidth": 1,
                                                            "width": 1,
                                                            "text": "+",
                                                            "value": "+",
                                                            "valueText": "+"
                                                        },
                                                        "right": {
                                                            "kind": "ElementAccessExpression",
                                                            "fullStart": 1004,
                                                            "fullEnd": 1029,
                                                            "start": 1004,
                                                            "end": 1029,
                                                            "fullWidth": 25,
                                                            "width": 25,
                                                            "isIncrementallyUnusable": true,
                                                            "expression": {
                                                                "kind": "InvocationExpression",
                                                                "fullStart": 1004,
                                                                "fullEnd": 1025,
                                                                "start": 1004,
                                                                "end": 1025,
                                                                "fullWidth": 21,
                                                                "width": 21,
                                                                "isIncrementallyUnusable": true,
                                                                "expression": {
                                                                    "kind": "MemberAccessExpression",
                                                                    "fullStart": 1004,
                                                                    "fullEnd": 1018,
                                                                    "start": 1004,
                                                                    "end": 1018,
                                                                    "fullWidth": 14,
                                                                    "width": 14,
                                                                    "expression": {
                                                                        "kind": "IdentifierName",
                                                                        "fullStart": 1004,
                                                                        "fullEnd": 1012,
                                                                        "start": 1004,
                                                                        "end": 1012,
                                                                        "fullWidth": 8,
                                                                        "width": 8,
                                                                        "text": "__string",
                                                                        "value": "__string",
                                                                        "valueText": "__string"
                                                                    },
                                                                    "dotToken": {
                                                                        "kind": "DotToken",
                                                                        "fullStart": 1012,
                                                                        "fullEnd": 1013,
                                                                        "start": 1012,
                                                                        "end": 1013,
                                                                        "fullWidth": 1,
                                                                        "width": 1,
                                                                        "text": ".",
                                                                        "value": ".",
                                                                        "valueText": "."
                                                                    },
                                                                    "name": {
                                                                        "kind": "IdentifierName",
                                                                        "fullStart": 1013,
                                                                        "fullEnd": 1018,
                                                                        "start": 1013,
                                                                        "end": 1018,
                                                                        "fullWidth": 5,
                                                                        "width": 5,
                                                                        "text": "match",
                                                                        "value": "match",
                                                                        "valueText": "match"
                                                                    }
                                                                },
                                                                "argumentList": {
                                                                    "kind": "ArgumentList",
                                                                    "fullStart": 1018,
                                                                    "fullEnd": 1025,
                                                                    "start": 1018,
                                                                    "end": 1025,
                                                                    "fullWidth": 7,
                                                                    "width": 7,
                                                                    "isIncrementallyUnusable": true,
                                                                    "openParenToken": {
                                                                        "kind": "OpenParenToken",
                                                                        "fullStart": 1018,
                                                                        "fullEnd": 1019,
                                                                        "start": 1018,
                                                                        "end": 1019,
                                                                        "fullWidth": 1,
                                                                        "width": 1,
                                                                        "text": "(",
                                                                        "value": "(",
                                                                        "valueText": "("
                                                                    },
                                                                    "arguments": [
                                                                        {
                                                                            "kind": "RegularExpressionLiteral",
                                                                            "fullStart": 1019,
                                                                            "fullEnd": 1024,
                                                                            "start": 1019,
                                                                            "end": 1024,
                                                                            "fullWidth": 5,
                                                                            "width": 5,
                                                                            "text": "/34/g",
                                                                            "value": {},
                                                                            "valueText": "/34/g"
                                                                        }
                                                                    ],
                                                                    "closeParenToken": {
                                                                        "kind": "CloseParenToken",
                                                                        "fullStart": 1024,
                                                                        "fullEnd": 1025,
                                                                        "start": 1024,
                                                                        "end": 1025,
                                                                        "fullWidth": 1,
                                                                        "width": 1,
                                                                        "text": ")",
                                                                        "value": ")",
                                                                        "valueText": ")"
                                                                    }
                                                                }
                                                            },
                                                            "openBracketToken": {
                                                                "kind": "OpenBracketToken",
                                                                "fullStart": 1025,
                                                                "fullEnd": 1026,
                                                                "start": 1025,
                                                                "end": 1026,
                                                                "fullWidth": 1,
                                                                "width": 1,
                                                                "text": "[",
                                                                "value": "[",
                                                                "valueText": "["
                                                            },
                                                            "argumentExpression": {
                                                                "kind": "IdentifierName",
                                                                "fullStart": 1026,
                                                                "fullEnd": 1028,
                                                                "start": 1026,
                                                                "end": 1028,
                                                                "fullWidth": 2,
                                                                "width": 2,
                                                                "text": "mi",
                                                                "value": "mi",
                                                                "valueText": "mi"
                                                            },
                                                            "closeBracketToken": {
                                                                "kind": "CloseBracketToken",
                                                                "fullStart": 1028,
                                                                "fullEnd": 1029,
                                                                "start": 1028,
                                                                "end": 1029,
                                                                "fullWidth": 1,
                                                                "width": 1,
                                                                "text": "]",
                                                                "value": "]",
                                                                "valueText": "]"
                                                            }
                                                        }
                                                    }
                                                ],
                                                "closeParenToken": {
                                                    "kind": "CloseParenToken",
                                                    "fullStart": 1029,
                                                    "fullEnd": 1030,
                                                    "start": 1029,
                                                    "end": 1030,
                                                    "fullWidth": 1,
                                                    "width": 1,
                                                    "text": ")",
                                                    "value": ")",
                                                    "valueText": ")"
                                                }
                                            }
                                        },
                                        "semicolonToken": {
                                            "kind": "SemicolonToken",
                                            "fullStart": 1030,
                                            "fullEnd": 1032,
                                            "start": 1030,
                                            "end": 1031,
                                            "fullWidth": 2,
                                            "width": 1,
                                            "text": ";",
                                            "value": ";",
                                            "valueText": ";",
                                            "hasTrailingTrivia": true,
                                            "hasTrailingNewLine": true,
                                            "trailingTrivia": [
                                                {
                                                    "kind": "NewLineTrivia",
                                                    "text": "\n"
                                                }
                                            ]
                                        }
                                    }
                                ],
                                "closeBraceToken": {
                                    "kind": "CloseBraceToken",
                                    "fullStart": 1032,
                                    "fullEnd": 1036,
                                    "start": 1034,
                                    "end": 1035,
                                    "fullWidth": 4,
                                    "width": 1,
                                    "text": "}",
                                    "value": "}",
                                    "valueText": "}",
                                    "hasLeadingTrivia": true,
                                    "hasTrailingTrivia": true,
                                    "hasTrailingNewLine": true,
                                    "leadingTrivia": [
                                        {
                                            "kind": "WhitespaceTrivia",
                                            "text": "  "
                                        }
                                    ],
                                    "trailingTrivia": [
                                        {
                                            "kind": "NewLineTrivia",
                                            "text": "\n"
                                        }
                                    ]
                                }
                            }
                        }
                    ],
                    "closeBraceToken": {
                        "kind": "CloseBraceToken",
                        "fullStart": 1036,
                        "fullEnd": 1038,
                        "start": 1036,
                        "end": 1037,
                        "fullWidth": 2,
                        "width": 1,
                        "text": "}",
                        "value": "}",
                        "valueText": "}",
                        "hasTrailingTrivia": true,
                        "hasTrailingNewLine": true,
                        "trailingTrivia": [
                            {
                                "kind": "NewLineTrivia",
                                "text": "\n"
                            }
                        ]
                    }
                }
            }
        ],
        "endOfFileToken": {
            "kind": "EndOfFileToken",
            "fullStart": 1038,
            "fullEnd": 1121,
            "start": 1121,
            "end": 1121,
            "fullWidth": 83,
            "width": 0,
            "text": "",
            "hasLeadingTrivia": true,
            "hasLeadingComment": true,
            "hasLeadingNewLine": true,
            "leadingTrivia": [
                {
                    "kind": "SingleLineCommentTrivia",
                    "text": "//"
                },
                {
                    "kind": "NewLineTrivia",
                    "text": "\n"
                },
                {
                    "kind": "SingleLineCommentTrivia",
                    "text": "//////////////////////////////////////////////////////////////////////////////"
                },
                {
                    "kind": "NewLineTrivia",
                    "text": "\n"
                },
                {
                    "kind": "NewLineTrivia",
                    "text": "\n"
                }
            ]
        }
    },
    "lineMap": {
        "lineStarts": [
            0,
            61,
            132,
            133,
            137,
            186,
            189,
            245,
            289,
            293,
            294,
            326,
            327,
            355,
            356,
            435,
            445,
            486,
            600,
            602,
            605,
            684,
            685,
            764,
            774,
            817,
            868,
            1032,
            1036,
            1038,
            1041,
            1120,
            1121
        ],
        "length": 1121
    }
}<|MERGE_RESOLUTION|>--- conflicted
+++ resolved
@@ -95,12 +95,8 @@
                             "start": 298,
                             "end": 324,
                             "fullWidth": 26,
-<<<<<<< HEAD
                             "width": 26,
-                            "identifier": {
-=======
                             "propertyName": {
->>>>>>> 85e84683
                                 "kind": "IdentifierName",
                                 "fullStart": 298,
                                 "fullEnd": 307,
@@ -304,12 +300,8 @@
                             "start": 331,
                             "end": 353,
                             "fullWidth": 22,
-<<<<<<< HEAD
                             "width": 22,
-                            "identifier": {
-=======
                             "propertyName": {
->>>>>>> 85e84683
                                 "kind": "IdentifierName",
                                 "fullStart": 331,
                                 "fullEnd": 340,
@@ -1082,12 +1074,8 @@
                             "start": 782,
                             "end": 786,
                             "fullWidth": 4,
-<<<<<<< HEAD
                             "width": 4,
-                            "identifier": {
-=======
                             "propertyName": {
->>>>>>> 85e84683
                                 "kind": "IdentifierName",
                                 "fullStart": 782,
                                 "fullEnd": 784,
