--- conflicted
+++ resolved
@@ -94,12 +94,8 @@
                             "start": 469,
                             "end": 507,
                             "fullWidth": 38,
-<<<<<<< HEAD
                             "width": 38,
-                            "identifier": {
-=======
                             "propertyName": {
->>>>>>> 85e84683
                                 "kind": "IdentifierName",
                                 "fullStart": 469,
                                 "fullEnd": 480,
@@ -798,12 +794,8 @@
                                         "start": 967,
                                         "end": 983,
                                         "fullWidth": 16,
-<<<<<<< HEAD
                                         "width": 16,
-                                        "identifier": {
-=======
                                         "propertyName": {
->>>>>>> 85e84683
                                             "kind": "IdentifierName",
                                             "fullStart": 967,
                                             "fullEnd": 969,
