--- conflicted
+++ resolved
@@ -94,12 +94,8 @@
                             "start": 471,
                             "end": 515,
                             "fullWidth": 44,
-<<<<<<< HEAD
                             "width": 44,
-                            "identifier": {
-=======
                             "propertyName": {
->>>>>>> 85e84683
                                 "kind": "IdentifierName",
                                 "fullStart": 471,
                                 "fullEnd": 476,
@@ -956,12 +952,8 @@
                                         "start": 1013,
                                         "end": 1029,
                                         "fullWidth": 16,
-<<<<<<< HEAD
                                         "width": 16,
-                                        "identifier": {
-=======
                                         "propertyName": {
->>>>>>> 85e84683
                                             "kind": "IdentifierName",
                                             "fullStart": 1013,
                                             "fullEnd": 1015,
