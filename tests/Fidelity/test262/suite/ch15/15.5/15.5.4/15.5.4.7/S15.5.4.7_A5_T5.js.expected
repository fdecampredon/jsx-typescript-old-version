{
    "isDeclaration": false,
    "languageVersion": "EcmaScript5",
    "parseOptions": {
        "allowAutomaticSemicolonInsertion": true
    },
    "sourceUnit": {
        "kind": "SourceUnit",
        "fullStart": 0,
        "fullEnd": 1075,
        "start": 308,
        "end": 1075,
        "fullWidth": 1075,
        "width": 767,
        "moduleElements": [
            {
                "kind": "VariableStatement",
                "fullStart": 0,
                "fullEnd": 441,
                "start": 308,
                "end": 440,
                "fullWidth": 441,
                "width": 132,
                "modifiers": [],
                "variableDeclaration": {
                    "kind": "VariableDeclaration",
                    "fullStart": 0,
                    "fullEnd": 439,
                    "start": 308,
                    "end": 439,
                    "fullWidth": 439,
                    "width": 131,
                    "varKeyword": {
                        "kind": "VarKeyword",
                        "fullStart": 0,
                        "fullEnd": 312,
                        "start": 308,
                        "end": 311,
                        "fullWidth": 312,
                        "width": 3,
                        "text": "var",
                        "value": "var",
                        "valueText": "var",
                        "hasLeadingTrivia": true,
                        "hasLeadingComment": true,
                        "hasLeadingNewLine": true,
                        "hasTrailingTrivia": true,
                        "leadingTrivia": [
                            {
                                "kind": "SingleLineCommentTrivia",
                                "text": "// Copyright 2009 the Sputnik authors.  All rights reserved."
                            },
                            {
                                "kind": "NewLineTrivia",
                                "text": "\n"
                            },
                            {
                                "kind": "SingleLineCommentTrivia",
                                "text": "// This code is governed by the BSD license found in the LICENSE file."
                            },
                            {
                                "kind": "NewLineTrivia",
                                "text": "\n"
                            },
                            {
                                "kind": "NewLineTrivia",
                                "text": "\n"
                            },
                            {
                                "kind": "MultiLineCommentTrivia",
                                "text": "/**\n * String.prototype.indexOf works properly\n *\n * @path ch15/15.5/15.5.4/15.5.4.7/S15.5.4.7_A5_T5.js\n * @description Search substring from it`s position in the string\n */"
                            },
                            {
                                "kind": "NewLineTrivia",
                                "text": "\n"
                            },
                            {
                                "kind": "NewLineTrivia",
                                "text": "\n"
                            }
                        ],
                        "trailingTrivia": [
                            {
                                "kind": "WhitespaceTrivia",
                                "text": " "
                            }
                        ]
                    },
                    "variableDeclarators": [
                        {
                            "kind": "VariableDeclarator",
                            "fullStart": 312,
                            "fullEnd": 439,
                            "start": 312,
                            "end": 439,
                            "fullWidth": 127,
<<<<<<< HEAD
                            "width": 127,
                            "identifier": {
=======
                            "propertyName": {
>>>>>>> 85e84683
                                "kind": "IdentifierName",
                                "fullStart": 312,
                                "fullEnd": 324,
                                "start": 312,
                                "end": 323,
                                "fullWidth": 12,
                                "width": 11,
                                "text": "TEST_STRING",
                                "value": "TEST_STRING",
                                "valueText": "TEST_STRING",
                                "hasTrailingTrivia": true,
                                "trailingTrivia": [
                                    {
                                        "kind": "WhitespaceTrivia",
                                        "text": " "
                                    }
                                ]
                            },
                            "equalsValueClause": {
                                "kind": "EqualsValueClause",
                                "fullStart": 324,
                                "fullEnd": 439,
                                "start": 324,
                                "end": 439,
                                "fullWidth": 115,
                                "width": 115,
                                "equalsToken": {
                                    "kind": "EqualsToken",
                                    "fullStart": 324,
                                    "fullEnd": 326,
                                    "start": 324,
                                    "end": 325,
                                    "fullWidth": 2,
                                    "width": 1,
                                    "text": "=",
                                    "value": "=",
                                    "valueText": "=",
                                    "hasTrailingTrivia": true,
                                    "trailingTrivia": [
                                        {
                                            "kind": "WhitespaceTrivia",
                                            "text": " "
                                        }
                                    ]
                                },
                                "value": {
                                    "kind": "ObjectCreationExpression",
                                    "fullStart": 326,
                                    "fullEnd": 439,
                                    "start": 326,
                                    "end": 439,
                                    "fullWidth": 113,
                                    "width": 113,
                                    "newKeyword": {
                                        "kind": "NewKeyword",
                                        "fullStart": 326,
                                        "fullEnd": 330,
                                        "start": 326,
                                        "end": 329,
                                        "fullWidth": 4,
                                        "width": 3,
                                        "text": "new",
                                        "value": "new",
                                        "valueText": "new",
                                        "hasTrailingTrivia": true,
                                        "trailingTrivia": [
                                            {
                                                "kind": "WhitespaceTrivia",
                                                "text": " "
                                            }
                                        ]
                                    },
                                    "expression": {
                                        "kind": "IdentifierName",
                                        "fullStart": 330,
                                        "fullEnd": 336,
                                        "start": 330,
                                        "end": 336,
                                        "fullWidth": 6,
                                        "width": 6,
                                        "text": "String",
                                        "value": "String",
                                        "valueText": "String"
                                    },
                                    "argumentList": {
                                        "kind": "ArgumentList",
                                        "fullStart": 336,
                                        "fullEnd": 439,
                                        "start": 336,
                                        "end": 439,
                                        "fullWidth": 103,
                                        "width": 103,
                                        "openParenToken": {
                                            "kind": "OpenParenToken",
                                            "fullStart": 336,
                                            "fullEnd": 338,
                                            "start": 336,
                                            "end": 337,
                                            "fullWidth": 2,
                                            "width": 1,
                                            "text": "(",
                                            "value": "(",
                                            "valueText": "(",
                                            "hasTrailingTrivia": true,
                                            "trailingTrivia": [
                                                {
                                                    "kind": "WhitespaceTrivia",
                                                    "text": " "
                                                }
                                            ]
                                        },
                                        "arguments": [
                                            {
                                                "kind": "StringLiteral",
                                                "fullStart": 338,
                                                "fullEnd": 438,
                                                "start": 338,
                                                "end": 437,
                                                "fullWidth": 100,
                                                "width": 99,
                                                "text": "\" !\\\"#$%&'()*+,-./0123456789:;<=>?@ABCDEFGHIJKLMNOPQRSTUVWXYZ[\\\\]^_`abcdefghijklmnopqrstuvwxyz{|}~\"",
                                                "value": " !\"#$%&'()*+,-./0123456789:;<=>?@ABCDEFGHIJKLMNOPQRSTUVWXYZ[\\]^_`abcdefghijklmnopqrstuvwxyz{|}~",
                                                "valueText": " !\"#$%&'()*+,-./0123456789:;<=>?@ABCDEFGHIJKLMNOPQRSTUVWXYZ[\\]^_`abcdefghijklmnopqrstuvwxyz{|}~",
                                                "hasTrailingTrivia": true,
                                                "trailingTrivia": [
                                                    {
                                                        "kind": "WhitespaceTrivia",
                                                        "text": " "
                                                    }
                                                ]
                                            }
                                        ],
                                        "closeParenToken": {
                                            "kind": "CloseParenToken",
                                            "fullStart": 438,
                                            "fullEnd": 439,
                                            "start": 438,
                                            "end": 439,
                                            "fullWidth": 1,
                                            "width": 1,
                                            "text": ")",
                                            "value": ")",
                                            "valueText": ")"
                                        }
                                    }
                                }
                            }
                        }
                    ]
                },
                "semicolonToken": {
                    "kind": "SemicolonToken",
                    "fullStart": 439,
                    "fullEnd": 441,
                    "start": 439,
                    "end": 440,
                    "fullWidth": 2,
                    "width": 1,
                    "text": ";",
                    "value": ";",
                    "valueText": ";",
                    "hasTrailingTrivia": true,
                    "hasTrailingNewLine": true,
                    "trailingTrivia": [
                        {
                            "kind": "NewLineTrivia",
                            "text": "\n"
                        }
                    ]
                }
            },
            {
                "kind": "ForStatement",
                "fullStart": 441,
                "fullEnd": 992,
                "start": 531,
                "end": 991,
                "fullWidth": 551,
                "width": 460,
                "forKeyword": {
                    "kind": "ForKeyword",
                    "fullStart": 441,
                    "fullEnd": 535,
                    "start": 531,
                    "end": 534,
                    "fullWidth": 94,
                    "width": 3,
                    "text": "for",
                    "value": "for",
                    "valueText": "for",
                    "hasLeadingTrivia": true,
                    "hasLeadingComment": true,
                    "hasLeadingNewLine": true,
                    "hasTrailingTrivia": true,
                    "leadingTrivia": [
                        {
                            "kind": "NewLineTrivia",
                            "text": "\n"
                        },
                        {
                            "kind": "SingleLineCommentTrivia",
                            "text": "//////////////////////////////////////////////////////////////////////////////"
                        },
                        {
                            "kind": "NewLineTrivia",
                            "text": "\n"
                        },
                        {
                            "kind": "SingleLineCommentTrivia",
                            "text": "//CHECK#1"
                        },
                        {
                            "kind": "NewLineTrivia",
                            "text": "\n"
                        }
                    ],
                    "trailingTrivia": [
                        {
                            "kind": "WhitespaceTrivia",
                            "text": " "
                        }
                    ]
                },
                "openParenToken": {
                    "kind": "OpenParenToken",
                    "fullStart": 535,
                    "fullEnd": 537,
                    "start": 535,
                    "end": 536,
                    "fullWidth": 2,
                    "width": 1,
                    "text": "(",
                    "value": "(",
                    "valueText": "(",
                    "hasTrailingTrivia": true,
                    "trailingTrivia": [
                        {
                            "kind": "WhitespaceTrivia",
                            "text": " "
                        }
                    ]
                },
                "variableDeclaration": {
                    "kind": "VariableDeclaration",
                    "fullStart": 537,
                    "fullEnd": 558,
                    "start": 537,
                    "end": 558,
                    "fullWidth": 21,
                    "width": 21,
                    "varKeyword": {
                        "kind": "VarKeyword",
                        "fullStart": 537,
                        "fullEnd": 541,
                        "start": 537,
                        "end": 540,
                        "fullWidth": 4,
                        "width": 3,
                        "text": "var",
                        "value": "var",
                        "valueText": "var",
                        "hasTrailingTrivia": true,
                        "trailingTrivia": [
                            {
                                "kind": "WhitespaceTrivia",
                                "text": " "
                            }
                        ]
                    },
                    "variableDeclarators": [
                        {
                            "kind": "VariableDeclarator",
                            "fullStart": 541,
                            "fullEnd": 546,
                            "start": 541,
                            "end": 546,
                            "fullWidth": 5,
<<<<<<< HEAD
                            "width": 5,
                            "identifier": {
=======
                            "propertyName": {
>>>>>>> 85e84683
                                "kind": "IdentifierName",
                                "fullStart": 541,
                                "fullEnd": 543,
                                "start": 541,
                                "end": 542,
                                "fullWidth": 2,
                                "width": 1,
                                "text": "k",
                                "value": "k",
                                "valueText": "k",
                                "hasTrailingTrivia": true,
                                "trailingTrivia": [
                                    {
                                        "kind": "WhitespaceTrivia",
                                        "text": " "
                                    }
                                ]
                            },
                            "equalsValueClause": {
                                "kind": "EqualsValueClause",
                                "fullStart": 543,
                                "fullEnd": 546,
                                "start": 543,
                                "end": 546,
                                "fullWidth": 3,
                                "width": 3,
                                "equalsToken": {
                                    "kind": "EqualsToken",
                                    "fullStart": 543,
                                    "fullEnd": 545,
                                    "start": 543,
                                    "end": 544,
                                    "fullWidth": 2,
                                    "width": 1,
                                    "text": "=",
                                    "value": "=",
                                    "valueText": "=",
                                    "hasTrailingTrivia": true,
                                    "trailingTrivia": [
                                        {
                                            "kind": "WhitespaceTrivia",
                                            "text": " "
                                        }
                                    ]
                                },
                                "value": {
                                    "kind": "NumericLiteral",
                                    "fullStart": 545,
                                    "fullEnd": 546,
                                    "start": 545,
                                    "end": 546,
                                    "fullWidth": 1,
                                    "width": 1,
                                    "text": "0",
                                    "value": 0,
                                    "valueText": "0"
                                }
                            }
                        },
                        {
                            "kind": "CommaToken",
                            "fullStart": 546,
                            "fullEnd": 548,
                            "start": 546,
                            "end": 547,
                            "fullWidth": 2,
                            "width": 1,
                            "text": ",",
                            "value": ",",
                            "valueText": ",",
                            "hasTrailingTrivia": true,
                            "trailingTrivia": [
                                {
                                    "kind": "WhitespaceTrivia",
                                    "text": " "
                                }
                            ]
                        },
                        {
                            "kind": "VariableDeclarator",
                            "fullStart": 548,
                            "fullEnd": 558,
                            "start": 548,
                            "end": 558,
                            "fullWidth": 10,
<<<<<<< HEAD
                            "width": 10,
                            "identifier": {
=======
                            "propertyName": {
>>>>>>> 85e84683
                                "kind": "IdentifierName",
                                "fullStart": 548,
                                "fullEnd": 550,
                                "start": 548,
                                "end": 549,
                                "fullWidth": 2,
                                "width": 1,
                                "text": "i",
                                "value": "i",
                                "valueText": "i",
                                "hasTrailingTrivia": true,
                                "trailingTrivia": [
                                    {
                                        "kind": "WhitespaceTrivia",
                                        "text": " "
                                    }
                                ]
                            },
                            "equalsValueClause": {
                                "kind": "EqualsValueClause",
                                "fullStart": 550,
                                "fullEnd": 558,
                                "start": 550,
                                "end": 558,
                                "fullWidth": 8,
                                "width": 8,
                                "equalsToken": {
                                    "kind": "EqualsToken",
                                    "fullStart": 550,
                                    "fullEnd": 552,
                                    "start": 550,
                                    "end": 551,
                                    "fullWidth": 2,
                                    "width": 1,
                                    "text": "=",
                                    "value": "=",
                                    "valueText": "=",
                                    "hasTrailingTrivia": true,
                                    "trailingTrivia": [
                                        {
                                            "kind": "WhitespaceTrivia",
                                            "text": " "
                                        }
                                    ]
                                },
                                "value": {
                                    "kind": "NumericLiteral",
                                    "fullStart": 552,
                                    "fullEnd": 558,
                                    "start": 552,
                                    "end": 558,
                                    "fullWidth": 6,
                                    "width": 6,
                                    "text": "0x0020",
                                    "value": 32,
                                    "valueText": "32"
                                }
                            }
                        }
                    ]
                },
                "firstSemicolonToken": {
                    "kind": "SemicolonToken",
                    "fullStart": 558,
                    "fullEnd": 560,
                    "start": 558,
                    "end": 559,
                    "fullWidth": 2,
                    "width": 1,
                    "text": ";",
                    "value": ";",
                    "valueText": ";",
                    "hasTrailingTrivia": true,
                    "trailingTrivia": [
                        {
                            "kind": "WhitespaceTrivia",
                            "text": " "
                        }
                    ]
                },
                "condition": {
                    "kind": "LessThanExpression",
                    "fullStart": 560,
                    "fullEnd": 570,
                    "start": 560,
                    "end": 570,
                    "fullWidth": 10,
                    "width": 10,
                    "left": {
                        "kind": "IdentifierName",
                        "fullStart": 560,
                        "fullEnd": 562,
                        "start": 560,
                        "end": 561,
                        "fullWidth": 2,
                        "width": 1,
                        "text": "i",
                        "value": "i",
                        "valueText": "i",
                        "hasTrailingTrivia": true,
                        "trailingTrivia": [
                            {
                                "kind": "WhitespaceTrivia",
                                "text": " "
                            }
                        ]
                    },
                    "operatorToken": {
                        "kind": "LessThanToken",
                        "fullStart": 562,
                        "fullEnd": 564,
                        "start": 562,
                        "end": 563,
                        "fullWidth": 2,
                        "width": 1,
                        "text": "<",
                        "value": "<",
                        "valueText": "<",
                        "hasTrailingTrivia": true,
                        "trailingTrivia": [
                            {
                                "kind": "WhitespaceTrivia",
                                "text": " "
                            }
                        ]
                    },
                    "right": {
                        "kind": "NumericLiteral",
                        "fullStart": 564,
                        "fullEnd": 570,
                        "start": 564,
                        "end": 570,
                        "fullWidth": 6,
                        "width": 6,
                        "text": "0x007d",
                        "value": 125,
                        "valueText": "125"
                    }
                },
                "secondSemicolonToken": {
                    "kind": "SemicolonToken",
                    "fullStart": 570,
                    "fullEnd": 572,
                    "start": 570,
                    "end": 571,
                    "fullWidth": 2,
                    "width": 1,
                    "text": ";",
                    "value": ";",
                    "valueText": ";",
                    "hasTrailingTrivia": true,
                    "trailingTrivia": [
                        {
                            "kind": "WhitespaceTrivia",
                            "text": " "
                        }
                    ]
                },
                "incrementor": {
                    "kind": "CommaExpression",
                    "fullStart": 572,
                    "fullEnd": 581,
                    "start": 572,
                    "end": 580,
                    "fullWidth": 9,
                    "width": 8,
                    "left": {
                        "kind": "PostIncrementExpression",
                        "fullStart": 572,
                        "fullEnd": 575,
                        "start": 572,
                        "end": 575,
                        "fullWidth": 3,
                        "width": 3,
                        "operand": {
                            "kind": "IdentifierName",
                            "fullStart": 572,
                            "fullEnd": 573,
                            "start": 572,
                            "end": 573,
                            "fullWidth": 1,
                            "width": 1,
                            "text": "i",
                            "value": "i",
                            "valueText": "i"
                        },
                        "operatorToken": {
                            "kind": "PlusPlusToken",
                            "fullStart": 573,
                            "fullEnd": 575,
                            "start": 573,
                            "end": 575,
                            "fullWidth": 2,
                            "width": 2,
                            "text": "++",
                            "value": "++",
                            "valueText": "++"
                        }
                    },
                    "operatorToken": {
                        "kind": "CommaToken",
                        "fullStart": 575,
                        "fullEnd": 577,
                        "start": 575,
                        "end": 576,
                        "fullWidth": 2,
                        "width": 1,
                        "text": ",",
                        "value": ",",
                        "valueText": ",",
                        "hasTrailingTrivia": true,
                        "trailingTrivia": [
                            {
                                "kind": "WhitespaceTrivia",
                                "text": " "
                            }
                        ]
                    },
                    "right": {
                        "kind": "PostIncrementExpression",
                        "fullStart": 577,
                        "fullEnd": 581,
                        "start": 577,
                        "end": 580,
                        "fullWidth": 4,
                        "width": 3,
                        "operand": {
                            "kind": "IdentifierName",
                            "fullStart": 577,
                            "fullEnd": 578,
                            "start": 577,
                            "end": 578,
                            "fullWidth": 1,
                            "width": 1,
                            "text": "k",
                            "value": "k",
                            "valueText": "k"
                        },
                        "operatorToken": {
                            "kind": "PlusPlusToken",
                            "fullStart": 578,
                            "fullEnd": 581,
                            "start": 578,
                            "end": 580,
                            "fullWidth": 3,
                            "width": 2,
                            "text": "++",
                            "value": "++",
                            "valueText": "++",
                            "hasTrailingTrivia": true,
                            "trailingTrivia": [
                                {
                                    "kind": "WhitespaceTrivia",
                                    "text": " "
                                }
                            ]
                        }
                    }
                },
                "closeParenToken": {
                    "kind": "CloseParenToken",
                    "fullStart": 581,
                    "fullEnd": 583,
                    "start": 581,
                    "end": 582,
                    "fullWidth": 2,
                    "width": 1,
                    "text": ")",
                    "value": ")",
                    "valueText": ")",
                    "hasTrailingTrivia": true,
                    "trailingTrivia": [
                        {
                            "kind": "WhitespaceTrivia",
                            "text": " "
                        }
                    ]
                },
                "statement": {
                    "kind": "Block",
                    "fullStart": 583,
                    "fullEnd": 992,
                    "start": 583,
                    "end": 991,
                    "fullWidth": 409,
                    "width": 408,
                    "openBraceToken": {
                        "kind": "OpenBraceToken",
                        "fullStart": 583,
                        "fullEnd": 585,
                        "start": 583,
                        "end": 584,
                        "fullWidth": 2,
                        "width": 1,
                        "text": "{",
                        "value": "{",
                        "valueText": "{",
                        "hasTrailingTrivia": true,
                        "hasTrailingNewLine": true,
                        "trailingTrivia": [
                            {
                                "kind": "NewLineTrivia",
                                "text": "\n"
                            }
                        ]
                    },
                    "statements": [
                        {
                            "kind": "IfStatement",
                            "fullStart": 585,
                            "fullEnd": 990,
                            "start": 589,
                            "end": 989,
                            "fullWidth": 405,
                            "width": 400,
                            "ifKeyword": {
                                "kind": "IfKeyword",
                                "fullStart": 585,
                                "fullEnd": 592,
                                "start": 589,
                                "end": 591,
                                "fullWidth": 7,
                                "width": 2,
                                "text": "if",
                                "value": "if",
                                "valueText": "if",
                                "hasLeadingTrivia": true,
                                "hasTrailingTrivia": true,
                                "leadingTrivia": [
                                    {
                                        "kind": "WhitespaceTrivia",
                                        "text": "    "
                                    }
                                ],
                                "trailingTrivia": [
                                    {
                                        "kind": "WhitespaceTrivia",
                                        "text": " "
                                    }
                                ]
                            },
                            "openParenToken": {
                                "kind": "OpenParenToken",
                                "fullStart": 592,
                                "fullEnd": 593,
                                "start": 592,
                                "end": 593,
                                "fullWidth": 1,
                                "width": 1,
                                "text": "(",
                                "value": "(",
                                "valueText": "("
                            },
                            "condition": {
                                "kind": "NotEqualsExpression",
                                "fullStart": 593,
                                "fullEnd": 699,
                                "start": 593,
                                "end": 699,
                                "fullWidth": 106,
                                "width": 106,
                                "left": {
                                    "kind": "InvocationExpression",
                                    "fullStart": 593,
                                    "fullEnd": 695,
                                    "start": 593,
                                    "end": 694,
                                    "fullWidth": 102,
                                    "width": 101,
                                    "expression": {
                                        "kind": "MemberAccessExpression",
                                        "fullStart": 593,
                                        "fullEnd": 612,
                                        "start": 593,
                                        "end": 612,
                                        "fullWidth": 19,
                                        "width": 19,
                                        "expression": {
                                            "kind": "IdentifierName",
                                            "fullStart": 593,
                                            "fullEnd": 604,
                                            "start": 593,
                                            "end": 604,
                                            "fullWidth": 11,
                                            "width": 11,
                                            "text": "TEST_STRING",
                                            "value": "TEST_STRING",
                                            "valueText": "TEST_STRING"
                                        },
                                        "dotToken": {
                                            "kind": "DotToken",
                                            "fullStart": 604,
                                            "fullEnd": 605,
                                            "start": 604,
                                            "end": 605,
                                            "fullWidth": 1,
                                            "width": 1,
                                            "text": ".",
                                            "value": ".",
                                            "valueText": "."
                                        },
                                        "name": {
                                            "kind": "IdentifierName",
                                            "fullStart": 605,
                                            "fullEnd": 612,
                                            "start": 605,
                                            "end": 612,
                                            "fullWidth": 7,
                                            "width": 7,
                                            "text": "indexOf",
                                            "value": "indexOf",
                                            "valueText": "indexOf"
                                        }
                                    },
                                    "argumentList": {
                                        "kind": "ArgumentList",
                                        "fullStart": 612,
                                        "fullEnd": 695,
                                        "start": 612,
                                        "end": 694,
                                        "fullWidth": 83,
                                        "width": 82,
                                        "openParenToken": {
                                            "kind": "OpenParenToken",
                                            "fullStart": 612,
                                            "fullEnd": 614,
                                            "start": 612,
                                            "end": 613,
                                            "fullWidth": 2,
                                            "width": 1,
                                            "text": "(",
                                            "value": "(",
                                            "valueText": "(",
                                            "hasTrailingTrivia": true,
                                            "trailingTrivia": [
                                                {
                                                    "kind": "WhitespaceTrivia",
                                                    "text": " "
                                                }
                                            ]
                                        },
                                        "arguments": [
                                            {
                                                "kind": "ParenthesizedExpression",
                                                "fullStart": 614,
                                                "fullEnd": 690,
                                                "start": 614,
                                                "end": 690,
                                                "fullWidth": 76,
                                                "width": 76,
                                                "openParenToken": {
                                                    "kind": "OpenParenToken",
                                                    "fullStart": 614,
                                                    "fullEnd": 615,
                                                    "start": 614,
                                                    "end": 615,
                                                    "fullWidth": 1,
                                                    "width": 1,
                                                    "text": "(",
                                                    "value": "(",
                                                    "valueText": "("
                                                },
                                                "expression": {
                                                    "kind": "AddExpression",
                                                    "fullStart": 615,
                                                    "fullEnd": 689,
                                                    "start": 615,
                                                    "end": 689,
                                                    "fullWidth": 74,
                                                    "width": 74,
                                                    "left": {
                                                        "kind": "AddExpression",
                                                        "fullStart": 615,
                                                        "fullEnd": 663,
                                                        "start": 615,
                                                        "end": 663,
                                                        "fullWidth": 48,
                                                        "width": 48,
                                                        "left": {
                                                            "kind": "InvocationExpression",
                                                            "fullStart": 615,
                                                            "fullEnd": 637,
                                                            "start": 615,
                                                            "end": 637,
                                                            "fullWidth": 22,
                                                            "width": 22,
                                                            "expression": {
                                                                "kind": "MemberAccessExpression",
                                                                "fullStart": 615,
                                                                "fullEnd": 634,
                                                                "start": 615,
                                                                "end": 634,
                                                                "fullWidth": 19,
                                                                "width": 19,
                                                                "expression": {
                                                                    "kind": "IdentifierName",
                                                                    "fullStart": 615,
                                                                    "fullEnd": 621,
                                                                    "start": 615,
                                                                    "end": 621,
                                                                    "fullWidth": 6,
                                                                    "width": 6,
                                                                    "text": "String",
                                                                    "value": "String",
                                                                    "valueText": "String"
                                                                },
                                                                "dotToken": {
                                                                    "kind": "DotToken",
                                                                    "fullStart": 621,
                                                                    "fullEnd": 622,
                                                                    "start": 621,
                                                                    "end": 622,
                                                                    "fullWidth": 1,
                                                                    "width": 1,
                                                                    "text": ".",
                                                                    "value": ".",
                                                                    "valueText": "."
                                                                },
                                                                "name": {
                                                                    "kind": "IdentifierName",
                                                                    "fullStart": 622,
                                                                    "fullEnd": 634,
                                                                    "start": 622,
                                                                    "end": 634,
                                                                    "fullWidth": 12,
                                                                    "width": 12,
                                                                    "text": "fromCharCode",
                                                                    "value": "fromCharCode",
                                                                    "valueText": "fromCharCode"
                                                                }
                                                            },
                                                            "argumentList": {
                                                                "kind": "ArgumentList",
                                                                "fullStart": 634,
                                                                "fullEnd": 637,
                                                                "start": 634,
                                                                "end": 637,
                                                                "fullWidth": 3,
                                                                "width": 3,
                                                                "openParenToken": {
                                                                    "kind": "OpenParenToken",
                                                                    "fullStart": 634,
                                                                    "fullEnd": 635,
                                                                    "start": 634,
                                                                    "end": 635,
                                                                    "fullWidth": 1,
                                                                    "width": 1,
                                                                    "text": "(",
                                                                    "value": "(",
                                                                    "valueText": "("
                                                                },
                                                                "arguments": [
                                                                    {
                                                                        "kind": "IdentifierName",
                                                                        "fullStart": 635,
                                                                        "fullEnd": 636,
                                                                        "start": 635,
                                                                        "end": 636,
                                                                        "fullWidth": 1,
                                                                        "width": 1,
                                                                        "text": "i",
                                                                        "value": "i",
                                                                        "valueText": "i"
                                                                    }
                                                                ],
                                                                "closeParenToken": {
                                                                    "kind": "CloseParenToken",
                                                                    "fullStart": 636,
                                                                    "fullEnd": 637,
                                                                    "start": 636,
                                                                    "end": 637,
                                                                    "fullWidth": 1,
                                                                    "width": 1,
                                                                    "text": ")",
                                                                    "value": ")",
                                                                    "valueText": ")"
                                                                }
                                                            }
                                                        },
                                                        "operatorToken": {
                                                            "kind": "PlusToken",
                                                            "fullStart": 637,
                                                            "fullEnd": 639,
                                                            "start": 637,
                                                            "end": 638,
                                                            "fullWidth": 2,
                                                            "width": 1,
                                                            "text": "+",
                                                            "value": "+",
                                                            "valueText": "+",
                                                            "hasTrailingTrivia": true,
                                                            "trailingTrivia": [
                                                                {
                                                                    "kind": "WhitespaceTrivia",
                                                                    "text": " "
                                                                }
                                                            ]
                                                        },
                                                        "right": {
                                                            "kind": "InvocationExpression",
                                                            "fullStart": 639,
                                                            "fullEnd": 663,
                                                            "start": 639,
                                                            "end": 663,
                                                            "fullWidth": 24,
                                                            "width": 24,
                                                            "expression": {
                                                                "kind": "MemberAccessExpression",
                                                                "fullStart": 639,
                                                                "fullEnd": 658,
                                                                "start": 639,
                                                                "end": 658,
                                                                "fullWidth": 19,
                                                                "width": 19,
                                                                "expression": {
                                                                    "kind": "IdentifierName",
                                                                    "fullStart": 639,
                                                                    "fullEnd": 645,
                                                                    "start": 639,
                                                                    "end": 645,
                                                                    "fullWidth": 6,
                                                                    "width": 6,
                                                                    "text": "String",
                                                                    "value": "String",
                                                                    "valueText": "String"
                                                                },
                                                                "dotToken": {
                                                                    "kind": "DotToken",
                                                                    "fullStart": 645,
                                                                    "fullEnd": 646,
                                                                    "start": 645,
                                                                    "end": 646,
                                                                    "fullWidth": 1,
                                                                    "width": 1,
                                                                    "text": ".",
                                                                    "value": ".",
                                                                    "valueText": "."
                                                                },
                                                                "name": {
                                                                    "kind": "IdentifierName",
                                                                    "fullStart": 646,
                                                                    "fullEnd": 658,
                                                                    "start": 646,
                                                                    "end": 658,
                                                                    "fullWidth": 12,
                                                                    "width": 12,
                                                                    "text": "fromCharCode",
                                                                    "value": "fromCharCode",
                                                                    "valueText": "fromCharCode"
                                                                }
                                                            },
                                                            "argumentList": {
                                                                "kind": "ArgumentList",
                                                                "fullStart": 658,
                                                                "fullEnd": 663,
                                                                "start": 658,
                                                                "end": 663,
                                                                "fullWidth": 5,
                                                                "width": 5,
                                                                "openParenToken": {
                                                                    "kind": "OpenParenToken",
                                                                    "fullStart": 658,
                                                                    "fullEnd": 659,
                                                                    "start": 658,
                                                                    "end": 659,
                                                                    "fullWidth": 1,
                                                                    "width": 1,
                                                                    "text": "(",
                                                                    "value": "(",
                                                                    "valueText": "("
                                                                },
                                                                "arguments": [
                                                                    {
                                                                        "kind": "AddExpression",
                                                                        "fullStart": 659,
                                                                        "fullEnd": 662,
                                                                        "start": 659,
                                                                        "end": 662,
                                                                        "fullWidth": 3,
                                                                        "width": 3,
                                                                        "left": {
                                                                            "kind": "IdentifierName",
                                                                            "fullStart": 659,
                                                                            "fullEnd": 660,
                                                                            "start": 659,
                                                                            "end": 660,
                                                                            "fullWidth": 1,
                                                                            "width": 1,
                                                                            "text": "i",
                                                                            "value": "i",
                                                                            "valueText": "i"
                                                                        },
                                                                        "operatorToken": {
                                                                            "kind": "PlusToken",
                                                                            "fullStart": 660,
                                                                            "fullEnd": 661,
                                                                            "start": 660,
                                                                            "end": 661,
                                                                            "fullWidth": 1,
                                                                            "width": 1,
                                                                            "text": "+",
                                                                            "value": "+",
                                                                            "valueText": "+"
                                                                        },
                                                                        "right": {
                                                                            "kind": "NumericLiteral",
                                                                            "fullStart": 661,
                                                                            "fullEnd": 662,
                                                                            "start": 661,
                                                                            "end": 662,
                                                                            "fullWidth": 1,
                                                                            "width": 1,
                                                                            "text": "1",
                                                                            "value": 1,
                                                                            "valueText": "1"
                                                                        }
                                                                    }
                                                                ],
                                                                "closeParenToken": {
                                                                    "kind": "CloseParenToken",
                                                                    "fullStart": 662,
                                                                    "fullEnd": 663,
                                                                    "start": 662,
                                                                    "end": 663,
                                                                    "fullWidth": 1,
                                                                    "width": 1,
                                                                    "text": ")",
                                                                    "value": ")",
                                                                    "valueText": ")"
                                                                }
                                                            }
                                                        }
                                                    },
                                                    "operatorToken": {
                                                        "kind": "PlusToken",
                                                        "fullStart": 663,
                                                        "fullEnd": 665,
                                                        "start": 663,
                                                        "end": 664,
                                                        "fullWidth": 2,
                                                        "width": 1,
                                                        "text": "+",
                                                        "value": "+",
                                                        "valueText": "+",
                                                        "hasTrailingTrivia": true,
                                                        "trailingTrivia": [
                                                            {
                                                                "kind": "WhitespaceTrivia",
                                                                "text": " "
                                                            }
                                                        ]
                                                    },
                                                    "right": {
                                                        "kind": "InvocationExpression",
                                                        "fullStart": 665,
                                                        "fullEnd": 689,
                                                        "start": 665,
                                                        "end": 689,
                                                        "fullWidth": 24,
                                                        "width": 24,
                                                        "expression": {
                                                            "kind": "MemberAccessExpression",
                                                            "fullStart": 665,
                                                            "fullEnd": 684,
                                                            "start": 665,
                                                            "end": 684,
                                                            "fullWidth": 19,
                                                            "width": 19,
                                                            "expression": {
                                                                "kind": "IdentifierName",
                                                                "fullStart": 665,
                                                                "fullEnd": 671,
                                                                "start": 665,
                                                                "end": 671,
                                                                "fullWidth": 6,
                                                                "width": 6,
                                                                "text": "String",
                                                                "value": "String",
                                                                "valueText": "String"
                                                            },
                                                            "dotToken": {
                                                                "kind": "DotToken",
                                                                "fullStart": 671,
                                                                "fullEnd": 672,
                                                                "start": 671,
                                                                "end": 672,
                                                                "fullWidth": 1,
                                                                "width": 1,
                                                                "text": ".",
                                                                "value": ".",
                                                                "valueText": "."
                                                            },
                                                            "name": {
                                                                "kind": "IdentifierName",
                                                                "fullStart": 672,
                                                                "fullEnd": 684,
                                                                "start": 672,
                                                                "end": 684,
                                                                "fullWidth": 12,
                                                                "width": 12,
                                                                "text": "fromCharCode",
                                                                "value": "fromCharCode",
                                                                "valueText": "fromCharCode"
                                                            }
                                                        },
                                                        "argumentList": {
                                                            "kind": "ArgumentList",
                                                            "fullStart": 684,
                                                            "fullEnd": 689,
                                                            "start": 684,
                                                            "end": 689,
                                                            "fullWidth": 5,
                                                            "width": 5,
                                                            "openParenToken": {
                                                                "kind": "OpenParenToken",
                                                                "fullStart": 684,
                                                                "fullEnd": 685,
                                                                "start": 684,
                                                                "end": 685,
                                                                "fullWidth": 1,
                                                                "width": 1,
                                                                "text": "(",
                                                                "value": "(",
                                                                "valueText": "("
                                                            },
                                                            "arguments": [
                                                                {
                                                                    "kind": "AddExpression",
                                                                    "fullStart": 685,
                                                                    "fullEnd": 688,
                                                                    "start": 685,
                                                                    "end": 688,
                                                                    "fullWidth": 3,
                                                                    "width": 3,
                                                                    "left": {
                                                                        "kind": "IdentifierName",
                                                                        "fullStart": 685,
                                                                        "fullEnd": 686,
                                                                        "start": 685,
                                                                        "end": 686,
                                                                        "fullWidth": 1,
                                                                        "width": 1,
                                                                        "text": "i",
                                                                        "value": "i",
                                                                        "valueText": "i"
                                                                    },
                                                                    "operatorToken": {
                                                                        "kind": "PlusToken",
                                                                        "fullStart": 686,
                                                                        "fullEnd": 687,
                                                                        "start": 686,
                                                                        "end": 687,
                                                                        "fullWidth": 1,
                                                                        "width": 1,
                                                                        "text": "+",
                                                                        "value": "+",
                                                                        "valueText": "+"
                                                                    },
                                                                    "right": {
                                                                        "kind": "NumericLiteral",
                                                                        "fullStart": 687,
                                                                        "fullEnd": 688,
                                                                        "start": 687,
                                                                        "end": 688,
                                                                        "fullWidth": 1,
                                                                        "width": 1,
                                                                        "text": "2",
                                                                        "value": 2,
                                                                        "valueText": "2"
                                                                    }
                                                                }
                                                            ],
                                                            "closeParenToken": {
                                                                "kind": "CloseParenToken",
                                                                "fullStart": 688,
                                                                "fullEnd": 689,
                                                                "start": 688,
                                                                "end": 689,
                                                                "fullWidth": 1,
                                                                "width": 1,
                                                                "text": ")",
                                                                "value": ")",
                                                                "valueText": ")"
                                                            }
                                                        }
                                                    }
                                                },
                                                "closeParenToken": {
                                                    "kind": "CloseParenToken",
                                                    "fullStart": 689,
                                                    "fullEnd": 690,
                                                    "start": 689,
                                                    "end": 690,
                                                    "fullWidth": 1,
                                                    "width": 1,
                                                    "text": ")",
                                                    "value": ")",
                                                    "valueText": ")"
                                                }
                                            },
                                            {
                                                "kind": "CommaToken",
                                                "fullStart": 690,
                                                "fullEnd": 691,
                                                "start": 690,
                                                "end": 691,
                                                "fullWidth": 1,
                                                "width": 1,
                                                "text": ",",
                                                "value": ",",
                                                "valueText": ","
                                            },
                                            {
                                                "kind": "IdentifierName",
                                                "fullStart": 691,
                                                "fullEnd": 693,
                                                "start": 691,
                                                "end": 692,
                                                "fullWidth": 2,
                                                "width": 1,
                                                "text": "k",
                                                "value": "k",
                                                "valueText": "k",
                                                "hasTrailingTrivia": true,
                                                "trailingTrivia": [
                                                    {
                                                        "kind": "WhitespaceTrivia",
                                                        "text": " "
                                                    }
                                                ]
                                            }
                                        ],
                                        "closeParenToken": {
                                            "kind": "CloseParenToken",
                                            "fullStart": 693,
                                            "fullEnd": 695,
                                            "start": 693,
                                            "end": 694,
                                            "fullWidth": 2,
                                            "width": 1,
                                            "text": ")",
                                            "value": ")",
                                            "valueText": ")",
                                            "hasTrailingTrivia": true,
                                            "trailingTrivia": [
                                                {
                                                    "kind": "WhitespaceTrivia",
                                                    "text": " "
                                                }
                                            ]
                                        }
                                    }
                                },
                                "operatorToken": {
                                    "kind": "ExclamationEqualsEqualsToken",
                                    "fullStart": 695,
                                    "fullEnd": 698,
                                    "start": 695,
                                    "end": 698,
                                    "fullWidth": 3,
                                    "width": 3,
                                    "text": "!==",
                                    "value": "!==",
                                    "valueText": "!=="
                                },
                                "right": {
                                    "kind": "IdentifierName",
                                    "fullStart": 698,
                                    "fullEnd": 699,
                                    "start": 698,
                                    "end": 699,
                                    "fullWidth": 1,
                                    "width": 1,
                                    "text": "k",
                                    "value": "k",
                                    "valueText": "k"
                                }
                            },
                            "closeParenToken": {
                                "kind": "CloseParenToken",
                                "fullStart": 699,
                                "fullEnd": 701,
                                "start": 699,
                                "end": 700,
                                "fullWidth": 2,
                                "width": 1,
                                "text": ")",
                                "value": ")",
                                "valueText": ")",
                                "hasTrailingTrivia": true,
                                "trailingTrivia": [
                                    {
                                        "kind": "WhitespaceTrivia",
                                        "text": " "
                                    }
                                ]
                            },
                            "statement": {
                                "kind": "Block",
                                "fullStart": 701,
                                "fullEnd": 990,
                                "start": 701,
                                "end": 989,
                                "fullWidth": 289,
                                "width": 288,
                                "openBraceToken": {
                                    "kind": "OpenBraceToken",
                                    "fullStart": 701,
                                    "fullEnd": 703,
                                    "start": 701,
                                    "end": 702,
                                    "fullWidth": 2,
                                    "width": 1,
                                    "text": "{",
                                    "value": "{",
                                    "valueText": "{",
                                    "hasTrailingTrivia": true,
                                    "hasTrailingNewLine": true,
                                    "trailingTrivia": [
                                        {
                                            "kind": "NewLineTrivia",
                                            "text": "\n"
                                        }
                                    ]
                                },
                                "statements": [
                                    {
                                        "kind": "ExpressionStatement",
                                        "fullStart": 703,
                                        "fullEnd": 984,
                                        "start": 709,
                                        "end": 982,
                                        "fullWidth": 281,
                                        "width": 273,
                                        "expression": {
                                            "kind": "InvocationExpression",
                                            "fullStart": 703,
                                            "fullEnd": 981,
                                            "start": 709,
                                            "end": 981,
                                            "fullWidth": 278,
                                            "width": 272,
                                            "expression": {
                                                "kind": "IdentifierName",
                                                "fullStart": 703,
                                                "fullEnd": 715,
                                                "start": 709,
                                                "end": 715,
                                                "fullWidth": 12,
                                                "width": 6,
                                                "text": "$ERROR",
                                                "value": "$ERROR",
                                                "valueText": "$ERROR",
                                                "hasLeadingTrivia": true,
                                                "leadingTrivia": [
                                                    {
                                                        "kind": "WhitespaceTrivia",
                                                        "text": "      "
                                                    }
                                                ]
                                            },
                                            "argumentList": {
                                                "kind": "ArgumentList",
                                                "fullStart": 715,
                                                "fullEnd": 981,
                                                "start": 715,
                                                "end": 981,
                                                "fullWidth": 266,
                                                "width": 266,
                                                "openParenToken": {
                                                    "kind": "OpenParenToken",
                                                    "fullStart": 715,
                                                    "fullEnd": 716,
                                                    "start": 715,
                                                    "end": 716,
                                                    "fullWidth": 1,
                                                    "width": 1,
                                                    "text": "(",
                                                    "value": "(",
                                                    "valueText": "("
                                                },
                                                "arguments": [
                                                    {
                                                        "kind": "AddExpression",
                                                        "fullStart": 716,
                                                        "fullEnd": 980,
                                                        "start": 716,
                                                        "end": 980,
                                                        "fullWidth": 264,
                                                        "width": 264,
                                                        "left": {
                                                            "kind": "AddExpression",
                                                            "fullStart": 716,
                                                            "fullEnd": 876,
                                                            "start": 716,
                                                            "end": 876,
                                                            "fullWidth": 160,
                                                            "width": 160,
                                                            "left": {
                                                                "kind": "AddExpression",
                                                                "fullStart": 716,
                                                                "fullEnd": 863,
                                                                "start": 716,
                                                                "end": 863,
                                                                "fullWidth": 147,
                                                                "width": 147,
                                                                "left": {
                                                                    "kind": "AddExpression",
                                                                    "fullStart": 716,
                                                                    "fullEnd": 861,
                                                                    "start": 716,
                                                                    "end": 861,
                                                                    "fullWidth": 145,
                                                                    "width": 145,
                                                                    "left": {
                                                                        "kind": "AddExpression",
                                                                        "fullStart": 716,
                                                                        "fullEnd": 853,
                                                                        "start": 716,
                                                                        "end": 853,
                                                                        "fullWidth": 137,
                                                                        "width": 137,
                                                                        "left": {
                                                                            "kind": "AddExpression",
                                                                            "fullStart": 716,
                                                                            "fullEnd": 851,
                                                                            "start": 716,
                                                                            "end": 851,
                                                                            "fullWidth": 135,
                                                                            "width": 135,
                                                                            "left": {
                                                                                "kind": "AddExpression",
                                                                                "fullStart": 716,
                                                                                "fullEnd": 844,
                                                                                "start": 716,
                                                                                "end": 844,
                                                                                "fullWidth": 128,
                                                                                "width": 128,
                                                                                "left": {
                                                                                    "kind": "AddExpression",
                                                                                    "fullStart": 716,
                                                                                    "fullEnd": 838,
                                                                                    "start": 716,
                                                                                    "end": 838,
                                                                                    "fullWidth": 122,
                                                                                    "width": 122,
                                                                                    "left": {
                                                                                        "kind": "AddExpression",
                                                                                        "fullStart": 716,
                                                                                        "fullEnd": 811,
                                                                                        "start": 716,
                                                                                        "end": 811,
                                                                                        "fullWidth": 95,
                                                                                        "width": 95,
                                                                                        "left": {
                                                                                            "kind": "AddExpression",
                                                                                            "fullStart": 716,
                                                                                            "fullEnd": 805,
                                                                                            "start": 716,
                                                                                            "end": 805,
                                                                                            "fullWidth": 89,
                                                                                            "width": 89,
                                                                                            "left": {
                                                                                                "kind": "AddExpression",
                                                                                                "fullStart": 716,
                                                                                                "fullEnd": 779,
                                                                                                "start": 716,
                                                                                                "end": 779,
                                                                                                "fullWidth": 63,
                                                                                                "width": 63,
                                                                                                "left": {
                                                                                                    "kind": "AddExpression",
                                                                                                    "fullStart": 716,
                                                                                                    "fullEnd": 777,
                                                                                                    "start": 716,
                                                                                                    "end": 777,
                                                                                                    "fullWidth": 61,
                                                                                                    "width": 61,
                                                                                                    "left": {
                                                                                                        "kind": "AddExpression",
                                                                                                        "fullStart": 716,
                                                                                                        "fullEnd": 730,
                                                                                                        "start": 716,
                                                                                                        "end": 730,
                                                                                                        "fullWidth": 14,
                                                                                                        "width": 14,
                                                                                                        "left": {
                                                                                                            "kind": "StringLiteral",
                                                                                                            "fullStart": 716,
                                                                                                            "fullEnd": 719,
                                                                                                            "start": 716,
                                                                                                            "end": 719,
                                                                                                            "fullWidth": 3,
                                                                                                            "width": 3,
                                                                                                            "text": "'#'",
                                                                                                            "value": "#",
                                                                                                            "valueText": "#"
                                                                                                        },
                                                                                                        "operatorToken": {
                                                                                                            "kind": "PlusToken",
                                                                                                            "fullStart": 719,
                                                                                                            "fullEnd": 720,
                                                                                                            "start": 719,
                                                                                                            "end": 720,
                                                                                                            "fullWidth": 1,
                                                                                                            "width": 1,
                                                                                                            "text": "+",
                                                                                                            "value": "+",
                                                                                                            "valueText": "+"
                                                                                                        },
                                                                                                        "right": {
                                                                                                            "kind": "ParenthesizedExpression",
                                                                                                            "fullStart": 720,
                                                                                                            "fullEnd": 730,
                                                                                                            "start": 720,
                                                                                                            "end": 730,
                                                                                                            "fullWidth": 10,
                                                                                                            "width": 10,
                                                                                                            "openParenToken": {
                                                                                                                "kind": "OpenParenToken",
                                                                                                                "fullStart": 720,
                                                                                                                "fullEnd": 721,
                                                                                                                "start": 720,
                                                                                                                "end": 721,
                                                                                                                "fullWidth": 1,
                                                                                                                "width": 1,
                                                                                                                "text": "(",
                                                                                                                "value": "(",
                                                                                                                "valueText": "("
                                                                                                            },
                                                                                                            "expression": {
                                                                                                                "kind": "SubtractExpression",
                                                                                                                "fullStart": 721,
                                                                                                                "fullEnd": 729,
                                                                                                                "start": 721,
                                                                                                                "end": 729,
                                                                                                                "fullWidth": 8,
                                                                                                                "width": 8,
                                                                                                                "left": {
                                                                                                                    "kind": "IdentifierName",
                                                                                                                    "fullStart": 721,
                                                                                                                    "fullEnd": 722,
                                                                                                                    "start": 721,
                                                                                                                    "end": 722,
                                                                                                                    "fullWidth": 1,
                                                                                                                    "width": 1,
                                                                                                                    "text": "i",
                                                                                                                    "value": "i",
                                                                                                                    "valueText": "i"
                                                                                                                },
                                                                                                                "operatorToken": {
                                                                                                                    "kind": "MinusToken",
                                                                                                                    "fullStart": 722,
                                                                                                                    "fullEnd": 723,
                                                                                                                    "start": 722,
                                                                                                                    "end": 723,
                                                                                                                    "fullWidth": 1,
                                                                                                                    "width": 1,
                                                                                                                    "text": "-",
                                                                                                                    "value": "-",
                                                                                                                    "valueText": "-"
                                                                                                                },
                                                                                                                "right": {
                                                                                                                    "kind": "NumericLiteral",
                                                                                                                    "fullStart": 723,
                                                                                                                    "fullEnd": 729,
                                                                                                                    "start": 723,
                                                                                                                    "end": 729,
                                                                                                                    "fullWidth": 6,
                                                                                                                    "width": 6,
                                                                                                                    "text": "0x0020",
                                                                                                                    "value": 32,
                                                                                                                    "valueText": "32"
                                                                                                                }
                                                                                                            },
                                                                                                            "closeParenToken": {
                                                                                                                "kind": "CloseParenToken",
                                                                                                                "fullStart": 729,
                                                                                                                "fullEnd": 730,
                                                                                                                "start": 729,
                                                                                                                "end": 730,
                                                                                                                "fullWidth": 1,
                                                                                                                "width": 1,
                                                                                                                "text": ")",
                                                                                                                "value": ")",
                                                                                                                "valueText": ")"
                                                                                                            }
                                                                                                        }
                                                                                                    },
                                                                                                    "operatorToken": {
                                                                                                        "kind": "PlusToken",
                                                                                                        "fullStart": 730,
                                                                                                        "fullEnd": 731,
                                                                                                        "start": 730,
                                                                                                        "end": 731,
                                                                                                        "fullWidth": 1,
                                                                                                        "width": 1,
                                                                                                        "text": "+",
                                                                                                        "value": "+",
                                                                                                        "valueText": "+"
                                                                                                    },
                                                                                                    "right": {
                                                                                                        "kind": "StringLiteral",
                                                                                                        "fullStart": 731,
                                                                                                        "fullEnd": 777,
                                                                                                        "start": 731,
                                                                                                        "end": 777,
                                                                                                        "fullWidth": 46,
                                                                                                        "width": 46,
                                                                                                        "text": "': TEST_STRING.indexOf( (String.fromCharCode('",
                                                                                                        "value": ": TEST_STRING.indexOf( (String.fromCharCode(",
                                                                                                        "valueText": ": TEST_STRING.indexOf( (String.fromCharCode("
                                                                                                    }
                                                                                                },
                                                                                                "operatorToken": {
                                                                                                    "kind": "PlusToken",
                                                                                                    "fullStart": 777,
                                                                                                    "fullEnd": 778,
                                                                                                    "start": 777,
                                                                                                    "end": 778,
                                                                                                    "fullWidth": 1,
                                                                                                    "width": 1,
                                                                                                    "text": "+",
                                                                                                    "value": "+",
                                                                                                    "valueText": "+"
                                                                                                },
                                                                                                "right": {
                                                                                                    "kind": "IdentifierName",
                                                                                                    "fullStart": 778,
                                                                                                    "fullEnd": 779,
                                                                                                    "start": 778,
                                                                                                    "end": 779,
                                                                                                    "fullWidth": 1,
                                                                                                    "width": 1,
                                                                                                    "text": "i",
                                                                                                    "value": "i",
                                                                                                    "valueText": "i"
                                                                                                }
                                                                                            },
                                                                                            "operatorToken": {
                                                                                                "kind": "PlusToken",
                                                                                                "fullStart": 779,
                                                                                                "fullEnd": 780,
                                                                                                "start": 779,
                                                                                                "end": 780,
                                                                                                "fullWidth": 1,
                                                                                                "width": 1,
                                                                                                "text": "+",
                                                                                                "value": "+",
                                                                                                "valueText": "+"
                                                                                            },
                                                                                            "right": {
                                                                                                "kind": "StringLiteral",
                                                                                                "fullStart": 780,
                                                                                                "fullEnd": 805,
                                                                                                "start": 780,
                                                                                                "end": 805,
                                                                                                "fullWidth": 25,
                                                                                                "width": 25,
                                                                                                "text": "')+ String.fromCharCode('",
                                                                                                "value": ")+ String.fromCharCode(",
                                                                                                "valueText": ")+ String.fromCharCode("
                                                                                            }
                                                                                        },
                                                                                        "operatorToken": {
                                                                                            "kind": "PlusToken",
                                                                                            "fullStart": 805,
                                                                                            "fullEnd": 806,
                                                                                            "start": 805,
                                                                                            "end": 806,
                                                                                            "fullWidth": 1,
                                                                                            "width": 1,
                                                                                            "text": "+",
                                                                                            "value": "+",
                                                                                            "valueText": "+"
                                                                                        },
                                                                                        "right": {
                                                                                            "kind": "ParenthesizedExpression",
                                                                                            "fullStart": 806,
                                                                                            "fullEnd": 811,
                                                                                            "start": 806,
                                                                                            "end": 811,
                                                                                            "fullWidth": 5,
                                                                                            "width": 5,
                                                                                            "openParenToken": {
                                                                                                "kind": "OpenParenToken",
                                                                                                "fullStart": 806,
                                                                                                "fullEnd": 807,
                                                                                                "start": 806,
                                                                                                "end": 807,
                                                                                                "fullWidth": 1,
                                                                                                "width": 1,
                                                                                                "text": "(",
                                                                                                "value": "(",
                                                                                                "valueText": "("
                                                                                            },
                                                                                            "expression": {
                                                                                                "kind": "AddExpression",
                                                                                                "fullStart": 807,
                                                                                                "fullEnd": 810,
                                                                                                "start": 807,
                                                                                                "end": 810,
                                                                                                "fullWidth": 3,
                                                                                                "width": 3,
                                                                                                "left": {
                                                                                                    "kind": "IdentifierName",
                                                                                                    "fullStart": 807,
                                                                                                    "fullEnd": 808,
                                                                                                    "start": 807,
                                                                                                    "end": 808,
                                                                                                    "fullWidth": 1,
                                                                                                    "width": 1,
                                                                                                    "text": "i",
                                                                                                    "value": "i",
                                                                                                    "valueText": "i"
                                                                                                },
                                                                                                "operatorToken": {
                                                                                                    "kind": "PlusToken",
                                                                                                    "fullStart": 808,
                                                                                                    "fullEnd": 809,
                                                                                                    "start": 808,
                                                                                                    "end": 809,
                                                                                                    "fullWidth": 1,
                                                                                                    "width": 1,
                                                                                                    "text": "+",
                                                                                                    "value": "+",
                                                                                                    "valueText": "+"
                                                                                                },
                                                                                                "right": {
                                                                                                    "kind": "NumericLiteral",
                                                                                                    "fullStart": 809,
                                                                                                    "fullEnd": 810,
                                                                                                    "start": 809,
                                                                                                    "end": 810,
                                                                                                    "fullWidth": 1,
                                                                                                    "width": 1,
                                                                                                    "text": "1",
                                                                                                    "value": 1,
                                                                                                    "valueText": "1"
                                                                                                }
                                                                                            },
                                                                                            "closeParenToken": {
                                                                                                "kind": "CloseParenToken",
                                                                                                "fullStart": 810,
                                                                                                "fullEnd": 811,
                                                                                                "start": 810,
                                                                                                "end": 811,
                                                                                                "fullWidth": 1,
                                                                                                "width": 1,
                                                                                                "text": ")",
                                                                                                "value": ")",
                                                                                                "valueText": ")"
                                                                                            }
                                                                                        }
                                                                                    },
                                                                                    "operatorToken": {
                                                                                        "kind": "PlusToken",
                                                                                        "fullStart": 811,
                                                                                        "fullEnd": 812,
                                                                                        "start": 811,
                                                                                        "end": 812,
                                                                                        "fullWidth": 1,
                                                                                        "width": 1,
                                                                                        "text": "+",
                                                                                        "value": "+",
                                                                                        "valueText": "+"
                                                                                    },
                                                                                    "right": {
                                                                                        "kind": "StringLiteral",
                                                                                        "fullStart": 812,
                                                                                        "fullEnd": 838,
                                                                                        "start": 812,
                                                                                        "end": 838,
                                                                                        "fullWidth": 26,
                                                                                        "width": 26,
                                                                                        "text": "') + String.fromCharCode('",
                                                                                        "value": ") + String.fromCharCode(",
                                                                                        "valueText": ") + String.fromCharCode("
                                                                                    }
                                                                                },
                                                                                "operatorToken": {
                                                                                    "kind": "PlusToken",
                                                                                    "fullStart": 838,
                                                                                    "fullEnd": 839,
                                                                                    "start": 838,
                                                                                    "end": 839,
                                                                                    "fullWidth": 1,
                                                                                    "width": 1,
                                                                                    "text": "+",
                                                                                    "value": "+",
                                                                                    "valueText": "+"
                                                                                },
                                                                                "right": {
                                                                                    "kind": "ParenthesizedExpression",
                                                                                    "fullStart": 839,
                                                                                    "fullEnd": 844,
                                                                                    "start": 839,
                                                                                    "end": 844,
                                                                                    "fullWidth": 5,
                                                                                    "width": 5,
                                                                                    "openParenToken": {
                                                                                        "kind": "OpenParenToken",
                                                                                        "fullStart": 839,
                                                                                        "fullEnd": 840,
                                                                                        "start": 839,
                                                                                        "end": 840,
                                                                                        "fullWidth": 1,
                                                                                        "width": 1,
                                                                                        "text": "(",
                                                                                        "value": "(",
                                                                                        "valueText": "("
                                                                                    },
                                                                                    "expression": {
                                                                                        "kind": "AddExpression",
                                                                                        "fullStart": 840,
                                                                                        "fullEnd": 843,
                                                                                        "start": 840,
                                                                                        "end": 843,
                                                                                        "fullWidth": 3,
                                                                                        "width": 3,
                                                                                        "left": {
                                                                                            "kind": "IdentifierName",
                                                                                            "fullStart": 840,
                                                                                            "fullEnd": 841,
                                                                                            "start": 840,
                                                                                            "end": 841,
                                                                                            "fullWidth": 1,
                                                                                            "width": 1,
                                                                                            "text": "i",
                                                                                            "value": "i",
                                                                                            "valueText": "i"
                                                                                        },
                                                                                        "operatorToken": {
                                                                                            "kind": "PlusToken",
                                                                                            "fullStart": 841,
                                                                                            "fullEnd": 842,
                                                                                            "start": 841,
                                                                                            "end": 842,
                                                                                            "fullWidth": 1,
                                                                                            "width": 1,
                                                                                            "text": "+",
                                                                                            "value": "+",
                                                                                            "valueText": "+"
                                                                                        },
                                                                                        "right": {
                                                                                            "kind": "NumericLiteral",
                                                                                            "fullStart": 842,
                                                                                            "fullEnd": 843,
                                                                                            "start": 842,
                                                                                            "end": 843,
                                                                                            "fullWidth": 1,
                                                                                            "width": 1,
                                                                                            "text": "2",
                                                                                            "value": 2,
                                                                                            "valueText": "2"
                                                                                        }
                                                                                    },
                                                                                    "closeParenToken": {
                                                                                        "kind": "CloseParenToken",
                                                                                        "fullStart": 843,
                                                                                        "fullEnd": 844,
                                                                                        "start": 843,
                                                                                        "end": 844,
                                                                                        "fullWidth": 1,
                                                                                        "width": 1,
                                                                                        "text": ")",
                                                                                        "value": ")",
                                                                                        "valueText": ")"
                                                                                    }
                                                                                }
                                                                            },
                                                                            "operatorToken": {
                                                                                "kind": "PlusToken",
                                                                                "fullStart": 844,
                                                                                "fullEnd": 845,
                                                                                "start": 844,
                                                                                "end": 845,
                                                                                "fullWidth": 1,
                                                                                "width": 1,
                                                                                "text": "+",
                                                                                "value": "+",
                                                                                "valueText": "+"
                                                                            },
                                                                            "right": {
                                                                                "kind": "StringLiteral",
                                                                                "fullStart": 845,
                                                                                "fullEnd": 851,
                                                                                "start": 845,
                                                                                "end": 851,
                                                                                "fullWidth": 6,
                                                                                "width": 6,
                                                                                "text": "')), '",
                                                                                "value": ")), ",
                                                                                "valueText": ")), "
                                                                            }
                                                                        },
                                                                        "operatorToken": {
                                                                            "kind": "PlusToken",
                                                                            "fullStart": 851,
                                                                            "fullEnd": 852,
                                                                            "start": 851,
                                                                            "end": 852,
                                                                            "fullWidth": 1,
                                                                            "width": 1,
                                                                            "text": "+",
                                                                            "value": "+",
                                                                            "valueText": "+"
                                                                        },
                                                                        "right": {
                                                                            "kind": "IdentifierName",
                                                                            "fullStart": 852,
                                                                            "fullEnd": 853,
                                                                            "start": 852,
                                                                            "end": 853,
                                                                            "fullWidth": 1,
                                                                            "width": 1,
                                                                            "text": "k",
                                                                            "value": "k",
                                                                            "valueText": "k"
                                                                        }
                                                                    },
                                                                    "operatorToken": {
                                                                        "kind": "PlusToken",
                                                                        "fullStart": 853,
                                                                        "fullEnd": 854,
                                                                        "start": 853,
                                                                        "end": 854,
                                                                        "fullWidth": 1,
                                                                        "width": 1,
                                                                        "text": "+",
                                                                        "value": "+",
                                                                        "valueText": "+"
                                                                    },
                                                                    "right": {
                                                                        "kind": "StringLiteral",
                                                                        "fullStart": 854,
                                                                        "fullEnd": 861,
                                                                        "start": 854,
                                                                        "end": 861,
                                                                        "fullWidth": 7,
                                                                        "width": 7,
                                                                        "text": "' )==='",
                                                                        "value": " )===",
                                                                        "valueText": " )==="
                                                                    }
                                                                },
                                                                "operatorToken": {
                                                                    "kind": "PlusToken",
                                                                    "fullStart": 861,
                                                                    "fullEnd": 862,
                                                                    "start": 861,
                                                                    "end": 862,
                                                                    "fullWidth": 1,
                                                                    "width": 1,
                                                                    "text": "+",
                                                                    "value": "+",
                                                                    "valueText": "+"
                                                                },
                                                                "right": {
                                                                    "kind": "IdentifierName",
                                                                    "fullStart": 862,
                                                                    "fullEnd": 863,
                                                                    "start": 862,
                                                                    "end": 863,
                                                                    "fullWidth": 1,
                                                                    "width": 1,
                                                                    "text": "k",
                                                                    "value": "k",
                                                                    "valueText": "k"
                                                                }
                                                            },
                                                            "operatorToken": {
                                                                "kind": "PlusToken",
                                                                "fullStart": 863,
                                                                "fullEnd": 864,
                                                                "start": 863,
                                                                "end": 864,
                                                                "fullWidth": 1,
                                                                "width": 1,
                                                                "text": "+",
                                                                "value": "+",
                                                                "valueText": "+"
                                                            },
                                                            "right": {
                                                                "kind": "StringLiteral",
                                                                "fullStart": 864,
                                                                "fullEnd": 876,
                                                                "start": 864,
                                                                "end": 876,
                                                                "fullWidth": 12,
                                                                "width": 12,
                                                                "text": "'. Actual: '",
                                                                "value": ". Actual: ",
                                                                "valueText": ". Actual: "
                                                            }
                                                        },
                                                        "operatorToken": {
                                                            "kind": "PlusToken",
                                                            "fullStart": 876,
                                                            "fullEnd": 877,
                                                            "start": 876,
                                                            "end": 877,
                                                            "fullWidth": 1,
                                                            "width": 1,
                                                            "text": "+",
                                                            "value": "+",
                                                            "valueText": "+"
                                                        },
                                                        "right": {
                                                            "kind": "InvocationExpression",
                                                            "fullStart": 877,
                                                            "fullEnd": 980,
                                                            "start": 877,
                                                            "end": 980,
                                                            "fullWidth": 103,
                                                            "width": 103,
                                                            "expression": {
                                                                "kind": "MemberAccessExpression",
                                                                "fullStart": 877,
                                                                "fullEnd": 896,
                                                                "start": 877,
                                                                "end": 896,
                                                                "fullWidth": 19,
                                                                "width": 19,
                                                                "expression": {
                                                                    "kind": "IdentifierName",
                                                                    "fullStart": 877,
                                                                    "fullEnd": 888,
                                                                    "start": 877,
                                                                    "end": 888,
                                                                    "fullWidth": 11,
                                                                    "width": 11,
                                                                    "text": "TEST_STRING",
                                                                    "value": "TEST_STRING",
                                                                    "valueText": "TEST_STRING"
                                                                },
                                                                "dotToken": {
                                                                    "kind": "DotToken",
                                                                    "fullStart": 888,
                                                                    "fullEnd": 889,
                                                                    "start": 888,
                                                                    "end": 889,
                                                                    "fullWidth": 1,
                                                                    "width": 1,
                                                                    "text": ".",
                                                                    "value": ".",
                                                                    "valueText": "."
                                                                },
                                                                "name": {
                                                                    "kind": "IdentifierName",
                                                                    "fullStart": 889,
                                                                    "fullEnd": 896,
                                                                    "start": 889,
                                                                    "end": 896,
                                                                    "fullWidth": 7,
                                                                    "width": 7,
                                                                    "text": "indexOf",
                                                                    "value": "indexOf",
                                                                    "valueText": "indexOf"
                                                                }
                                                            },
                                                            "argumentList": {
                                                                "kind": "ArgumentList",
                                                                "fullStart": 896,
                                                                "fullEnd": 980,
                                                                "start": 896,
                                                                "end": 980,
                                                                "fullWidth": 84,
                                                                "width": 84,
                                                                "openParenToken": {
                                                                    "kind": "OpenParenToken",
                                                                    "fullStart": 896,
                                                                    "fullEnd": 898,
                                                                    "start": 896,
                                                                    "end": 897,
                                                                    "fullWidth": 2,
                                                                    "width": 1,
                                                                    "text": "(",
                                                                    "value": "(",
                                                                    "valueText": "(",
                                                                    "hasTrailingTrivia": true,
                                                                    "trailingTrivia": [
                                                                        {
                                                                            "kind": "WhitespaceTrivia",
                                                                            "text": " "
                                                                        }
                                                                    ]
                                                                },
                                                                "arguments": [
                                                                    {
                                                                        "kind": "ParenthesizedExpression",
                                                                        "fullStart": 898,
                                                                        "fullEnd": 975,
                                                                        "start": 898,
                                                                        "end": 975,
                                                                        "fullWidth": 77,
                                                                        "width": 77,
                                                                        "openParenToken": {
                                                                            "kind": "OpenParenToken",
                                                                            "fullStart": 898,
                                                                            "fullEnd": 899,
                                                                            "start": 898,
                                                                            "end": 899,
                                                                            "fullWidth": 1,
                                                                            "width": 1,
                                                                            "text": "(",
                                                                            "value": "(",
                                                                            "valueText": "("
                                                                        },
                                                                        "expression": {
                                                                            "kind": "AddExpression",
                                                                            "fullStart": 899,
                                                                            "fullEnd": 974,
                                                                            "start": 899,
                                                                            "end": 974,
                                                                            "fullWidth": 75,
                                                                            "width": 75,
                                                                            "left": {
                                                                                "kind": "AddExpression",
                                                                                "fullStart": 899,
                                                                                "fullEnd": 948,
                                                                                "start": 899,
                                                                                "end": 947,
                                                                                "fullWidth": 49,
                                                                                "width": 48,
                                                                                "left": {
                                                                                    "kind": "InvocationExpression",
                                                                                    "fullStart": 899,
                                                                                    "fullEnd": 921,
                                                                                    "start": 899,
                                                                                    "end": 921,
                                                                                    "fullWidth": 22,
                                                                                    "width": 22,
                                                                                    "expression": {
                                                                                        "kind": "MemberAccessExpression",
                                                                                        "fullStart": 899,
                                                                                        "fullEnd": 918,
                                                                                        "start": 899,
                                                                                        "end": 918,
                                                                                        "fullWidth": 19,
                                                                                        "width": 19,
                                                                                        "expression": {
                                                                                            "kind": "IdentifierName",
                                                                                            "fullStart": 899,
                                                                                            "fullEnd": 905,
                                                                                            "start": 899,
                                                                                            "end": 905,
                                                                                            "fullWidth": 6,
                                                                                            "width": 6,
                                                                                            "text": "String",
                                                                                            "value": "String",
                                                                                            "valueText": "String"
                                                                                        },
                                                                                        "dotToken": {
                                                                                            "kind": "DotToken",
                                                                                            "fullStart": 905,
                                                                                            "fullEnd": 906,
                                                                                            "start": 905,
                                                                                            "end": 906,
                                                                                            "fullWidth": 1,
                                                                                            "width": 1,
                                                                                            "text": ".",
                                                                                            "value": ".",
                                                                                            "valueText": "."
                                                                                        },
                                                                                        "name": {
                                                                                            "kind": "IdentifierName",
                                                                                            "fullStart": 906,
                                                                                            "fullEnd": 918,
                                                                                            "start": 906,
                                                                                            "end": 918,
                                                                                            "fullWidth": 12,
                                                                                            "width": 12,
                                                                                            "text": "fromCharCode",
                                                                                            "value": "fromCharCode",
                                                                                            "valueText": "fromCharCode"
                                                                                        }
                                                                                    },
                                                                                    "argumentList": {
                                                                                        "kind": "ArgumentList",
                                                                                        "fullStart": 918,
                                                                                        "fullEnd": 921,
                                                                                        "start": 918,
                                                                                        "end": 921,
                                                                                        "fullWidth": 3,
                                                                                        "width": 3,
                                                                                        "openParenToken": {
                                                                                            "kind": "OpenParenToken",
                                                                                            "fullStart": 918,
                                                                                            "fullEnd": 919,
                                                                                            "start": 918,
                                                                                            "end": 919,
                                                                                            "fullWidth": 1,
                                                                                            "width": 1,
                                                                                            "text": "(",
                                                                                            "value": "(",
                                                                                            "valueText": "("
                                                                                        },
                                                                                        "arguments": [
                                                                                            {
                                                                                                "kind": "IdentifierName",
                                                                                                "fullStart": 919,
                                                                                                "fullEnd": 920,
                                                                                                "start": 919,
                                                                                                "end": 920,
                                                                                                "fullWidth": 1,
                                                                                                "width": 1,
                                                                                                "text": "i",
                                                                                                "value": "i",
                                                                                                "valueText": "i"
                                                                                            }
                                                                                        ],
                                                                                        "closeParenToken": {
                                                                                            "kind": "CloseParenToken",
                                                                                            "fullStart": 920,
                                                                                            "fullEnd": 921,
                                                                                            "start": 920,
                                                                                            "end": 921,
                                                                                            "fullWidth": 1,
                                                                                            "width": 1,
                                                                                            "text": ")",
                                                                                            "value": ")",
                                                                                            "valueText": ")"
                                                                                        }
                                                                                    }
                                                                                },
                                                                                "operatorToken": {
                                                                                    "kind": "PlusToken",
                                                                                    "fullStart": 921,
                                                                                    "fullEnd": 923,
                                                                                    "start": 921,
                                                                                    "end": 922,
                                                                                    "fullWidth": 2,
                                                                                    "width": 1,
                                                                                    "text": "+",
                                                                                    "value": "+",
                                                                                    "valueText": "+",
                                                                                    "hasTrailingTrivia": true,
                                                                                    "trailingTrivia": [
                                                                                        {
                                                                                            "kind": "WhitespaceTrivia",
                                                                                            "text": " "
                                                                                        }
                                                                                    ]
                                                                                },
                                                                                "right": {
                                                                                    "kind": "InvocationExpression",
                                                                                    "fullStart": 923,
                                                                                    "fullEnd": 948,
                                                                                    "start": 923,
                                                                                    "end": 947,
                                                                                    "fullWidth": 25,
                                                                                    "width": 24,
                                                                                    "expression": {
                                                                                        "kind": "MemberAccessExpression",
                                                                                        "fullStart": 923,
                                                                                        "fullEnd": 942,
                                                                                        "start": 923,
                                                                                        "end": 942,
                                                                                        "fullWidth": 19,
                                                                                        "width": 19,
                                                                                        "expression": {
                                                                                            "kind": "IdentifierName",
                                                                                            "fullStart": 923,
                                                                                            "fullEnd": 929,
                                                                                            "start": 923,
                                                                                            "end": 929,
                                                                                            "fullWidth": 6,
                                                                                            "width": 6,
                                                                                            "text": "String",
                                                                                            "value": "String",
                                                                                            "valueText": "String"
                                                                                        },
                                                                                        "dotToken": {
                                                                                            "kind": "DotToken",
                                                                                            "fullStart": 929,
                                                                                            "fullEnd": 930,
                                                                                            "start": 929,
                                                                                            "end": 930,
                                                                                            "fullWidth": 1,
                                                                                            "width": 1,
                                                                                            "text": ".",
                                                                                            "value": ".",
                                                                                            "valueText": "."
                                                                                        },
                                                                                        "name": {
                                                                                            "kind": "IdentifierName",
                                                                                            "fullStart": 930,
                                                                                            "fullEnd": 942,
                                                                                            "start": 930,
                                                                                            "end": 942,
                                                                                            "fullWidth": 12,
                                                                                            "width": 12,
                                                                                            "text": "fromCharCode",
                                                                                            "value": "fromCharCode",
                                                                                            "valueText": "fromCharCode"
                                                                                        }
                                                                                    },
                                                                                    "argumentList": {
                                                                                        "kind": "ArgumentList",
                                                                                        "fullStart": 942,
                                                                                        "fullEnd": 948,
                                                                                        "start": 942,
                                                                                        "end": 947,
                                                                                        "fullWidth": 6,
                                                                                        "width": 5,
                                                                                        "openParenToken": {
                                                                                            "kind": "OpenParenToken",
                                                                                            "fullStart": 942,
                                                                                            "fullEnd": 943,
                                                                                            "start": 942,
                                                                                            "end": 943,
                                                                                            "fullWidth": 1,
                                                                                            "width": 1,
                                                                                            "text": "(",
                                                                                            "value": "(",
                                                                                            "valueText": "("
                                                                                        },
                                                                                        "arguments": [
                                                                                            {
                                                                                                "kind": "AddExpression",
                                                                                                "fullStart": 943,
                                                                                                "fullEnd": 946,
                                                                                                "start": 943,
                                                                                                "end": 946,
                                                                                                "fullWidth": 3,
                                                                                                "width": 3,
                                                                                                "left": {
                                                                                                    "kind": "IdentifierName",
                                                                                                    "fullStart": 943,
                                                                                                    "fullEnd": 944,
                                                                                                    "start": 943,
                                                                                                    "end": 944,
                                                                                                    "fullWidth": 1,
                                                                                                    "width": 1,
                                                                                                    "text": "i",
                                                                                                    "value": "i",
                                                                                                    "valueText": "i"
                                                                                                },
                                                                                                "operatorToken": {
                                                                                                    "kind": "PlusToken",
                                                                                                    "fullStart": 944,
                                                                                                    "fullEnd": 945,
                                                                                                    "start": 944,
                                                                                                    "end": 945,
                                                                                                    "fullWidth": 1,
                                                                                                    "width": 1,
                                                                                                    "text": "+",
                                                                                                    "value": "+",
                                                                                                    "valueText": "+"
                                                                                                },
                                                                                                "right": {
                                                                                                    "kind": "NumericLiteral",
                                                                                                    "fullStart": 945,
                                                                                                    "fullEnd": 946,
                                                                                                    "start": 945,
                                                                                                    "end": 946,
                                                                                                    "fullWidth": 1,
                                                                                                    "width": 1,
                                                                                                    "text": "1",
                                                                                                    "value": 1,
                                                                                                    "valueText": "1"
                                                                                                }
                                                                                            }
                                                                                        ],
                                                                                        "closeParenToken": {
                                                                                            "kind": "CloseParenToken",
                                                                                            "fullStart": 946,
                                                                                            "fullEnd": 948,
                                                                                            "start": 946,
                                                                                            "end": 947,
                                                                                            "fullWidth": 2,
                                                                                            "width": 1,
                                                                                            "text": ")",
                                                                                            "value": ")",
                                                                                            "valueText": ")",
                                                                                            "hasTrailingTrivia": true,
                                                                                            "trailingTrivia": [
                                                                                                {
                                                                                                    "kind": "WhitespaceTrivia",
                                                                                                    "text": " "
                                                                                                }
                                                                                            ]
                                                                                        }
                                                                                    }
                                                                                }
                                                                            },
                                                                            "operatorToken": {
                                                                                "kind": "PlusToken",
                                                                                "fullStart": 948,
                                                                                "fullEnd": 950,
                                                                                "start": 948,
                                                                                "end": 949,
                                                                                "fullWidth": 2,
                                                                                "width": 1,
                                                                                "text": "+",
                                                                                "value": "+",
                                                                                "valueText": "+",
                                                                                "hasTrailingTrivia": true,
                                                                                "trailingTrivia": [
                                                                                    {
                                                                                        "kind": "WhitespaceTrivia",
                                                                                        "text": " "
                                                                                    }
                                                                                ]
                                                                            },
                                                                            "right": {
                                                                                "kind": "InvocationExpression",
                                                                                "fullStart": 950,
                                                                                "fullEnd": 974,
                                                                                "start": 950,
                                                                                "end": 974,
                                                                                "fullWidth": 24,
                                                                                "width": 24,
                                                                                "expression": {
                                                                                    "kind": "MemberAccessExpression",
                                                                                    "fullStart": 950,
                                                                                    "fullEnd": 969,
                                                                                    "start": 950,
                                                                                    "end": 969,
                                                                                    "fullWidth": 19,
                                                                                    "width": 19,
                                                                                    "expression": {
                                                                                        "kind": "IdentifierName",
                                                                                        "fullStart": 950,
                                                                                        "fullEnd": 956,
                                                                                        "start": 950,
                                                                                        "end": 956,
                                                                                        "fullWidth": 6,
                                                                                        "width": 6,
                                                                                        "text": "String",
                                                                                        "value": "String",
                                                                                        "valueText": "String"
                                                                                    },
                                                                                    "dotToken": {
                                                                                        "kind": "DotToken",
                                                                                        "fullStart": 956,
                                                                                        "fullEnd": 957,
                                                                                        "start": 956,
                                                                                        "end": 957,
                                                                                        "fullWidth": 1,
                                                                                        "width": 1,
                                                                                        "text": ".",
                                                                                        "value": ".",
                                                                                        "valueText": "."
                                                                                    },
                                                                                    "name": {
                                                                                        "kind": "IdentifierName",
                                                                                        "fullStart": 957,
                                                                                        "fullEnd": 969,
                                                                                        "start": 957,
                                                                                        "end": 969,
                                                                                        "fullWidth": 12,
                                                                                        "width": 12,
                                                                                        "text": "fromCharCode",
                                                                                        "value": "fromCharCode",
                                                                                        "valueText": "fromCharCode"
                                                                                    }
                                                                                },
                                                                                "argumentList": {
                                                                                    "kind": "ArgumentList",
                                                                                    "fullStart": 969,
                                                                                    "fullEnd": 974,
                                                                                    "start": 969,
                                                                                    "end": 974,
                                                                                    "fullWidth": 5,
                                                                                    "width": 5,
                                                                                    "openParenToken": {
                                                                                        "kind": "OpenParenToken",
                                                                                        "fullStart": 969,
                                                                                        "fullEnd": 970,
                                                                                        "start": 969,
                                                                                        "end": 970,
                                                                                        "fullWidth": 1,
                                                                                        "width": 1,
                                                                                        "text": "(",
                                                                                        "value": "(",
                                                                                        "valueText": "("
                                                                                    },
                                                                                    "arguments": [
                                                                                        {
                                                                                            "kind": "AddExpression",
                                                                                            "fullStart": 970,
                                                                                            "fullEnd": 973,
                                                                                            "start": 970,
                                                                                            "end": 973,
                                                                                            "fullWidth": 3,
                                                                                            "width": 3,
                                                                                            "left": {
                                                                                                "kind": "IdentifierName",
                                                                                                "fullStart": 970,
                                                                                                "fullEnd": 971,
                                                                                                "start": 970,
                                                                                                "end": 971,
                                                                                                "fullWidth": 1,
                                                                                                "width": 1,
                                                                                                "text": "i",
                                                                                                "value": "i",
                                                                                                "valueText": "i"
                                                                                            },
                                                                                            "operatorToken": {
                                                                                                "kind": "PlusToken",
                                                                                                "fullStart": 971,
                                                                                                "fullEnd": 972,
                                                                                                "start": 971,
                                                                                                "end": 972,
                                                                                                "fullWidth": 1,
                                                                                                "width": 1,
                                                                                                "text": "+",
                                                                                                "value": "+",
                                                                                                "valueText": "+"
                                                                                            },
                                                                                            "right": {
                                                                                                "kind": "NumericLiteral",
                                                                                                "fullStart": 972,
                                                                                                "fullEnd": 973,
                                                                                                "start": 972,
                                                                                                "end": 973,
                                                                                                "fullWidth": 1,
                                                                                                "width": 1,
                                                                                                "text": "2",
                                                                                                "value": 2,
                                                                                                "valueText": "2"
                                                                                            }
                                                                                        }
                                                                                    ],
                                                                                    "closeParenToken": {
                                                                                        "kind": "CloseParenToken",
                                                                                        "fullStart": 973,
                                                                                        "fullEnd": 974,
                                                                                        "start": 973,
                                                                                        "end": 974,
                                                                                        "fullWidth": 1,
                                                                                        "width": 1,
                                                                                        "text": ")",
                                                                                        "value": ")",
                                                                                        "valueText": ")"
                                                                                    }
                                                                                }
                                                                            }
                                                                        },
                                                                        "closeParenToken": {
                                                                            "kind": "CloseParenToken",
                                                                            "fullStart": 974,
                                                                            "fullEnd": 975,
                                                                            "start": 974,
                                                                            "end": 975,
                                                                            "fullWidth": 1,
                                                                            "width": 1,
                                                                            "text": ")",
                                                                            "value": ")",
                                                                            "valueText": ")"
                                                                        }
                                                                    },
                                                                    {
                                                                        "kind": "CommaToken",
                                                                        "fullStart": 975,
                                                                        "fullEnd": 977,
                                                                        "start": 975,
                                                                        "end": 976,
                                                                        "fullWidth": 2,
                                                                        "width": 1,
                                                                        "text": ",",
                                                                        "value": ",",
                                                                        "valueText": ",",
                                                                        "hasTrailingTrivia": true,
                                                                        "trailingTrivia": [
                                                                            {
                                                                                "kind": "WhitespaceTrivia",
                                                                                "text": " "
                                                                            }
                                                                        ]
                                                                    },
                                                                    {
                                                                        "kind": "IdentifierName",
                                                                        "fullStart": 977,
                                                                        "fullEnd": 979,
                                                                        "start": 977,
                                                                        "end": 978,
                                                                        "fullWidth": 2,
                                                                        "width": 1,
                                                                        "text": "k",
                                                                        "value": "k",
                                                                        "valueText": "k",
                                                                        "hasTrailingTrivia": true,
                                                                        "trailingTrivia": [
                                                                            {
                                                                                "kind": "WhitespaceTrivia",
                                                                                "text": " "
                                                                            }
                                                                        ]
                                                                    }
                                                                ],
                                                                "closeParenToken": {
                                                                    "kind": "CloseParenToken",
                                                                    "fullStart": 979,
                                                                    "fullEnd": 980,
                                                                    "start": 979,
                                                                    "end": 980,
                                                                    "fullWidth": 1,
                                                                    "width": 1,
                                                                    "text": ")",
                                                                    "value": ")",
                                                                    "valueText": ")"
                                                                }
                                                            }
                                                        }
                                                    }
                                                ],
                                                "closeParenToken": {
                                                    "kind": "CloseParenToken",
                                                    "fullStart": 980,
                                                    "fullEnd": 981,
                                                    "start": 980,
                                                    "end": 981,
                                                    "fullWidth": 1,
                                                    "width": 1,
                                                    "text": ")",
                                                    "value": ")",
                                                    "valueText": ")"
                                                }
                                            }
                                        },
                                        "semicolonToken": {
                                            "kind": "SemicolonToken",
                                            "fullStart": 981,
                                            "fullEnd": 984,
                                            "start": 981,
                                            "end": 982,
                                            "fullWidth": 3,
                                            "width": 1,
                                            "text": ";",
                                            "value": ";",
                                            "valueText": ";",
                                            "hasTrailingTrivia": true,
                                            "hasTrailingNewLine": true,
                                            "trailingTrivia": [
                                                {
                                                    "kind": "WhitespaceTrivia",
                                                    "text": " "
                                                },
                                                {
                                                    "kind": "NewLineTrivia",
                                                    "text": "\n"
                                                }
                                            ]
                                        }
                                    }
                                ],
                                "closeBraceToken": {
                                    "kind": "CloseBraceToken",
                                    "fullStart": 984,
                                    "fullEnd": 990,
                                    "start": 988,
                                    "end": 989,
                                    "fullWidth": 6,
                                    "width": 1,
                                    "text": "}",
                                    "value": "}",
                                    "valueText": "}",
                                    "hasLeadingTrivia": true,
                                    "hasTrailingTrivia": true,
                                    "hasTrailingNewLine": true,
                                    "leadingTrivia": [
                                        {
                                            "kind": "WhitespaceTrivia",
                                            "text": "    "
                                        }
                                    ],
                                    "trailingTrivia": [
                                        {
                                            "kind": "NewLineTrivia",
                                            "text": "\n"
                                        }
                                    ]
                                }
                            }
                        }
                    ],
                    "closeBraceToken": {
                        "kind": "CloseBraceToken",
                        "fullStart": 990,
                        "fullEnd": 992,
                        "start": 990,
                        "end": 991,
                        "fullWidth": 2,
                        "width": 1,
                        "text": "}",
                        "value": "}",
                        "valueText": "}",
                        "hasTrailingTrivia": true,
                        "hasTrailingNewLine": true,
                        "trailingTrivia": [
                            {
                                "kind": "NewLineTrivia",
                                "text": "\n"
                            }
                        ]
                    }
                }
            }
        ],
        "endOfFileToken": {
            "kind": "EndOfFileToken",
            "fullStart": 992,
            "fullEnd": 1075,
            "start": 1075,
            "end": 1075,
            "fullWidth": 83,
            "width": 0,
            "text": "",
            "hasLeadingTrivia": true,
            "hasLeadingComment": true,
            "hasLeadingNewLine": true,
            "leadingTrivia": [
                {
                    "kind": "SingleLineCommentTrivia",
                    "text": "//"
                },
                {
                    "kind": "NewLineTrivia",
                    "text": "\n"
                },
                {
                    "kind": "SingleLineCommentTrivia",
                    "text": "//////////////////////////////////////////////////////////////////////////////"
                },
                {
                    "kind": "NewLineTrivia",
                    "text": "\n"
                },
                {
                    "kind": "NewLineTrivia",
                    "text": "\n"
                }
            ]
        }
    },
    "lineMap": {
        "lineStarts": [
            0,
            61,
            132,
            133,
            137,
            180,
            183,
            237,
            303,
            307,
            308,
            441,
            442,
            521,
            531,
            585,
            703,
            984,
            990,
            992,
            995,
            1074,
            1075
        ],
        "length": 1075
    }
}<|MERGE_RESOLUTION|>--- conflicted
+++ resolved
@@ -94,12 +94,8 @@
                             "start": 312,
                             "end": 439,
                             "fullWidth": 127,
-<<<<<<< HEAD
                             "width": 127,
-                            "identifier": {
-=======
                             "propertyName": {
->>>>>>> 85e84683
                                 "kind": "IdentifierName",
                                 "fullStart": 312,
                                 "fullEnd": 324,
@@ -377,12 +373,8 @@
                             "start": 541,
                             "end": 546,
                             "fullWidth": 5,
-<<<<<<< HEAD
                             "width": 5,
-                            "identifier": {
-=======
                             "propertyName": {
->>>>>>> 85e84683
                                 "kind": "IdentifierName",
                                 "fullStart": 541,
                                 "fullEnd": 543,
@@ -468,12 +460,8 @@
                             "start": 548,
                             "end": 558,
                             "fullWidth": 10,
-<<<<<<< HEAD
                             "width": 10,
-                            "identifier": {
-=======
                             "propertyName": {
->>>>>>> 85e84683
                                 "kind": "IdentifierName",
                                 "fullStart": 548,
                                 "fullEnd": 550,
