--- conflicted
+++ resolved
@@ -788,12 +788,8 @@
                             "start": 809,
                             "end": 810,
                             "fullWidth": 1,
-<<<<<<< HEAD
                             "width": 1,
-                            "identifier": {
-=======
                             "propertyName": {
->>>>>>> 85e84683
                                 "kind": "IdentifierName",
                                 "fullStart": 809,
                                 "fullEnd": 810,
