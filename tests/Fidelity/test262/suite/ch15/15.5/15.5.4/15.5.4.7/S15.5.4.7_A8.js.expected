{
    "isDeclaration": false,
    "languageVersion": "EcmaScript5",
    "parseOptions": {
        "allowAutomaticSemicolonInsertion": true
    },
    "sourceUnit": {
        "kind": "SourceUnit",
        "fullStart": 0,
        "fullEnd": 1463,
        "start": 451,
        "end": 1463,
        "fullWidth": 1463,
        "width": 1012,
        "moduleElements": [
            {
                "kind": "IfStatement",
                "fullStart": 0,
                "fullEnd": 655,
                "start": 451,
                "end": 654,
                "fullWidth": 655,
                "width": 203,
                "ifKeyword": {
                    "kind": "IfKeyword",
                    "fullStart": 0,
                    "fullEnd": 454,
                    "start": 451,
                    "end": 453,
                    "fullWidth": 454,
                    "width": 2,
                    "text": "if",
                    "value": "if",
                    "valueText": "if",
                    "hasLeadingTrivia": true,
                    "hasLeadingComment": true,
                    "hasLeadingNewLine": true,
                    "hasTrailingTrivia": true,
                    "leadingTrivia": [
                        {
                            "kind": "SingleLineCommentTrivia",
                            "text": "// Copyright 2009 the Sputnik authors.  All rights reserved."
                        },
                        {
                            "kind": "NewLineTrivia",
                            "text": "\n"
                        },
                        {
                            "kind": "SingleLineCommentTrivia",
                            "text": "// This code is governed by the BSD license found in the LICENSE file."
                        },
                        {
                            "kind": "NewLineTrivia",
                            "text": "\n"
                        },
                        {
                            "kind": "NewLineTrivia",
                            "text": "\n"
                        },
                        {
                            "kind": "MultiLineCommentTrivia",
                            "text": "/**\n * The String.prototype.indexOf.length property has the attribute DontEnum\n *\n * @path ch15/15.5/15.5.4/15.5.4.7/S15.5.4.7_A8.js\n * @description Checking if enumerating the String.prototype.indexOf.length property fails\n */"
                        },
                        {
                            "kind": "NewLineTrivia",
                            "text": "\n"
                        },
                        {
                            "kind": "NewLineTrivia",
                            "text": "\n"
                        },
                        {
                            "kind": "SingleLineCommentTrivia",
                            "text": "//////////////////////////////////////////////////////////////////////////////"
                        },
                        {
                            "kind": "NewLineTrivia",
                            "text": "\n"
                        },
                        {
                            "kind": "SingleLineCommentTrivia",
                            "text": "//CHECK#0"
                        },
                        {
                            "kind": "NewLineTrivia",
                            "text": "\n"
                        }
                    ],
                    "trailingTrivia": [
                        {
                            "kind": "WhitespaceTrivia",
                            "text": " "
                        }
                    ]
                },
                "openParenToken": {
                    "kind": "OpenParenToken",
                    "fullStart": 454,
                    "fullEnd": 455,
                    "start": 454,
                    "end": 455,
                    "fullWidth": 1,
                    "width": 1,
                    "text": "(",
                    "value": "(",
                    "valueText": "("
                },
                "condition": {
                    "kind": "LogicalNotExpression",
                    "fullStart": 455,
                    "fullEnd": 507,
                    "start": 455,
                    "end": 507,
                    "fullWidth": 52,
                    "width": 52,
                    "operatorToken": {
                        "kind": "ExclamationToken",
                        "fullStart": 455,
                        "fullEnd": 456,
                        "start": 455,
                        "end": 456,
                        "fullWidth": 1,
                        "width": 1,
                        "text": "!",
                        "value": "!",
                        "valueText": "!"
                    },
                    "operand": {
                        "kind": "ParenthesizedExpression",
                        "fullStart": 456,
                        "fullEnd": 507,
                        "start": 456,
                        "end": 507,
                        "fullWidth": 51,
                        "width": 51,
                        "openParenToken": {
                            "kind": "OpenParenToken",
                            "fullStart": 456,
                            "fullEnd": 457,
                            "start": 456,
                            "end": 457,
                            "fullWidth": 1,
                            "width": 1,
                            "text": "(",
                            "value": "(",
                            "valueText": "("
                        },
                        "expression": {
                            "kind": "InvocationExpression",
                            "fullStart": 457,
                            "fullEnd": 506,
                            "start": 457,
                            "end": 506,
                            "fullWidth": 49,
                            "width": 49,
                            "expression": {
                                "kind": "MemberAccessExpression",
                                "fullStart": 457,
                                "fullEnd": 496,
                                "start": 457,
                                "end": 496,
                                "fullWidth": 39,
                                "width": 39,
                                "expression": {
                                    "kind": "MemberAccessExpression",
                                    "fullStart": 457,
                                    "fullEnd": 481,
                                    "start": 457,
                                    "end": 481,
                                    "fullWidth": 24,
                                    "width": 24,
                                    "expression": {
                                        "kind": "MemberAccessExpression",
                                        "fullStart": 457,
                                        "fullEnd": 473,
                                        "start": 457,
                                        "end": 473,
                                        "fullWidth": 16,
                                        "width": 16,
                                        "expression": {
                                            "kind": "IdentifierName",
                                            "fullStart": 457,
                                            "fullEnd": 463,
                                            "start": 457,
                                            "end": 463,
                                            "fullWidth": 6,
                                            "width": 6,
                                            "text": "String",
                                            "value": "String",
                                            "valueText": "String"
                                        },
                                        "dotToken": {
                                            "kind": "DotToken",
                                            "fullStart": 463,
                                            "fullEnd": 464,
                                            "start": 463,
                                            "end": 464,
                                            "fullWidth": 1,
                                            "width": 1,
                                            "text": ".",
                                            "value": ".",
                                            "valueText": "."
                                        },
                                        "name": {
                                            "kind": "IdentifierName",
                                            "fullStart": 464,
                                            "fullEnd": 473,
                                            "start": 464,
                                            "end": 473,
                                            "fullWidth": 9,
                                            "width": 9,
                                            "text": "prototype",
                                            "value": "prototype",
                                            "valueText": "prototype"
                                        }
                                    },
                                    "dotToken": {
                                        "kind": "DotToken",
                                        "fullStart": 473,
                                        "fullEnd": 474,
                                        "start": 473,
                                        "end": 474,
                                        "fullWidth": 1,
                                        "width": 1,
                                        "text": ".",
                                        "value": ".",
                                        "valueText": "."
                                    },
                                    "name": {
                                        "kind": "IdentifierName",
                                        "fullStart": 474,
                                        "fullEnd": 481,
                                        "start": 474,
                                        "end": 481,
                                        "fullWidth": 7,
                                        "width": 7,
                                        "text": "indexOf",
                                        "value": "indexOf",
                                        "valueText": "indexOf"
                                    }
                                },
                                "dotToken": {
                                    "kind": "DotToken",
                                    "fullStart": 481,
                                    "fullEnd": 482,
                                    "start": 481,
                                    "end": 482,
                                    "fullWidth": 1,
                                    "width": 1,
                                    "text": ".",
                                    "value": ".",
                                    "valueText": "."
                                },
                                "name": {
                                    "kind": "IdentifierName",
                                    "fullStart": 482,
                                    "fullEnd": 496,
                                    "start": 482,
                                    "end": 496,
                                    "fullWidth": 14,
                                    "width": 14,
                                    "text": "hasOwnProperty",
                                    "value": "hasOwnProperty",
                                    "valueText": "hasOwnProperty"
                                }
                            },
                            "argumentList": {
                                "kind": "ArgumentList",
                                "fullStart": 496,
                                "fullEnd": 506,
                                "start": 496,
                                "end": 506,
                                "fullWidth": 10,
                                "width": 10,
                                "openParenToken": {
                                    "kind": "OpenParenToken",
                                    "fullStart": 496,
                                    "fullEnd": 497,
                                    "start": 496,
                                    "end": 497,
                                    "fullWidth": 1,
                                    "width": 1,
                                    "text": "(",
                                    "value": "(",
                                    "valueText": "("
                                },
                                "arguments": [
                                    {
                                        "kind": "StringLiteral",
                                        "fullStart": 497,
                                        "fullEnd": 505,
                                        "start": 497,
                                        "end": 505,
                                        "fullWidth": 8,
                                        "width": 8,
                                        "text": "'length'",
                                        "value": "length",
                                        "valueText": "length"
                                    }
                                ],
                                "closeParenToken": {
                                    "kind": "CloseParenToken",
                                    "fullStart": 505,
                                    "fullEnd": 506,
                                    "start": 505,
                                    "end": 506,
                                    "fullWidth": 1,
                                    "width": 1,
                                    "text": ")",
                                    "value": ")",
                                    "valueText": ")"
                                }
                            }
                        },
                        "closeParenToken": {
                            "kind": "CloseParenToken",
                            "fullStart": 506,
                            "fullEnd": 507,
                            "start": 506,
                            "end": 507,
                            "fullWidth": 1,
                            "width": 1,
                            "text": ")",
                            "value": ")",
                            "valueText": ")"
                        }
                    }
                },
                "closeParenToken": {
                    "kind": "CloseParenToken",
                    "fullStart": 507,
                    "fullEnd": 509,
                    "start": 507,
                    "end": 508,
                    "fullWidth": 2,
                    "width": 1,
                    "text": ")",
                    "value": ")",
                    "valueText": ")",
                    "hasTrailingTrivia": true,
                    "trailingTrivia": [
                        {
                            "kind": "WhitespaceTrivia",
                            "text": " "
                        }
                    ]
                },
                "statement": {
                    "kind": "Block",
                    "fullStart": 509,
                    "fullEnd": 655,
                    "start": 509,
                    "end": 654,
                    "fullWidth": 146,
                    "width": 145,
                    "openBraceToken": {
                        "kind": "OpenBraceToken",
                        "fullStart": 509,
                        "fullEnd": 511,
                        "start": 509,
                        "end": 510,
                        "fullWidth": 2,
                        "width": 1,
                        "text": "{",
                        "value": "{",
                        "valueText": "{",
                        "hasTrailingTrivia": true,
                        "hasTrailingNewLine": true,
                        "trailingTrivia": [
                            {
                                "kind": "NewLineTrivia",
                                "text": "\n"
                            }
                        ]
                    },
                    "statements": [
                        {
                            "kind": "ExpressionStatement",
                            "fullStart": 511,
                            "fullEnd": 653,
                            "start": 513,
                            "end": 651,
                            "fullWidth": 142,
                            "width": 138,
                            "expression": {
                                "kind": "InvocationExpression",
                                "fullStart": 511,
                                "fullEnd": 650,
                                "start": 513,
                                "end": 650,
                                "fullWidth": 139,
                                "width": 137,
                                "expression": {
                                    "kind": "IdentifierName",
                                    "fullStart": 511,
                                    "fullEnd": 519,
                                    "start": 513,
                                    "end": 519,
                                    "fullWidth": 8,
                                    "width": 6,
                                    "text": "$ERROR",
                                    "value": "$ERROR",
                                    "valueText": "$ERROR",
                                    "hasLeadingTrivia": true,
                                    "leadingTrivia": [
                                        {
                                            "kind": "WhitespaceTrivia",
                                            "text": "  "
                                        }
                                    ]
                                },
                                "argumentList": {
                                    "kind": "ArgumentList",
                                    "fullStart": 519,
                                    "fullEnd": 650,
                                    "start": 519,
                                    "end": 650,
                                    "fullWidth": 131,
                                    "width": 131,
                                    "openParenToken": {
                                        "kind": "OpenParenToken",
                                        "fullStart": 519,
                                        "fullEnd": 520,
                                        "start": 519,
                                        "end": 520,
                                        "fullWidth": 1,
                                        "width": 1,
                                        "text": "(",
                                        "value": "(",
                                        "valueText": "("
                                    },
                                    "arguments": [
                                        {
                                            "kind": "AddExpression",
                                            "fullStart": 520,
                                            "fullEnd": 649,
                                            "start": 520,
                                            "end": 649,
                                            "fullWidth": 129,
                                            "width": 129,
                                            "left": {
                                                "kind": "StringLiteral",
                                                "fullStart": 520,
                                                "fullEnd": 599,
                                                "start": 520,
                                                "end": 599,
                                                "fullWidth": 79,
                                                "width": 79,
                                                "text": "'#0: String.prototype.indexOf.hasOwnProperty(\\'length\\') return true. Actual: '",
                                                "value": "#0: String.prototype.indexOf.hasOwnProperty('length') return true. Actual: ",
                                                "valueText": "#0: String.prototype.indexOf.hasOwnProperty('length') return true. Actual: "
                                            },
                                            "operatorToken": {
                                                "kind": "PlusToken",
                                                "fullStart": 599,
                                                "fullEnd": 600,
                                                "start": 599,
                                                "end": 600,
                                                "fullWidth": 1,
                                                "width": 1,
                                                "text": "+",
                                                "value": "+",
                                                "valueText": "+"
                                            },
                                            "right": {
                                                "kind": "InvocationExpression",
                                                "fullStart": 600,
                                                "fullEnd": 649,
                                                "start": 600,
                                                "end": 649,
                                                "fullWidth": 49,
                                                "width": 49,
                                                "expression": {
                                                    "kind": "MemberAccessExpression",
                                                    "fullStart": 600,
                                                    "fullEnd": 639,
                                                    "start": 600,
                                                    "end": 639,
                                                    "fullWidth": 39,
                                                    "width": 39,
                                                    "expression": {
                                                        "kind": "MemberAccessExpression",
                                                        "fullStart": 600,
                                                        "fullEnd": 624,
                                                        "start": 600,
                                                        "end": 624,
                                                        "fullWidth": 24,
                                                        "width": 24,
                                                        "expression": {
                                                            "kind": "MemberAccessExpression",
                                                            "fullStart": 600,
                                                            "fullEnd": 616,
                                                            "start": 600,
                                                            "end": 616,
                                                            "fullWidth": 16,
                                                            "width": 16,
                                                            "expression": {
                                                                "kind": "IdentifierName",
                                                                "fullStart": 600,
                                                                "fullEnd": 606,
                                                                "start": 600,
                                                                "end": 606,
                                                                "fullWidth": 6,
                                                                "width": 6,
                                                                "text": "String",
                                                                "value": "String",
                                                                "valueText": "String"
                                                            },
                                                            "dotToken": {
                                                                "kind": "DotToken",
                                                                "fullStart": 606,
                                                                "fullEnd": 607,
                                                                "start": 606,
                                                                "end": 607,
                                                                "fullWidth": 1,
                                                                "width": 1,
                                                                "text": ".",
                                                                "value": ".",
                                                                "valueText": "."
                                                            },
                                                            "name": {
                                                                "kind": "IdentifierName",
                                                                "fullStart": 607,
                                                                "fullEnd": 616,
                                                                "start": 607,
                                                                "end": 616,
                                                                "fullWidth": 9,
                                                                "width": 9,
                                                                "text": "prototype",
                                                                "value": "prototype",
                                                                "valueText": "prototype"
                                                            }
                                                        },
                                                        "dotToken": {
                                                            "kind": "DotToken",
                                                            "fullStart": 616,
                                                            "fullEnd": 617,
                                                            "start": 616,
                                                            "end": 617,
                                                            "fullWidth": 1,
                                                            "width": 1,
                                                            "text": ".",
                                                            "value": ".",
                                                            "valueText": "."
                                                        },
                                                        "name": {
                                                            "kind": "IdentifierName",
                                                            "fullStart": 617,
                                                            "fullEnd": 624,
                                                            "start": 617,
                                                            "end": 624,
                                                            "fullWidth": 7,
                                                            "width": 7,
                                                            "text": "indexOf",
                                                            "value": "indexOf",
                                                            "valueText": "indexOf"
                                                        }
                                                    },
                                                    "dotToken": {
                                                        "kind": "DotToken",
                                                        "fullStart": 624,
                                                        "fullEnd": 625,
                                                        "start": 624,
                                                        "end": 625,
                                                        "fullWidth": 1,
                                                        "width": 1,
                                                        "text": ".",
                                                        "value": ".",
                                                        "valueText": "."
                                                    },
                                                    "name": {
                                                        "kind": "IdentifierName",
                                                        "fullStart": 625,
                                                        "fullEnd": 639,
                                                        "start": 625,
                                                        "end": 639,
                                                        "fullWidth": 14,
                                                        "width": 14,
                                                        "text": "hasOwnProperty",
                                                        "value": "hasOwnProperty",
                                                        "valueText": "hasOwnProperty"
                                                    }
                                                },
                                                "argumentList": {
                                                    "kind": "ArgumentList",
                                                    "fullStart": 639,
                                                    "fullEnd": 649,
                                                    "start": 639,
                                                    "end": 649,
                                                    "fullWidth": 10,
                                                    "width": 10,
                                                    "openParenToken": {
                                                        "kind": "OpenParenToken",
                                                        "fullStart": 639,
                                                        "fullEnd": 640,
                                                        "start": 639,
                                                        "end": 640,
                                                        "fullWidth": 1,
                                                        "width": 1,
                                                        "text": "(",
                                                        "value": "(",
                                                        "valueText": "("
                                                    },
                                                    "arguments": [
                                                        {
                                                            "kind": "StringLiteral",
                                                            "fullStart": 640,
                                                            "fullEnd": 648,
                                                            "start": 640,
                                                            "end": 648,
                                                            "fullWidth": 8,
                                                            "width": 8,
                                                            "text": "'length'",
                                                            "value": "length",
                                                            "valueText": "length"
                                                        }
                                                    ],
                                                    "closeParenToken": {
                                                        "kind": "CloseParenToken",
                                                        "fullStart": 648,
                                                        "fullEnd": 649,
                                                        "start": 648,
                                                        "end": 649,
                                                        "fullWidth": 1,
                                                        "width": 1,
                                                        "text": ")",
                                                        "value": ")",
                                                        "valueText": ")"
                                                    }
                                                }
                                            }
                                        }
                                    ],
                                    "closeParenToken": {
                                        "kind": "CloseParenToken",
                                        "fullStart": 649,
                                        "fullEnd": 650,
                                        "start": 649,
                                        "end": 650,
                                        "fullWidth": 1,
                                        "width": 1,
                                        "text": ")",
                                        "value": ")",
                                        "valueText": ")"
                                    }
                                }
                            },
                            "semicolonToken": {
                                "kind": "SemicolonToken",
                                "fullStart": 650,
                                "fullEnd": 653,
                                "start": 650,
                                "end": 651,
                                "fullWidth": 3,
                                "width": 1,
                                "text": ";",
                                "value": ";",
                                "valueText": ";",
                                "hasTrailingTrivia": true,
                                "hasTrailingNewLine": true,
                                "trailingTrivia": [
                                    {
                                        "kind": "WhitespaceTrivia",
                                        "text": " "
                                    },
                                    {
                                        "kind": "NewLineTrivia",
                                        "text": "\n"
                                    }
                                ]
                            }
                        }
                    ],
                    "closeBraceToken": {
                        "kind": "CloseBraceToken",
                        "fullStart": 653,
                        "fullEnd": 655,
                        "start": 653,
                        "end": 654,
                        "fullWidth": 2,
                        "width": 1,
                        "text": "}",
                        "value": "}",
                        "valueText": "}",
                        "hasTrailingTrivia": true,
                        "hasTrailingNewLine": true,
                        "trailingTrivia": [
                            {
                                "kind": "NewLineTrivia",
                                "text": "\n"
                            }
                        ]
                    }
                }
            },
            {
                "kind": "IfStatement",
                "fullStart": 655,
                "fullEnd": 982,
                "start": 829,
                "end": 981,
                "fullWidth": 327,
                "width": 152,
                "ifKeyword": {
                    "kind": "IfKeyword",
                    "fullStart": 655,
                    "fullEnd": 832,
                    "start": 829,
                    "end": 831,
                    "fullWidth": 177,
                    "width": 2,
                    "text": "if",
                    "value": "if",
                    "valueText": "if",
                    "hasLeadingTrivia": true,
                    "hasLeadingComment": true,
                    "hasLeadingNewLine": true,
                    "hasTrailingTrivia": true,
                    "leadingTrivia": [
                        {
                            "kind": "SingleLineCommentTrivia",
                            "text": "//"
                        },
                        {
                            "kind": "NewLineTrivia",
                            "text": "\n"
                        },
                        {
                            "kind": "SingleLineCommentTrivia",
                            "text": "//////////////////////////////////////////////////////////////////////////////"
                        },
                        {
                            "kind": "NewLineTrivia",
                            "text": "\n"
                        },
                        {
                            "kind": "NewLineTrivia",
                            "text": "\n"
                        },
                        {
                            "kind": "NewLineTrivia",
                            "text": "\n"
                        },
                        {
                            "kind": "SingleLineCommentTrivia",
                            "text": "//////////////////////////////////////////////////////////////////////////////"
                        },
                        {
                            "kind": "NewLineTrivia",
                            "text": "\n"
                        },
                        {
                            "kind": "SingleLineCommentTrivia",
                            "text": "// CHECK#1"
                        },
                        {
                            "kind": "NewLineTrivia",
                            "text": "\n"
                        }
                    ],
                    "trailingTrivia": [
                        {
                            "kind": "WhitespaceTrivia",
                            "text": " "
                        }
                    ]
                },
                "openParenToken": {
                    "kind": "OpenParenToken",
                    "fullStart": 832,
                    "fullEnd": 833,
                    "start": 832,
                    "end": 833,
                    "fullWidth": 1,
                    "width": 1,
                    "text": "(",
                    "value": "(",
                    "valueText": "("
                },
                "condition": {
                    "kind": "InvocationExpression",
                    "fullStart": 833,
                    "fullEnd": 888,
                    "start": 833,
                    "end": 888,
                    "fullWidth": 55,
                    "width": 55,
                    "expression": {
                        "kind": "MemberAccessExpression",
                        "fullStart": 833,
                        "fullEnd": 878,
                        "start": 833,
                        "end": 878,
                        "fullWidth": 45,
                        "width": 45,
                        "expression": {
                            "kind": "MemberAccessExpression",
                            "fullStart": 833,
                            "fullEnd": 857,
                            "start": 833,
                            "end": 857,
                            "fullWidth": 24,
                            "width": 24,
                            "expression": {
                                "kind": "MemberAccessExpression",
                                "fullStart": 833,
                                "fullEnd": 849,
                                "start": 833,
                                "end": 849,
                                "fullWidth": 16,
                                "width": 16,
                                "expression": {
                                    "kind": "IdentifierName",
                                    "fullStart": 833,
                                    "fullEnd": 839,
                                    "start": 833,
                                    "end": 839,
                                    "fullWidth": 6,
                                    "width": 6,
                                    "text": "String",
                                    "value": "String",
                                    "valueText": "String"
                                },
                                "dotToken": {
                                    "kind": "DotToken",
                                    "fullStart": 839,
                                    "fullEnd": 840,
                                    "start": 839,
                                    "end": 840,
                                    "fullWidth": 1,
                                    "width": 1,
                                    "text": ".",
                                    "value": ".",
                                    "valueText": "."
                                },
                                "name": {
                                    "kind": "IdentifierName",
                                    "fullStart": 840,
                                    "fullEnd": 849,
                                    "start": 840,
                                    "end": 849,
                                    "fullWidth": 9,
                                    "width": 9,
                                    "text": "prototype",
                                    "value": "prototype",
                                    "valueText": "prototype"
                                }
                            },
                            "dotToken": {
                                "kind": "DotToken",
                                "fullStart": 849,
                                "fullEnd": 850,
                                "start": 849,
                                "end": 850,
                                "fullWidth": 1,
                                "width": 1,
                                "text": ".",
                                "value": ".",
                                "valueText": "."
                            },
                            "name": {
                                "kind": "IdentifierName",
                                "fullStart": 850,
                                "fullEnd": 857,
                                "start": 850,
                                "end": 857,
                                "fullWidth": 7,
                                "width": 7,
                                "text": "indexOf",
                                "value": "indexOf",
                                "valueText": "indexOf"
                            }
                        },
                        "dotToken": {
                            "kind": "DotToken",
                            "fullStart": 857,
                            "fullEnd": 858,
                            "start": 857,
                            "end": 858,
                            "fullWidth": 1,
                            "width": 1,
                            "text": ".",
                            "value": ".",
                            "valueText": "."
                        },
                        "name": {
                            "kind": "IdentifierName",
                            "fullStart": 858,
                            "fullEnd": 878,
                            "start": 858,
                            "end": 878,
                            "fullWidth": 20,
                            "width": 20,
                            "text": "propertyIsEnumerable",
                            "value": "propertyIsEnumerable",
                            "valueText": "propertyIsEnumerable"
                        }
                    },
                    "argumentList": {
                        "kind": "ArgumentList",
                        "fullStart": 878,
                        "fullEnd": 888,
                        "start": 878,
                        "end": 888,
                        "fullWidth": 10,
                        "width": 10,
                        "openParenToken": {
                            "kind": "OpenParenToken",
                            "fullStart": 878,
                            "fullEnd": 879,
                            "start": 878,
                            "end": 879,
                            "fullWidth": 1,
                            "width": 1,
                            "text": "(",
                            "value": "(",
                            "valueText": "("
                        },
                        "arguments": [
                            {
                                "kind": "StringLiteral",
                                "fullStart": 879,
                                "fullEnd": 887,
                                "start": 879,
                                "end": 887,
                                "fullWidth": 8,
                                "width": 8,
                                "text": "'length'",
                                "value": "length",
                                "valueText": "length"
                            }
                        ],
                        "closeParenToken": {
                            "kind": "CloseParenToken",
                            "fullStart": 887,
                            "fullEnd": 888,
                            "start": 887,
                            "end": 888,
                            "fullWidth": 1,
                            "width": 1,
                            "text": ")",
                            "value": ")",
                            "valueText": ")"
                        }
                    }
                },
                "closeParenToken": {
                    "kind": "CloseParenToken",
                    "fullStart": 888,
                    "fullEnd": 890,
                    "start": 888,
                    "end": 889,
                    "fullWidth": 2,
                    "width": 1,
                    "text": ")",
                    "value": ")",
                    "valueText": ")",
                    "hasTrailingTrivia": true,
                    "trailingTrivia": [
                        {
                            "kind": "WhitespaceTrivia",
                            "text": " "
                        }
                    ]
                },
                "statement": {
                    "kind": "Block",
                    "fullStart": 890,
                    "fullEnd": 982,
                    "start": 890,
                    "end": 981,
                    "fullWidth": 92,
                    "width": 91,
                    "openBraceToken": {
                        "kind": "OpenBraceToken",
                        "fullStart": 890,
                        "fullEnd": 892,
                        "start": 890,
                        "end": 891,
                        "fullWidth": 2,
                        "width": 1,
                        "text": "{",
                        "value": "{",
                        "valueText": "{",
                        "hasTrailingTrivia": true,
                        "hasTrailingNewLine": true,
                        "trailingTrivia": [
                            {
                                "kind": "NewLineTrivia",
                                "text": "\n"
                            }
                        ]
                    },
                    "statements": [
                        {
                            "kind": "ExpressionStatement",
                            "fullStart": 892,
                            "fullEnd": 980,
                            "start": 894,
                            "end": 979,
                            "fullWidth": 88,
                            "width": 85,
                            "expression": {
                                "kind": "InvocationExpression",
                                "fullStart": 892,
                                "fullEnd": 978,
                                "start": 894,
                                "end": 978,
                                "fullWidth": 86,
                                "width": 84,
                                "expression": {
                                    "kind": "IdentifierName",
                                    "fullStart": 892,
                                    "fullEnd": 900,
                                    "start": 894,
                                    "end": 900,
                                    "fullWidth": 8,
                                    "width": 6,
                                    "text": "$ERROR",
                                    "value": "$ERROR",
                                    "valueText": "$ERROR",
                                    "hasLeadingTrivia": true,
                                    "leadingTrivia": [
                                        {
                                            "kind": "WhitespaceTrivia",
                                            "text": "  "
                                        }
                                    ]
                                },
                                "argumentList": {
                                    "kind": "ArgumentList",
                                    "fullStart": 900,
                                    "fullEnd": 978,
                                    "start": 900,
                                    "end": 978,
                                    "fullWidth": 78,
                                    "width": 78,
                                    "openParenToken": {
                                        "kind": "OpenParenToken",
                                        "fullStart": 900,
                                        "fullEnd": 901,
                                        "start": 900,
                                        "end": 901,
                                        "fullWidth": 1,
                                        "width": 1,
                                        "text": "(",
                                        "value": "(",
                                        "valueText": "("
                                    },
                                    "arguments": [
                                        {
                                            "kind": "StringLiteral",
                                            "fullStart": 901,
                                            "fullEnd": 977,
                                            "start": 901,
                                            "end": 977,
                                            "fullWidth": 76,
                                            "width": 76,
                                            "text": "'#1: String.prototype.indexOf.propertyIsEnumerable(\\'length\\') return false'",
                                            "value": "#1: String.prototype.indexOf.propertyIsEnumerable('length') return false",
                                            "valueText": "#1: String.prototype.indexOf.propertyIsEnumerable('length') return false"
                                        }
                                    ],
                                    "closeParenToken": {
                                        "kind": "CloseParenToken",
                                        "fullStart": 977,
                                        "fullEnd": 978,
                                        "start": 977,
                                        "end": 978,
                                        "fullWidth": 1,
                                        "width": 1,
                                        "text": ")",
                                        "value": ")",
                                        "valueText": ")"
                                    }
                                }
                            },
                            "semicolonToken": {
                                "kind": "SemicolonToken",
                                "fullStart": 978,
                                "fullEnd": 980,
                                "start": 978,
                                "end": 979,
                                "fullWidth": 2,
                                "width": 1,
                                "text": ";",
                                "value": ";",
                                "valueText": ";",
                                "hasTrailingTrivia": true,
                                "hasTrailingNewLine": true,
                                "trailingTrivia": [
                                    {
                                        "kind": "NewLineTrivia",
                                        "text": "\n"
                                    }
                                ]
                            }
                        }
                    ],
                    "closeBraceToken": {
                        "kind": "CloseBraceToken",
                        "fullStart": 980,
                        "fullEnd": 982,
                        "start": 980,
                        "end": 981,
                        "fullWidth": 2,
                        "width": 1,
                        "text": "}",
                        "value": "}",
                        "valueText": "}",
                        "hasTrailingTrivia": true,
                        "hasTrailingNewLine": true,
                        "trailingTrivia": [
                            {
                                "kind": "NewLineTrivia",
                                "text": "\n"
                            }
                        ]
                    }
                }
            },
            {
                "kind": "VariableStatement",
                "fullStart": 982,
                "fullEnd": 1168,
                "start": 1155,
                "end": 1167,
                "fullWidth": 186,
                "width": 12,
                "modifiers": [],
                "variableDeclaration": {
                    "kind": "VariableDeclaration",
                    "fullStart": 982,
                    "fullEnd": 1166,
                    "start": 1155,
                    "end": 1166,
                    "fullWidth": 184,
                    "width": 11,
                    "varKeyword": {
                        "kind": "VarKeyword",
                        "fullStart": 982,
                        "fullEnd": 1159,
                        "start": 1155,
                        "end": 1158,
                        "fullWidth": 177,
                        "width": 3,
                        "text": "var",
                        "value": "var",
                        "valueText": "var",
                        "hasLeadingTrivia": true,
                        "hasLeadingComment": true,
                        "hasLeadingNewLine": true,
                        "hasTrailingTrivia": true,
                        "leadingTrivia": [
                            {
                                "kind": "SingleLineCommentTrivia",
                                "text": "//"
                            },
                            {
                                "kind": "NewLineTrivia",
                                "text": "\n"
                            },
                            {
                                "kind": "SingleLineCommentTrivia",
                                "text": "//////////////////////////////////////////////////////////////////////////////"
                            },
                            {
                                "kind": "NewLineTrivia",
                                "text": "\n"
                            },
                            {
                                "kind": "NewLineTrivia",
                                "text": "\n"
                            },
                            {
                                "kind": "SingleLineCommentTrivia",
                                "text": "//////////////////////////////////////////////////////////////////////////////"
                            },
                            {
                                "kind": "NewLineTrivia",
                                "text": "\n"
                            },
                            {
                                "kind": "SingleLineCommentTrivia",
                                "text": "// CHECK#2"
                            },
                            {
                                "kind": "NewLineTrivia",
                                "text": "\n"
                            }
                        ],
                        "trailingTrivia": [
                            {
                                "kind": "WhitespaceTrivia",
                                "text": " "
                            }
                        ]
                    },
                    "variableDeclarators": [
                        {
                            "kind": "VariableDeclarator",
                            "fullStart": 1159,
                            "fullEnd": 1166,
                            "start": 1159,
                            "end": 1166,
                            "fullWidth": 7,
<<<<<<< HEAD
                            "width": 7,
                            "identifier": {
=======
                            "propertyName": {
>>>>>>> 85e84683
                                "kind": "IdentifierName",
                                "fullStart": 1159,
                                "fullEnd": 1164,
                                "start": 1159,
                                "end": 1164,
                                "fullWidth": 5,
                                "width": 5,
                                "text": "count",
                                "value": "count",
                                "valueText": "count"
                            },
                            "equalsValueClause": {
                                "kind": "EqualsValueClause",
                                "fullStart": 1164,
                                "fullEnd": 1166,
                                "start": 1164,
                                "end": 1166,
                                "fullWidth": 2,
                                "width": 2,
                                "equalsToken": {
                                    "kind": "EqualsToken",
                                    "fullStart": 1164,
                                    "fullEnd": 1165,
                                    "start": 1164,
                                    "end": 1165,
                                    "fullWidth": 1,
                                    "width": 1,
                                    "text": "=",
                                    "value": "=",
                                    "valueText": "="
                                },
                                "value": {
                                    "kind": "NumericLiteral",
                                    "fullStart": 1165,
                                    "fullEnd": 1166,
                                    "start": 1165,
                                    "end": 1166,
                                    "fullWidth": 1,
                                    "width": 1,
                                    "text": "0",
                                    "value": 0,
                                    "valueText": "0"
                                }
                            }
                        }
                    ]
                },
                "semicolonToken": {
                    "kind": "SemicolonToken",
                    "fullStart": 1166,
                    "fullEnd": 1168,
                    "start": 1166,
                    "end": 1167,
                    "fullWidth": 2,
                    "width": 1,
                    "text": ";",
                    "value": ";",
                    "valueText": ";",
                    "hasTrailingTrivia": true,
                    "hasTrailingNewLine": true,
                    "trailingTrivia": [
                        {
                            "kind": "NewLineTrivia",
                            "text": "\n"
                        }
                    ]
                }
            },
            {
                "kind": "ForInStatement",
                "fullStart": 1168,
                "fullEnd": 1237,
                "start": 1169,
                "end": 1236,
                "fullWidth": 69,
                "width": 67,
                "forKeyword": {
                    "kind": "ForKeyword",
                    "fullStart": 1168,
                    "fullEnd": 1173,
                    "start": 1169,
                    "end": 1172,
                    "fullWidth": 5,
                    "width": 3,
                    "text": "for",
                    "value": "for",
                    "valueText": "for",
                    "hasLeadingTrivia": true,
                    "hasLeadingNewLine": true,
                    "hasTrailingTrivia": true,
                    "leadingTrivia": [
                        {
                            "kind": "NewLineTrivia",
                            "text": "\n"
                        }
                    ],
                    "trailingTrivia": [
                        {
                            "kind": "WhitespaceTrivia",
                            "text": " "
                        }
                    ]
                },
                "openParenToken": {
                    "kind": "OpenParenToken",
                    "fullStart": 1173,
                    "fullEnd": 1174,
                    "start": 1173,
                    "end": 1174,
                    "fullWidth": 1,
                    "width": 1,
                    "text": "(",
                    "value": "(",
                    "valueText": "("
                },
                "left": {
                    "kind": "IdentifierName",
                    "fullStart": 1174,
                    "fullEnd": 1176,
                    "start": 1174,
                    "end": 1175,
                    "fullWidth": 2,
                    "width": 1,
                    "text": "p",
                    "value": "p",
                    "valueText": "p",
                    "hasTrailingTrivia": true,
                    "trailingTrivia": [
                        {
                            "kind": "WhitespaceTrivia",
                            "text": " "
                        }
                    ]
                },
                "inKeyword": {
                    "kind": "InKeyword",
                    "fullStart": 1176,
                    "fullEnd": 1179,
                    "start": 1176,
                    "end": 1178,
                    "fullWidth": 3,
                    "width": 2,
                    "text": "in",
                    "value": "in",
                    "valueText": "in",
                    "hasTrailingTrivia": true,
                    "trailingTrivia": [
                        {
                            "kind": "WhitespaceTrivia",
                            "text": " "
                        }
                    ]
                },
                "expression": {
                    "kind": "MemberAccessExpression",
                    "fullStart": 1179,
                    "fullEnd": 1203,
                    "start": 1179,
                    "end": 1203,
                    "fullWidth": 24,
                    "width": 24,
                    "expression": {
                        "kind": "MemberAccessExpression",
                        "fullStart": 1179,
                        "fullEnd": 1195,
                        "start": 1179,
                        "end": 1195,
                        "fullWidth": 16,
                        "width": 16,
                        "expression": {
                            "kind": "IdentifierName",
                            "fullStart": 1179,
                            "fullEnd": 1185,
                            "start": 1179,
                            "end": 1185,
                            "fullWidth": 6,
                            "width": 6,
                            "text": "String",
                            "value": "String",
                            "valueText": "String"
                        },
                        "dotToken": {
                            "kind": "DotToken",
                            "fullStart": 1185,
                            "fullEnd": 1186,
                            "start": 1185,
                            "end": 1186,
                            "fullWidth": 1,
                            "width": 1,
                            "text": ".",
                            "value": ".",
                            "valueText": "."
                        },
                        "name": {
                            "kind": "IdentifierName",
                            "fullStart": 1186,
                            "fullEnd": 1195,
                            "start": 1186,
                            "end": 1195,
                            "fullWidth": 9,
                            "width": 9,
                            "text": "prototype",
                            "value": "prototype",
                            "valueText": "prototype"
                        }
                    },
                    "dotToken": {
                        "kind": "DotToken",
                        "fullStart": 1195,
                        "fullEnd": 1196,
                        "start": 1195,
                        "end": 1196,
                        "fullWidth": 1,
                        "width": 1,
                        "text": ".",
                        "value": ".",
                        "valueText": "."
                    },
                    "name": {
                        "kind": "IdentifierName",
                        "fullStart": 1196,
                        "fullEnd": 1203,
                        "start": 1196,
                        "end": 1203,
                        "fullWidth": 7,
                        "width": 7,
                        "text": "indexOf",
                        "value": "indexOf",
                        "valueText": "indexOf"
                    }
                },
                "closeParenToken": {
                    "kind": "CloseParenToken",
                    "fullStart": 1203,
                    "fullEnd": 1204,
                    "start": 1203,
                    "end": 1204,
                    "fullWidth": 1,
                    "width": 1,
                    "text": ")",
                    "value": ")",
                    "valueText": ")"
                },
                "statement": {
                    "kind": "Block",
                    "fullStart": 1204,
                    "fullEnd": 1237,
                    "start": 1204,
                    "end": 1236,
                    "fullWidth": 33,
                    "width": 32,
                    "openBraceToken": {
                        "kind": "OpenBraceToken",
                        "fullStart": 1204,
                        "fullEnd": 1206,
                        "start": 1204,
                        "end": 1205,
                        "fullWidth": 2,
                        "width": 1,
                        "text": "{",
                        "value": "{",
                        "valueText": "{",
                        "hasTrailingTrivia": true,
                        "hasTrailingNewLine": true,
                        "trailingTrivia": [
                            {
                                "kind": "NewLineTrivia",
                                "text": "\n"
                            }
                        ]
                    },
                    "statements": [
                        {
                            "kind": "IfStatement",
                            "fullStart": 1206,
                            "fullEnd": 1235,
                            "start": 1208,
                            "end": 1234,
                            "fullWidth": 29,
                            "width": 26,
                            "ifKeyword": {
                                "kind": "IfKeyword",
                                "fullStart": 1206,
                                "fullEnd": 1211,
                                "start": 1208,
                                "end": 1210,
                                "fullWidth": 5,
                                "width": 2,
                                "text": "if",
                                "value": "if",
                                "valueText": "if",
                                "hasLeadingTrivia": true,
                                "hasTrailingTrivia": true,
                                "leadingTrivia": [
                                    {
                                        "kind": "WhitespaceTrivia",
                                        "text": "  "
                                    }
                                ],
                                "trailingTrivia": [
                                    {
                                        "kind": "WhitespaceTrivia",
                                        "text": " "
                                    }
                                ]
                            },
                            "openParenToken": {
                                "kind": "OpenParenToken",
                                "fullStart": 1211,
                                "fullEnd": 1212,
                                "start": 1211,
                                "end": 1212,
                                "fullWidth": 1,
                                "width": 1,
                                "text": "(",
                                "value": "(",
                                "valueText": "("
                            },
                            "condition": {
                                "kind": "EqualsExpression",
                                "fullStart": 1212,
                                "fullEnd": 1224,
                                "start": 1212,
                                "end": 1224,
                                "fullWidth": 12,
                                "width": 12,
                                "left": {
                                    "kind": "IdentifierName",
                                    "fullStart": 1212,
                                    "fullEnd": 1213,
                                    "start": 1212,
                                    "end": 1213,
                                    "fullWidth": 1,
                                    "width": 1,
                                    "text": "p",
                                    "value": "p",
                                    "valueText": "p"
                                },
                                "operatorToken": {
                                    "kind": "EqualsEqualsEqualsToken",
                                    "fullStart": 1213,
                                    "fullEnd": 1216,
                                    "start": 1213,
                                    "end": 1216,
                                    "fullWidth": 3,
                                    "width": 3,
                                    "text": "===",
                                    "value": "===",
                                    "valueText": "==="
                                },
                                "right": {
                                    "kind": "StringLiteral",
                                    "fullStart": 1216,
                                    "fullEnd": 1224,
                                    "start": 1216,
                                    "end": 1224,
                                    "fullWidth": 8,
                                    "width": 8,
                                    "text": "\"length\"",
                                    "value": "length",
                                    "valueText": "length"
                                }
                            },
                            "closeParenToken": {
                                "kind": "CloseParenToken",
                                "fullStart": 1224,
                                "fullEnd": 1226,
                                "start": 1224,
                                "end": 1225,
                                "fullWidth": 2,
                                "width": 1,
                                "text": ")",
                                "value": ")",
                                "valueText": ")",
                                "hasTrailingTrivia": true,
                                "trailingTrivia": [
                                    {
                                        "kind": "WhitespaceTrivia",
                                        "text": " "
                                    }
                                ]
                            },
                            "statement": {
                                "kind": "ExpressionStatement",
                                "fullStart": 1226,
                                "fullEnd": 1235,
                                "start": 1226,
                                "end": 1234,
                                "fullWidth": 9,
                                "width": 8,
                                "expression": {
                                    "kind": "PostIncrementExpression",
                                    "fullStart": 1226,
                                    "fullEnd": 1233,
                                    "start": 1226,
                                    "end": 1233,
                                    "fullWidth": 7,
                                    "width": 7,
                                    "operand": {
                                        "kind": "IdentifierName",
                                        "fullStart": 1226,
                                        "fullEnd": 1231,
                                        "start": 1226,
                                        "end": 1231,
                                        "fullWidth": 5,
                                        "width": 5,
                                        "text": "count",
                                        "value": "count",
                                        "valueText": "count"
                                    },
                                    "operatorToken": {
                                        "kind": "PlusPlusToken",
                                        "fullStart": 1231,
                                        "fullEnd": 1233,
                                        "start": 1231,
                                        "end": 1233,
                                        "fullWidth": 2,
                                        "width": 2,
                                        "text": "++",
                                        "value": "++",
                                        "valueText": "++"
                                    }
                                },
                                "semicolonToken": {
                                    "kind": "SemicolonToken",
                                    "fullStart": 1233,
                                    "fullEnd": 1235,
                                    "start": 1233,
                                    "end": 1234,
                                    "fullWidth": 2,
                                    "width": 1,
                                    "text": ";",
                                    "value": ";",
                                    "valueText": ";",
                                    "hasTrailingTrivia": true,
                                    "hasTrailingNewLine": true,
                                    "trailingTrivia": [
                                        {
                                            "kind": "NewLineTrivia",
                                            "text": "\n"
                                        }
                                    ]
                                }
                            }
                        }
                    ],
                    "closeBraceToken": {
                        "kind": "CloseBraceToken",
                        "fullStart": 1235,
                        "fullEnd": 1237,
                        "start": 1235,
                        "end": 1236,
                        "fullWidth": 2,
                        "width": 1,
                        "text": "}",
                        "value": "}",
                        "valueText": "}",
                        "hasTrailingTrivia": true,
                        "hasTrailingNewLine": true,
                        "trailingTrivia": [
                            {
                                "kind": "NewLineTrivia",
                                "text": "\n"
                            }
                        ]
                    }
                }
            },
            {
                "kind": "IfStatement",
                "fullStart": 1237,
                "fullEnd": 1380,
                "start": 1238,
                "end": 1379,
                "fullWidth": 143,
                "width": 141,
                "ifKeyword": {
                    "kind": "IfKeyword",
                    "fullStart": 1237,
                    "fullEnd": 1241,
                    "start": 1238,
                    "end": 1240,
                    "fullWidth": 4,
                    "width": 2,
                    "text": "if",
                    "value": "if",
                    "valueText": "if",
                    "hasLeadingTrivia": true,
                    "hasLeadingNewLine": true,
                    "hasTrailingTrivia": true,
                    "leadingTrivia": [
                        {
                            "kind": "NewLineTrivia",
                            "text": "\n"
                        }
                    ],
                    "trailingTrivia": [
                        {
                            "kind": "WhitespaceTrivia",
                            "text": " "
                        }
                    ]
                },
                "openParenToken": {
                    "kind": "OpenParenToken",
                    "fullStart": 1241,
                    "fullEnd": 1242,
                    "start": 1241,
                    "end": 1242,
                    "fullWidth": 1,
                    "width": 1,
                    "text": "(",
                    "value": "(",
                    "valueText": "("
                },
                "condition": {
                    "kind": "NotEqualsExpression",
                    "fullStart": 1242,
                    "fullEnd": 1253,
                    "start": 1242,
                    "end": 1253,
                    "fullWidth": 11,
                    "width": 11,
                    "left": {
                        "kind": "IdentifierName",
                        "fullStart": 1242,
                        "fullEnd": 1248,
                        "start": 1242,
                        "end": 1247,
                        "fullWidth": 6,
                        "width": 5,
                        "text": "count",
                        "value": "count",
                        "valueText": "count",
                        "hasTrailingTrivia": true,
                        "trailingTrivia": [
                            {
                                "kind": "WhitespaceTrivia",
                                "text": " "
                            }
                        ]
                    },
                    "operatorToken": {
                        "kind": "ExclamationEqualsEqualsToken",
                        "fullStart": 1248,
                        "fullEnd": 1252,
                        "start": 1248,
                        "end": 1251,
                        "fullWidth": 4,
                        "width": 3,
                        "text": "!==",
                        "value": "!==",
                        "valueText": "!==",
                        "hasTrailingTrivia": true,
                        "trailingTrivia": [
                            {
                                "kind": "WhitespaceTrivia",
                                "text": " "
                            }
                        ]
                    },
                    "right": {
                        "kind": "NumericLiteral",
                        "fullStart": 1252,
                        "fullEnd": 1253,
                        "start": 1252,
                        "end": 1253,
                        "fullWidth": 1,
                        "width": 1,
                        "text": "0",
                        "value": 0,
                        "valueText": "0"
                    }
                },
                "closeParenToken": {
                    "kind": "CloseParenToken",
                    "fullStart": 1253,
                    "fullEnd": 1255,
                    "start": 1253,
                    "end": 1254,
                    "fullWidth": 2,
                    "width": 1,
                    "text": ")",
                    "value": ")",
                    "valueText": ")",
                    "hasTrailingTrivia": true,
                    "trailingTrivia": [
                        {
                            "kind": "WhitespaceTrivia",
                            "text": " "
                        }
                    ]
                },
                "statement": {
                    "kind": "Block",
                    "fullStart": 1255,
                    "fullEnd": 1380,
                    "start": 1255,
                    "end": 1379,
                    "fullWidth": 125,
                    "width": 124,
                    "openBraceToken": {
                        "kind": "OpenBraceToken",
                        "fullStart": 1255,
                        "fullEnd": 1257,
                        "start": 1255,
                        "end": 1256,
                        "fullWidth": 2,
                        "width": 1,
                        "text": "{",
                        "value": "{",
                        "valueText": "{",
                        "hasTrailingTrivia": true,
                        "hasTrailingNewLine": true,
                        "trailingTrivia": [
                            {
                                "kind": "NewLineTrivia",
                                "text": "\n"
                            }
                        ]
                    },
                    "statements": [
                        {
                            "kind": "ExpressionStatement",
                            "fullStart": 1257,
                            "fullEnd": 1378,
                            "start": 1259,
                            "end": 1376,
                            "fullWidth": 121,
                            "width": 117,
                            "expression": {
                                "kind": "InvocationExpression",
                                "fullStart": 1257,
                                "fullEnd": 1375,
                                "start": 1259,
                                "end": 1375,
                                "fullWidth": 118,
                                "width": 116,
                                "expression": {
                                    "kind": "IdentifierName",
                                    "fullStart": 1257,
                                    "fullEnd": 1265,
                                    "start": 1259,
                                    "end": 1265,
                                    "fullWidth": 8,
                                    "width": 6,
                                    "text": "$ERROR",
                                    "value": "$ERROR",
                                    "valueText": "$ERROR",
                                    "hasLeadingTrivia": true,
                                    "leadingTrivia": [
                                        {
                                            "kind": "WhitespaceTrivia",
                                            "text": "  "
                                        }
                                    ]
                                },
                                "argumentList": {
                                    "kind": "ArgumentList",
                                    "fullStart": 1265,
                                    "fullEnd": 1375,
                                    "start": 1265,
                                    "end": 1375,
                                    "fullWidth": 110,
                                    "width": 110,
                                    "openParenToken": {
                                        "kind": "OpenParenToken",
                                        "fullStart": 1265,
                                        "fullEnd": 1266,
                                        "start": 1265,
                                        "end": 1266,
                                        "fullWidth": 1,
                                        "width": 1,
                                        "text": "(",
                                        "value": "(",
                                        "valueText": "("
                                    },
                                    "arguments": [
                                        {
                                            "kind": "AddExpression",
                                            "fullStart": 1266,
                                            "fullEnd": 1374,
                                            "start": 1266,
                                            "end": 1373,
                                            "fullWidth": 108,
                                            "width": 107,
                                            "left": {
                                                "kind": "StringLiteral",
                                                "fullStart": 1266,
                                                "fullEnd": 1367,
                                                "start": 1266,
                                                "end": 1367,
                                                "fullWidth": 101,
                                                "width": 101,
                                                "text": "'#2: count=0; for (p in String.prototype.indexOf){if (p===\"length\") count++;}; count === 0. Actual: '",
                                                "value": "#2: count=0; for (p in String.prototype.indexOf){if (p===\"length\") count++;}; count === 0. Actual: ",
                                                "valueText": "#2: count=0; for (p in String.prototype.indexOf){if (p===\"length\") count++;}; count === 0. Actual: "
                                            },
                                            "operatorToken": {
                                                "kind": "PlusToken",
                                                "fullStart": 1367,
                                                "fullEnd": 1368,
                                                "start": 1367,
                                                "end": 1368,
                                                "fullWidth": 1,
                                                "width": 1,
                                                "text": "+",
                                                "value": "+",
                                                "valueText": "+"
                                            },
                                            "right": {
                                                "kind": "IdentifierName",
                                                "fullStart": 1368,
                                                "fullEnd": 1374,
                                                "start": 1368,
                                                "end": 1373,
                                                "fullWidth": 6,
                                                "width": 5,
                                                "text": "count",
                                                "value": "count",
                                                "valueText": "count",
                                                "hasTrailingTrivia": true,
                                                "trailingTrivia": [
                                                    {
                                                        "kind": "WhitespaceTrivia",
                                                        "text": " "
                                                    }
                                                ]
                                            }
                                        }
                                    ],
                                    "closeParenToken": {
                                        "kind": "CloseParenToken",
                                        "fullStart": 1374,
                                        "fullEnd": 1375,
                                        "start": 1374,
                                        "end": 1375,
                                        "fullWidth": 1,
                                        "width": 1,
                                        "text": ")",
                                        "value": ")",
                                        "valueText": ")"
                                    }
                                }
                            },
                            "semicolonToken": {
                                "kind": "SemicolonToken",
                                "fullStart": 1375,
                                "fullEnd": 1378,
                                "start": 1375,
                                "end": 1376,
                                "fullWidth": 3,
                                "width": 1,
                                "text": ";",
                                "value": ";",
                                "valueText": ";",
                                "hasTrailingTrivia": true,
                                "hasTrailingNewLine": true,
                                "trailingTrivia": [
                                    {
                                        "kind": "WhitespaceTrivia",
                                        "text": " "
                                    },
                                    {
                                        "kind": "NewLineTrivia",
                                        "text": "\n"
                                    }
                                ]
                            }
                        }
                    ],
                    "closeBraceToken": {
                        "kind": "CloseBraceToken",
                        "fullStart": 1378,
                        "fullEnd": 1380,
                        "start": 1378,
                        "end": 1379,
                        "fullWidth": 2,
                        "width": 1,
                        "text": "}",
                        "value": "}",
                        "valueText": "}",
                        "hasTrailingTrivia": true,
                        "hasTrailingNewLine": true,
                        "trailingTrivia": [
                            {
                                "kind": "NewLineTrivia",
                                "text": "\n"
                            }
                        ]
                    }
                }
            }
        ],
        "endOfFileToken": {
            "kind": "EndOfFileToken",
            "fullStart": 1380,
            "fullEnd": 1463,
            "start": 1463,
            "end": 1463,
            "fullWidth": 83,
            "width": 0,
            "text": "",
            "hasLeadingTrivia": true,
            "hasLeadingComment": true,
            "hasLeadingNewLine": true,
            "leadingTrivia": [
                {
                    "kind": "SingleLineCommentTrivia",
                    "text": "//"
                },
                {
                    "kind": "NewLineTrivia",
                    "text": "\n"
                },
                {
                    "kind": "SingleLineCommentTrivia",
                    "text": "//////////////////////////////////////////////////////////////////////////////"
                },
                {
                    "kind": "NewLineTrivia",
                    "text": "\n"
                },
                {
                    "kind": "NewLineTrivia",
                    "text": "\n"
                }
            ]
        }
    },
    "lineMap": {
        "lineStarts": [
            0,
            61,
            132,
            133,
            137,
            212,
            215,
            266,
            357,
            361,
            362,
            441,
            451,
            511,
            653,
            655,
            658,
            737,
            738,
            739,
            818,
            829,
            892,
            980,
            982,
            985,
            1064,
            1065,
            1144,
            1155,
            1168,
            1169,
            1206,
            1235,
            1237,
            1238,
            1257,
            1378,
            1380,
            1383,
            1462,
            1463
        ],
        "length": 1463
    }
}<|MERGE_RESOLUTION|>--- conflicted
+++ resolved
@@ -1204,12 +1204,8 @@
                             "start": 1159,
                             "end": 1166,
                             "fullWidth": 7,
-<<<<<<< HEAD
                             "width": 7,
-                            "identifier": {
-=======
                             "propertyName": {
->>>>>>> 85e84683
                                 "kind": "IdentifierName",
                                 "fullStart": 1159,
                                 "fullEnd": 1164,
