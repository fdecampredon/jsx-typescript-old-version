--- conflicted
+++ resolved
@@ -94,12 +94,8 @@
                             "start": 355,
                             "end": 386,
                             "fullWidth": 31,
-<<<<<<< HEAD
                             "width": 31,
-                            "identifier": {
-=======
                             "propertyName": {
->>>>>>> 85e84683
                                 "kind": "IdentifierName",
                                 "fullStart": 355,
                                 "fullEnd": 361,
