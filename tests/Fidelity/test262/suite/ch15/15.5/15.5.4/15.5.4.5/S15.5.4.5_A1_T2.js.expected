{
    "isDeclaration": false,
    "languageVersion": "EcmaScript5",
    "parseOptions": {
        "allowAutomaticSemicolonInsertion": true
    },
    "sourceUnit": {
        "kind": "SourceUnit",
        "fullStart": 0,
        "fullEnd": 1582,
        "start": 319,
        "end": 1582,
        "fullWidth": 1582,
        "width": 1263,
        "moduleElements": [
            {
                "kind": "VariableStatement",
                "fullStart": 0,
                "fullEnd": 349,
                "start": 319,
                "end": 348,
                "fullWidth": 349,
                "width": 29,
                "modifiers": [],
                "variableDeclaration": {
                    "kind": "VariableDeclaration",
                    "fullStart": 0,
                    "fullEnd": 347,
                    "start": 319,
                    "end": 347,
                    "fullWidth": 347,
                    "width": 28,
                    "varKeyword": {
                        "kind": "VarKeyword",
                        "fullStart": 0,
                        "fullEnd": 323,
                        "start": 319,
                        "end": 322,
                        "fullWidth": 323,
                        "width": 3,
                        "text": "var",
                        "value": "var",
                        "valueText": "var",
                        "hasLeadingTrivia": true,
                        "hasLeadingComment": true,
                        "hasLeadingNewLine": true,
                        "hasTrailingTrivia": true,
                        "leadingTrivia": [
                            {
                                "kind": "SingleLineCommentTrivia",
                                "text": "// Copyright 2009 the Sputnik authors.  All rights reserved."
                            },
                            {
                                "kind": "NewLineTrivia",
                                "text": "\n"
                            },
                            {
                                "kind": "SingleLineCommentTrivia",
                                "text": "// This code is governed by the BSD license found in the LICENSE file."
                            },
                            {
                                "kind": "NewLineTrivia",
                                "text": "\n"
                            },
                            {
                                "kind": "NewLineTrivia",
                                "text": "\n"
                            },
                            {
                                "kind": "MultiLineCommentTrivia",
                                "text": "/**\n * String.prototype.charCodeAt(pos)\n *\n * @path ch15/15.5/15.5.4/15.5.4.5/S15.5.4.5_A1_T2.js\n * @description pos is equation with false and true, and instance is Boolean object\n */"
                            },
                            {
                                "kind": "NewLineTrivia",
                                "text": "\n"
                            },
                            {
                                "kind": "NewLineTrivia",
                                "text": "\n"
                            }
                        ],
                        "trailingTrivia": [
                            {
                                "kind": "WhitespaceTrivia",
                                "text": " "
                            }
                        ]
                    },
                    "variableDeclarators": [
                        {
                            "kind": "VariableDeclarator",
                            "fullStart": 323,
                            "fullEnd": 347,
                            "start": 323,
                            "end": 347,
                            "fullWidth": 24,
<<<<<<< HEAD
                            "width": 24,
                            "identifier": {
=======
                            "propertyName": {
>>>>>>> 85e84683
                                "kind": "IdentifierName",
                                "fullStart": 323,
                                "fullEnd": 334,
                                "start": 323,
                                "end": 333,
                                "fullWidth": 11,
                                "width": 10,
                                "text": "__instance",
                                "value": "__instance",
                                "valueText": "__instance",
                                "hasTrailingTrivia": true,
                                "trailingTrivia": [
                                    {
                                        "kind": "WhitespaceTrivia",
                                        "text": " "
                                    }
                                ]
                            },
                            "equalsValueClause": {
                                "kind": "EqualsValueClause",
                                "fullStart": 334,
                                "fullEnd": 347,
                                "start": 334,
                                "end": 347,
                                "fullWidth": 13,
                                "width": 13,
                                "equalsToken": {
                                    "kind": "EqualsToken",
                                    "fullStart": 334,
                                    "fullEnd": 336,
                                    "start": 334,
                                    "end": 335,
                                    "fullWidth": 2,
                                    "width": 1,
                                    "text": "=",
                                    "value": "=",
                                    "valueText": "=",
                                    "hasTrailingTrivia": true,
                                    "trailingTrivia": [
                                        {
                                            "kind": "WhitespaceTrivia",
                                            "text": " "
                                        }
                                    ]
                                },
                                "value": {
                                    "kind": "ObjectCreationExpression",
                                    "fullStart": 336,
                                    "fullEnd": 347,
                                    "start": 336,
                                    "end": 347,
                                    "fullWidth": 11,
                                    "width": 11,
                                    "newKeyword": {
                                        "kind": "NewKeyword",
                                        "fullStart": 336,
                                        "fullEnd": 340,
                                        "start": 336,
                                        "end": 339,
                                        "fullWidth": 4,
                                        "width": 3,
                                        "text": "new",
                                        "value": "new",
                                        "valueText": "new",
                                        "hasTrailingTrivia": true,
                                        "trailingTrivia": [
                                            {
                                                "kind": "WhitespaceTrivia",
                                                "text": " "
                                            }
                                        ]
                                    },
                                    "expression": {
                                        "kind": "IdentifierName",
                                        "fullStart": 340,
                                        "fullEnd": 347,
                                        "start": 340,
                                        "end": 347,
                                        "fullWidth": 7,
                                        "width": 7,
                                        "text": "Boolean",
                                        "value": "Boolean",
                                        "valueText": "Boolean"
                                    }
                                }
                            }
                        }
                    ]
                },
                "semicolonToken": {
                    "kind": "SemicolonToken",
                    "fullStart": 347,
                    "fullEnd": 349,
                    "start": 347,
                    "end": 348,
                    "fullWidth": 2,
                    "width": 1,
                    "text": ";",
                    "value": ";",
                    "valueText": ";",
                    "hasTrailingTrivia": true,
                    "hasTrailingNewLine": true,
                    "trailingTrivia": [
                        {
                            "kind": "NewLineTrivia",
                            "text": "\n"
                        }
                    ]
                }
            },
            {
                "kind": "ExpressionStatement",
                "fullStart": 349,
                "fullEnd": 403,
                "start": 350,
                "end": 402,
                "fullWidth": 54,
                "width": 52,
                "expression": {
                    "kind": "AssignmentExpression",
                    "fullStart": 349,
                    "fullEnd": 401,
                    "start": 350,
                    "end": 401,
                    "fullWidth": 52,
                    "width": 51,
                    "left": {
                        "kind": "MemberAccessExpression",
                        "fullStart": 349,
                        "fullEnd": 372,
                        "start": 350,
                        "end": 371,
                        "fullWidth": 23,
                        "width": 21,
                        "expression": {
                            "kind": "IdentifierName",
                            "fullStart": 349,
                            "fullEnd": 360,
                            "start": 350,
                            "end": 360,
                            "fullWidth": 11,
                            "width": 10,
                            "text": "__instance",
                            "value": "__instance",
                            "valueText": "__instance",
                            "hasLeadingTrivia": true,
                            "hasLeadingNewLine": true,
                            "leadingTrivia": [
                                {
                                    "kind": "NewLineTrivia",
                                    "text": "\n"
                                }
                            ]
                        },
                        "dotToken": {
                            "kind": "DotToken",
                            "fullStart": 360,
                            "fullEnd": 361,
                            "start": 360,
                            "end": 361,
                            "fullWidth": 1,
                            "width": 1,
                            "text": ".",
                            "value": ".",
                            "valueText": "."
                        },
                        "name": {
                            "kind": "IdentifierName",
                            "fullStart": 361,
                            "fullEnd": 372,
                            "start": 361,
                            "end": 371,
                            "fullWidth": 11,
                            "width": 10,
                            "text": "charCodeAt",
                            "value": "charCodeAt",
                            "valueText": "charCodeAt",
                            "hasTrailingTrivia": true,
                            "trailingTrivia": [
                                {
                                    "kind": "WhitespaceTrivia",
                                    "text": " "
                                }
                            ]
                        }
                    },
                    "operatorToken": {
                        "kind": "EqualsToken",
                        "fullStart": 372,
                        "fullEnd": 374,
                        "start": 372,
                        "end": 373,
                        "fullWidth": 2,
                        "width": 1,
                        "text": "=",
                        "value": "=",
                        "valueText": "=",
                        "hasTrailingTrivia": true,
                        "trailingTrivia": [
                            {
                                "kind": "WhitespaceTrivia",
                                "text": " "
                            }
                        ]
                    },
                    "right": {
                        "kind": "MemberAccessExpression",
                        "fullStart": 374,
                        "fullEnd": 401,
                        "start": 374,
                        "end": 401,
                        "fullWidth": 27,
                        "width": 27,
                        "expression": {
                            "kind": "MemberAccessExpression",
                            "fullStart": 374,
                            "fullEnd": 390,
                            "start": 374,
                            "end": 390,
                            "fullWidth": 16,
                            "width": 16,
                            "expression": {
                                "kind": "IdentifierName",
                                "fullStart": 374,
                                "fullEnd": 380,
                                "start": 374,
                                "end": 380,
                                "fullWidth": 6,
                                "width": 6,
                                "text": "String",
                                "value": "String",
                                "valueText": "String"
                            },
                            "dotToken": {
                                "kind": "DotToken",
                                "fullStart": 380,
                                "fullEnd": 381,
                                "start": 380,
                                "end": 381,
                                "fullWidth": 1,
                                "width": 1,
                                "text": ".",
                                "value": ".",
                                "valueText": "."
                            },
                            "name": {
                                "kind": "IdentifierName",
                                "fullStart": 381,
                                "fullEnd": 390,
                                "start": 381,
                                "end": 390,
                                "fullWidth": 9,
                                "width": 9,
                                "text": "prototype",
                                "value": "prototype",
                                "valueText": "prototype"
                            }
                        },
                        "dotToken": {
                            "kind": "DotToken",
                            "fullStart": 390,
                            "fullEnd": 391,
                            "start": 390,
                            "end": 391,
                            "fullWidth": 1,
                            "width": 1,
                            "text": ".",
                            "value": ".",
                            "valueText": "."
                        },
                        "name": {
                            "kind": "IdentifierName",
                            "fullStart": 391,
                            "fullEnd": 401,
                            "start": 391,
                            "end": 401,
                            "fullWidth": 10,
                            "width": 10,
                            "text": "charCodeAt",
                            "value": "charCodeAt",
                            "valueText": "charCodeAt"
                        }
                    }
                },
                "semicolonToken": {
                    "kind": "SemicolonToken",
                    "fullStart": 401,
                    "fullEnd": 403,
                    "start": 401,
                    "end": 402,
                    "fullWidth": 2,
                    "width": 1,
                    "text": ";",
                    "value": ";",
                    "valueText": ";",
                    "hasTrailingTrivia": true,
                    "hasTrailingNewLine": true,
                    "trailingTrivia": [
                        {
                            "kind": "NewLineTrivia",
                            "text": "\n"
                        }
                    ]
                }
            },
            {
                "kind": "IfStatement",
                "fullStart": 403,
                "fullEnd": 712,
                "start": 493,
                "end": 711,
                "fullWidth": 309,
                "width": 218,
                "ifKeyword": {
                    "kind": "IfKeyword",
                    "fullStart": 403,
                    "fullEnd": 496,
                    "start": 493,
                    "end": 495,
                    "fullWidth": 93,
                    "width": 2,
                    "text": "if",
                    "value": "if",
                    "valueText": "if",
                    "hasLeadingTrivia": true,
                    "hasLeadingComment": true,
                    "hasLeadingNewLine": true,
                    "hasTrailingTrivia": true,
                    "leadingTrivia": [
                        {
                            "kind": "NewLineTrivia",
                            "text": "\n"
                        },
                        {
                            "kind": "SingleLineCommentTrivia",
                            "text": "//////////////////////////////////////////////////////////////////////////////"
                        },
                        {
                            "kind": "NewLineTrivia",
                            "text": "\n"
                        },
                        {
                            "kind": "SingleLineCommentTrivia",
                            "text": "//CHECK#1"
                        },
                        {
                            "kind": "NewLineTrivia",
                            "text": "\n"
                        }
                    ],
                    "trailingTrivia": [
                        {
                            "kind": "WhitespaceTrivia",
                            "text": " "
                        }
                    ]
                },
                "openParenToken": {
                    "kind": "OpenParenToken",
                    "fullStart": 496,
                    "fullEnd": 497,
                    "start": 496,
                    "end": 497,
                    "fullWidth": 1,
                    "width": 1,
                    "text": "(",
                    "value": "(",
                    "valueText": "("
                },
                "condition": {
                    "kind": "NotEqualsExpression",
                    "fullStart": 497,
                    "fullEnd": 532,
                    "start": 497,
                    "end": 532,
                    "fullWidth": 35,
                    "width": 35,
                    "left": {
                        "kind": "InvocationExpression",
                        "fullStart": 497,
                        "fullEnd": 525,
                        "start": 497,
                        "end": 525,
                        "fullWidth": 28,
                        "width": 28,
                        "expression": {
                            "kind": "MemberAccessExpression",
                            "fullStart": 497,
                            "fullEnd": 518,
                            "start": 497,
                            "end": 518,
                            "fullWidth": 21,
                            "width": 21,
                            "expression": {
                                "kind": "IdentifierName",
                                "fullStart": 497,
                                "fullEnd": 507,
                                "start": 497,
                                "end": 507,
                                "fullWidth": 10,
                                "width": 10,
                                "text": "__instance",
                                "value": "__instance",
                                "valueText": "__instance"
                            },
                            "dotToken": {
                                "kind": "DotToken",
                                "fullStart": 507,
                                "fullEnd": 508,
                                "start": 507,
                                "end": 508,
                                "fullWidth": 1,
                                "width": 1,
                                "text": ".",
                                "value": ".",
                                "valueText": "."
                            },
                            "name": {
                                "kind": "IdentifierName",
                                "fullStart": 508,
                                "fullEnd": 518,
                                "start": 508,
                                "end": 518,
                                "fullWidth": 10,
                                "width": 10,
                                "text": "charCodeAt",
                                "value": "charCodeAt",
                                "valueText": "charCodeAt"
                            }
                        },
                        "argumentList": {
                            "kind": "ArgumentList",
                            "fullStart": 518,
                            "fullEnd": 525,
                            "start": 518,
                            "end": 525,
                            "fullWidth": 7,
                            "width": 7,
                            "openParenToken": {
                                "kind": "OpenParenToken",
                                "fullStart": 518,
                                "fullEnd": 519,
                                "start": 518,
                                "end": 519,
                                "fullWidth": 1,
                                "width": 1,
                                "text": "(",
                                "value": "(",
                                "valueText": "("
                            },
                            "arguments": [
                                {
                                    "kind": "FalseKeyword",
                                    "fullStart": 519,
                                    "fullEnd": 524,
                                    "start": 519,
                                    "end": 524,
                                    "fullWidth": 5,
                                    "width": 5,
                                    "text": "false",
                                    "value": false,
                                    "valueText": "false"
                                }
                            ],
                            "closeParenToken": {
                                "kind": "CloseParenToken",
                                "fullStart": 524,
                                "fullEnd": 525,
                                "start": 524,
                                "end": 525,
                                "fullWidth": 1,
                                "width": 1,
                                "text": ")",
                                "value": ")",
                                "valueText": ")"
                            }
                        }
                    },
                    "operatorToken": {
                        "kind": "ExclamationEqualsEqualsToken",
                        "fullStart": 525,
                        "fullEnd": 528,
                        "start": 525,
                        "end": 528,
                        "fullWidth": 3,
                        "width": 3,
                        "text": "!==",
                        "value": "!==",
                        "valueText": "!=="
                    },
                    "right": {
                        "kind": "NumericLiteral",
                        "fullStart": 528,
                        "fullEnd": 532,
                        "start": 528,
                        "end": 532,
                        "fullWidth": 4,
                        "width": 4,
                        "text": "0x66",
                        "value": 102,
                        "valueText": "102"
                    }
                },
                "closeParenToken": {
                    "kind": "CloseParenToken",
                    "fullStart": 532,
                    "fullEnd": 534,
                    "start": 532,
                    "end": 533,
                    "fullWidth": 2,
                    "width": 1,
                    "text": ")",
                    "value": ")",
                    "valueText": ")",
                    "hasTrailingTrivia": true,
                    "trailingTrivia": [
                        {
                            "kind": "WhitespaceTrivia",
                            "text": " "
                        }
                    ]
                },
                "statement": {
                    "kind": "Block",
                    "fullStart": 534,
                    "fullEnd": 712,
                    "start": 534,
                    "end": 711,
                    "fullWidth": 178,
                    "width": 177,
                    "openBraceToken": {
                        "kind": "OpenBraceToken",
                        "fullStart": 534,
                        "fullEnd": 536,
                        "start": 534,
                        "end": 535,
                        "fullWidth": 2,
                        "width": 1,
                        "text": "{",
                        "value": "{",
                        "valueText": "{",
                        "hasTrailingTrivia": true,
                        "hasTrailingNewLine": true,
                        "trailingTrivia": [
                            {
                                "kind": "NewLineTrivia",
                                "text": "\n"
                            }
                        ]
                    },
                    "statements": [
                        {
                            "kind": "ExpressionStatement",
                            "fullStart": 536,
                            "fullEnd": 710,
                            "start": 538,
                            "end": 706,
                            "fullWidth": 174,
                            "width": 168,
                            "expression": {
                                "kind": "InvocationExpression",
                                "fullStart": 536,
                                "fullEnd": 705,
                                "start": 538,
                                "end": 705,
                                "fullWidth": 169,
                                "width": 167,
                                "expression": {
                                    "kind": "IdentifierName",
                                    "fullStart": 536,
                                    "fullEnd": 544,
                                    "start": 538,
                                    "end": 544,
                                    "fullWidth": 8,
                                    "width": 6,
                                    "text": "$ERROR",
                                    "value": "$ERROR",
                                    "valueText": "$ERROR",
                                    "hasLeadingTrivia": true,
                                    "leadingTrivia": [
                                        {
                                            "kind": "WhitespaceTrivia",
                                            "text": "  "
                                        }
                                    ]
                                },
                                "argumentList": {
                                    "kind": "ArgumentList",
                                    "fullStart": 544,
                                    "fullEnd": 705,
                                    "start": 544,
                                    "end": 705,
                                    "fullWidth": 161,
                                    "width": 161,
                                    "openParenToken": {
                                        "kind": "OpenParenToken",
                                        "fullStart": 544,
                                        "fullEnd": 545,
                                        "start": 544,
                                        "end": 545,
                                        "fullWidth": 1,
                                        "width": 1,
                                        "text": "(",
                                        "value": "(",
                                        "valueText": "("
                                    },
                                    "arguments": [
                                        {
                                            "kind": "AddExpression",
                                            "fullStart": 545,
                                            "fullEnd": 704,
                                            "start": 545,
                                            "end": 704,
                                            "fullWidth": 159,
                                            "width": 159,
                                            "left": {
                                                "kind": "StringLiteral",
                                                "fullStart": 545,
                                                "fullEnd": 675,
                                                "start": 545,
                                                "end": 675,
                                                "fullWidth": 130,
                                                "width": 130,
                                                "text": "'#1: __instance = new Boolean; __instance.charCodeAt = String.prototype.charCodeAt; __instance.charCodeAt(false)===0x66. Actual: '",
                                                "value": "#1: __instance = new Boolean; __instance.charCodeAt = String.prototype.charCodeAt; __instance.charCodeAt(false)===0x66. Actual: ",
                                                "valueText": "#1: __instance = new Boolean; __instance.charCodeAt = String.prototype.charCodeAt; __instance.charCodeAt(false)===0x66. Actual: "
                                            },
                                            "operatorToken": {
                                                "kind": "PlusToken",
                                                "fullStart": 675,
                                                "fullEnd": 676,
                                                "start": 675,
                                                "end": 676,
                                                "fullWidth": 1,
                                                "width": 1,
                                                "text": "+",
                                                "value": "+",
                                                "valueText": "+"
                                            },
                                            "right": {
                                                "kind": "InvocationExpression",
                                                "fullStart": 676,
                                                "fullEnd": 704,
                                                "start": 676,
                                                "end": 704,
                                                "fullWidth": 28,
                                                "width": 28,
                                                "expression": {
                                                    "kind": "MemberAccessExpression",
                                                    "fullStart": 676,
                                                    "fullEnd": 697,
                                                    "start": 676,
                                                    "end": 697,
                                                    "fullWidth": 21,
                                                    "width": 21,
                                                    "expression": {
                                                        "kind": "IdentifierName",
                                                        "fullStart": 676,
                                                        "fullEnd": 686,
                                                        "start": 676,
                                                        "end": 686,
                                                        "fullWidth": 10,
                                                        "width": 10,
                                                        "text": "__instance",
                                                        "value": "__instance",
                                                        "valueText": "__instance"
                                                    },
                                                    "dotToken": {
                                                        "kind": "DotToken",
                                                        "fullStart": 686,
                                                        "fullEnd": 687,
                                                        "start": 686,
                                                        "end": 687,
                                                        "fullWidth": 1,
                                                        "width": 1,
                                                        "text": ".",
                                                        "value": ".",
                                                        "valueText": "."
                                                    },
                                                    "name": {
                                                        "kind": "IdentifierName",
                                                        "fullStart": 687,
                                                        "fullEnd": 697,
                                                        "start": 687,
                                                        "end": 697,
                                                        "fullWidth": 10,
                                                        "width": 10,
                                                        "text": "charCodeAt",
                                                        "value": "charCodeAt",
                                                        "valueText": "charCodeAt"
                                                    }
                                                },
                                                "argumentList": {
                                                    "kind": "ArgumentList",
                                                    "fullStart": 697,
                                                    "fullEnd": 704,
                                                    "start": 697,
                                                    "end": 704,
                                                    "fullWidth": 7,
                                                    "width": 7,
                                                    "openParenToken": {
                                                        "kind": "OpenParenToken",
                                                        "fullStart": 697,
                                                        "fullEnd": 698,
                                                        "start": 697,
                                                        "end": 698,
                                                        "fullWidth": 1,
                                                        "width": 1,
                                                        "text": "(",
                                                        "value": "(",
                                                        "valueText": "("
                                                    },
                                                    "arguments": [
                                                        {
                                                            "kind": "FalseKeyword",
                                                            "fullStart": 698,
                                                            "fullEnd": 703,
                                                            "start": 698,
                                                            "end": 703,
                                                            "fullWidth": 5,
                                                            "width": 5,
                                                            "text": "false",
                                                            "value": false,
                                                            "valueText": "false"
                                                        }
                                                    ],
                                                    "closeParenToken": {
                                                        "kind": "CloseParenToken",
                                                        "fullStart": 703,
                                                        "fullEnd": 704,
                                                        "start": 703,
                                                        "end": 704,
                                                        "fullWidth": 1,
                                                        "width": 1,
                                                        "text": ")",
                                                        "value": ")",
                                                        "valueText": ")"
                                                    }
                                                }
                                            }
                                        }
                                    ],
                                    "closeParenToken": {
                                        "kind": "CloseParenToken",
                                        "fullStart": 704,
                                        "fullEnd": 705,
                                        "start": 704,
                                        "end": 705,
                                        "fullWidth": 1,
                                        "width": 1,
                                        "text": ")",
                                        "value": ")",
                                        "valueText": ")"
                                    }
                                }
                            },
                            "semicolonToken": {
                                "kind": "SemicolonToken",
                                "fullStart": 705,
                                "fullEnd": 710,
                                "start": 705,
                                "end": 706,
                                "fullWidth": 5,
                                "width": 1,
                                "text": ";",
                                "value": ";",
                                "valueText": ";",
                                "hasTrailingTrivia": true,
                                "hasTrailingNewLine": true,
                                "trailingTrivia": [
                                    {
                                        "kind": "WhitespaceTrivia",
                                        "text": "   "
                                    },
                                    {
                                        "kind": "NewLineTrivia",
                                        "text": "\n"
                                    }
                                ]
                            }
                        }
                    ],
                    "closeBraceToken": {
                        "kind": "CloseBraceToken",
                        "fullStart": 710,
                        "fullEnd": 712,
                        "start": 710,
                        "end": 711,
                        "fullWidth": 2,
                        "width": 1,
                        "text": "}",
                        "value": "}",
                        "valueText": "}",
                        "hasTrailingTrivia": true,
                        "hasTrailingNewLine": true,
                        "trailingTrivia": [
                            {
                                "kind": "NewLineTrivia",
                                "text": "\n"
                            }
                        ]
                    }
                }
            },
            {
                "kind": "IfStatement",
                "fullStart": 712,
                "fullEnd": 1100,
                "start": 884,
                "end": 1099,
                "fullWidth": 388,
                "width": 215,
                "ifKeyword": {
                    "kind": "IfKeyword",
                    "fullStart": 712,
                    "fullEnd": 887,
                    "start": 884,
                    "end": 886,
                    "fullWidth": 175,
                    "width": 2,
                    "text": "if",
                    "value": "if",
                    "valueText": "if",
                    "hasLeadingTrivia": true,
                    "hasLeadingComment": true,
                    "hasLeadingNewLine": true,
                    "hasTrailingTrivia": true,
                    "leadingTrivia": [
                        {
                            "kind": "SingleLineCommentTrivia",
                            "text": "//"
                        },
                        {
                            "kind": "NewLineTrivia",
                            "text": "\n"
                        },
                        {
                            "kind": "SingleLineCommentTrivia",
                            "text": "//////////////////////////////////////////////////////////////////////////////"
                        },
                        {
                            "kind": "NewLineTrivia",
                            "text": "\n"
                        },
                        {
                            "kind": "NewLineTrivia",
                            "text": "\n"
                        },
                        {
                            "kind": "SingleLineCommentTrivia",
                            "text": "//////////////////////////////////////////////////////////////////////////////"
                        },
                        {
                            "kind": "NewLineTrivia",
                            "text": "\n"
                        },
                        {
                            "kind": "SingleLineCommentTrivia",
                            "text": "//CHECK#2"
                        },
                        {
                            "kind": "NewLineTrivia",
                            "text": "\n"
                        }
                    ],
                    "trailingTrivia": [
                        {
                            "kind": "WhitespaceTrivia",
                            "text": " "
                        }
                    ]
                },
                "openParenToken": {
                    "kind": "OpenParenToken",
                    "fullStart": 887,
                    "fullEnd": 888,
                    "start": 887,
                    "end": 888,
                    "fullWidth": 1,
                    "width": 1,
                    "text": "(",
                    "value": "(",
                    "valueText": "("
                },
                "condition": {
                    "kind": "NotEqualsExpression",
                    "fullStart": 888,
                    "fullEnd": 922,
                    "start": 888,
                    "end": 922,
                    "fullWidth": 34,
                    "width": 34,
                    "left": {
                        "kind": "InvocationExpression",
                        "fullStart": 888,
                        "fullEnd": 915,
                        "start": 888,
                        "end": 915,
                        "fullWidth": 27,
                        "width": 27,
                        "expression": {
                            "kind": "MemberAccessExpression",
                            "fullStart": 888,
                            "fullEnd": 909,
                            "start": 888,
                            "end": 909,
                            "fullWidth": 21,
                            "width": 21,
                            "expression": {
                                "kind": "IdentifierName",
                                "fullStart": 888,
                                "fullEnd": 898,
                                "start": 888,
                                "end": 898,
                                "fullWidth": 10,
                                "width": 10,
                                "text": "__instance",
                                "value": "__instance",
                                "valueText": "__instance"
                            },
                            "dotToken": {
                                "kind": "DotToken",
                                "fullStart": 898,
                                "fullEnd": 899,
                                "start": 898,
                                "end": 899,
                                "fullWidth": 1,
                                "width": 1,
                                "text": ".",
                                "value": ".",
                                "valueText": "."
                            },
                            "name": {
                                "kind": "IdentifierName",
                                "fullStart": 899,
                                "fullEnd": 909,
                                "start": 899,
                                "end": 909,
                                "fullWidth": 10,
                                "width": 10,
                                "text": "charCodeAt",
                                "value": "charCodeAt",
                                "valueText": "charCodeAt"
                            }
                        },
                        "argumentList": {
                            "kind": "ArgumentList",
                            "fullStart": 909,
                            "fullEnd": 915,
                            "start": 909,
                            "end": 915,
                            "fullWidth": 6,
                            "width": 6,
                            "openParenToken": {
                                "kind": "OpenParenToken",
                                "fullStart": 909,
                                "fullEnd": 910,
                                "start": 909,
                                "end": 910,
                                "fullWidth": 1,
                                "width": 1,
                                "text": "(",
                                "value": "(",
                                "valueText": "("
                            },
                            "arguments": [
                                {
                                    "kind": "TrueKeyword",
                                    "fullStart": 910,
                                    "fullEnd": 914,
                                    "start": 910,
                                    "end": 914,
                                    "fullWidth": 4,
                                    "width": 4,
                                    "text": "true",
                                    "value": true,
                                    "valueText": "true"
                                }
                            ],
                            "closeParenToken": {
                                "kind": "CloseParenToken",
                                "fullStart": 914,
                                "fullEnd": 915,
                                "start": 914,
                                "end": 915,
                                "fullWidth": 1,
                                "width": 1,
                                "text": ")",
                                "value": ")",
                                "valueText": ")"
                            }
                        }
                    },
                    "operatorToken": {
                        "kind": "ExclamationEqualsEqualsToken",
                        "fullStart": 915,
                        "fullEnd": 918,
                        "start": 915,
                        "end": 918,
                        "fullWidth": 3,
                        "width": 3,
                        "text": "!==",
                        "value": "!==",
                        "valueText": "!=="
                    },
                    "right": {
                        "kind": "NumericLiteral",
                        "fullStart": 918,
                        "fullEnd": 922,
                        "start": 918,
                        "end": 922,
                        "fullWidth": 4,
                        "width": 4,
                        "text": "0x61",
                        "value": 97,
                        "valueText": "97"
                    }
                },
                "closeParenToken": {
                    "kind": "CloseParenToken",
                    "fullStart": 922,
                    "fullEnd": 924,
                    "start": 922,
                    "end": 923,
                    "fullWidth": 2,
                    "width": 1,
                    "text": ")",
                    "value": ")",
                    "valueText": ")",
                    "hasTrailingTrivia": true,
                    "trailingTrivia": [
                        {
                            "kind": "WhitespaceTrivia",
                            "text": " "
                        }
                    ]
                },
                "statement": {
                    "kind": "Block",
                    "fullStart": 924,
                    "fullEnd": 1100,
                    "start": 924,
                    "end": 1099,
                    "fullWidth": 176,
                    "width": 175,
                    "openBraceToken": {
                        "kind": "OpenBraceToken",
                        "fullStart": 924,
                        "fullEnd": 926,
                        "start": 924,
                        "end": 925,
                        "fullWidth": 2,
                        "width": 1,
                        "text": "{",
                        "value": "{",
                        "valueText": "{",
                        "hasTrailingTrivia": true,
                        "hasTrailingNewLine": true,
                        "trailingTrivia": [
                            {
                                "kind": "NewLineTrivia",
                                "text": "\n"
                            }
                        ]
                    },
                    "statements": [
                        {
                            "kind": "ExpressionStatement",
                            "fullStart": 926,
                            "fullEnd": 1098,
                            "start": 928,
                            "end": 1094,
                            "fullWidth": 172,
                            "width": 166,
                            "expression": {
                                "kind": "InvocationExpression",
                                "fullStart": 926,
                                "fullEnd": 1093,
                                "start": 928,
                                "end": 1093,
                                "fullWidth": 167,
                                "width": 165,
                                "expression": {
                                    "kind": "IdentifierName",
                                    "fullStart": 926,
                                    "fullEnd": 934,
                                    "start": 928,
                                    "end": 934,
                                    "fullWidth": 8,
                                    "width": 6,
                                    "text": "$ERROR",
                                    "value": "$ERROR",
                                    "valueText": "$ERROR",
                                    "hasLeadingTrivia": true,
                                    "leadingTrivia": [
                                        {
                                            "kind": "WhitespaceTrivia",
                                            "text": "  "
                                        }
                                    ]
                                },
                                "argumentList": {
                                    "kind": "ArgumentList",
                                    "fullStart": 934,
                                    "fullEnd": 1093,
                                    "start": 934,
                                    "end": 1093,
                                    "fullWidth": 159,
                                    "width": 159,
                                    "openParenToken": {
                                        "kind": "OpenParenToken",
                                        "fullStart": 934,
                                        "fullEnd": 935,
                                        "start": 934,
                                        "end": 935,
                                        "fullWidth": 1,
                                        "width": 1,
                                        "text": "(",
                                        "value": "(",
                                        "valueText": "("
                                    },
                                    "arguments": [
                                        {
                                            "kind": "AddExpression",
                                            "fullStart": 935,
                                            "fullEnd": 1092,
                                            "start": 935,
                                            "end": 1092,
                                            "fullWidth": 157,
                                            "width": 157,
                                            "left": {
                                                "kind": "StringLiteral",
                                                "fullStart": 935,
                                                "fullEnd": 1064,
                                                "start": 935,
                                                "end": 1064,
                                                "fullWidth": 129,
                                                "width": 129,
                                                "text": "'#2: __instance = new Boolean; __instance.charCodeAt = String.prototype.charCodeAt; __instance.charCodeAt(true)===0x61. Actual: '",
                                                "value": "#2: __instance = new Boolean; __instance.charCodeAt = String.prototype.charCodeAt; __instance.charCodeAt(true)===0x61. Actual: ",
                                                "valueText": "#2: __instance = new Boolean; __instance.charCodeAt = String.prototype.charCodeAt; __instance.charCodeAt(true)===0x61. Actual: "
                                            },
                                            "operatorToken": {
                                                "kind": "PlusToken",
                                                "fullStart": 1064,
                                                "fullEnd": 1065,
                                                "start": 1064,
                                                "end": 1065,
                                                "fullWidth": 1,
                                                "width": 1,
                                                "text": "+",
                                                "value": "+",
                                                "valueText": "+"
                                            },
                                            "right": {
                                                "kind": "InvocationExpression",
                                                "fullStart": 1065,
                                                "fullEnd": 1092,
                                                "start": 1065,
                                                "end": 1092,
                                                "fullWidth": 27,
                                                "width": 27,
                                                "expression": {
                                                    "kind": "MemberAccessExpression",
                                                    "fullStart": 1065,
                                                    "fullEnd": 1086,
                                                    "start": 1065,
                                                    "end": 1086,
                                                    "fullWidth": 21,
                                                    "width": 21,
                                                    "expression": {
                                                        "kind": "IdentifierName",
                                                        "fullStart": 1065,
                                                        "fullEnd": 1075,
                                                        "start": 1065,
                                                        "end": 1075,
                                                        "fullWidth": 10,
                                                        "width": 10,
                                                        "text": "__instance",
                                                        "value": "__instance",
                                                        "valueText": "__instance"
                                                    },
                                                    "dotToken": {
                                                        "kind": "DotToken",
                                                        "fullStart": 1075,
                                                        "fullEnd": 1076,
                                                        "start": 1075,
                                                        "end": 1076,
                                                        "fullWidth": 1,
                                                        "width": 1,
                                                        "text": ".",
                                                        "value": ".",
                                                        "valueText": "."
                                                    },
                                                    "name": {
                                                        "kind": "IdentifierName",
                                                        "fullStart": 1076,
                                                        "fullEnd": 1086,
                                                        "start": 1076,
                                                        "end": 1086,
                                                        "fullWidth": 10,
                                                        "width": 10,
                                                        "text": "charCodeAt",
                                                        "value": "charCodeAt",
                                                        "valueText": "charCodeAt"
                                                    }
                                                },
                                                "argumentList": {
                                                    "kind": "ArgumentList",
                                                    "fullStart": 1086,
                                                    "fullEnd": 1092,
                                                    "start": 1086,
                                                    "end": 1092,
                                                    "fullWidth": 6,
                                                    "width": 6,
                                                    "openParenToken": {
                                                        "kind": "OpenParenToken",
                                                        "fullStart": 1086,
                                                        "fullEnd": 1087,
                                                        "start": 1086,
                                                        "end": 1087,
                                                        "fullWidth": 1,
                                                        "width": 1,
                                                        "text": "(",
                                                        "value": "(",
                                                        "valueText": "("
                                                    },
                                                    "arguments": [
                                                        {
                                                            "kind": "TrueKeyword",
                                                            "fullStart": 1087,
                                                            "fullEnd": 1091,
                                                            "start": 1087,
                                                            "end": 1091,
                                                            "fullWidth": 4,
                                                            "width": 4,
                                                            "text": "true",
                                                            "value": true,
                                                            "valueText": "true"
                                                        }
                                                    ],
                                                    "closeParenToken": {
                                                        "kind": "CloseParenToken",
                                                        "fullStart": 1091,
                                                        "fullEnd": 1092,
                                                        "start": 1091,
                                                        "end": 1092,
                                                        "fullWidth": 1,
                                                        "width": 1,
                                                        "text": ")",
                                                        "value": ")",
                                                        "valueText": ")"
                                                    }
                                                }
                                            }
                                        }
                                    ],
                                    "closeParenToken": {
                                        "kind": "CloseParenToken",
                                        "fullStart": 1092,
                                        "fullEnd": 1093,
                                        "start": 1092,
                                        "end": 1093,
                                        "fullWidth": 1,
                                        "width": 1,
                                        "text": ")",
                                        "value": ")",
                                        "valueText": ")"
                                    }
                                }
                            },
                            "semicolonToken": {
                                "kind": "SemicolonToken",
                                "fullStart": 1093,
                                "fullEnd": 1098,
                                "start": 1093,
                                "end": 1094,
                                "fullWidth": 5,
                                "width": 1,
                                "text": ";",
                                "value": ";",
                                "valueText": ";",
                                "hasTrailingTrivia": true,
                                "hasTrailingNewLine": true,
                                "trailingTrivia": [
                                    {
                                        "kind": "WhitespaceTrivia",
                                        "text": "   "
                                    },
                                    {
                                        "kind": "NewLineTrivia",
                                        "text": "\n"
                                    }
                                ]
                            }
                        }
                    ],
                    "closeBraceToken": {
                        "kind": "CloseBraceToken",
                        "fullStart": 1098,
                        "fullEnd": 1100,
                        "start": 1098,
                        "end": 1099,
                        "fullWidth": 2,
                        "width": 1,
                        "text": "}",
                        "value": "}",
                        "valueText": "}",
                        "hasTrailingTrivia": true,
                        "hasTrailingNewLine": true,
                        "trailingTrivia": [
                            {
                                "kind": "NewLineTrivia",
                                "text": "\n"
                            }
                        ]
                    }
                }
            },
            {
                "kind": "IfStatement",
                "fullStart": 1100,
                "fullEnd": 1499,
                "start": 1272,
                "end": 1498,
                "fullWidth": 399,
                "width": 226,
                "ifKeyword": {
                    "kind": "IfKeyword",
                    "fullStart": 1100,
                    "fullEnd": 1275,
                    "start": 1272,
                    "end": 1274,
                    "fullWidth": 175,
                    "width": 2,
                    "text": "if",
                    "value": "if",
                    "valueText": "if",
                    "hasLeadingTrivia": true,
                    "hasLeadingComment": true,
                    "hasLeadingNewLine": true,
                    "hasTrailingTrivia": true,
                    "leadingTrivia": [
                        {
                            "kind": "SingleLineCommentTrivia",
                            "text": "//"
                        },
                        {
                            "kind": "NewLineTrivia",
                            "text": "\n"
                        },
                        {
                            "kind": "SingleLineCommentTrivia",
                            "text": "//////////////////////////////////////////////////////////////////////////////"
                        },
                        {
                            "kind": "NewLineTrivia",
                            "text": "\n"
                        },
                        {
                            "kind": "NewLineTrivia",
                            "text": "\n"
                        },
                        {
                            "kind": "SingleLineCommentTrivia",
                            "text": "//////////////////////////////////////////////////////////////////////////////"
                        },
                        {
                            "kind": "NewLineTrivia",
                            "text": "\n"
                        },
                        {
                            "kind": "SingleLineCommentTrivia",
                            "text": "//CHECK#3"
                        },
                        {
                            "kind": "NewLineTrivia",
                            "text": "\n"
                        }
                    ],
                    "trailingTrivia": [
                        {
                            "kind": "WhitespaceTrivia",
                            "text": " "
                        }
                    ]
                },
                "openParenToken": {
                    "kind": "OpenParenToken",
                    "fullStart": 1275,
                    "fullEnd": 1276,
                    "start": 1275,
                    "end": 1276,
                    "fullWidth": 1,
                    "width": 1,
                    "text": "(",
                    "value": "(",
                    "valueText": "("
                },
                "condition": {
                    "kind": "NotEqualsExpression",
                    "fullStart": 1276,
                    "fullEnd": 1314,
                    "start": 1276,
                    "end": 1314,
                    "fullWidth": 38,
                    "width": 38,
                    "left": {
                        "kind": "InvocationExpression",
                        "fullStart": 1276,
                        "fullEnd": 1306,
                        "start": 1276,
                        "end": 1305,
                        "fullWidth": 30,
                        "width": 29,
                        "expression": {
                            "kind": "MemberAccessExpression",
                            "fullStart": 1276,
                            "fullEnd": 1297,
                            "start": 1276,
                            "end": 1297,
                            "fullWidth": 21,
                            "width": 21,
                            "expression": {
                                "kind": "IdentifierName",
                                "fullStart": 1276,
                                "fullEnd": 1286,
                                "start": 1276,
                                "end": 1286,
                                "fullWidth": 10,
                                "width": 10,
                                "text": "__instance",
                                "value": "__instance",
                                "valueText": "__instance"
                            },
                            "dotToken": {
                                "kind": "DotToken",
                                "fullStart": 1286,
                                "fullEnd": 1287,
                                "start": 1286,
                                "end": 1287,
                                "fullWidth": 1,
                                "width": 1,
                                "text": ".",
                                "value": ".",
                                "valueText": "."
                            },
                            "name": {
                                "kind": "IdentifierName",
                                "fullStart": 1287,
                                "fullEnd": 1297,
                                "start": 1287,
                                "end": 1297,
                                "fullWidth": 10,
                                "width": 10,
                                "text": "charCodeAt",
                                "value": "charCodeAt",
                                "valueText": "charCodeAt"
                            }
                        },
                        "argumentList": {
                            "kind": "ArgumentList",
                            "fullStart": 1297,
                            "fullEnd": 1306,
                            "start": 1297,
                            "end": 1305,
                            "fullWidth": 9,
                            "width": 8,
                            "openParenToken": {
                                "kind": "OpenParenToken",
                                "fullStart": 1297,
                                "fullEnd": 1298,
                                "start": 1297,
                                "end": 1298,
                                "fullWidth": 1,
                                "width": 1,
                                "text": "(",
                                "value": "(",
                                "valueText": "("
                            },
                            "arguments": [
                                {
                                    "kind": "AddExpression",
                                    "fullStart": 1298,
                                    "fullEnd": 1304,
                                    "start": 1298,
                                    "end": 1304,
                                    "fullWidth": 6,
                                    "width": 6,
                                    "left": {
                                        "kind": "TrueKeyword",
                                        "fullStart": 1298,
                                        "fullEnd": 1302,
                                        "start": 1298,
                                        "end": 1302,
                                        "fullWidth": 4,
                                        "width": 4,
                                        "text": "true",
                                        "value": true,
                                        "valueText": "true"
                                    },
                                    "operatorToken": {
                                        "kind": "PlusToken",
                                        "fullStart": 1302,
                                        "fullEnd": 1303,
                                        "start": 1302,
                                        "end": 1303,
                                        "fullWidth": 1,
                                        "width": 1,
                                        "text": "+",
                                        "value": "+",
                                        "valueText": "+"
                                    },
                                    "right": {
                                        "kind": "NumericLiteral",
                                        "fullStart": 1303,
                                        "fullEnd": 1304,
                                        "start": 1303,
                                        "end": 1304,
                                        "fullWidth": 1,
                                        "width": 1,
                                        "text": "1",
                                        "value": 1,
                                        "valueText": "1"
                                    }
                                }
                            ],
                            "closeParenToken": {
                                "kind": "CloseParenToken",
                                "fullStart": 1304,
                                "fullEnd": 1306,
                                "start": 1304,
                                "end": 1305,
                                "fullWidth": 2,
                                "width": 1,
                                "text": ")",
                                "value": ")",
                                "valueText": ")",
                                "hasTrailingTrivia": true,
                                "trailingTrivia": [
                                    {
                                        "kind": "WhitespaceTrivia",
                                        "text": " "
                                    }
                                ]
                            }
                        }
                    },
                    "operatorToken": {
                        "kind": "ExclamationEqualsEqualsToken",
                        "fullStart": 1306,
                        "fullEnd": 1310,
                        "start": 1306,
                        "end": 1309,
                        "fullWidth": 4,
                        "width": 3,
                        "text": "!==",
                        "value": "!==",
                        "valueText": "!==",
                        "hasTrailingTrivia": true,
                        "trailingTrivia": [
                            {
                                "kind": "WhitespaceTrivia",
                                "text": " "
                            }
                        ]
                    },
                    "right": {
                        "kind": "NumericLiteral",
                        "fullStart": 1310,
                        "fullEnd": 1314,
                        "start": 1310,
                        "end": 1314,
                        "fullWidth": 4,
                        "width": 4,
                        "text": "0x6C",
                        "value": 108,
                        "valueText": "108"
                    }
                },
                "closeParenToken": {
                    "kind": "CloseParenToken",
                    "fullStart": 1314,
                    "fullEnd": 1316,
                    "start": 1314,
                    "end": 1315,
                    "fullWidth": 2,
                    "width": 1,
                    "text": ")",
                    "value": ")",
                    "valueText": ")",
                    "hasTrailingTrivia": true,
                    "trailingTrivia": [
                        {
                            "kind": "WhitespaceTrivia",
                            "text": " "
                        }
                    ]
                },
                "statement": {
                    "kind": "Block",
                    "fullStart": 1316,
                    "fullEnd": 1499,
                    "start": 1316,
                    "end": 1498,
                    "fullWidth": 183,
                    "width": 182,
                    "openBraceToken": {
                        "kind": "OpenBraceToken",
                        "fullStart": 1316,
                        "fullEnd": 1318,
                        "start": 1316,
                        "end": 1317,
                        "fullWidth": 2,
                        "width": 1,
                        "text": "{",
                        "value": "{",
                        "valueText": "{",
                        "hasTrailingTrivia": true,
                        "hasTrailingNewLine": true,
                        "trailingTrivia": [
                            {
                                "kind": "NewLineTrivia",
                                "text": "\n"
                            }
                        ]
                    },
                    "statements": [
                        {
                            "kind": "ExpressionStatement",
                            "fullStart": 1318,
                            "fullEnd": 1497,
                            "start": 1320,
                            "end": 1493,
                            "fullWidth": 179,
                            "width": 173,
                            "expression": {
                                "kind": "InvocationExpression",
                                "fullStart": 1318,
                                "fullEnd": 1492,
                                "start": 1320,
                                "end": 1492,
                                "fullWidth": 174,
                                "width": 172,
                                "expression": {
                                    "kind": "IdentifierName",
                                    "fullStart": 1318,
                                    "fullEnd": 1326,
                                    "start": 1320,
                                    "end": 1326,
                                    "fullWidth": 8,
                                    "width": 6,
                                    "text": "$ERROR",
                                    "value": "$ERROR",
                                    "valueText": "$ERROR",
                                    "hasLeadingTrivia": true,
                                    "leadingTrivia": [
                                        {
                                            "kind": "WhitespaceTrivia",
                                            "text": "  "
                                        }
                                    ]
                                },
                                "argumentList": {
                                    "kind": "ArgumentList",
                                    "fullStart": 1326,
                                    "fullEnd": 1492,
                                    "start": 1326,
                                    "end": 1492,
                                    "fullWidth": 166,
                                    "width": 166,
                                    "openParenToken": {
                                        "kind": "OpenParenToken",
                                        "fullStart": 1326,
                                        "fullEnd": 1327,
                                        "start": 1326,
                                        "end": 1327,
                                        "fullWidth": 1,
                                        "width": 1,
                                        "text": "(",
                                        "value": "(",
                                        "valueText": "("
                                    },
                                    "arguments": [
                                        {
                                            "kind": "AddExpression",
                                            "fullStart": 1327,
                                            "fullEnd": 1491,
                                            "start": 1327,
                                            "end": 1490,
                                            "fullWidth": 164,
                                            "width": 163,
                                            "left": {
                                                "kind": "StringLiteral",
                                                "fullStart": 1327,
                                                "fullEnd": 1460,
                                                "start": 1327,
                                                "end": 1460,
                                                "fullWidth": 133,
                                                "width": 133,
                                                "text": "'#3: __instance = new Boolean; __instance.charCodeAt = String.prototype.charCodeAt; __instance.charCodeAt(true+1) === 0x6C. Actual: '",
                                                "value": "#3: __instance = new Boolean; __instance.charCodeAt = String.prototype.charCodeAt; __instance.charCodeAt(true+1) === 0x6C. Actual: ",
                                                "valueText": "#3: __instance = new Boolean; __instance.charCodeAt = String.prototype.charCodeAt; __instance.charCodeAt(true+1) === 0x6C. Actual: "
                                            },
                                            "operatorToken": {
                                                "kind": "PlusToken",
                                                "fullStart": 1460,
                                                "fullEnd": 1461,
                                                "start": 1460,
                                                "end": 1461,
                                                "fullWidth": 1,
                                                "width": 1,
                                                "text": "+",
                                                "value": "+",
                                                "valueText": "+"
                                            },
                                            "right": {
                                                "kind": "InvocationExpression",
                                                "fullStart": 1461,
                                                "fullEnd": 1491,
                                                "start": 1461,
                                                "end": 1490,
                                                "fullWidth": 30,
                                                "width": 29,
                                                "expression": {
                                                    "kind": "MemberAccessExpression",
                                                    "fullStart": 1461,
                                                    "fullEnd": 1482,
                                                    "start": 1461,
                                                    "end": 1482,
                                                    "fullWidth": 21,
                                                    "width": 21,
                                                    "expression": {
                                                        "kind": "IdentifierName",
                                                        "fullStart": 1461,
                                                        "fullEnd": 1471,
                                                        "start": 1461,
                                                        "end": 1471,
                                                        "fullWidth": 10,
                                                        "width": 10,
                                                        "text": "__instance",
                                                        "value": "__instance",
                                                        "valueText": "__instance"
                                                    },
                                                    "dotToken": {
                                                        "kind": "DotToken",
                                                        "fullStart": 1471,
                                                        "fullEnd": 1472,
                                                        "start": 1471,
                                                        "end": 1472,
                                                        "fullWidth": 1,
                                                        "width": 1,
                                                        "text": ".",
                                                        "value": ".",
                                                        "valueText": "."
                                                    },
                                                    "name": {
                                                        "kind": "IdentifierName",
                                                        "fullStart": 1472,
                                                        "fullEnd": 1482,
                                                        "start": 1472,
                                                        "end": 1482,
                                                        "fullWidth": 10,
                                                        "width": 10,
                                                        "text": "charCodeAt",
                                                        "value": "charCodeAt",
                                                        "valueText": "charCodeAt"
                                                    }
                                                },
                                                "argumentList": {
                                                    "kind": "ArgumentList",
                                                    "fullStart": 1482,
                                                    "fullEnd": 1491,
                                                    "start": 1482,
                                                    "end": 1490,
                                                    "fullWidth": 9,
                                                    "width": 8,
                                                    "openParenToken": {
                                                        "kind": "OpenParenToken",
                                                        "fullStart": 1482,
                                                        "fullEnd": 1483,
                                                        "start": 1482,
                                                        "end": 1483,
                                                        "fullWidth": 1,
                                                        "width": 1,
                                                        "text": "(",
                                                        "value": "(",
                                                        "valueText": "("
                                                    },
                                                    "arguments": [
                                                        {
                                                            "kind": "AddExpression",
                                                            "fullStart": 1483,
                                                            "fullEnd": 1489,
                                                            "start": 1483,
                                                            "end": 1489,
                                                            "fullWidth": 6,
                                                            "width": 6,
                                                            "left": {
                                                                "kind": "TrueKeyword",
                                                                "fullStart": 1483,
                                                                "fullEnd": 1487,
                                                                "start": 1483,
                                                                "end": 1487,
                                                                "fullWidth": 4,
                                                                "width": 4,
                                                                "text": "true",
                                                                "value": true,
                                                                "valueText": "true"
                                                            },
                                                            "operatorToken": {
                                                                "kind": "PlusToken",
                                                                "fullStart": 1487,
                                                                "fullEnd": 1488,
                                                                "start": 1487,
                                                                "end": 1488,
                                                                "fullWidth": 1,
                                                                "width": 1,
                                                                "text": "+",
                                                                "value": "+",
                                                                "valueText": "+"
                                                            },
                                                            "right": {
                                                                "kind": "NumericLiteral",
                                                                "fullStart": 1488,
                                                                "fullEnd": 1489,
                                                                "start": 1488,
                                                                "end": 1489,
                                                                "fullWidth": 1,
                                                                "width": 1,
                                                                "text": "1",
                                                                "value": 1,
                                                                "valueText": "1"
                                                            }
                                                        }
                                                    ],
                                                    "closeParenToken": {
                                                        "kind": "CloseParenToken",
                                                        "fullStart": 1489,
                                                        "fullEnd": 1491,
                                                        "start": 1489,
                                                        "end": 1490,
                                                        "fullWidth": 2,
                                                        "width": 1,
                                                        "text": ")",
                                                        "value": ")",
                                                        "valueText": ")",
                                                        "hasTrailingTrivia": true,
                                                        "trailingTrivia": [
                                                            {
                                                                "kind": "WhitespaceTrivia",
                                                                "text": " "
                                                            }
                                                        ]
                                                    }
                                                }
                                            }
                                        }
                                    ],
                                    "closeParenToken": {
                                        "kind": "CloseParenToken",
                                        "fullStart": 1491,
                                        "fullEnd": 1492,
                                        "start": 1491,
                                        "end": 1492,
                                        "fullWidth": 1,
                                        "width": 1,
                                        "text": ")",
                                        "value": ")",
                                        "valueText": ")"
                                    }
                                }
                            },
                            "semicolonToken": {
                                "kind": "SemicolonToken",
                                "fullStart": 1492,
                                "fullEnd": 1497,
                                "start": 1492,
                                "end": 1493,
                                "fullWidth": 5,
                                "width": 1,
                                "text": ";",
                                "value": ";",
                                "valueText": ";",
                                "hasTrailingTrivia": true,
                                "hasTrailingNewLine": true,
                                "trailingTrivia": [
                                    {
                                        "kind": "WhitespaceTrivia",
                                        "text": "   "
                                    },
                                    {
                                        "kind": "NewLineTrivia",
                                        "text": "\n"
                                    }
                                ]
                            }
                        }
                    ],
                    "closeBraceToken": {
                        "kind": "CloseBraceToken",
                        "fullStart": 1497,
                        "fullEnd": 1499,
                        "start": 1497,
                        "end": 1498,
                        "fullWidth": 2,
                        "width": 1,
                        "text": "}",
                        "value": "}",
                        "valueText": "}",
                        "hasTrailingTrivia": true,
                        "hasTrailingNewLine": true,
                        "trailingTrivia": [
                            {
                                "kind": "NewLineTrivia",
                                "text": "\n"
                            }
                        ]
                    }
                }
            }
        ],
        "endOfFileToken": {
            "kind": "EndOfFileToken",
            "fullStart": 1499,
            "fullEnd": 1582,
            "start": 1582,
            "end": 1582,
            "fullWidth": 83,
            "width": 0,
            "text": "",
            "hasLeadingTrivia": true,
            "hasLeadingComment": true,
            "hasLeadingNewLine": true,
            "leadingTrivia": [
                {
                    "kind": "SingleLineCommentTrivia",
                    "text": "//"
                },
                {
                    "kind": "NewLineTrivia",
                    "text": "\n"
                },
                {
                    "kind": "SingleLineCommentTrivia",
                    "text": "//////////////////////////////////////////////////////////////////////////////"
                },
                {
                    "kind": "NewLineTrivia",
                    "text": "\n"
                },
                {
                    "kind": "NewLineTrivia",
                    "text": "\n"
                }
            ]
        }
    },
    "lineMap": {
        "lineStarts": [
            0,
            61,
            132,
            133,
            137,
            173,
            176,
            230,
            314,
            318,
            319,
            349,
            350,
            403,
            404,
            483,
            493,
            536,
            710,
            712,
            715,
            794,
            795,
            874,
            884,
            926,
            1098,
            1100,
            1103,
            1182,
            1183,
            1262,
            1272,
            1318,
            1497,
            1499,
            1502,
            1581,
            1582
        ],
        "length": 1582
    }
}<|MERGE_RESOLUTION|>--- conflicted
+++ resolved
@@ -94,12 +94,8 @@
                             "start": 323,
                             "end": 347,
                             "fullWidth": 24,
-<<<<<<< HEAD
                             "width": 24,
-                            "identifier": {
-=======
                             "propertyName": {
->>>>>>> 85e84683
                                 "kind": "IdentifierName",
                                 "fullStart": 323,
                                 "fullEnd": 334,
