--- conflicted
+++ resolved
@@ -94,12 +94,8 @@
                             "start": 342,
                             "end": 381,
                             "fullWidth": 39,
-<<<<<<< HEAD
                             "width": 39,
-                            "identifier": {
-=======
                             "propertyName": {
->>>>>>> 85e84683
                                 "kind": "IdentifierName",
                                 "fullStart": 342,
                                 "fullEnd": 352,
@@ -363,12 +359,8 @@
                                         "start": 396,
                                         "end": 422,
                                         "fullWidth": 26,
-<<<<<<< HEAD
                                         "width": 26,
-                                        "identifier": {
-=======
                                         "propertyName": {
->>>>>>> 85e84683
                                             "kind": "IdentifierName",
                                             "fullStart": 396,
                                             "fullEnd": 407,
