{
    "isDeclaration": false,
    "languageVersion": "EcmaScript5",
    "parseOptions": {
        "allowAutomaticSemicolonInsertion": true
    },
    "sourceUnit": {
        "kind": "SourceUnit",
        "fullStart": 0,
        "fullEnd": 998,
        "start": 303,
        "end": 998,
        "fullWidth": 998,
        "width": 695,
        "moduleElements": [
            {
                "kind": "VariableStatement",
                "fullStart": 0,
                "fullEnd": 332,
                "start": 303,
                "end": 330,
                "fullWidth": 332,
                "width": 27,
                "modifiers": [],
                "variableDeclaration": {
                    "kind": "VariableDeclaration",
                    "fullStart": 0,
                    "fullEnd": 329,
                    "start": 303,
                    "end": 329,
                    "fullWidth": 329,
                    "width": 26,
                    "varKeyword": {
                        "kind": "VarKeyword",
                        "fullStart": 0,
                        "fullEnd": 307,
                        "start": 303,
                        "end": 306,
                        "fullWidth": 307,
                        "width": 3,
                        "text": "var",
                        "value": "var",
                        "valueText": "var",
                        "hasLeadingTrivia": true,
                        "hasLeadingComment": true,
                        "hasLeadingNewLine": true,
                        "hasTrailingTrivia": true,
                        "leadingTrivia": [
                            {
                                "kind": "SingleLineCommentTrivia",
                                "text": "// Copyright 2009 the Sputnik authors.  All rights reserved."
                            },
                            {
                                "kind": "NewLineTrivia",
                                "text": "\n"
                            },
                            {
                                "kind": "SingleLineCommentTrivia",
                                "text": "// This code is governed by the BSD license found in the LICENSE file."
                            },
                            {
                                "kind": "NewLineTrivia",
                                "text": "\n"
                            },
                            {
                                "kind": "NewLineTrivia",
                                "text": "\n"
                            },
                            {
                                "kind": "MultiLineCommentTrivia",
                                "text": "/**\n * String.prototype.localeCompare(that)\n *\n * @path ch15/15.5/15.5.4/15.5.4.9/S15.5.4.9_A1_T1.js\n * @description This string is symbol and arguments are symbols\n */"
                            },
                            {
                                "kind": "NewLineTrivia",
                                "text": "\n"
                            },
                            {
                                "kind": "NewLineTrivia",
                                "text": "\n"
                            }
                        ],
                        "trailingTrivia": [
                            {
                                "kind": "WhitespaceTrivia",
                                "text": " "
                            }
                        ]
                    },
                    "variableDeclarators": [
                        {
                            "kind": "VariableDeclarator",
                            "fullStart": 307,
                            "fullEnd": 329,
                            "start": 307,
                            "end": 329,
                            "fullWidth": 22,
<<<<<<< HEAD
                            "width": 22,
                            "identifier": {
=======
                            "propertyName": {
>>>>>>> 85e84683
                                "kind": "IdentifierName",
                                "fullStart": 307,
                                "fullEnd": 312,
                                "start": 307,
                                "end": 311,
                                "fullWidth": 5,
                                "width": 4,
                                "text": "str1",
                                "value": "str1",
                                "valueText": "str1",
                                "hasTrailingTrivia": true,
                                "trailingTrivia": [
                                    {
                                        "kind": "WhitespaceTrivia",
                                        "text": " "
                                    }
                                ]
                            },
                            "equalsValueClause": {
                                "kind": "EqualsValueClause",
                                "fullStart": 312,
                                "fullEnd": 329,
                                "start": 312,
                                "end": 329,
                                "fullWidth": 17,
                                "width": 17,
                                "equalsToken": {
                                    "kind": "EqualsToken",
                                    "fullStart": 312,
                                    "fullEnd": 314,
                                    "start": 312,
                                    "end": 313,
                                    "fullWidth": 2,
                                    "width": 1,
                                    "text": "=",
                                    "value": "=",
                                    "valueText": "=",
                                    "hasTrailingTrivia": true,
                                    "trailingTrivia": [
                                        {
                                            "kind": "WhitespaceTrivia",
                                            "text": " "
                                        }
                                    ]
                                },
                                "value": {
                                    "kind": "ObjectCreationExpression",
                                    "fullStart": 314,
                                    "fullEnd": 329,
                                    "start": 314,
                                    "end": 329,
                                    "fullWidth": 15,
                                    "width": 15,
                                    "newKeyword": {
                                        "kind": "NewKeyword",
                                        "fullStart": 314,
                                        "fullEnd": 318,
                                        "start": 314,
                                        "end": 317,
                                        "fullWidth": 4,
                                        "width": 3,
                                        "text": "new",
                                        "value": "new",
                                        "valueText": "new",
                                        "hasTrailingTrivia": true,
                                        "trailingTrivia": [
                                            {
                                                "kind": "WhitespaceTrivia",
                                                "text": " "
                                            }
                                        ]
                                    },
                                    "expression": {
                                        "kind": "IdentifierName",
                                        "fullStart": 318,
                                        "fullEnd": 324,
                                        "start": 318,
                                        "end": 324,
                                        "fullWidth": 6,
                                        "width": 6,
                                        "text": "String",
                                        "value": "String",
                                        "valueText": "String"
                                    },
                                    "argumentList": {
                                        "kind": "ArgumentList",
                                        "fullStart": 324,
                                        "fullEnd": 329,
                                        "start": 324,
                                        "end": 329,
                                        "fullWidth": 5,
                                        "width": 5,
                                        "openParenToken": {
                                            "kind": "OpenParenToken",
                                            "fullStart": 324,
                                            "fullEnd": 325,
                                            "start": 324,
                                            "end": 325,
                                            "fullWidth": 1,
                                            "width": 1,
                                            "text": "(",
                                            "value": "(",
                                            "valueText": "("
                                        },
                                        "arguments": [
                                            {
                                                "kind": "StringLiteral",
                                                "fullStart": 325,
                                                "fullEnd": 328,
                                                "start": 325,
                                                "end": 328,
                                                "fullWidth": 3,
                                                "width": 3,
                                                "text": "\"h\"",
                                                "value": "h",
                                                "valueText": "h"
                                            }
                                        ],
                                        "closeParenToken": {
                                            "kind": "CloseParenToken",
                                            "fullStart": 328,
                                            "fullEnd": 329,
                                            "start": 328,
                                            "end": 329,
                                            "fullWidth": 1,
                                            "width": 1,
                                            "text": ")",
                                            "value": ")",
                                            "valueText": ")"
                                        }
                                    }
                                }
                            }
                        }
                    ]
                },
                "semicolonToken": {
                    "kind": "SemicolonToken",
                    "fullStart": 329,
                    "fullEnd": 332,
                    "start": 329,
                    "end": 330,
                    "fullWidth": 3,
                    "width": 1,
                    "text": ";",
                    "value": ";",
                    "valueText": ";",
                    "hasTrailingTrivia": true,
                    "hasTrailingNewLine": true,
                    "trailingTrivia": [
                        {
                            "kind": "WhitespaceTrivia",
                            "text": " "
                        },
                        {
                            "kind": "NewLineTrivia",
                            "text": "\n"
                        }
                    ]
                }
            },
            {
                "kind": "VariableStatement",
                "fullStart": 332,
                "fullEnd": 374,
                "start": 342,
                "end": 373,
                "fullWidth": 42,
                "width": 31,
                "modifiers": [],
                "variableDeclaration": {
                    "kind": "VariableDeclaration",
                    "fullStart": 332,
                    "fullEnd": 372,
                    "start": 342,
                    "end": 372,
                    "fullWidth": 40,
                    "width": 30,
                    "varKeyword": {
                        "kind": "VarKeyword",
                        "fullStart": 332,
                        "fullEnd": 346,
                        "start": 342,
                        "end": 345,
                        "fullWidth": 14,
                        "width": 3,
                        "text": "var",
                        "value": "var",
                        "valueText": "var",
                        "hasLeadingTrivia": true,
                        "hasLeadingComment": true,
                        "hasLeadingNewLine": true,
                        "hasTrailingTrivia": true,
                        "leadingTrivia": [
                            {
                                "kind": "SingleLineCommentTrivia",
                                "text": "//CHECK#1"
                            },
                            {
                                "kind": "NewLineTrivia",
                                "text": "\n"
                            }
                        ],
                        "trailingTrivia": [
                            {
                                "kind": "WhitespaceTrivia",
                                "text": " "
                            }
                        ]
                    },
                    "variableDeclarators": [
                        {
                            "kind": "VariableDeclarator",
                            "fullStart": 346,
                            "fullEnd": 372,
                            "start": 346,
                            "end": 372,
                            "fullWidth": 26,
<<<<<<< HEAD
                            "width": 26,
                            "identifier": {
=======
                            "propertyName": {
>>>>>>> 85e84683
                                "kind": "IdentifierName",
                                "fullStart": 346,
                                "fullEnd": 351,
                                "start": 346,
                                "end": 350,
                                "fullWidth": 5,
                                "width": 4,
                                "text": "str2",
                                "value": "str2",
                                "valueText": "str2",
                                "hasTrailingTrivia": true,
                                "trailingTrivia": [
                                    {
                                        "kind": "WhitespaceTrivia",
                                        "text": " "
                                    }
                                ]
                            },
                            "equalsValueClause": {
                                "kind": "EqualsValueClause",
                                "fullStart": 351,
                                "fullEnd": 372,
                                "start": 351,
                                "end": 372,
                                "fullWidth": 21,
                                "width": 21,
                                "equalsToken": {
                                    "kind": "EqualsToken",
                                    "fullStart": 351,
                                    "fullEnd": 353,
                                    "start": 351,
                                    "end": 352,
                                    "fullWidth": 2,
                                    "width": 1,
                                    "text": "=",
                                    "value": "=",
                                    "valueText": "=",
                                    "hasTrailingTrivia": true,
                                    "trailingTrivia": [
                                        {
                                            "kind": "WhitespaceTrivia",
                                            "text": " "
                                        }
                                    ]
                                },
                                "value": {
                                    "kind": "ObjectCreationExpression",
                                    "fullStart": 353,
                                    "fullEnd": 372,
                                    "start": 353,
                                    "end": 372,
                                    "fullWidth": 19,
                                    "width": 19,
                                    "newKeyword": {
                                        "kind": "NewKeyword",
                                        "fullStart": 353,
                                        "fullEnd": 357,
                                        "start": 353,
                                        "end": 356,
                                        "fullWidth": 4,
                                        "width": 3,
                                        "text": "new",
                                        "value": "new",
                                        "valueText": "new",
                                        "hasTrailingTrivia": true,
                                        "trailingTrivia": [
                                            {
                                                "kind": "WhitespaceTrivia",
                                                "text": " "
                                            }
                                        ]
                                    },
                                    "expression": {
                                        "kind": "IdentifierName",
                                        "fullStart": 357,
                                        "fullEnd": 364,
                                        "start": 357,
                                        "end": 363,
                                        "fullWidth": 7,
                                        "width": 6,
                                        "text": "String",
                                        "value": "String",
                                        "valueText": "String",
                                        "hasTrailingTrivia": true,
                                        "trailingTrivia": [
                                            {
                                                "kind": "WhitespaceTrivia",
                                                "text": " "
                                            }
                                        ]
                                    },
                                    "argumentList": {
                                        "kind": "ArgumentList",
                                        "fullStart": 364,
                                        "fullEnd": 372,
                                        "start": 364,
                                        "end": 372,
                                        "fullWidth": 8,
                                        "width": 8,
                                        "openParenToken": {
                                            "kind": "OpenParenToken",
                                            "fullStart": 364,
                                            "fullEnd": 365,
                                            "start": 364,
                                            "end": 365,
                                            "fullWidth": 1,
                                            "width": 1,
                                            "text": "(",
                                            "value": "(",
                                            "valueText": "("
                                        },
                                        "arguments": [
                                            {
                                                "kind": "StringLiteral",
                                                "fullStart": 365,
                                                "fullEnd": 371,
                                                "start": 365,
                                                "end": 371,
                                                "fullWidth": 6,
                                                "width": 6,
                                                "text": "\"\\x68\"",
                                                "value": "h",
                                                "valueText": "h"
                                            }
                                        ],
                                        "closeParenToken": {
                                            "kind": "CloseParenToken",
                                            "fullStart": 371,
                                            "fullEnd": 372,
                                            "start": 371,
                                            "end": 372,
                                            "fullWidth": 1,
                                            "width": 1,
                                            "text": ")",
                                            "value": ")",
                                            "valueText": ")"
                                        }
                                    }
                                }
                            }
                        }
                    ]
                },
                "semicolonToken": {
                    "kind": "SemicolonToken",
                    "fullStart": 372,
                    "fullEnd": 374,
                    "start": 372,
                    "end": 373,
                    "fullWidth": 2,
                    "width": 1,
                    "text": ";",
                    "value": ";",
                    "valueText": ";",
                    "hasTrailingTrivia": true,
                    "hasTrailingNewLine": true,
                    "trailingTrivia": [
                        {
                            "kind": "NewLineTrivia",
                            "text": "\n"
                        }
                    ]
                }
            },
            {
                "kind": "IfStatement",
                "fullStart": 374,
                "fullEnd": 554,
                "start": 374,
                "end": 553,
                "fullWidth": 180,
                "width": 179,
                "ifKeyword": {
                    "kind": "IfKeyword",
                    "fullStart": 374,
                    "fullEnd": 378,
                    "start": 374,
                    "end": 376,
                    "fullWidth": 4,
                    "width": 2,
                    "text": "if",
                    "value": "if",
                    "valueText": "if",
                    "hasTrailingTrivia": true,
                    "trailingTrivia": [
                        {
                            "kind": "WhitespaceTrivia",
                            "text": "  "
                        }
                    ]
                },
                "openParenToken": {
                    "kind": "OpenParenToken",
                    "fullStart": 378,
                    "fullEnd": 379,
                    "start": 378,
                    "end": 379,
                    "fullWidth": 1,
                    "width": 1,
                    "text": "(",
                    "value": "(",
                    "valueText": "("
                },
                "condition": {
                    "kind": "NotEqualsExpression",
                    "fullStart": 379,
                    "fullEnd": 407,
                    "start": 379,
                    "end": 407,
                    "fullWidth": 28,
                    "width": 28,
                    "left": {
                        "kind": "InvocationExpression",
                        "fullStart": 379,
                        "fullEnd": 403,
                        "start": 379,
                        "end": 403,
                        "fullWidth": 24,
                        "width": 24,
                        "expression": {
                            "kind": "MemberAccessExpression",
                            "fullStart": 379,
                            "fullEnd": 397,
                            "start": 379,
                            "end": 397,
                            "fullWidth": 18,
                            "width": 18,
                            "expression": {
                                "kind": "IdentifierName",
                                "fullStart": 379,
                                "fullEnd": 383,
                                "start": 379,
                                "end": 383,
                                "fullWidth": 4,
                                "width": 4,
                                "text": "str1",
                                "value": "str1",
                                "valueText": "str1"
                            },
                            "dotToken": {
                                "kind": "DotToken",
                                "fullStart": 383,
                                "fullEnd": 384,
                                "start": 383,
                                "end": 384,
                                "fullWidth": 1,
                                "width": 1,
                                "text": ".",
                                "value": ".",
                                "valueText": "."
                            },
                            "name": {
                                "kind": "IdentifierName",
                                "fullStart": 384,
                                "fullEnd": 397,
                                "start": 384,
                                "end": 397,
                                "fullWidth": 13,
                                "width": 13,
                                "text": "localeCompare",
                                "value": "localeCompare",
                                "valueText": "localeCompare"
                            }
                        },
                        "argumentList": {
                            "kind": "ArgumentList",
                            "fullStart": 397,
                            "fullEnd": 403,
                            "start": 397,
                            "end": 403,
                            "fullWidth": 6,
                            "width": 6,
                            "openParenToken": {
                                "kind": "OpenParenToken",
                                "fullStart": 397,
                                "fullEnd": 398,
                                "start": 397,
                                "end": 398,
                                "fullWidth": 1,
                                "width": 1,
                                "text": "(",
                                "value": "(",
                                "valueText": "("
                            },
                            "arguments": [
                                {
                                    "kind": "IdentifierName",
                                    "fullStart": 398,
                                    "fullEnd": 402,
                                    "start": 398,
                                    "end": 402,
                                    "fullWidth": 4,
                                    "width": 4,
                                    "text": "str2",
                                    "value": "str2",
                                    "valueText": "str2"
                                }
                            ],
                            "closeParenToken": {
                                "kind": "CloseParenToken",
                                "fullStart": 402,
                                "fullEnd": 403,
                                "start": 402,
                                "end": 403,
                                "fullWidth": 1,
                                "width": 1,
                                "text": ")",
                                "value": ")",
                                "valueText": ")"
                            }
                        }
                    },
                    "operatorToken": {
                        "kind": "ExclamationEqualsEqualsToken",
                        "fullStart": 403,
                        "fullEnd": 406,
                        "start": 403,
                        "end": 406,
                        "fullWidth": 3,
                        "width": 3,
                        "text": "!==",
                        "value": "!==",
                        "valueText": "!=="
                    },
                    "right": {
                        "kind": "NumericLiteral",
                        "fullStart": 406,
                        "fullEnd": 407,
                        "start": 406,
                        "end": 407,
                        "fullWidth": 1,
                        "width": 1,
                        "text": "0",
                        "value": 0,
                        "valueText": "0"
                    }
                },
                "closeParenToken": {
                    "kind": "CloseParenToken",
                    "fullStart": 407,
                    "fullEnd": 408,
                    "start": 407,
                    "end": 408,
                    "fullWidth": 1,
                    "width": 1,
                    "text": ")",
                    "value": ")",
                    "valueText": ")"
                },
                "statement": {
                    "kind": "Block",
                    "fullStart": 408,
                    "fullEnd": 554,
                    "start": 408,
                    "end": 553,
                    "fullWidth": 146,
                    "width": 145,
                    "openBraceToken": {
                        "kind": "OpenBraceToken",
                        "fullStart": 408,
                        "fullEnd": 410,
                        "start": 408,
                        "end": 409,
                        "fullWidth": 2,
                        "width": 1,
                        "text": "{",
                        "value": "{",
                        "valueText": "{",
                        "hasTrailingTrivia": true,
                        "hasTrailingNewLine": true,
                        "trailingTrivia": [
                            {
                                "kind": "NewLineTrivia",
                                "text": "\n"
                            }
                        ]
                    },
                    "statements": [
                        {
                            "kind": "ExpressionStatement",
                            "fullStart": 410,
                            "fullEnd": 552,
                            "start": 412,
                            "end": 551,
                            "fullWidth": 142,
                            "width": 139,
                            "expression": {
                                "kind": "InvocationExpression",
                                "fullStart": 410,
                                "fullEnd": 550,
                                "start": 412,
                                "end": 550,
                                "fullWidth": 140,
                                "width": 138,
                                "expression": {
                                    "kind": "IdentifierName",
                                    "fullStart": 410,
                                    "fullEnd": 418,
                                    "start": 412,
                                    "end": 418,
                                    "fullWidth": 8,
                                    "width": 6,
                                    "text": "$ERROR",
                                    "value": "$ERROR",
                                    "valueText": "$ERROR",
                                    "hasLeadingTrivia": true,
                                    "leadingTrivia": [
                                        {
                                            "kind": "WhitespaceTrivia",
                                            "text": "  "
                                        }
                                    ]
                                },
                                "argumentList": {
                                    "kind": "ArgumentList",
                                    "fullStart": 418,
                                    "fullEnd": 550,
                                    "start": 418,
                                    "end": 550,
                                    "fullWidth": 132,
                                    "width": 132,
                                    "openParenToken": {
                                        "kind": "OpenParenToken",
                                        "fullStart": 418,
                                        "fullEnd": 419,
                                        "start": 418,
                                        "end": 419,
                                        "fullWidth": 1,
                                        "width": 1,
                                        "text": "(",
                                        "value": "(",
                                        "valueText": "("
                                    },
                                    "arguments": [
                                        {
                                            "kind": "AddExpression",
                                            "fullStart": 419,
                                            "fullEnd": 549,
                                            "start": 419,
                                            "end": 549,
                                            "fullWidth": 130,
                                            "width": 130,
                                            "left": {
                                                "kind": "StringLiteral",
                                                "fullStart": 419,
                                                "fullEnd": 524,
                                                "start": 419,
                                                "end": 524,
                                                "fullWidth": 105,
                                                "width": 105,
                                                "text": "'#1: var str1 = new String(\"h\"); var str2 = new String (\"\\\\x68\"); str1.localeCompare(str2)===0. Actual: '",
                                                "value": "#1: var str1 = new String(\"h\"); var str2 = new String (\"\\x68\"); str1.localeCompare(str2)===0. Actual: ",
                                                "valueText": "#1: var str1 = new String(\"h\"); var str2 = new String (\"\\x68\"); str1.localeCompare(str2)===0. Actual: "
                                            },
                                            "operatorToken": {
                                                "kind": "PlusToken",
                                                "fullStart": 524,
                                                "fullEnd": 525,
                                                "start": 524,
                                                "end": 525,
                                                "fullWidth": 1,
                                                "width": 1,
                                                "text": "+",
                                                "value": "+",
                                                "valueText": "+"
                                            },
                                            "right": {
                                                "kind": "InvocationExpression",
                                                "fullStart": 525,
                                                "fullEnd": 549,
                                                "start": 525,
                                                "end": 549,
                                                "fullWidth": 24,
                                                "width": 24,
                                                "expression": {
                                                    "kind": "MemberAccessExpression",
                                                    "fullStart": 525,
                                                    "fullEnd": 543,
                                                    "start": 525,
                                                    "end": 543,
                                                    "fullWidth": 18,
                                                    "width": 18,
                                                    "expression": {
                                                        "kind": "IdentifierName",
                                                        "fullStart": 525,
                                                        "fullEnd": 529,
                                                        "start": 525,
                                                        "end": 529,
                                                        "fullWidth": 4,
                                                        "width": 4,
                                                        "text": "str1",
                                                        "value": "str1",
                                                        "valueText": "str1"
                                                    },
                                                    "dotToken": {
                                                        "kind": "DotToken",
                                                        "fullStart": 529,
                                                        "fullEnd": 530,
                                                        "start": 529,
                                                        "end": 530,
                                                        "fullWidth": 1,
                                                        "width": 1,
                                                        "text": ".",
                                                        "value": ".",
                                                        "valueText": "."
                                                    },
                                                    "name": {
                                                        "kind": "IdentifierName",
                                                        "fullStart": 530,
                                                        "fullEnd": 543,
                                                        "start": 530,
                                                        "end": 543,
                                                        "fullWidth": 13,
                                                        "width": 13,
                                                        "text": "localeCompare",
                                                        "value": "localeCompare",
                                                        "valueText": "localeCompare"
                                                    }
                                                },
                                                "argumentList": {
                                                    "kind": "ArgumentList",
                                                    "fullStart": 543,
                                                    "fullEnd": 549,
                                                    "start": 543,
                                                    "end": 549,
                                                    "fullWidth": 6,
                                                    "width": 6,
                                                    "openParenToken": {
                                                        "kind": "OpenParenToken",
                                                        "fullStart": 543,
                                                        "fullEnd": 544,
                                                        "start": 543,
                                                        "end": 544,
                                                        "fullWidth": 1,
                                                        "width": 1,
                                                        "text": "(",
                                                        "value": "(",
                                                        "valueText": "("
                                                    },
                                                    "arguments": [
                                                        {
                                                            "kind": "IdentifierName",
                                                            "fullStart": 544,
                                                            "fullEnd": 548,
                                                            "start": 544,
                                                            "end": 548,
                                                            "fullWidth": 4,
                                                            "width": 4,
                                                            "text": "str2",
                                                            "value": "str2",
                                                            "valueText": "str2"
                                                        }
                                                    ],
                                                    "closeParenToken": {
                                                        "kind": "CloseParenToken",
                                                        "fullStart": 548,
                                                        "fullEnd": 549,
                                                        "start": 548,
                                                        "end": 549,
                                                        "fullWidth": 1,
                                                        "width": 1,
                                                        "text": ")",
                                                        "value": ")",
                                                        "valueText": ")"
                                                    }
                                                }
                                            }
                                        }
                                    ],
                                    "closeParenToken": {
                                        "kind": "CloseParenToken",
                                        "fullStart": 549,
                                        "fullEnd": 550,
                                        "start": 549,
                                        "end": 550,
                                        "fullWidth": 1,
                                        "width": 1,
                                        "text": ")",
                                        "value": ")",
                                        "valueText": ")"
                                    }
                                }
                            },
                            "semicolonToken": {
                                "kind": "SemicolonToken",
                                "fullStart": 550,
                                "fullEnd": 552,
                                "start": 550,
                                "end": 551,
                                "fullWidth": 2,
                                "width": 1,
                                "text": ";",
                                "value": ";",
                                "valueText": ";",
                                "hasTrailingTrivia": true,
                                "hasTrailingNewLine": true,
                                "trailingTrivia": [
                                    {
                                        "kind": "NewLineTrivia",
                                        "text": "\n"
                                    }
                                ]
                            }
                        }
                    ],
                    "closeBraceToken": {
                        "kind": "CloseBraceToken",
                        "fullStart": 552,
                        "fullEnd": 554,
                        "start": 552,
                        "end": 553,
                        "fullWidth": 2,
                        "width": 1,
                        "text": "}",
                        "value": "}",
                        "valueText": "}",
                        "hasTrailingTrivia": true,
                        "hasTrailingNewLine": true,
                        "trailingTrivia": [
                            {
                                "kind": "NewLineTrivia",
                                "text": "\n"
                            }
                        ]
                    }
                }
            },
            {
                "kind": "VariableStatement",
                "fullStart": 554,
                "fullEnd": 599,
                "start": 565,
                "end": 598,
                "fullWidth": 45,
                "width": 33,
                "modifiers": [],
                "variableDeclaration": {
                    "kind": "VariableDeclaration",
                    "fullStart": 554,
                    "fullEnd": 597,
                    "start": 565,
                    "end": 597,
                    "fullWidth": 43,
                    "width": 32,
                    "varKeyword": {
                        "kind": "VarKeyword",
                        "fullStart": 554,
                        "fullEnd": 569,
                        "start": 565,
                        "end": 568,
                        "fullWidth": 15,
                        "width": 3,
                        "text": "var",
                        "value": "var",
                        "valueText": "var",
                        "hasLeadingTrivia": true,
                        "hasLeadingComment": true,
                        "hasLeadingNewLine": true,
                        "hasTrailingTrivia": true,
                        "leadingTrivia": [
                            {
                                "kind": "NewLineTrivia",
                                "text": "\n"
                            },
                            {
                                "kind": "SingleLineCommentTrivia",
                                "text": "//CHECK#2"
                            },
                            {
                                "kind": "NewLineTrivia",
                                "text": "\n"
                            }
                        ],
                        "trailingTrivia": [
                            {
                                "kind": "WhitespaceTrivia",
                                "text": " "
                            }
                        ]
                    },
                    "variableDeclarators": [
                        {
                            "kind": "VariableDeclarator",
                            "fullStart": 569,
                            "fullEnd": 597,
                            "start": 569,
                            "end": 597,
                            "fullWidth": 28,
<<<<<<< HEAD
                            "width": 28,
                            "identifier": {
=======
                            "propertyName": {
>>>>>>> 85e84683
                                "kind": "IdentifierName",
                                "fullStart": 569,
                                "fullEnd": 574,
                                "start": 569,
                                "end": 573,
                                "fullWidth": 5,
                                "width": 4,
                                "text": "str2",
                                "value": "str2",
                                "valueText": "str2",
                                "hasTrailingTrivia": true,
                                "trailingTrivia": [
                                    {
                                        "kind": "WhitespaceTrivia",
                                        "text": " "
                                    }
                                ]
                            },
                            "equalsValueClause": {
                                "kind": "EqualsValueClause",
                                "fullStart": 574,
                                "fullEnd": 597,
                                "start": 574,
                                "end": 597,
                                "fullWidth": 23,
                                "width": 23,
                                "equalsToken": {
                                    "kind": "EqualsToken",
                                    "fullStart": 574,
                                    "fullEnd": 576,
                                    "start": 574,
                                    "end": 575,
                                    "fullWidth": 2,
                                    "width": 1,
                                    "text": "=",
                                    "value": "=",
                                    "valueText": "=",
                                    "hasTrailingTrivia": true,
                                    "trailingTrivia": [
                                        {
                                            "kind": "WhitespaceTrivia",
                                            "text": " "
                                        }
                                    ]
                                },
                                "value": {
                                    "kind": "ObjectCreationExpression",
                                    "fullStart": 576,
                                    "fullEnd": 597,
                                    "start": 576,
                                    "end": 597,
                                    "fullWidth": 21,
                                    "width": 21,
                                    "newKeyword": {
                                        "kind": "NewKeyword",
                                        "fullStart": 576,
                                        "fullEnd": 580,
                                        "start": 576,
                                        "end": 579,
                                        "fullWidth": 4,
                                        "width": 3,
                                        "text": "new",
                                        "value": "new",
                                        "valueText": "new",
                                        "hasTrailingTrivia": true,
                                        "trailingTrivia": [
                                            {
                                                "kind": "WhitespaceTrivia",
                                                "text": " "
                                            }
                                        ]
                                    },
                                    "expression": {
                                        "kind": "IdentifierName",
                                        "fullStart": 580,
                                        "fullEnd": 587,
                                        "start": 580,
                                        "end": 586,
                                        "fullWidth": 7,
                                        "width": 6,
                                        "text": "String",
                                        "value": "String",
                                        "valueText": "String",
                                        "hasTrailingTrivia": true,
                                        "trailingTrivia": [
                                            {
                                                "kind": "WhitespaceTrivia",
                                                "text": " "
                                            }
                                        ]
                                    },
                                    "argumentList": {
                                        "kind": "ArgumentList",
                                        "fullStart": 587,
                                        "fullEnd": 597,
                                        "start": 587,
                                        "end": 597,
                                        "fullWidth": 10,
                                        "width": 10,
                                        "openParenToken": {
                                            "kind": "OpenParenToken",
                                            "fullStart": 587,
                                            "fullEnd": 588,
                                            "start": 587,
                                            "end": 588,
                                            "fullWidth": 1,
                                            "width": 1,
                                            "text": "(",
                                            "value": "(",
                                            "valueText": "("
                                        },
                                        "arguments": [
                                            {
                                                "kind": "StringLiteral",
                                                "fullStart": 588,
                                                "fullEnd": 596,
                                                "start": 588,
                                                "end": 596,
                                                "fullWidth": 8,
                                                "width": 8,
                                                "text": "\"\\u0068\"",
                                                "value": "h",
                                                "valueText": "h"
                                            }
                                        ],
                                        "closeParenToken": {
                                            "kind": "CloseParenToken",
                                            "fullStart": 596,
                                            "fullEnd": 597,
                                            "start": 596,
                                            "end": 597,
                                            "fullWidth": 1,
                                            "width": 1,
                                            "text": ")",
                                            "value": ")",
                                            "valueText": ")"
                                        }
                                    }
                                }
                            }
                        }
                    ]
                },
                "semicolonToken": {
                    "kind": "SemicolonToken",
                    "fullStart": 597,
                    "fullEnd": 599,
                    "start": 597,
                    "end": 598,
                    "fullWidth": 2,
                    "width": 1,
                    "text": ";",
                    "value": ";",
                    "valueText": ";",
                    "hasTrailingTrivia": true,
                    "hasTrailingNewLine": true,
                    "trailingTrivia": [
                        {
                            "kind": "NewLineTrivia",
                            "text": "\n"
                        }
                    ]
                }
            },
            {
                "kind": "IfStatement",
                "fullStart": 599,
                "fullEnd": 781,
                "start": 599,
                "end": 780,
                "fullWidth": 182,
                "width": 181,
                "ifKeyword": {
                    "kind": "IfKeyword",
                    "fullStart": 599,
                    "fullEnd": 603,
                    "start": 599,
                    "end": 601,
                    "fullWidth": 4,
                    "width": 2,
                    "text": "if",
                    "value": "if",
                    "valueText": "if",
                    "hasTrailingTrivia": true,
                    "trailingTrivia": [
                        {
                            "kind": "WhitespaceTrivia",
                            "text": "  "
                        }
                    ]
                },
                "openParenToken": {
                    "kind": "OpenParenToken",
                    "fullStart": 603,
                    "fullEnd": 604,
                    "start": 603,
                    "end": 604,
                    "fullWidth": 1,
                    "width": 1,
                    "text": "(",
                    "value": "(",
                    "valueText": "("
                },
                "condition": {
                    "kind": "NotEqualsExpression",
                    "fullStart": 604,
                    "fullEnd": 632,
                    "start": 604,
                    "end": 632,
                    "fullWidth": 28,
                    "width": 28,
                    "left": {
                        "kind": "InvocationExpression",
                        "fullStart": 604,
                        "fullEnd": 628,
                        "start": 604,
                        "end": 628,
                        "fullWidth": 24,
                        "width": 24,
                        "expression": {
                            "kind": "MemberAccessExpression",
                            "fullStart": 604,
                            "fullEnd": 622,
                            "start": 604,
                            "end": 622,
                            "fullWidth": 18,
                            "width": 18,
                            "expression": {
                                "kind": "IdentifierName",
                                "fullStart": 604,
                                "fullEnd": 608,
                                "start": 604,
                                "end": 608,
                                "fullWidth": 4,
                                "width": 4,
                                "text": "str1",
                                "value": "str1",
                                "valueText": "str1"
                            },
                            "dotToken": {
                                "kind": "DotToken",
                                "fullStart": 608,
                                "fullEnd": 609,
                                "start": 608,
                                "end": 609,
                                "fullWidth": 1,
                                "width": 1,
                                "text": ".",
                                "value": ".",
                                "valueText": "."
                            },
                            "name": {
                                "kind": "IdentifierName",
                                "fullStart": 609,
                                "fullEnd": 622,
                                "start": 609,
                                "end": 622,
                                "fullWidth": 13,
                                "width": 13,
                                "text": "localeCompare",
                                "value": "localeCompare",
                                "valueText": "localeCompare"
                            }
                        },
                        "argumentList": {
                            "kind": "ArgumentList",
                            "fullStart": 622,
                            "fullEnd": 628,
                            "start": 622,
                            "end": 628,
                            "fullWidth": 6,
                            "width": 6,
                            "openParenToken": {
                                "kind": "OpenParenToken",
                                "fullStart": 622,
                                "fullEnd": 623,
                                "start": 622,
                                "end": 623,
                                "fullWidth": 1,
                                "width": 1,
                                "text": "(",
                                "value": "(",
                                "valueText": "("
                            },
                            "arguments": [
                                {
                                    "kind": "IdentifierName",
                                    "fullStart": 623,
                                    "fullEnd": 627,
                                    "start": 623,
                                    "end": 627,
                                    "fullWidth": 4,
                                    "width": 4,
                                    "text": "str2",
                                    "value": "str2",
                                    "valueText": "str2"
                                }
                            ],
                            "closeParenToken": {
                                "kind": "CloseParenToken",
                                "fullStart": 627,
                                "fullEnd": 628,
                                "start": 627,
                                "end": 628,
                                "fullWidth": 1,
                                "width": 1,
                                "text": ")",
                                "value": ")",
                                "valueText": ")"
                            }
                        }
                    },
                    "operatorToken": {
                        "kind": "ExclamationEqualsEqualsToken",
                        "fullStart": 628,
                        "fullEnd": 631,
                        "start": 628,
                        "end": 631,
                        "fullWidth": 3,
                        "width": 3,
                        "text": "!==",
                        "value": "!==",
                        "valueText": "!=="
                    },
                    "right": {
                        "kind": "NumericLiteral",
                        "fullStart": 631,
                        "fullEnd": 632,
                        "start": 631,
                        "end": 632,
                        "fullWidth": 1,
                        "width": 1,
                        "text": "0",
                        "value": 0,
                        "valueText": "0"
                    }
                },
                "closeParenToken": {
                    "kind": "CloseParenToken",
                    "fullStart": 632,
                    "fullEnd": 633,
                    "start": 632,
                    "end": 633,
                    "fullWidth": 1,
                    "width": 1,
                    "text": ")",
                    "value": ")",
                    "valueText": ")"
                },
                "statement": {
                    "kind": "Block",
                    "fullStart": 633,
                    "fullEnd": 781,
                    "start": 633,
                    "end": 780,
                    "fullWidth": 148,
                    "width": 147,
                    "openBraceToken": {
                        "kind": "OpenBraceToken",
                        "fullStart": 633,
                        "fullEnd": 635,
                        "start": 633,
                        "end": 634,
                        "fullWidth": 2,
                        "width": 1,
                        "text": "{",
                        "value": "{",
                        "valueText": "{",
                        "hasTrailingTrivia": true,
                        "hasTrailingNewLine": true,
                        "trailingTrivia": [
                            {
                                "kind": "NewLineTrivia",
                                "text": "\n"
                            }
                        ]
                    },
                    "statements": [
                        {
                            "kind": "ExpressionStatement",
                            "fullStart": 635,
                            "fullEnd": 779,
                            "start": 637,
                            "end": 778,
                            "fullWidth": 144,
                            "width": 141,
                            "expression": {
                                "kind": "InvocationExpression",
                                "fullStart": 635,
                                "fullEnd": 777,
                                "start": 637,
                                "end": 777,
                                "fullWidth": 142,
                                "width": 140,
                                "expression": {
                                    "kind": "IdentifierName",
                                    "fullStart": 635,
                                    "fullEnd": 643,
                                    "start": 637,
                                    "end": 643,
                                    "fullWidth": 8,
                                    "width": 6,
                                    "text": "$ERROR",
                                    "value": "$ERROR",
                                    "valueText": "$ERROR",
                                    "hasLeadingTrivia": true,
                                    "leadingTrivia": [
                                        {
                                            "kind": "WhitespaceTrivia",
                                            "text": "  "
                                        }
                                    ]
                                },
                                "argumentList": {
                                    "kind": "ArgumentList",
                                    "fullStart": 643,
                                    "fullEnd": 777,
                                    "start": 643,
                                    "end": 777,
                                    "fullWidth": 134,
                                    "width": 134,
                                    "openParenToken": {
                                        "kind": "OpenParenToken",
                                        "fullStart": 643,
                                        "fullEnd": 644,
                                        "start": 643,
                                        "end": 644,
                                        "fullWidth": 1,
                                        "width": 1,
                                        "text": "(",
                                        "value": "(",
                                        "valueText": "("
                                    },
                                    "arguments": [
                                        {
                                            "kind": "AddExpression",
                                            "fullStart": 644,
                                            "fullEnd": 776,
                                            "start": 644,
                                            "end": 776,
                                            "fullWidth": 132,
                                            "width": 132,
                                            "left": {
                                                "kind": "StringLiteral",
                                                "fullStart": 644,
                                                "fullEnd": 751,
                                                "start": 644,
                                                "end": 751,
                                                "fullWidth": 107,
                                                "width": 107,
                                                "text": "'#2: var str1 = new String(\"h\"); var str2 = new String (\"\\\\u0068\"); str1.localeCompare(str2)===0. Actual: '",
                                                "value": "#2: var str1 = new String(\"h\"); var str2 = new String (\"\\u0068\"); str1.localeCompare(str2)===0. Actual: ",
                                                "valueText": "#2: var str1 = new String(\"h\"); var str2 = new String (\"\\u0068\"); str1.localeCompare(str2)===0. Actual: "
                                            },
                                            "operatorToken": {
                                                "kind": "PlusToken",
                                                "fullStart": 751,
                                                "fullEnd": 752,
                                                "start": 751,
                                                "end": 752,
                                                "fullWidth": 1,
                                                "width": 1,
                                                "text": "+",
                                                "value": "+",
                                                "valueText": "+"
                                            },
                                            "right": {
                                                "kind": "InvocationExpression",
                                                "fullStart": 752,
                                                "fullEnd": 776,
                                                "start": 752,
                                                "end": 776,
                                                "fullWidth": 24,
                                                "width": 24,
                                                "expression": {
                                                    "kind": "MemberAccessExpression",
                                                    "fullStart": 752,
                                                    "fullEnd": 770,
                                                    "start": 752,
                                                    "end": 770,
                                                    "fullWidth": 18,
                                                    "width": 18,
                                                    "expression": {
                                                        "kind": "IdentifierName",
                                                        "fullStart": 752,
                                                        "fullEnd": 756,
                                                        "start": 752,
                                                        "end": 756,
                                                        "fullWidth": 4,
                                                        "width": 4,
                                                        "text": "str1",
                                                        "value": "str1",
                                                        "valueText": "str1"
                                                    },
                                                    "dotToken": {
                                                        "kind": "DotToken",
                                                        "fullStart": 756,
                                                        "fullEnd": 757,
                                                        "start": 756,
                                                        "end": 757,
                                                        "fullWidth": 1,
                                                        "width": 1,
                                                        "text": ".",
                                                        "value": ".",
                                                        "valueText": "."
                                                    },
                                                    "name": {
                                                        "kind": "IdentifierName",
                                                        "fullStart": 757,
                                                        "fullEnd": 770,
                                                        "start": 757,
                                                        "end": 770,
                                                        "fullWidth": 13,
                                                        "width": 13,
                                                        "text": "localeCompare",
                                                        "value": "localeCompare",
                                                        "valueText": "localeCompare"
                                                    }
                                                },
                                                "argumentList": {
                                                    "kind": "ArgumentList",
                                                    "fullStart": 770,
                                                    "fullEnd": 776,
                                                    "start": 770,
                                                    "end": 776,
                                                    "fullWidth": 6,
                                                    "width": 6,
                                                    "openParenToken": {
                                                        "kind": "OpenParenToken",
                                                        "fullStart": 770,
                                                        "fullEnd": 771,
                                                        "start": 770,
                                                        "end": 771,
                                                        "fullWidth": 1,
                                                        "width": 1,
                                                        "text": "(",
                                                        "value": "(",
                                                        "valueText": "("
                                                    },
                                                    "arguments": [
                                                        {
                                                            "kind": "IdentifierName",
                                                            "fullStart": 771,
                                                            "fullEnd": 775,
                                                            "start": 771,
                                                            "end": 775,
                                                            "fullWidth": 4,
                                                            "width": 4,
                                                            "text": "str2",
                                                            "value": "str2",
                                                            "valueText": "str2"
                                                        }
                                                    ],
                                                    "closeParenToken": {
                                                        "kind": "CloseParenToken",
                                                        "fullStart": 775,
                                                        "fullEnd": 776,
                                                        "start": 775,
                                                        "end": 776,
                                                        "fullWidth": 1,
                                                        "width": 1,
                                                        "text": ")",
                                                        "value": ")",
                                                        "valueText": ")"
                                                    }
                                                }
                                            }
                                        }
                                    ],
                                    "closeParenToken": {
                                        "kind": "CloseParenToken",
                                        "fullStart": 776,
                                        "fullEnd": 777,
                                        "start": 776,
                                        "end": 777,
                                        "fullWidth": 1,
                                        "width": 1,
                                        "text": ")",
                                        "value": ")",
                                        "valueText": ")"
                                    }
                                }
                            },
                            "semicolonToken": {
                                "kind": "SemicolonToken",
                                "fullStart": 777,
                                "fullEnd": 779,
                                "start": 777,
                                "end": 778,
                                "fullWidth": 2,
                                "width": 1,
                                "text": ";",
                                "value": ";",
                                "valueText": ";",
                                "hasTrailingTrivia": true,
                                "hasTrailingNewLine": true,
                                "trailingTrivia": [
                                    {
                                        "kind": "NewLineTrivia",
                                        "text": "\n"
                                    }
                                ]
                            }
                        }
                    ],
                    "closeBraceToken": {
                        "kind": "CloseBraceToken",
                        "fullStart": 779,
                        "fullEnd": 781,
                        "start": 779,
                        "end": 780,
                        "fullWidth": 2,
                        "width": 1,
                        "text": "}",
                        "value": "}",
                        "valueText": "}",
                        "hasTrailingTrivia": true,
                        "hasTrailingNewLine": true,
                        "trailingTrivia": [
                            {
                                "kind": "NewLineTrivia",
                                "text": "\n"
                            }
                        ]
                    }
                }
            },
            {
                "kind": "VariableStatement",
                "fullStart": 781,
                "fullEnd": 821,
                "start": 792,
                "end": 820,
                "fullWidth": 40,
                "width": 28,
                "modifiers": [],
                "variableDeclaration": {
                    "kind": "VariableDeclaration",
                    "fullStart": 781,
                    "fullEnd": 819,
                    "start": 792,
                    "end": 819,
                    "fullWidth": 38,
                    "width": 27,
                    "varKeyword": {
                        "kind": "VarKeyword",
                        "fullStart": 781,
                        "fullEnd": 796,
                        "start": 792,
                        "end": 795,
                        "fullWidth": 15,
                        "width": 3,
                        "text": "var",
                        "value": "var",
                        "valueText": "var",
                        "hasLeadingTrivia": true,
                        "hasLeadingComment": true,
                        "hasLeadingNewLine": true,
                        "hasTrailingTrivia": true,
                        "leadingTrivia": [
                            {
                                "kind": "NewLineTrivia",
                                "text": "\n"
                            },
                            {
                                "kind": "SingleLineCommentTrivia",
                                "text": "//CHECK#3"
                            },
                            {
                                "kind": "NewLineTrivia",
                                "text": "\n"
                            }
                        ],
                        "trailingTrivia": [
                            {
                                "kind": "WhitespaceTrivia",
                                "text": " "
                            }
                        ]
                    },
                    "variableDeclarators": [
                        {
                            "kind": "VariableDeclarator",
                            "fullStart": 796,
                            "fullEnd": 819,
                            "start": 796,
                            "end": 819,
                            "fullWidth": 23,
<<<<<<< HEAD
                            "width": 23,
                            "identifier": {
=======
                            "propertyName": {
>>>>>>> 85e84683
                                "kind": "IdentifierName",
                                "fullStart": 796,
                                "fullEnd": 801,
                                "start": 796,
                                "end": 800,
                                "fullWidth": 5,
                                "width": 4,
                                "text": "str2",
                                "value": "str2",
                                "valueText": "str2",
                                "hasTrailingTrivia": true,
                                "trailingTrivia": [
                                    {
                                        "kind": "WhitespaceTrivia",
                                        "text": " "
                                    }
                                ]
                            },
                            "equalsValueClause": {
                                "kind": "EqualsValueClause",
                                "fullStart": 801,
                                "fullEnd": 819,
                                "start": 801,
                                "end": 819,
                                "fullWidth": 18,
                                "width": 18,
                                "equalsToken": {
                                    "kind": "EqualsToken",
                                    "fullStart": 801,
                                    "fullEnd": 803,
                                    "start": 801,
                                    "end": 802,
                                    "fullWidth": 2,
                                    "width": 1,
                                    "text": "=",
                                    "value": "=",
                                    "valueText": "=",
                                    "hasTrailingTrivia": true,
                                    "trailingTrivia": [
                                        {
                                            "kind": "WhitespaceTrivia",
                                            "text": " "
                                        }
                                    ]
                                },
                                "value": {
                                    "kind": "ObjectCreationExpression",
                                    "fullStart": 803,
                                    "fullEnd": 819,
                                    "start": 803,
                                    "end": 819,
                                    "fullWidth": 16,
                                    "width": 16,
                                    "newKeyword": {
                                        "kind": "NewKeyword",
                                        "fullStart": 803,
                                        "fullEnd": 807,
                                        "start": 803,
                                        "end": 806,
                                        "fullWidth": 4,
                                        "width": 3,
                                        "text": "new",
                                        "value": "new",
                                        "valueText": "new",
                                        "hasTrailingTrivia": true,
                                        "trailingTrivia": [
                                            {
                                                "kind": "WhitespaceTrivia",
                                                "text": " "
                                            }
                                        ]
                                    },
                                    "expression": {
                                        "kind": "IdentifierName",
                                        "fullStart": 807,
                                        "fullEnd": 814,
                                        "start": 807,
                                        "end": 813,
                                        "fullWidth": 7,
                                        "width": 6,
                                        "text": "String",
                                        "value": "String",
                                        "valueText": "String",
                                        "hasTrailingTrivia": true,
                                        "trailingTrivia": [
                                            {
                                                "kind": "WhitespaceTrivia",
                                                "text": " "
                                            }
                                        ]
                                    },
                                    "argumentList": {
                                        "kind": "ArgumentList",
                                        "fullStart": 814,
                                        "fullEnd": 819,
                                        "start": 814,
                                        "end": 819,
                                        "fullWidth": 5,
                                        "width": 5,
                                        "openParenToken": {
                                            "kind": "OpenParenToken",
                                            "fullStart": 814,
                                            "fullEnd": 815,
                                            "start": 814,
                                            "end": 815,
                                            "fullWidth": 1,
                                            "width": 1,
                                            "text": "(",
                                            "value": "(",
                                            "valueText": "("
                                        },
                                        "arguments": [
                                            {
                                                "kind": "StringLiteral",
                                                "fullStart": 815,
                                                "fullEnd": 818,
                                                "start": 815,
                                                "end": 818,
                                                "fullWidth": 3,
                                                "width": 3,
                                                "text": "\"h\"",
                                                "value": "h",
                                                "valueText": "h"
                                            }
                                        ],
                                        "closeParenToken": {
                                            "kind": "CloseParenToken",
                                            "fullStart": 818,
                                            "fullEnd": 819,
                                            "start": 818,
                                            "end": 819,
                                            "fullWidth": 1,
                                            "width": 1,
                                            "text": ")",
                                            "value": ")",
                                            "valueText": ")"
                                        }
                                    }
                                }
                            }
                        }
                    ]
                },
                "semicolonToken": {
                    "kind": "SemicolonToken",
                    "fullStart": 819,
                    "fullEnd": 821,
                    "start": 819,
                    "end": 820,
                    "fullWidth": 2,
                    "width": 1,
                    "text": ";",
                    "value": ";",
                    "valueText": ";",
                    "hasTrailingTrivia": true,
                    "hasTrailingNewLine": true,
                    "trailingTrivia": [
                        {
                            "kind": "NewLineTrivia",
                            "text": "\n"
                        }
                    ]
                }
            },
            {
                "kind": "IfStatement",
                "fullStart": 821,
                "fullEnd": 997,
                "start": 821,
                "end": 996,
                "fullWidth": 176,
                "width": 175,
                "ifKeyword": {
                    "kind": "IfKeyword",
                    "fullStart": 821,
                    "fullEnd": 825,
                    "start": 821,
                    "end": 823,
                    "fullWidth": 4,
                    "width": 2,
                    "text": "if",
                    "value": "if",
                    "valueText": "if",
                    "hasTrailingTrivia": true,
                    "trailingTrivia": [
                        {
                            "kind": "WhitespaceTrivia",
                            "text": "  "
                        }
                    ]
                },
                "openParenToken": {
                    "kind": "OpenParenToken",
                    "fullStart": 825,
                    "fullEnd": 826,
                    "start": 825,
                    "end": 826,
                    "fullWidth": 1,
                    "width": 1,
                    "text": "(",
                    "value": "(",
                    "valueText": "("
                },
                "condition": {
                    "kind": "NotEqualsExpression",
                    "fullStart": 826,
                    "fullEnd": 854,
                    "start": 826,
                    "end": 854,
                    "fullWidth": 28,
                    "width": 28,
                    "left": {
                        "kind": "InvocationExpression",
                        "fullStart": 826,
                        "fullEnd": 850,
                        "start": 826,
                        "end": 850,
                        "fullWidth": 24,
                        "width": 24,
                        "expression": {
                            "kind": "MemberAccessExpression",
                            "fullStart": 826,
                            "fullEnd": 844,
                            "start": 826,
                            "end": 844,
                            "fullWidth": 18,
                            "width": 18,
                            "expression": {
                                "kind": "IdentifierName",
                                "fullStart": 826,
                                "fullEnd": 830,
                                "start": 826,
                                "end": 830,
                                "fullWidth": 4,
                                "width": 4,
                                "text": "str1",
                                "value": "str1",
                                "valueText": "str1"
                            },
                            "dotToken": {
                                "kind": "DotToken",
                                "fullStart": 830,
                                "fullEnd": 831,
                                "start": 830,
                                "end": 831,
                                "fullWidth": 1,
                                "width": 1,
                                "text": ".",
                                "value": ".",
                                "valueText": "."
                            },
                            "name": {
                                "kind": "IdentifierName",
                                "fullStart": 831,
                                "fullEnd": 844,
                                "start": 831,
                                "end": 844,
                                "fullWidth": 13,
                                "width": 13,
                                "text": "localeCompare",
                                "value": "localeCompare",
                                "valueText": "localeCompare"
                            }
                        },
                        "argumentList": {
                            "kind": "ArgumentList",
                            "fullStart": 844,
                            "fullEnd": 850,
                            "start": 844,
                            "end": 850,
                            "fullWidth": 6,
                            "width": 6,
                            "openParenToken": {
                                "kind": "OpenParenToken",
                                "fullStart": 844,
                                "fullEnd": 845,
                                "start": 844,
                                "end": 845,
                                "fullWidth": 1,
                                "width": 1,
                                "text": "(",
                                "value": "(",
                                "valueText": "("
                            },
                            "arguments": [
                                {
                                    "kind": "IdentifierName",
                                    "fullStart": 845,
                                    "fullEnd": 849,
                                    "start": 845,
                                    "end": 849,
                                    "fullWidth": 4,
                                    "width": 4,
                                    "text": "str2",
                                    "value": "str2",
                                    "valueText": "str2"
                                }
                            ],
                            "closeParenToken": {
                                "kind": "CloseParenToken",
                                "fullStart": 849,
                                "fullEnd": 850,
                                "start": 849,
                                "end": 850,
                                "fullWidth": 1,
                                "width": 1,
                                "text": ")",
                                "value": ")",
                                "valueText": ")"
                            }
                        }
                    },
                    "operatorToken": {
                        "kind": "ExclamationEqualsEqualsToken",
                        "fullStart": 850,
                        "fullEnd": 853,
                        "start": 850,
                        "end": 853,
                        "fullWidth": 3,
                        "width": 3,
                        "text": "!==",
                        "value": "!==",
                        "valueText": "!=="
                    },
                    "right": {
                        "kind": "NumericLiteral",
                        "fullStart": 853,
                        "fullEnd": 854,
                        "start": 853,
                        "end": 854,
                        "fullWidth": 1,
                        "width": 1,
                        "text": "0",
                        "value": 0,
                        "valueText": "0"
                    }
                },
                "closeParenToken": {
                    "kind": "CloseParenToken",
                    "fullStart": 854,
                    "fullEnd": 855,
                    "start": 854,
                    "end": 855,
                    "fullWidth": 1,
                    "width": 1,
                    "text": ")",
                    "value": ")",
                    "valueText": ")"
                },
                "statement": {
                    "kind": "Block",
                    "fullStart": 855,
                    "fullEnd": 997,
                    "start": 855,
                    "end": 996,
                    "fullWidth": 142,
                    "width": 141,
                    "openBraceToken": {
                        "kind": "OpenBraceToken",
                        "fullStart": 855,
                        "fullEnd": 857,
                        "start": 855,
                        "end": 856,
                        "fullWidth": 2,
                        "width": 1,
                        "text": "{",
                        "value": "{",
                        "valueText": "{",
                        "hasTrailingTrivia": true,
                        "hasTrailingNewLine": true,
                        "trailingTrivia": [
                            {
                                "kind": "NewLineTrivia",
                                "text": "\n"
                            }
                        ]
                    },
                    "statements": [
                        {
                            "kind": "ExpressionStatement",
                            "fullStart": 857,
                            "fullEnd": 995,
                            "start": 859,
                            "end": 994,
                            "fullWidth": 138,
                            "width": 135,
                            "expression": {
                                "kind": "InvocationExpression",
                                "fullStart": 857,
                                "fullEnd": 993,
                                "start": 859,
                                "end": 993,
                                "fullWidth": 136,
                                "width": 134,
                                "expression": {
                                    "kind": "IdentifierName",
                                    "fullStart": 857,
                                    "fullEnd": 865,
                                    "start": 859,
                                    "end": 865,
                                    "fullWidth": 8,
                                    "width": 6,
                                    "text": "$ERROR",
                                    "value": "$ERROR",
                                    "valueText": "$ERROR",
                                    "hasLeadingTrivia": true,
                                    "leadingTrivia": [
                                        {
                                            "kind": "WhitespaceTrivia",
                                            "text": "  "
                                        }
                                    ]
                                },
                                "argumentList": {
                                    "kind": "ArgumentList",
                                    "fullStart": 865,
                                    "fullEnd": 993,
                                    "start": 865,
                                    "end": 993,
                                    "fullWidth": 128,
                                    "width": 128,
                                    "openParenToken": {
                                        "kind": "OpenParenToken",
                                        "fullStart": 865,
                                        "fullEnd": 866,
                                        "start": 865,
                                        "end": 866,
                                        "fullWidth": 1,
                                        "width": 1,
                                        "text": "(",
                                        "value": "(",
                                        "valueText": "("
                                    },
                                    "arguments": [
                                        {
                                            "kind": "AddExpression",
                                            "fullStart": 866,
                                            "fullEnd": 992,
                                            "start": 866,
                                            "end": 992,
                                            "fullWidth": 126,
                                            "width": 126,
                                            "left": {
                                                "kind": "StringLiteral",
                                                "fullStart": 866,
                                                "fullEnd": 967,
                                                "start": 866,
                                                "end": 967,
                                                "fullWidth": 101,
                                                "width": 101,
                                                "text": "'#3: var str1 = new String(\"h\"); var str2 = new String (\"h\"); str1.localeCompare(str2)===0. Actual: '",
                                                "value": "#3: var str1 = new String(\"h\"); var str2 = new String (\"h\"); str1.localeCompare(str2)===0. Actual: ",
                                                "valueText": "#3: var str1 = new String(\"h\"); var str2 = new String (\"h\"); str1.localeCompare(str2)===0. Actual: "
                                            },
                                            "operatorToken": {
                                                "kind": "PlusToken",
                                                "fullStart": 967,
                                                "fullEnd": 968,
                                                "start": 967,
                                                "end": 968,
                                                "fullWidth": 1,
                                                "width": 1,
                                                "text": "+",
                                                "value": "+",
                                                "valueText": "+"
                                            },
                                            "right": {
                                                "kind": "InvocationExpression",
                                                "fullStart": 968,
                                                "fullEnd": 992,
                                                "start": 968,
                                                "end": 992,
                                                "fullWidth": 24,
                                                "width": 24,
                                                "expression": {
                                                    "kind": "MemberAccessExpression",
                                                    "fullStart": 968,
                                                    "fullEnd": 986,
                                                    "start": 968,
                                                    "end": 986,
                                                    "fullWidth": 18,
                                                    "width": 18,
                                                    "expression": {
                                                        "kind": "IdentifierName",
                                                        "fullStart": 968,
                                                        "fullEnd": 972,
                                                        "start": 968,
                                                        "end": 972,
                                                        "fullWidth": 4,
                                                        "width": 4,
                                                        "text": "str1",
                                                        "value": "str1",
                                                        "valueText": "str1"
                                                    },
                                                    "dotToken": {
                                                        "kind": "DotToken",
                                                        "fullStart": 972,
                                                        "fullEnd": 973,
                                                        "start": 972,
                                                        "end": 973,
                                                        "fullWidth": 1,
                                                        "width": 1,
                                                        "text": ".",
                                                        "value": ".",
                                                        "valueText": "."
                                                    },
                                                    "name": {
                                                        "kind": "IdentifierName",
                                                        "fullStart": 973,
                                                        "fullEnd": 986,
                                                        "start": 973,
                                                        "end": 986,
                                                        "fullWidth": 13,
                                                        "width": 13,
                                                        "text": "localeCompare",
                                                        "value": "localeCompare",
                                                        "valueText": "localeCompare"
                                                    }
                                                },
                                                "argumentList": {
                                                    "kind": "ArgumentList",
                                                    "fullStart": 986,
                                                    "fullEnd": 992,
                                                    "start": 986,
                                                    "end": 992,
                                                    "fullWidth": 6,
                                                    "width": 6,
                                                    "openParenToken": {
                                                        "kind": "OpenParenToken",
                                                        "fullStart": 986,
                                                        "fullEnd": 987,
                                                        "start": 986,
                                                        "end": 987,
                                                        "fullWidth": 1,
                                                        "width": 1,
                                                        "text": "(",
                                                        "value": "(",
                                                        "valueText": "("
                                                    },
                                                    "arguments": [
                                                        {
                                                            "kind": "IdentifierName",
                                                            "fullStart": 987,
                                                            "fullEnd": 991,
                                                            "start": 987,
                                                            "end": 991,
                                                            "fullWidth": 4,
                                                            "width": 4,
                                                            "text": "str2",
                                                            "value": "str2",
                                                            "valueText": "str2"
                                                        }
                                                    ],
                                                    "closeParenToken": {
                                                        "kind": "CloseParenToken",
                                                        "fullStart": 991,
                                                        "fullEnd": 992,
                                                        "start": 991,
                                                        "end": 992,
                                                        "fullWidth": 1,
                                                        "width": 1,
                                                        "text": ")",
                                                        "value": ")",
                                                        "valueText": ")"
                                                    }
                                                }
                                            }
                                        }
                                    ],
                                    "closeParenToken": {
                                        "kind": "CloseParenToken",
                                        "fullStart": 992,
                                        "fullEnd": 993,
                                        "start": 992,
                                        "end": 993,
                                        "fullWidth": 1,
                                        "width": 1,
                                        "text": ")",
                                        "value": ")",
                                        "valueText": ")"
                                    }
                                }
                            },
                            "semicolonToken": {
                                "kind": "SemicolonToken",
                                "fullStart": 993,
                                "fullEnd": 995,
                                "start": 993,
                                "end": 994,
                                "fullWidth": 2,
                                "width": 1,
                                "text": ";",
                                "value": ";",
                                "valueText": ";",
                                "hasTrailingTrivia": true,
                                "hasTrailingNewLine": true,
                                "trailingTrivia": [
                                    {
                                        "kind": "NewLineTrivia",
                                        "text": "\n"
                                    }
                                ]
                            }
                        }
                    ],
                    "closeBraceToken": {
                        "kind": "CloseBraceToken",
                        "fullStart": 995,
                        "fullEnd": 997,
                        "start": 995,
                        "end": 996,
                        "fullWidth": 2,
                        "width": 1,
                        "text": "}",
                        "value": "}",
                        "valueText": "}",
                        "hasTrailingTrivia": true,
                        "hasTrailingNewLine": true,
                        "trailingTrivia": [
                            {
                                "kind": "NewLineTrivia",
                                "text": "\n"
                            }
                        ]
                    }
                }
            }
        ],
        "endOfFileToken": {
            "kind": "EndOfFileToken",
            "fullStart": 997,
            "fullEnd": 998,
            "start": 998,
            "end": 998,
            "fullWidth": 1,
            "width": 0,
            "text": "",
            "hasLeadingTrivia": true,
            "hasLeadingNewLine": true,
            "leadingTrivia": [
                {
                    "kind": "NewLineTrivia",
                    "text": "\n"
                }
            ]
        }
    },
    "lineMap": {
        "lineStarts": [
            0,
            61,
            132,
            133,
            137,
            177,
            180,
            234,
            298,
            302,
            303,
            332,
            342,
            374,
            410,
            552,
            554,
            555,
            565,
            599,
            635,
            779,
            781,
            782,
            792,
            821,
            857,
            995,
            997,
            998
        ],
        "length": 998
    }
}<|MERGE_RESOLUTION|>--- conflicted
+++ resolved
@@ -94,12 +94,8 @@
                             "start": 307,
                             "end": 329,
                             "fullWidth": 22,
-<<<<<<< HEAD
                             "width": 22,
-                            "identifier": {
-=======
                             "propertyName": {
->>>>>>> 85e84683
                                 "kind": "IdentifierName",
                                 "fullStart": 307,
                                 "fullEnd": 312,
@@ -318,12 +314,8 @@
                             "start": 346,
                             "end": 372,
                             "fullWidth": 26,
-<<<<<<< HEAD
                             "width": 26,
-                            "identifier": {
-=======
                             "propertyName": {
->>>>>>> 85e84683
                                 "kind": "IdentifierName",
                                 "fullStart": 346,
                                 "fullEnd": 351,
@@ -1012,12 +1004,8 @@
                             "start": 569,
                             "end": 597,
                             "fullWidth": 28,
-<<<<<<< HEAD
                             "width": 28,
-                            "identifier": {
-=======
                             "propertyName": {
->>>>>>> 85e84683
                                 "kind": "IdentifierName",
                                 "fullStart": 569,
                                 "fullEnd": 574,
@@ -1706,12 +1694,8 @@
                             "start": 796,
                             "end": 819,
                             "fullWidth": 23,
-<<<<<<< HEAD
                             "width": 23,
-                            "identifier": {
-=======
                             "propertyName": {
->>>>>>> 85e84683
                                 "kind": "IdentifierName",
                                 "fullStart": 796,
                                 "fullEnd": 801,
