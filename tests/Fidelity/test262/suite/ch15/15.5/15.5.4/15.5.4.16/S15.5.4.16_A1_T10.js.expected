--- conflicted
+++ resolved
@@ -96,12 +96,8 @@
                             "start": 326,
                             "end": 374,
                             "fullWidth": 49,
-<<<<<<< HEAD
                             "width": 48,
-                            "identifier": {
-=======
                             "propertyName": {
->>>>>>> 85e84683
                                 "kind": "IdentifierName",
                                 "fullStart": 326,
                                 "fullEnd": 332,
