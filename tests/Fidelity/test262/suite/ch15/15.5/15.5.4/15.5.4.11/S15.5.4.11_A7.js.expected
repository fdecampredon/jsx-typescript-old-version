{
    "isDeclaration": false,
    "languageVersion": "EcmaScript5",
    "parseOptions": {
        "allowAutomaticSemicolonInsertion": true
    },
    "sourceUnit": {
        "kind": "SourceUnit",
        "fullStart": 0,
        "fullEnd": 590,
        "start": 334,
        "end": 590,
        "fullWidth": 590,
        "width": 256,
        "moduleElements": [
            {
                "kind": "VariableStatement",
                "fullStart": 0,
                "fullEnd": 376,
                "start": 334,
                "end": 375,
                "fullWidth": 376,
                "width": 41,
                "modifiers": [],
                "variableDeclaration": {
                    "kind": "VariableDeclaration",
                    "fullStart": 0,
                    "fullEnd": 374,
                    "start": 334,
                    "end": 374,
                    "fullWidth": 374,
                    "width": 40,
                    "varKeyword": {
                        "kind": "VarKeyword",
                        "fullStart": 0,
                        "fullEnd": 338,
                        "start": 334,
                        "end": 337,
                        "fullWidth": 338,
                        "width": 3,
                        "text": "var",
                        "value": "var",
                        "valueText": "var",
                        "hasLeadingTrivia": true,
                        "hasLeadingComment": true,
                        "hasLeadingNewLine": true,
                        "hasTrailingTrivia": true,
                        "leadingTrivia": [
                            {
                                "kind": "SingleLineCommentTrivia",
                                "text": "// Copyright 2009 the Sputnik authors.  All rights reserved."
                            },
                            {
                                "kind": "NewLineTrivia",
                                "text": "\n"
                            },
                            {
                                "kind": "SingleLineCommentTrivia",
                                "text": "// This code is governed by the BSD license found in the LICENSE file."
                            },
                            {
                                "kind": "NewLineTrivia",
                                "text": "\n"
                            },
                            {
                                "kind": "NewLineTrivia",
                                "text": "\n"
                            },
                            {
                                "kind": "MultiLineCommentTrivia",
                                "text": "/**\n * String.prototype.replace can't be used as constructor\n *\n * @path ch15/15.5/15.5.4/15.5.4.11/S15.5.4.11_A7.js\n * @description Checking if creating the String.prototype.replace object fails\n */"
                            },
                            {
                                "kind": "NewLineTrivia",
                                "text": "\n"
                            },
                            {
                                "kind": "NewLineTrivia",
                                "text": "\n"
                            }
                        ],
                        "trailingTrivia": [
                            {
                                "kind": "WhitespaceTrivia",
                                "text": " "
                            }
                        ]
                    },
                    "variableDeclarators": [
                        {
                            "kind": "VariableDeclarator",
                            "fullStart": 338,
                            "fullEnd": 374,
                            "start": 338,
                            "end": 374,
                            "fullWidth": 36,
<<<<<<< HEAD
                            "width": 36,
                            "identifier": {
=======
                            "propertyName": {
>>>>>>> 85e84683
                                "kind": "IdentifierName",
                                "fullStart": 338,
                                "fullEnd": 348,
                                "start": 338,
                                "end": 347,
                                "fullWidth": 10,
                                "width": 9,
                                "text": "__FACTORY",
                                "value": "__FACTORY",
                                "valueText": "__FACTORY",
                                "hasTrailingTrivia": true,
                                "trailingTrivia": [
                                    {
                                        "kind": "WhitespaceTrivia",
                                        "text": " "
                                    }
                                ]
                            },
                            "equalsValueClause": {
                                "kind": "EqualsValueClause",
                                "fullStart": 348,
                                "fullEnd": 374,
                                "start": 348,
                                "end": 374,
                                "fullWidth": 26,
                                "width": 26,
                                "equalsToken": {
                                    "kind": "EqualsToken",
                                    "fullStart": 348,
                                    "fullEnd": 350,
                                    "start": 348,
                                    "end": 349,
                                    "fullWidth": 2,
                                    "width": 1,
                                    "text": "=",
                                    "value": "=",
                                    "valueText": "=",
                                    "hasTrailingTrivia": true,
                                    "trailingTrivia": [
                                        {
                                            "kind": "WhitespaceTrivia",
                                            "text": " "
                                        }
                                    ]
                                },
                                "value": {
                                    "kind": "MemberAccessExpression",
                                    "fullStart": 350,
                                    "fullEnd": 374,
                                    "start": 350,
                                    "end": 374,
                                    "fullWidth": 24,
                                    "width": 24,
                                    "expression": {
                                        "kind": "MemberAccessExpression",
                                        "fullStart": 350,
                                        "fullEnd": 366,
                                        "start": 350,
                                        "end": 366,
                                        "fullWidth": 16,
                                        "width": 16,
                                        "expression": {
                                            "kind": "IdentifierName",
                                            "fullStart": 350,
                                            "fullEnd": 356,
                                            "start": 350,
                                            "end": 356,
                                            "fullWidth": 6,
                                            "width": 6,
                                            "text": "String",
                                            "value": "String",
                                            "valueText": "String"
                                        },
                                        "dotToken": {
                                            "kind": "DotToken",
                                            "fullStart": 356,
                                            "fullEnd": 357,
                                            "start": 356,
                                            "end": 357,
                                            "fullWidth": 1,
                                            "width": 1,
                                            "text": ".",
                                            "value": ".",
                                            "valueText": "."
                                        },
                                        "name": {
                                            "kind": "IdentifierName",
                                            "fullStart": 357,
                                            "fullEnd": 366,
                                            "start": 357,
                                            "end": 366,
                                            "fullWidth": 9,
                                            "width": 9,
                                            "text": "prototype",
                                            "value": "prototype",
                                            "valueText": "prototype"
                                        }
                                    },
                                    "dotToken": {
                                        "kind": "DotToken",
                                        "fullStart": 366,
                                        "fullEnd": 367,
                                        "start": 366,
                                        "end": 367,
                                        "fullWidth": 1,
                                        "width": 1,
                                        "text": ".",
                                        "value": ".",
                                        "valueText": "."
                                    },
                                    "name": {
                                        "kind": "IdentifierName",
                                        "fullStart": 367,
                                        "fullEnd": 374,
                                        "start": 367,
                                        "end": 374,
                                        "fullWidth": 7,
                                        "width": 7,
                                        "text": "replace",
                                        "value": "replace",
                                        "valueText": "replace"
                                    }
                                }
                            }
                        }
                    ]
                },
                "semicolonToken": {
                    "kind": "SemicolonToken",
                    "fullStart": 374,
                    "fullEnd": 376,
                    "start": 374,
                    "end": 375,
                    "fullWidth": 2,
                    "width": 1,
                    "text": ";",
                    "value": ";",
                    "valueText": ";",
                    "hasTrailingTrivia": true,
                    "hasTrailingNewLine": true,
                    "trailingTrivia": [
                        {
                            "kind": "NewLineTrivia",
                            "text": "\n"
                        }
                    ]
                }
            },
            {
                "kind": "TryStatement",
                "fullStart": 376,
                "fullEnd": 589,
                "start": 377,
                "end": 588,
                "fullWidth": 213,
                "width": 211,
                "tryKeyword": {
                    "kind": "TryKeyword",
                    "fullStart": 376,
                    "fullEnd": 381,
                    "start": 377,
                    "end": 380,
                    "fullWidth": 5,
                    "width": 3,
                    "text": "try",
                    "value": "try",
                    "valueText": "try",
                    "hasLeadingTrivia": true,
                    "hasLeadingNewLine": true,
                    "hasTrailingTrivia": true,
                    "leadingTrivia": [
                        {
                            "kind": "NewLineTrivia",
                            "text": "\n"
                        }
                    ],
                    "trailingTrivia": [
                        {
                            "kind": "WhitespaceTrivia",
                            "text": " "
                        }
                    ]
                },
                "block": {
                    "kind": "Block",
                    "fullStart": 381,
                    "fullEnd": 530,
                    "start": 381,
                    "end": 529,
                    "fullWidth": 149,
                    "width": 148,
                    "openBraceToken": {
                        "kind": "OpenBraceToken",
                        "fullStart": 381,
                        "fullEnd": 383,
                        "start": 381,
                        "end": 382,
                        "fullWidth": 2,
                        "width": 1,
                        "text": "{",
                        "value": "{",
                        "valueText": "{",
                        "hasTrailingTrivia": true,
                        "hasTrailingNewLine": true,
                        "trailingTrivia": [
                            {
                                "kind": "NewLineTrivia",
                                "text": "\n"
                            }
                        ]
                    },
                    "statements": [
                        {
                            "kind": "VariableStatement",
                            "fullStart": 383,
                            "fullEnd": 417,
                            "start": 385,
                            "end": 416,
                            "fullWidth": 34,
                            "width": 31,
                            "modifiers": [],
                            "variableDeclaration": {
                                "kind": "VariableDeclaration",
                                "fullStart": 383,
                                "fullEnd": 415,
                                "start": 385,
                                "end": 415,
                                "fullWidth": 32,
                                "width": 30,
                                "varKeyword": {
                                    "kind": "VarKeyword",
                                    "fullStart": 383,
                                    "fullEnd": 389,
                                    "start": 385,
                                    "end": 388,
                                    "fullWidth": 6,
                                    "width": 3,
                                    "text": "var",
                                    "value": "var",
                                    "valueText": "var",
                                    "hasLeadingTrivia": true,
                                    "hasTrailingTrivia": true,
                                    "leadingTrivia": [
                                        {
                                            "kind": "WhitespaceTrivia",
                                            "text": "  "
                                        }
                                    ],
                                    "trailingTrivia": [
                                        {
                                            "kind": "WhitespaceTrivia",
                                            "text": " "
                                        }
                                    ]
                                },
                                "variableDeclarators": [
                                    {
                                        "kind": "VariableDeclarator",
                                        "fullStart": 389,
                                        "fullEnd": 415,
                                        "start": 389,
                                        "end": 415,
                                        "fullWidth": 26,
<<<<<<< HEAD
                                        "width": 26,
                                        "identifier": {
=======
                                        "propertyName": {
>>>>>>> 85e84683
                                            "kind": "IdentifierName",
                                            "fullStart": 389,
                                            "fullEnd": 400,
                                            "start": 389,
                                            "end": 399,
                                            "fullWidth": 11,
                                            "width": 10,
                                            "text": "__instance",
                                            "value": "__instance",
                                            "valueText": "__instance",
                                            "hasTrailingTrivia": true,
                                            "trailingTrivia": [
                                                {
                                                    "kind": "WhitespaceTrivia",
                                                    "text": " "
                                                }
                                            ]
                                        },
                                        "equalsValueClause": {
                                            "kind": "EqualsValueClause",
                                            "fullStart": 400,
                                            "fullEnd": 415,
                                            "start": 400,
                                            "end": 415,
                                            "fullWidth": 15,
                                            "width": 15,
                                            "equalsToken": {
                                                "kind": "EqualsToken",
                                                "fullStart": 400,
                                                "fullEnd": 402,
                                                "start": 400,
                                                "end": 401,
                                                "fullWidth": 2,
                                                "width": 1,
                                                "text": "=",
                                                "value": "=",
                                                "valueText": "=",
                                                "hasTrailingTrivia": true,
                                                "trailingTrivia": [
                                                    {
                                                        "kind": "WhitespaceTrivia",
                                                        "text": " "
                                                    }
                                                ]
                                            },
                                            "value": {
                                                "kind": "ObjectCreationExpression",
                                                "fullStart": 402,
                                                "fullEnd": 415,
                                                "start": 402,
                                                "end": 415,
                                                "fullWidth": 13,
                                                "width": 13,
                                                "newKeyword": {
                                                    "kind": "NewKeyword",
                                                    "fullStart": 402,
                                                    "fullEnd": 406,
                                                    "start": 402,
                                                    "end": 405,
                                                    "fullWidth": 4,
                                                    "width": 3,
                                                    "text": "new",
                                                    "value": "new",
                                                    "valueText": "new",
                                                    "hasTrailingTrivia": true,
                                                    "trailingTrivia": [
                                                        {
                                                            "kind": "WhitespaceTrivia",
                                                            "text": " "
                                                        }
                                                    ]
                                                },
                                                "expression": {
                                                    "kind": "IdentifierName",
                                                    "fullStart": 406,
                                                    "fullEnd": 415,
                                                    "start": 406,
                                                    "end": 415,
                                                    "fullWidth": 9,
                                                    "width": 9,
                                                    "text": "__FACTORY",
                                                    "value": "__FACTORY",
                                                    "valueText": "__FACTORY"
                                                }
                                            }
                                        }
                                    }
                                ]
                            },
                            "semicolonToken": {
                                "kind": "SemicolonToken",
                                "fullStart": 415,
                                "fullEnd": 417,
                                "start": 415,
                                "end": 416,
                                "fullWidth": 2,
                                "width": 1,
                                "text": ";",
                                "value": ";",
                                "valueText": ";",
                                "hasTrailingTrivia": true,
                                "hasTrailingNewLine": true,
                                "trailingTrivia": [
                                    {
                                        "kind": "NewLineTrivia",
                                        "text": "\n"
                                    }
                                ]
                            }
                        },
                        {
                            "kind": "ExpressionStatement",
                            "fullStart": 417,
                            "fullEnd": 528,
                            "start": 419,
                            "end": 526,
                            "fullWidth": 111,
                            "width": 107,
                            "expression": {
                                "kind": "InvocationExpression",
                                "fullStart": 417,
                                "fullEnd": 525,
                                "start": 419,
                                "end": 525,
                                "fullWidth": 108,
                                "width": 106,
                                "expression": {
                                    "kind": "IdentifierName",
                                    "fullStart": 417,
                                    "fullEnd": 424,
                                    "start": 419,
                                    "end": 424,
                                    "fullWidth": 7,
                                    "width": 5,
                                    "text": "$FAIL",
                                    "value": "$FAIL",
                                    "valueText": "$FAIL",
                                    "hasLeadingTrivia": true,
                                    "leadingTrivia": [
                                        {
                                            "kind": "WhitespaceTrivia",
                                            "text": "  "
                                        }
                                    ]
                                },
                                "argumentList": {
                                    "kind": "ArgumentList",
                                    "fullStart": 424,
                                    "fullEnd": 525,
                                    "start": 424,
                                    "end": 525,
                                    "fullWidth": 101,
                                    "width": 101,
                                    "openParenToken": {
                                        "kind": "OpenParenToken",
                                        "fullStart": 424,
                                        "fullEnd": 425,
                                        "start": 424,
                                        "end": 425,
                                        "fullWidth": 1,
                                        "width": 1,
                                        "text": "(",
                                        "value": "(",
                                        "valueText": "("
                                    },
                                    "arguments": [
                                        {
                                            "kind": "StringLiteral",
                                            "fullStart": 425,
                                            "fullEnd": 524,
                                            "start": 425,
                                            "end": 524,
                                            "fullWidth": 99,
                                            "width": 99,
                                            "text": "'#1: __FACTORY = String.prototype.replace; \"__instance = new __FACTORY\" lead to throwing exception'",
                                            "value": "#1: __FACTORY = String.prototype.replace; \"__instance = new __FACTORY\" lead to throwing exception",
                                            "valueText": "#1: __FACTORY = String.prototype.replace; \"__instance = new __FACTORY\" lead to throwing exception"
                                        }
                                    ],
                                    "closeParenToken": {
                                        "kind": "CloseParenToken",
                                        "fullStart": 524,
                                        "fullEnd": 525,
                                        "start": 524,
                                        "end": 525,
                                        "fullWidth": 1,
                                        "width": 1,
                                        "text": ")",
                                        "value": ")",
                                        "valueText": ")"
                                    }
                                }
                            },
                            "semicolonToken": {
                                "kind": "SemicolonToken",
                                "fullStart": 525,
                                "fullEnd": 528,
                                "start": 525,
                                "end": 526,
                                "fullWidth": 3,
                                "width": 1,
                                "text": ";",
                                "value": ";",
                                "valueText": ";",
                                "hasTrailingTrivia": true,
                                "hasTrailingNewLine": true,
                                "trailingTrivia": [
                                    {
                                        "kind": "NewLineTrivia",
                                        "text": "\r\n"
                                    }
                                ]
                            }
                        }
                    ],
                    "closeBraceToken": {
                        "kind": "CloseBraceToken",
                        "fullStart": 528,
                        "fullEnd": 530,
                        "start": 528,
                        "end": 529,
                        "fullWidth": 2,
                        "width": 1,
                        "text": "}",
                        "value": "}",
                        "valueText": "}",
                        "hasTrailingTrivia": true,
                        "trailingTrivia": [
                            {
                                "kind": "WhitespaceTrivia",
                                "text": " "
                            }
                        ]
                    }
                },
                "catchClause": {
                    "kind": "CatchClause",
                    "fullStart": 530,
                    "fullEnd": 589,
                    "start": 530,
                    "end": 588,
                    "fullWidth": 59,
                    "width": 58,
                    "catchKeyword": {
                        "kind": "CatchKeyword",
                        "fullStart": 530,
                        "fullEnd": 536,
                        "start": 530,
                        "end": 535,
                        "fullWidth": 6,
                        "width": 5,
                        "text": "catch",
                        "value": "catch",
                        "valueText": "catch",
                        "hasTrailingTrivia": true,
                        "trailingTrivia": [
                            {
                                "kind": "WhitespaceTrivia",
                                "text": " "
                            }
                        ]
                    },
                    "openParenToken": {
                        "kind": "OpenParenToken",
                        "fullStart": 536,
                        "fullEnd": 537,
                        "start": 536,
                        "end": 537,
                        "fullWidth": 1,
                        "width": 1,
                        "text": "(",
                        "value": "(",
                        "valueText": "("
                    },
                    "identifier": {
                        "kind": "IdentifierName",
                        "fullStart": 537,
                        "fullEnd": 538,
                        "start": 537,
                        "end": 538,
                        "fullWidth": 1,
                        "width": 1,
                        "text": "e",
                        "value": "e",
                        "valueText": "e"
                    },
                    "closeParenToken": {
                        "kind": "CloseParenToken",
                        "fullStart": 538,
                        "fullEnd": 540,
                        "start": 538,
                        "end": 539,
                        "fullWidth": 2,
                        "width": 1,
                        "text": ")",
                        "value": ")",
                        "valueText": ")",
                        "hasTrailingTrivia": true,
                        "trailingTrivia": [
                            {
                                "kind": "WhitespaceTrivia",
                                "text": " "
                            }
                        ]
                    },
                    "block": {
                        "kind": "Block",
                        "fullStart": 540,
                        "fullEnd": 589,
                        "start": 540,
                        "end": 588,
                        "fullWidth": 49,
                        "width": 48,
                        "openBraceToken": {
                            "kind": "OpenBraceToken",
                            "fullStart": 540,
                            "fullEnd": 543,
                            "start": 540,
                            "end": 541,
                            "fullWidth": 3,
                            "width": 1,
                            "text": "{",
                            "value": "{",
                            "valueText": "{",
                            "hasTrailingTrivia": true,
                            "hasTrailingNewLine": true,
                            "trailingTrivia": [
                                {
                                    "kind": "NewLineTrivia",
                                    "text": "\r\n"
                                }
                            ]
                        },
                        "statements": [
                            {
                                "kind": "IfStatement",
                                "fullStart": 543,
                                "fullEnd": 587,
                                "start": 547,
                                "end": 586,
                                "fullWidth": 44,
                                "width": 39,
                                "ifKeyword": {
                                    "kind": "IfKeyword",
                                    "fullStart": 543,
                                    "fullEnd": 550,
                                    "start": 547,
                                    "end": 549,
                                    "fullWidth": 7,
                                    "width": 2,
                                    "text": "if",
                                    "value": "if",
                                    "valueText": "if",
                                    "hasLeadingTrivia": true,
                                    "hasTrailingTrivia": true,
                                    "leadingTrivia": [
                                        {
                                            "kind": "WhitespaceTrivia",
                                            "text": "    "
                                        }
                                    ],
                                    "trailingTrivia": [
                                        {
                                            "kind": "WhitespaceTrivia",
                                            "text": " "
                                        }
                                    ]
                                },
                                "openParenToken": {
                                    "kind": "OpenParenToken",
                                    "fullStart": 550,
                                    "fullEnd": 551,
                                    "start": 550,
                                    "end": 551,
                                    "fullWidth": 1,
                                    "width": 1,
                                    "text": "(",
                                    "value": "(",
                                    "valueText": "("
                                },
                                "condition": {
                                    "kind": "InstanceOfExpression",
                                    "fullStart": 551,
                                    "fullEnd": 576,
                                    "start": 551,
                                    "end": 576,
                                    "fullWidth": 25,
                                    "width": 25,
                                    "left": {
                                        "kind": "IdentifierName",
                                        "fullStart": 551,
                                        "fullEnd": 553,
                                        "start": 551,
                                        "end": 552,
                                        "fullWidth": 2,
                                        "width": 1,
                                        "text": "e",
                                        "value": "e",
                                        "valueText": "e",
                                        "hasTrailingTrivia": true,
                                        "trailingTrivia": [
                                            {
                                                "kind": "WhitespaceTrivia",
                                                "text": " "
                                            }
                                        ]
                                    },
                                    "operatorToken": {
                                        "kind": "InstanceOfKeyword",
                                        "fullStart": 553,
                                        "fullEnd": 564,
                                        "start": 553,
                                        "end": 563,
                                        "fullWidth": 11,
                                        "width": 10,
                                        "text": "instanceof",
                                        "value": "instanceof",
                                        "valueText": "instanceof",
                                        "hasTrailingTrivia": true,
                                        "trailingTrivia": [
                                            {
                                                "kind": "WhitespaceTrivia",
                                                "text": " "
                                            }
                                        ]
                                    },
                                    "right": {
                                        "kind": "IdentifierName",
                                        "fullStart": 564,
                                        "fullEnd": 576,
                                        "start": 564,
                                        "end": 576,
                                        "fullWidth": 12,
                                        "width": 12,
                                        "text": "Test262Error",
                                        "value": "Test262Error",
                                        "valueText": "Test262Error"
                                    }
                                },
                                "closeParenToken": {
                                    "kind": "CloseParenToken",
                                    "fullStart": 576,
                                    "fullEnd": 578,
                                    "start": 576,
                                    "end": 577,
                                    "fullWidth": 2,
                                    "width": 1,
                                    "text": ")",
                                    "value": ")",
                                    "valueText": ")",
                                    "hasTrailingTrivia": true,
                                    "trailingTrivia": [
                                        {
                                            "kind": "WhitespaceTrivia",
                                            "text": " "
                                        }
                                    ]
                                },
                                "statement": {
                                    "kind": "ThrowStatement",
                                    "fullStart": 578,
                                    "fullEnd": 587,
                                    "start": 578,
                                    "end": 586,
                                    "fullWidth": 9,
                                    "width": 8,
                                    "throwKeyword": {
                                        "kind": "ThrowKeyword",
                                        "fullStart": 578,
                                        "fullEnd": 584,
                                        "start": 578,
                                        "end": 583,
                                        "fullWidth": 6,
                                        "width": 5,
                                        "text": "throw",
                                        "value": "throw",
                                        "valueText": "throw",
                                        "hasTrailingTrivia": true,
                                        "trailingTrivia": [
                                            {
                                                "kind": "WhitespaceTrivia",
                                                "text": " "
                                            }
                                        ]
                                    },
                                    "expression": {
                                        "kind": "IdentifierName",
                                        "fullStart": 584,
                                        "fullEnd": 585,
                                        "start": 584,
                                        "end": 585,
                                        "fullWidth": 1,
                                        "width": 1,
                                        "text": "e",
                                        "value": "e",
                                        "valueText": "e"
                                    },
                                    "semicolonToken": {
                                        "kind": "SemicolonToken",
                                        "fullStart": 585,
                                        "fullEnd": 587,
                                        "start": 585,
                                        "end": 586,
                                        "fullWidth": 2,
                                        "width": 1,
                                        "text": ";",
                                        "value": ";",
                                        "valueText": ";",
                                        "hasTrailingTrivia": true,
                                        "hasTrailingNewLine": true,
                                        "trailingTrivia": [
                                            {
                                                "kind": "NewLineTrivia",
                                                "text": "\n"
                                            }
                                        ]
                                    }
                                }
                            }
                        ],
                        "closeBraceToken": {
                            "kind": "CloseBraceToken",
                            "fullStart": 587,
                            "fullEnd": 589,
                            "start": 587,
                            "end": 588,
                            "fullWidth": 2,
                            "width": 1,
                            "text": "}",
                            "value": "}",
                            "valueText": "}",
                            "hasTrailingTrivia": true,
                            "hasTrailingNewLine": true,
                            "trailingTrivia": [
                                {
                                    "kind": "NewLineTrivia",
                                    "text": "\n"
                                }
                            ]
                        }
                    }
                }
            }
        ],
        "endOfFileToken": {
            "kind": "EndOfFileToken",
            "fullStart": 589,
            "fullEnd": 590,
            "start": 590,
            "end": 590,
            "fullWidth": 1,
            "width": 0,
            "text": "",
            "hasLeadingTrivia": true,
            "hasLeadingNewLine": true,
            "leadingTrivia": [
                {
                    "kind": "NewLineTrivia",
                    "text": "\n"
                }
            ]
        }
    },
    "lineMap": {
        "lineStarts": [
            0,
            61,
            132,
            133,
            137,
            194,
            197,
            250,
            329,
            333,
            334,
            376,
            377,
            383,
            417,
            528,
            543,
            587,
            589,
            590
        ],
        "length": 590
    }
}<|MERGE_RESOLUTION|>--- conflicted
+++ resolved
@@ -94,12 +94,8 @@
                             "start": 338,
                             "end": 374,
                             "fullWidth": 36,
-<<<<<<< HEAD
                             "width": 36,
-                            "identifier": {
-=======
                             "propertyName": {
->>>>>>> 85e84683
                                 "kind": "IdentifierName",
                                 "fullStart": 338,
                                 "fullEnd": 348,
@@ -363,12 +359,8 @@
                                         "start": 389,
                                         "end": 415,
                                         "fullWidth": 26,
-<<<<<<< HEAD
                                         "width": 26,
-                                        "identifier": {
-=======
                                         "propertyName": {
->>>>>>> 85e84683
                                             "kind": "IdentifierName",
                                             "fullStart": 389,
                                             "fullEnd": 400,
