--- conflicted
+++ resolved
@@ -95,12 +95,8 @@
                             "start": 389,
                             "end": 420,
                             "fullWidth": 31,
-<<<<<<< HEAD
                             "width": 31,
-                            "identifier": {
-=======
                             "propertyName": {
->>>>>>> 85e84683
                                 "kind": "IdentifierName",
                                 "fullStart": 389,
                                 "fullEnd": 395,
