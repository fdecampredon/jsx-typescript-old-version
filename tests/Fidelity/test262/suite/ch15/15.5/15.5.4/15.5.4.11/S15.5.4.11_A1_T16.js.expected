--- conflicted
+++ resolved
@@ -235,12 +235,8 @@
                             "start": 350,
                             "end": 388,
                             "fullWidth": 38,
-<<<<<<< HEAD
                             "width": 38,
-                            "identifier": {
-=======
                             "propertyName": {
->>>>>>> 85e84683
                                 "kind": "IdentifierName",
                                 "fullStart": 350,
                                 "fullEnd": 361,
@@ -1384,12 +1380,8 @@
                                         "start": 670,
                                         "end": 725,
                                         "fullWidth": 55,
-<<<<<<< HEAD
                                         "width": 55,
-                                        "identifier": {
-=======
                                         "propertyName": {
->>>>>>> 85e84683
                                             "kind": "IdentifierName",
                                             "fullStart": 670,
                                             "fullEnd": 672,
