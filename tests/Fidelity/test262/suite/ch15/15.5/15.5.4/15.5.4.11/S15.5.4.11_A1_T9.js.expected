{
    "isDeclaration": false,
    "languageVersion": "EcmaScript5",
    "parseOptions": {
        "allowAutomaticSemicolonInsertion": true
    },
    "sourceUnit": {
        "kind": "SourceUnit",
        "fullStart": 0,
        "fullEnd": 981,
        "start": 369,
        "end": 981,
        "fullWidth": 981,
        "width": 612,
        "moduleElements": [
            {
                "kind": "VariableStatement",
                "fullStart": 0,
                "fullEnd": 432,
                "start": 369,
                "end": 431,
                "fullWidth": 432,
                "width": 62,
                "modifiers": [],
                "variableDeclaration": {
                    "kind": "VariableDeclaration",
                    "fullStart": 0,
                    "fullEnd": 430,
                    "start": 369,
                    "end": 430,
                    "fullWidth": 430,
                    "width": 61,
                    "varKeyword": {
                        "kind": "VarKeyword",
                        "fullStart": 0,
                        "fullEnd": 373,
                        "start": 369,
                        "end": 372,
                        "fullWidth": 373,
                        "width": 3,
                        "text": "var",
                        "value": "var",
                        "valueText": "var",
                        "hasLeadingTrivia": true,
                        "hasLeadingComment": true,
                        "hasLeadingNewLine": true,
                        "hasTrailingTrivia": true,
                        "leadingTrivia": [
                            {
                                "kind": "SingleLineCommentTrivia",
                                "text": "// Copyright 2009 the Sputnik authors.  All rights reserved."
                            },
                            {
                                "kind": "NewLineTrivia",
                                "text": "\n"
                            },
                            {
                                "kind": "SingleLineCommentTrivia",
                                "text": "// This code is governed by the BSD license found in the LICENSE file."
                            },
                            {
                                "kind": "NewLineTrivia",
                                "text": "\n"
                            },
                            {
                                "kind": "NewLineTrivia",
                                "text": "\n"
                            },
                            {
                                "kind": "MultiLineCommentTrivia",
                                "text": "/**\n * String.prototype.replace (searchValue, replaceValue)\n *\n * @path ch15/15.5/15.5.4/15.5.4.11/S15.5.4.11_A1_T9.js\n * @description Call replace (searchValue, replaceValue) function with functions arguments of new String object\n */"
                            },
                            {
                                "kind": "NewLineTrivia",
                                "text": "\n"
                            },
                            {
                                "kind": "NewLineTrivia",
                                "text": "\n"
                            }
                        ],
                        "trailingTrivia": [
                            {
                                "kind": "WhitespaceTrivia",
                                "text": " "
                            }
                        ]
                    },
                    "variableDeclarators": [
                        {
                            "kind": "VariableDeclarator",
                            "fullStart": 373,
                            "fullEnd": 430,
                            "start": 373,
                            "end": 430,
                            "fullWidth": 57,
<<<<<<< HEAD
                            "width": 57,
                            "identifier": {
=======
                            "propertyName": {
>>>>>>> 85e84683
                                "kind": "IdentifierName",
                                "fullStart": 373,
                                "fullEnd": 379,
                                "start": 373,
                                "end": 378,
                                "fullWidth": 6,
                                "width": 5,
                                "text": "__obj",
                                "value": "__obj",
                                "valueText": "__obj",
                                "hasTrailingTrivia": true,
                                "trailingTrivia": [
                                    {
                                        "kind": "WhitespaceTrivia",
                                        "text": " "
                                    }
                                ]
                            },
                            "equalsValueClause": {
                                "kind": "EqualsValueClause",
                                "fullStart": 379,
                                "fullEnd": 430,
                                "start": 379,
                                "end": 430,
                                "fullWidth": 51,
                                "width": 51,
                                "equalsToken": {
                                    "kind": "EqualsToken",
                                    "fullStart": 379,
                                    "fullEnd": 381,
                                    "start": 379,
                                    "end": 380,
                                    "fullWidth": 2,
                                    "width": 1,
                                    "text": "=",
                                    "value": "=",
                                    "valueText": "=",
                                    "hasTrailingTrivia": true,
                                    "trailingTrivia": [
                                        {
                                            "kind": "WhitespaceTrivia",
                                            "text": " "
                                        }
                                    ]
                                },
                                "value": {
                                    "kind": "ObjectLiteralExpression",
                                    "fullStart": 381,
                                    "fullEnd": 430,
                                    "start": 381,
                                    "end": 430,
                                    "fullWidth": 49,
                                    "width": 49,
                                    "openBraceToken": {
                                        "kind": "OpenBraceToken",
                                        "fullStart": 381,
                                        "fullEnd": 383,
                                        "start": 381,
                                        "end": 382,
                                        "fullWidth": 2,
                                        "width": 1,
                                        "text": "{",
                                        "value": "{",
                                        "valueText": "{",
                                        "hasTrailingTrivia": true,
                                        "hasTrailingNewLine": true,
                                        "trailingTrivia": [
                                            {
                                                "kind": "NewLineTrivia",
                                                "text": "\n"
                                            }
                                        ]
                                    },
                                    "propertyAssignments": [
                                        {
                                            "kind": "SimplePropertyAssignment",
                                            "fullStart": 383,
                                            "fullEnd": 407,
                                            "start": 387,
                                            "end": 407,
                                            "fullWidth": 24,
                                            "width": 20,
                                            "propertyName": {
                                                "kind": "IdentifierName",
                                                "fullStart": 383,
                                                "fullEnd": 394,
                                                "start": 387,
                                                "end": 394,
                                                "fullWidth": 11,
                                                "width": 7,
                                                "text": "valueOf",
                                                "value": "valueOf",
                                                "valueText": "valueOf",
                                                "hasLeadingTrivia": true,
                                                "leadingTrivia": [
                                                    {
                                                        "kind": "WhitespaceTrivia",
                                                        "text": "    "
                                                    }
                                                ]
                                            },
                                            "colonToken": {
                                                "kind": "ColonToken",
                                                "fullStart": 394,
                                                "fullEnd": 395,
                                                "start": 394,
                                                "end": 395,
                                                "fullWidth": 1,
                                                "width": 1,
                                                "text": ":",
                                                "value": ":",
                                                "valueText": ":"
                                            },
                                            "expression": {
                                                "kind": "FunctionExpression",
                                                "fullStart": 395,
                                                "fullEnd": 407,
                                                "start": 395,
                                                "end": 407,
                                                "fullWidth": 12,
                                                "width": 12,
                                                "functionKeyword": {
                                                    "kind": "FunctionKeyword",
                                                    "fullStart": 395,
                                                    "fullEnd": 403,
                                                    "start": 395,
                                                    "end": 403,
                                                    "fullWidth": 8,
                                                    "width": 8,
                                                    "text": "function",
                                                    "value": "function",
                                                    "valueText": "function"
                                                },
                                                "callSignature": {
                                                    "kind": "CallSignature",
                                                    "fullStart": 403,
                                                    "fullEnd": 405,
                                                    "start": 403,
                                                    "end": 405,
                                                    "fullWidth": 2,
                                                    "width": 2,
                                                    "parameterList": {
                                                        "kind": "ParameterList",
                                                        "fullStart": 403,
                                                        "fullEnd": 405,
                                                        "start": 403,
                                                        "end": 405,
                                                        "fullWidth": 2,
                                                        "width": 2,
                                                        "openParenToken": {
                                                            "kind": "OpenParenToken",
                                                            "fullStart": 403,
                                                            "fullEnd": 404,
                                                            "start": 403,
                                                            "end": 404,
                                                            "fullWidth": 1,
                                                            "width": 1,
                                                            "text": "(",
                                                            "value": "(",
                                                            "valueText": "("
                                                        },
                                                        "parameters": [],
                                                        "closeParenToken": {
                                                            "kind": "CloseParenToken",
                                                            "fullStart": 404,
                                                            "fullEnd": 405,
                                                            "start": 404,
                                                            "end": 405,
                                                            "fullWidth": 1,
                                                            "width": 1,
                                                            "text": ")",
                                                            "value": ")",
                                                            "valueText": ")"
                                                        }
                                                    }
                                                },
                                                "block": {
                                                    "kind": "Block",
                                                    "fullStart": 405,
                                                    "fullEnd": 407,
                                                    "start": 405,
                                                    "end": 407,
                                                    "fullWidth": 2,
                                                    "width": 2,
                                                    "openBraceToken": {
                                                        "kind": "OpenBraceToken",
                                                        "fullStart": 405,
                                                        "fullEnd": 406,
                                                        "start": 405,
                                                        "end": 406,
                                                        "fullWidth": 1,
                                                        "width": 1,
                                                        "text": "{",
                                                        "value": "{",
                                                        "valueText": "{"
                                                    },
                                                    "statements": [],
                                                    "closeBraceToken": {
                                                        "kind": "CloseBraceToken",
                                                        "fullStart": 406,
                                                        "fullEnd": 407,
                                                        "start": 406,
                                                        "end": 407,
                                                        "fullWidth": 1,
                                                        "width": 1,
                                                        "text": "}",
                                                        "value": "}",
                                                        "valueText": "}"
                                                    }
                                                }
                                            }
                                        },
                                        {
                                            "kind": "CommaToken",
                                            "fullStart": 407,
                                            "fullEnd": 409,
                                            "start": 407,
                                            "end": 408,
                                            "fullWidth": 2,
                                            "width": 1,
                                            "text": ",",
                                            "value": ",",
                                            "valueText": ",",
                                            "hasTrailingTrivia": true,
                                            "hasTrailingNewLine": true,
                                            "trailingTrivia": [
                                                {
                                                    "kind": "NewLineTrivia",
                                                    "text": "\n"
                                                }
                                            ]
                                        },
                                        {
                                            "kind": "SimplePropertyAssignment",
                                            "fullStart": 409,
                                            "fullEnd": 429,
                                            "start": 413,
                                            "end": 428,
                                            "fullWidth": 20,
                                            "width": 15,
                                            "propertyName": {
                                                "kind": "IdentifierName",
                                                "fullStart": 409,
                                                "fullEnd": 421,
                                                "start": 413,
                                                "end": 421,
                                                "fullWidth": 12,
                                                "width": 8,
                                                "text": "toString",
                                                "value": "toString",
                                                "valueText": "toString",
                                                "hasLeadingTrivia": true,
                                                "leadingTrivia": [
                                                    {
                                                        "kind": "WhitespaceTrivia",
                                                        "text": "    "
                                                    }
                                                ]
                                            },
                                            "colonToken": {
                                                "kind": "ColonToken",
                                                "fullStart": 421,
                                                "fullEnd": 422,
                                                "start": 421,
                                                "end": 422,
                                                "fullWidth": 1,
                                                "width": 1,
                                                "text": ":",
                                                "value": ":",
                                                "valueText": ":"
                                            },
                                            "expression": {
                                                "kind": "VoidExpression",
                                                "fullStart": 422,
                                                "fullEnd": 429,
                                                "start": 422,
                                                "end": 428,
                                                "fullWidth": 7,
                                                "width": 6,
                                                "voidKeyword": {
                                                    "kind": "VoidKeyword",
                                                    "fullStart": 422,
                                                    "fullEnd": 427,
                                                    "start": 422,
                                                    "end": 426,
                                                    "fullWidth": 5,
                                                    "width": 4,
                                                    "text": "void",
                                                    "value": "void",
                                                    "valueText": "void",
                                                    "hasTrailingTrivia": true,
                                                    "trailingTrivia": [
                                                        {
                                                            "kind": "WhitespaceTrivia",
                                                            "text": " "
                                                        }
                                                    ]
                                                },
                                                "expression": {
                                                    "kind": "NumericLiteral",
                                                    "fullStart": 427,
                                                    "fullEnd": 429,
                                                    "start": 427,
                                                    "end": 428,
                                                    "fullWidth": 2,
                                                    "width": 1,
                                                    "text": "0",
                                                    "value": 0,
                                                    "valueText": "0",
                                                    "hasTrailingTrivia": true,
                                                    "hasTrailingNewLine": true,
                                                    "trailingTrivia": [
                                                        {
                                                            "kind": "NewLineTrivia",
                                                            "text": "\n"
                                                        }
                                                    ]
                                                }
                                            }
                                        }
                                    ],
                                    "closeBraceToken": {
                                        "kind": "CloseBraceToken",
                                        "fullStart": 429,
                                        "fullEnd": 430,
                                        "start": 429,
                                        "end": 430,
                                        "fullWidth": 1,
                                        "width": 1,
                                        "text": "}",
                                        "value": "}",
                                        "valueText": "}"
                                    }
                                }
                            }
                        }
                    ]
                },
                "semicolonToken": {
                    "kind": "SemicolonToken",
                    "fullStart": 430,
                    "fullEnd": 432,
                    "start": 430,
                    "end": 431,
                    "fullWidth": 2,
                    "width": 1,
                    "text": ";",
                    "value": ";",
                    "valueText": ";",
                    "hasTrailingTrivia": true,
                    "hasTrailingNewLine": true,
                    "trailingTrivia": [
                        {
                            "kind": "NewLineTrivia",
                            "text": "\n"
                        }
                    ]
                }
            },
            {
                "kind": "IfStatement",
                "fullStart": 432,
                "fullEnd": 852,
                "start": 522,
                "end": 851,
                "fullWidth": 420,
                "width": 329,
                "ifKeyword": {
                    "kind": "IfKeyword",
                    "fullStart": 432,
                    "fullEnd": 525,
                    "start": 522,
                    "end": 524,
                    "fullWidth": 93,
                    "width": 2,
                    "text": "if",
                    "value": "if",
                    "valueText": "if",
                    "hasLeadingTrivia": true,
                    "hasLeadingComment": true,
                    "hasLeadingNewLine": true,
                    "hasTrailingTrivia": true,
                    "leadingTrivia": [
                        {
                            "kind": "NewLineTrivia",
                            "text": "\n"
                        },
                        {
                            "kind": "SingleLineCommentTrivia",
                            "text": "//////////////////////////////////////////////////////////////////////////////"
                        },
                        {
                            "kind": "NewLineTrivia",
                            "text": "\n"
                        },
                        {
                            "kind": "SingleLineCommentTrivia",
                            "text": "//CHECK#1"
                        },
                        {
                            "kind": "NewLineTrivia",
                            "text": "\n"
                        }
                    ],
                    "trailingTrivia": [
                        {
                            "kind": "WhitespaceTrivia",
                            "text": " "
                        }
                    ]
                },
                "openParenToken": {
                    "kind": "OpenParenToken",
                    "fullStart": 525,
                    "fullEnd": 526,
                    "start": 525,
                    "end": 526,
                    "fullWidth": 1,
                    "width": 1,
                    "text": "(",
                    "value": "(",
                    "valueText": "("
                },
                "condition": {
                    "kind": "NotEqualsExpression",
                    "fullStart": 526,
                    "fullEnd": 600,
                    "start": 526,
                    "end": 600,
                    "fullWidth": 74,
                    "width": 74,
                    "left": {
                        "kind": "InvocationExpression",
                        "fullStart": 526,
                        "fullEnd": 575,
                        "start": 526,
                        "end": 574,
                        "fullWidth": 49,
                        "width": 48,
                        "expression": {
                            "kind": "MemberAccessExpression",
                            "fullStart": 526,
                            "fullEnd": 551,
                            "start": 526,
                            "end": 551,
                            "fullWidth": 25,
                            "width": 25,
                            "expression": {
                                "kind": "ObjectCreationExpression",
                                "fullStart": 526,
                                "fullEnd": 543,
                                "start": 526,
                                "end": 543,
                                "fullWidth": 17,
                                "width": 17,
                                "newKeyword": {
                                    "kind": "NewKeyword",
                                    "fullStart": 526,
                                    "fullEnd": 530,
                                    "start": 526,
                                    "end": 529,
                                    "fullWidth": 4,
                                    "width": 3,
                                    "text": "new",
                                    "value": "new",
                                    "valueText": "new",
                                    "hasTrailingTrivia": true,
                                    "trailingTrivia": [
                                        {
                                            "kind": "WhitespaceTrivia",
                                            "text": " "
                                        }
                                    ]
                                },
                                "expression": {
                                    "kind": "IdentifierName",
                                    "fullStart": 530,
                                    "fullEnd": 536,
                                    "start": 530,
                                    "end": 536,
                                    "fullWidth": 6,
                                    "width": 6,
                                    "text": "String",
                                    "value": "String",
                                    "valueText": "String"
                                },
                                "argumentList": {
                                    "kind": "ArgumentList",
                                    "fullStart": 536,
                                    "fullEnd": 543,
                                    "start": 536,
                                    "end": 543,
                                    "fullWidth": 7,
                                    "width": 7,
                                    "openParenToken": {
                                        "kind": "OpenParenToken",
                                        "fullStart": 536,
                                        "fullEnd": 537,
                                        "start": 536,
                                        "end": 537,
                                        "fullWidth": 1,
                                        "width": 1,
                                        "text": "(",
                                        "value": "(",
                                        "valueText": "("
                                    },
                                    "arguments": [
                                        {
                                            "kind": "IdentifierName",
                                            "fullStart": 537,
                                            "fullEnd": 542,
                                            "start": 537,
                                            "end": 542,
                                            "fullWidth": 5,
                                            "width": 5,
                                            "text": "__obj",
                                            "value": "__obj",
                                            "valueText": "__obj"
                                        }
                                    ],
                                    "closeParenToken": {
                                        "kind": "CloseParenToken",
                                        "fullStart": 542,
                                        "fullEnd": 543,
                                        "start": 542,
                                        "end": 543,
                                        "fullWidth": 1,
                                        "width": 1,
                                        "text": ")",
                                        "value": ")",
                                        "valueText": ")"
                                    }
                                }
                            },
                            "dotToken": {
                                "kind": "DotToken",
                                "fullStart": 543,
                                "fullEnd": 544,
                                "start": 543,
                                "end": 544,
                                "fullWidth": 1,
                                "width": 1,
                                "text": ".",
                                "value": ".",
                                "valueText": "."
                            },
                            "name": {
                                "kind": "IdentifierName",
                                "fullStart": 544,
                                "fullEnd": 551,
                                "start": 544,
                                "end": 551,
                                "fullWidth": 7,
                                "width": 7,
                                "text": "replace",
                                "value": "replace",
                                "valueText": "replace"
                            }
                        },
                        "argumentList": {
                            "kind": "ArgumentList",
                            "fullStart": 551,
                            "fullEnd": 575,
                            "start": 551,
                            "end": 574,
                            "fullWidth": 24,
                            "width": 23,
                            "openParenToken": {
                                "kind": "OpenParenToken",
                                "fullStart": 551,
                                "fullEnd": 552,
                                "start": 551,
                                "end": 552,
                                "fullWidth": 1,
                                "width": 1,
                                "text": "(",
                                "value": "(",
                                "valueText": "("
                            },
                            "arguments": [
                                {
                                    "kind": "InvocationExpression",
                                    "fullStart": 552,
                                    "fullEnd": 566,
                                    "start": 552,
                                    "end": 566,
                                    "fullWidth": 14,
                                    "width": 14,
                                    "expression": {
                                        "kind": "FunctionExpression",
                                        "fullStart": 552,
                                        "fullEnd": 564,
                                        "start": 552,
                                        "end": 564,
                                        "fullWidth": 12,
                                        "width": 12,
                                        "functionKeyword": {
                                            "kind": "FunctionKeyword",
                                            "fullStart": 552,
                                            "fullEnd": 560,
                                            "start": 552,
                                            "end": 560,
                                            "fullWidth": 8,
                                            "width": 8,
                                            "text": "function",
                                            "value": "function",
                                            "valueText": "function"
                                        },
                                        "callSignature": {
                                            "kind": "CallSignature",
                                            "fullStart": 560,
                                            "fullEnd": 562,
                                            "start": 560,
                                            "end": 562,
                                            "fullWidth": 2,
                                            "width": 2,
                                            "parameterList": {
                                                "kind": "ParameterList",
                                                "fullStart": 560,
                                                "fullEnd": 562,
                                                "start": 560,
                                                "end": 562,
                                                "fullWidth": 2,
                                                "width": 2,
                                                "openParenToken": {
                                                    "kind": "OpenParenToken",
                                                    "fullStart": 560,
                                                    "fullEnd": 561,
                                                    "start": 560,
                                                    "end": 561,
                                                    "fullWidth": 1,
                                                    "width": 1,
                                                    "text": "(",
                                                    "value": "(",
                                                    "valueText": "("
                                                },
                                                "parameters": [],
                                                "closeParenToken": {
                                                    "kind": "CloseParenToken",
                                                    "fullStart": 561,
                                                    "fullEnd": 562,
                                                    "start": 561,
                                                    "end": 562,
                                                    "fullWidth": 1,
                                                    "width": 1,
                                                    "text": ")",
                                                    "value": ")",
                                                    "valueText": ")"
                                                }
                                            }
                                        },
                                        "block": {
                                            "kind": "Block",
                                            "fullStart": 562,
                                            "fullEnd": 564,
                                            "start": 562,
                                            "end": 564,
                                            "fullWidth": 2,
                                            "width": 2,
                                            "openBraceToken": {
                                                "kind": "OpenBraceToken",
                                                "fullStart": 562,
                                                "fullEnd": 563,
                                                "start": 562,
                                                "end": 563,
                                                "fullWidth": 1,
                                                "width": 1,
                                                "text": "{",
                                                "value": "{",
                                                "valueText": "{"
                                            },
                                            "statements": [],
                                            "closeBraceToken": {
                                                "kind": "CloseBraceToken",
                                                "fullStart": 563,
                                                "fullEnd": 564,
                                                "start": 563,
                                                "end": 564,
                                                "fullWidth": 1,
                                                "width": 1,
                                                "text": "}",
                                                "value": "}",
                                                "valueText": "}"
                                            }
                                        }
                                    },
                                    "argumentList": {
                                        "kind": "ArgumentList",
                                        "fullStart": 564,
                                        "fullEnd": 566,
                                        "start": 564,
                                        "end": 566,
                                        "fullWidth": 2,
                                        "width": 2,
                                        "openParenToken": {
                                            "kind": "OpenParenToken",
                                            "fullStart": 564,
                                            "fullEnd": 565,
                                            "start": 564,
                                            "end": 565,
                                            "fullWidth": 1,
                                            "width": 1,
                                            "text": "(",
                                            "value": "(",
                                            "valueText": "("
                                        },
                                        "arguments": [],
                                        "closeParenToken": {
                                            "kind": "CloseParenToken",
                                            "fullStart": 565,
                                            "fullEnd": 566,
                                            "start": 565,
                                            "end": 566,
                                            "fullWidth": 1,
                                            "width": 1,
                                            "text": ")",
                                            "value": ")",
                                            "valueText": ")"
                                        }
                                    }
                                },
                                {
                                    "kind": "CommaToken",
                                    "fullStart": 566,
                                    "fullEnd": 567,
                                    "start": 566,
                                    "end": 567,
                                    "fullWidth": 1,
                                    "width": 1,
                                    "text": ",",
                                    "value": ",",
                                    "valueText": ","
                                },
                                {
                                    "kind": "IdentifierName",
                                    "fullStart": 567,
                                    "fullEnd": 573,
                                    "start": 567,
                                    "end": 573,
                                    "fullWidth": 6,
                                    "width": 6,
                                    "text": "__func",
                                    "value": "__func",
                                    "valueText": "__func"
                                }
                            ],
                            "closeParenToken": {
                                "kind": "CloseParenToken",
                                "fullStart": 573,
                                "fullEnd": 575,
                                "start": 573,
                                "end": 574,
                                "fullWidth": 2,
                                "width": 1,
                                "text": ")",
                                "value": ")",
                                "valueText": ")",
                                "hasTrailingTrivia": true,
                                "trailingTrivia": [
                                    {
                                        "kind": "WhitespaceTrivia",
                                        "text": " "
                                    }
                                ]
                            }
                        }
                    },
                    "operatorToken": {
                        "kind": "ExclamationEqualsEqualsToken",
                        "fullStart": 575,
                        "fullEnd": 579,
                        "start": 575,
                        "end": 578,
                        "fullWidth": 4,
                        "width": 3,
                        "text": "!==",
                        "value": "!==",
                        "valueText": "!==",
                        "hasTrailingTrivia": true,
                        "trailingTrivia": [
                            {
                                "kind": "WhitespaceTrivia",
                                "text": " "
                            }
                        ]
                    },
                    "right": {
                        "kind": "StringLiteral",
                        "fullStart": 579,
                        "fullEnd": 600,
                        "start": 579,
                        "end": 600,
                        "fullWidth": 21,
                        "width": 21,
                        "text": "\"undefined0undefined\"",
                        "value": "undefined0undefined",
                        "valueText": "undefined0undefined"
                    }
                },
                "closeParenToken": {
                    "kind": "CloseParenToken",
                    "fullStart": 600,
                    "fullEnd": 602,
                    "start": 600,
                    "end": 601,
                    "fullWidth": 2,
                    "width": 1,
                    "text": ")",
                    "value": ")",
                    "valueText": ")",
                    "hasTrailingTrivia": true,
                    "trailingTrivia": [
                        {
                            "kind": "WhitespaceTrivia",
                            "text": " "
                        }
                    ]
                },
                "statement": {
                    "kind": "Block",
                    "fullStart": 602,
                    "fullEnd": 852,
                    "start": 602,
                    "end": 851,
                    "fullWidth": 250,
                    "width": 249,
                    "openBraceToken": {
                        "kind": "OpenBraceToken",
                        "fullStart": 602,
                        "fullEnd": 604,
                        "start": 602,
                        "end": 603,
                        "fullWidth": 2,
                        "width": 1,
                        "text": "{",
                        "value": "{",
                        "valueText": "{",
                        "hasTrailingTrivia": true,
                        "hasTrailingNewLine": true,
                        "trailingTrivia": [
                            {
                                "kind": "NewLineTrivia",
                                "text": "\n"
                            }
                        ]
                    },
                    "statements": [
                        {
                            "kind": "ExpressionStatement",
                            "fullStart": 604,
                            "fullEnd": 850,
                            "start": 606,
                            "end": 849,
                            "fullWidth": 246,
                            "width": 243,
                            "expression": {
                                "kind": "InvocationExpression",
                                "fullStart": 604,
                                "fullEnd": 848,
                                "start": 606,
                                "end": 848,
                                "fullWidth": 244,
                                "width": 242,
                                "expression": {
                                    "kind": "IdentifierName",
                                    "fullStart": 604,
                                    "fullEnd": 612,
                                    "start": 606,
                                    "end": 612,
                                    "fullWidth": 8,
                                    "width": 6,
                                    "text": "$ERROR",
                                    "value": "$ERROR",
                                    "valueText": "$ERROR",
                                    "hasLeadingTrivia": true,
                                    "leadingTrivia": [
                                        {
                                            "kind": "WhitespaceTrivia",
                                            "text": "  "
                                        }
                                    ]
                                },
                                "argumentList": {
                                    "kind": "ArgumentList",
                                    "fullStart": 612,
                                    "fullEnd": 848,
                                    "start": 612,
                                    "end": 848,
                                    "fullWidth": 236,
                                    "width": 236,
                                    "openParenToken": {
                                        "kind": "OpenParenToken",
                                        "fullStart": 612,
                                        "fullEnd": 613,
                                        "start": 612,
                                        "end": 613,
                                        "fullWidth": 1,
                                        "width": 1,
                                        "text": "(",
                                        "value": "(",
                                        "valueText": "("
                                    },
                                    "arguments": [
                                        {
                                            "kind": "AddExpression",
                                            "fullStart": 613,
                                            "fullEnd": 847,
                                            "start": 613,
                                            "end": 846,
                                            "fullWidth": 234,
                                            "width": 233,
                                            "left": {
                                                "kind": "StringLiteral",
                                                "fullStart": 613,
                                                "fullEnd": 797,
                                                "start": 613,
                                                "end": 797,
                                                "fullWidth": 184,
                                                "width": 184,
                                                "text": "'#1: __obj = {valueOf:function(){}, toString:void 0}; function __func(a1,a2,a3){return a1+a2+a3;}; new String(__obj).replace(function(){}(),__func) === \"undefined0undefined\". Actual: '",
                                                "value": "#1: __obj = {valueOf:function(){}, toString:void 0}; function __func(a1,a2,a3){return a1+a2+a3;}; new String(__obj).replace(function(){}(),__func) === \"undefined0undefined\". Actual: ",
                                                "valueText": "#1: __obj = {valueOf:function(){}, toString:void 0}; function __func(a1,a2,a3){return a1+a2+a3;}; new String(__obj).replace(function(){}(),__func) === \"undefined0undefined\". Actual: "
                                            },
                                            "operatorToken": {
                                                "kind": "PlusToken",
                                                "fullStart": 797,
                                                "fullEnd": 798,
                                                "start": 797,
                                                "end": 798,
                                                "fullWidth": 1,
                                                "width": 1,
                                                "text": "+",
                                                "value": "+",
                                                "valueText": "+"
                                            },
                                            "right": {
                                                "kind": "InvocationExpression",
                                                "fullStart": 798,
                                                "fullEnd": 847,
                                                "start": 798,
                                                "end": 846,
                                                "fullWidth": 49,
                                                "width": 48,
                                                "expression": {
                                                    "kind": "MemberAccessExpression",
                                                    "fullStart": 798,
                                                    "fullEnd": 823,
                                                    "start": 798,
                                                    "end": 823,
                                                    "fullWidth": 25,
                                                    "width": 25,
                                                    "expression": {
                                                        "kind": "ObjectCreationExpression",
                                                        "fullStart": 798,
                                                        "fullEnd": 815,
                                                        "start": 798,
                                                        "end": 815,
                                                        "fullWidth": 17,
                                                        "width": 17,
                                                        "newKeyword": {
                                                            "kind": "NewKeyword",
                                                            "fullStart": 798,
                                                            "fullEnd": 802,
                                                            "start": 798,
                                                            "end": 801,
                                                            "fullWidth": 4,
                                                            "width": 3,
                                                            "text": "new",
                                                            "value": "new",
                                                            "valueText": "new",
                                                            "hasTrailingTrivia": true,
                                                            "trailingTrivia": [
                                                                {
                                                                    "kind": "WhitespaceTrivia",
                                                                    "text": " "
                                                                }
                                                            ]
                                                        },
                                                        "expression": {
                                                            "kind": "IdentifierName",
                                                            "fullStart": 802,
                                                            "fullEnd": 808,
                                                            "start": 802,
                                                            "end": 808,
                                                            "fullWidth": 6,
                                                            "width": 6,
                                                            "text": "String",
                                                            "value": "String",
                                                            "valueText": "String"
                                                        },
                                                        "argumentList": {
                                                            "kind": "ArgumentList",
                                                            "fullStart": 808,
                                                            "fullEnd": 815,
                                                            "start": 808,
                                                            "end": 815,
                                                            "fullWidth": 7,
                                                            "width": 7,
                                                            "openParenToken": {
                                                                "kind": "OpenParenToken",
                                                                "fullStart": 808,
                                                                "fullEnd": 809,
                                                                "start": 808,
                                                                "end": 809,
                                                                "fullWidth": 1,
                                                                "width": 1,
                                                                "text": "(",
                                                                "value": "(",
                                                                "valueText": "("
                                                            },
                                                            "arguments": [
                                                                {
                                                                    "kind": "IdentifierName",
                                                                    "fullStart": 809,
                                                                    "fullEnd": 814,
                                                                    "start": 809,
                                                                    "end": 814,
                                                                    "fullWidth": 5,
                                                                    "width": 5,
                                                                    "text": "__obj",
                                                                    "value": "__obj",
                                                                    "valueText": "__obj"
                                                                }
                                                            ],
                                                            "closeParenToken": {
                                                                "kind": "CloseParenToken",
                                                                "fullStart": 814,
                                                                "fullEnd": 815,
                                                                "start": 814,
                                                                "end": 815,
                                                                "fullWidth": 1,
                                                                "width": 1,
                                                                "text": ")",
                                                                "value": ")",
                                                                "valueText": ")"
                                                            }
                                                        }
                                                    },
                                                    "dotToken": {
                                                        "kind": "DotToken",
                                                        "fullStart": 815,
                                                        "fullEnd": 816,
                                                        "start": 815,
                                                        "end": 816,
                                                        "fullWidth": 1,
                                                        "width": 1,
                                                        "text": ".",
                                                        "value": ".",
                                                        "valueText": "."
                                                    },
                                                    "name": {
                                                        "kind": "IdentifierName",
                                                        "fullStart": 816,
                                                        "fullEnd": 823,
                                                        "start": 816,
                                                        "end": 823,
                                                        "fullWidth": 7,
                                                        "width": 7,
                                                        "text": "replace",
                                                        "value": "replace",
                                                        "valueText": "replace"
                                                    }
                                                },
                                                "argumentList": {
                                                    "kind": "ArgumentList",
                                                    "fullStart": 823,
                                                    "fullEnd": 847,
                                                    "start": 823,
                                                    "end": 846,
                                                    "fullWidth": 24,
                                                    "width": 23,
                                                    "openParenToken": {
                                                        "kind": "OpenParenToken",
                                                        "fullStart": 823,
                                                        "fullEnd": 824,
                                                        "start": 823,
                                                        "end": 824,
                                                        "fullWidth": 1,
                                                        "width": 1,
                                                        "text": "(",
                                                        "value": "(",
                                                        "valueText": "("
                                                    },
                                                    "arguments": [
                                                        {
                                                            "kind": "InvocationExpression",
                                                            "fullStart": 824,
                                                            "fullEnd": 838,
                                                            "start": 824,
                                                            "end": 838,
                                                            "fullWidth": 14,
                                                            "width": 14,
                                                            "expression": {
                                                                "kind": "FunctionExpression",
                                                                "fullStart": 824,
                                                                "fullEnd": 836,
                                                                "start": 824,
                                                                "end": 836,
                                                                "fullWidth": 12,
                                                                "width": 12,
                                                                "functionKeyword": {
                                                                    "kind": "FunctionKeyword",
                                                                    "fullStart": 824,
                                                                    "fullEnd": 832,
                                                                    "start": 824,
                                                                    "end": 832,
                                                                    "fullWidth": 8,
                                                                    "width": 8,
                                                                    "text": "function",
                                                                    "value": "function",
                                                                    "valueText": "function"
                                                                },
                                                                "callSignature": {
                                                                    "kind": "CallSignature",
                                                                    "fullStart": 832,
                                                                    "fullEnd": 834,
                                                                    "start": 832,
                                                                    "end": 834,
                                                                    "fullWidth": 2,
                                                                    "width": 2,
                                                                    "parameterList": {
                                                                        "kind": "ParameterList",
                                                                        "fullStart": 832,
                                                                        "fullEnd": 834,
                                                                        "start": 832,
                                                                        "end": 834,
                                                                        "fullWidth": 2,
                                                                        "width": 2,
                                                                        "openParenToken": {
                                                                            "kind": "OpenParenToken",
                                                                            "fullStart": 832,
                                                                            "fullEnd": 833,
                                                                            "start": 832,
                                                                            "end": 833,
                                                                            "fullWidth": 1,
                                                                            "width": 1,
                                                                            "text": "(",
                                                                            "value": "(",
                                                                            "valueText": "("
                                                                        },
                                                                        "parameters": [],
                                                                        "closeParenToken": {
                                                                            "kind": "CloseParenToken",
                                                                            "fullStart": 833,
                                                                            "fullEnd": 834,
                                                                            "start": 833,
                                                                            "end": 834,
                                                                            "fullWidth": 1,
                                                                            "width": 1,
                                                                            "text": ")",
                                                                            "value": ")",
                                                                            "valueText": ")"
                                                                        }
                                                                    }
                                                                },
                                                                "block": {
                                                                    "kind": "Block",
                                                                    "fullStart": 834,
                                                                    "fullEnd": 836,
                                                                    "start": 834,
                                                                    "end": 836,
                                                                    "fullWidth": 2,
                                                                    "width": 2,
                                                                    "openBraceToken": {
                                                                        "kind": "OpenBraceToken",
                                                                        "fullStart": 834,
                                                                        "fullEnd": 835,
                                                                        "start": 834,
                                                                        "end": 835,
                                                                        "fullWidth": 1,
                                                                        "width": 1,
                                                                        "text": "{",
                                                                        "value": "{",
                                                                        "valueText": "{"
                                                                    },
                                                                    "statements": [],
                                                                    "closeBraceToken": {
                                                                        "kind": "CloseBraceToken",
                                                                        "fullStart": 835,
                                                                        "fullEnd": 836,
                                                                        "start": 835,
                                                                        "end": 836,
                                                                        "fullWidth": 1,
                                                                        "width": 1,
                                                                        "text": "}",
                                                                        "value": "}",
                                                                        "valueText": "}"
                                                                    }
                                                                }
                                                            },
                                                            "argumentList": {
                                                                "kind": "ArgumentList",
                                                                "fullStart": 836,
                                                                "fullEnd": 838,
                                                                "start": 836,
                                                                "end": 838,
                                                                "fullWidth": 2,
                                                                "width": 2,
                                                                "openParenToken": {
                                                                    "kind": "OpenParenToken",
                                                                    "fullStart": 836,
                                                                    "fullEnd": 837,
                                                                    "start": 836,
                                                                    "end": 837,
                                                                    "fullWidth": 1,
                                                                    "width": 1,
                                                                    "text": "(",
                                                                    "value": "(",
                                                                    "valueText": "("
                                                                },
                                                                "arguments": [],
                                                                "closeParenToken": {
                                                                    "kind": "CloseParenToken",
                                                                    "fullStart": 837,
                                                                    "fullEnd": 838,
                                                                    "start": 837,
                                                                    "end": 838,
                                                                    "fullWidth": 1,
                                                                    "width": 1,
                                                                    "text": ")",
                                                                    "value": ")",
                                                                    "valueText": ")"
                                                                }
                                                            }
                                                        },
                                                        {
                                                            "kind": "CommaToken",
                                                            "fullStart": 838,
                                                            "fullEnd": 839,
                                                            "start": 838,
                                                            "end": 839,
                                                            "fullWidth": 1,
                                                            "width": 1,
                                                            "text": ",",
                                                            "value": ",",
                                                            "valueText": ","
                                                        },
                                                        {
                                                            "kind": "IdentifierName",
                                                            "fullStart": 839,
                                                            "fullEnd": 845,
                                                            "start": 839,
                                                            "end": 845,
                                                            "fullWidth": 6,
                                                            "width": 6,
                                                            "text": "__func",
                                                            "value": "__func",
                                                            "valueText": "__func"
                                                        }
                                                    ],
                                                    "closeParenToken": {
                                                        "kind": "CloseParenToken",
                                                        "fullStart": 845,
                                                        "fullEnd": 847,
                                                        "start": 845,
                                                        "end": 846,
                                                        "fullWidth": 2,
                                                        "width": 1,
                                                        "text": ")",
                                                        "value": ")",
                                                        "valueText": ")",
                                                        "hasTrailingTrivia": true,
                                                        "trailingTrivia": [
                                                            {
                                                                "kind": "WhitespaceTrivia",
                                                                "text": " "
                                                            }
                                                        ]
                                                    }
                                                }
                                            }
                                        }
                                    ],
                                    "closeParenToken": {
                                        "kind": "CloseParenToken",
                                        "fullStart": 847,
                                        "fullEnd": 848,
                                        "start": 847,
                                        "end": 848,
                                        "fullWidth": 1,
                                        "width": 1,
                                        "text": ")",
                                        "value": ")",
                                        "valueText": ")"
                                    }
                                }
                            },
                            "semicolonToken": {
                                "kind": "SemicolonToken",
                                "fullStart": 848,
                                "fullEnd": 850,
                                "start": 848,
                                "end": 849,
                                "fullWidth": 2,
                                "width": 1,
                                "text": ";",
                                "value": ";",
                                "valueText": ";",
                                "hasTrailingTrivia": true,
                                "hasTrailingNewLine": true,
                                "trailingTrivia": [
                                    {
                                        "kind": "NewLineTrivia",
                                        "text": "\n"
                                    }
                                ]
                            }
                        }
                    ],
                    "closeBraceToken": {
                        "kind": "CloseBraceToken",
                        "fullStart": 850,
                        "fullEnd": 852,
                        "start": 850,
                        "end": 851,
                        "fullWidth": 2,
                        "width": 1,
                        "text": "}",
                        "value": "}",
                        "valueText": "}",
                        "hasTrailingTrivia": true,
                        "hasTrailingNewLine": true,
                        "trailingTrivia": [
                            {
                                "kind": "NewLineTrivia",
                                "text": "\n"
                            }
                        ]
                    }
                }
            },
            {
                "kind": "FunctionDeclaration",
                "fullStart": 852,
                "fullEnd": 978,
                "start": 935,
                "end": 978,
                "fullWidth": 126,
                "width": 43,
                "modifiers": [],
                "functionKeyword": {
                    "kind": "FunctionKeyword",
                    "fullStart": 852,
                    "fullEnd": 944,
                    "start": 935,
                    "end": 943,
                    "fullWidth": 92,
                    "width": 8,
                    "text": "function",
                    "value": "function",
                    "valueText": "function",
                    "hasLeadingTrivia": true,
                    "hasLeadingComment": true,
                    "hasLeadingNewLine": true,
                    "hasTrailingTrivia": true,
                    "leadingTrivia": [
                        {
                            "kind": "SingleLineCommentTrivia",
                            "text": "//"
                        },
                        {
                            "kind": "NewLineTrivia",
                            "text": "\n"
                        },
                        {
                            "kind": "SingleLineCommentTrivia",
                            "text": "//////////////////////////////////////////////////////////////////////////////"
                        },
                        {
                            "kind": "NewLineTrivia",
                            "text": "\n"
                        },
                        {
                            "kind": "NewLineTrivia",
                            "text": "\n"
                        }
                    ],
                    "trailingTrivia": [
                        {
                            "kind": "WhitespaceTrivia",
                            "text": " "
                        }
                    ]
                },
                "identifier": {
                    "kind": "IdentifierName",
                    "fullStart": 944,
                    "fullEnd": 950,
                    "start": 944,
                    "end": 950,
                    "fullWidth": 6,
                    "width": 6,
                    "text": "__func",
                    "value": "__func",
                    "valueText": "__func"
                },
                "callSignature": {
                    "kind": "CallSignature",
                    "fullStart": 950,
                    "fullEnd": 960,
                    "start": 950,
                    "end": 960,
                    "fullWidth": 10,
                    "width": 10,
                    "parameterList": {
                        "kind": "ParameterList",
                        "fullStart": 950,
                        "fullEnd": 960,
                        "start": 950,
                        "end": 960,
                        "fullWidth": 10,
                        "width": 10,
                        "openParenToken": {
                            "kind": "OpenParenToken",
                            "fullStart": 950,
                            "fullEnd": 951,
                            "start": 950,
                            "end": 951,
                            "fullWidth": 1,
                            "width": 1,
                            "text": "(",
                            "value": "(",
                            "valueText": "("
                        },
                        "parameters": [
                            {
                                "kind": "Parameter",
                                "fullStart": 951,
                                "fullEnd": 953,
                                "start": 951,
                                "end": 953,
                                "fullWidth": 2,
                                "width": 2,
                                "modifiers": [],
                                "identifier": {
                                    "kind": "IdentifierName",
                                    "fullStart": 951,
                                    "fullEnd": 953,
                                    "start": 951,
                                    "end": 953,
                                    "fullWidth": 2,
                                    "width": 2,
                                    "text": "a1",
                                    "value": "a1",
                                    "valueText": "a1"
                                }
                            },
                            {
                                "kind": "CommaToken",
                                "fullStart": 953,
                                "fullEnd": 954,
                                "start": 953,
                                "end": 954,
                                "fullWidth": 1,
                                "width": 1,
                                "text": ",",
                                "value": ",",
                                "valueText": ","
                            },
                            {
                                "kind": "Parameter",
                                "fullStart": 954,
                                "fullEnd": 956,
                                "start": 954,
                                "end": 956,
                                "fullWidth": 2,
                                "width": 2,
                                "modifiers": [],
                                "identifier": {
                                    "kind": "IdentifierName",
                                    "fullStart": 954,
                                    "fullEnd": 956,
                                    "start": 954,
                                    "end": 956,
                                    "fullWidth": 2,
                                    "width": 2,
                                    "text": "a2",
                                    "value": "a2",
                                    "valueText": "a2"
                                }
                            },
                            {
                                "kind": "CommaToken",
                                "fullStart": 956,
                                "fullEnd": 957,
                                "start": 956,
                                "end": 957,
                                "fullWidth": 1,
                                "width": 1,
                                "text": ",",
                                "value": ",",
                                "valueText": ","
                            },
                            {
                                "kind": "Parameter",
                                "fullStart": 957,
                                "fullEnd": 959,
                                "start": 957,
                                "end": 959,
                                "fullWidth": 2,
                                "width": 2,
                                "modifiers": [],
                                "identifier": {
                                    "kind": "IdentifierName",
                                    "fullStart": 957,
                                    "fullEnd": 959,
                                    "start": 957,
                                    "end": 959,
                                    "fullWidth": 2,
                                    "width": 2,
                                    "text": "a3",
                                    "value": "a3",
                                    "valueText": "a3"
                                }
                            }
                        ],
                        "closeParenToken": {
                            "kind": "CloseParenToken",
                            "fullStart": 959,
                            "fullEnd": 960,
                            "start": 959,
                            "end": 960,
                            "fullWidth": 1,
                            "width": 1,
                            "text": ")",
                            "value": ")",
                            "valueText": ")"
                        }
                    }
                },
                "block": {
                    "kind": "Block",
                    "fullStart": 960,
                    "fullEnd": 978,
                    "start": 960,
                    "end": 978,
                    "fullWidth": 18,
                    "width": 18,
                    "openBraceToken": {
                        "kind": "OpenBraceToken",
                        "fullStart": 960,
                        "fullEnd": 961,
                        "start": 960,
                        "end": 961,
                        "fullWidth": 1,
                        "width": 1,
                        "text": "{",
                        "value": "{",
                        "valueText": "{"
                    },
                    "statements": [
                        {
                            "kind": "ReturnStatement",
                            "fullStart": 961,
                            "fullEnd": 977,
                            "start": 961,
                            "end": 977,
                            "fullWidth": 16,
                            "width": 16,
                            "returnKeyword": {
                                "kind": "ReturnKeyword",
                                "fullStart": 961,
                                "fullEnd": 968,
                                "start": 961,
                                "end": 967,
                                "fullWidth": 7,
                                "width": 6,
                                "text": "return",
                                "value": "return",
                                "valueText": "return",
                                "hasTrailingTrivia": true,
                                "trailingTrivia": [
                                    {
                                        "kind": "WhitespaceTrivia",
                                        "text": " "
                                    }
                                ]
                            },
                            "expression": {
                                "kind": "AddExpression",
                                "fullStart": 968,
                                "fullEnd": 976,
                                "start": 968,
                                "end": 976,
                                "fullWidth": 8,
                                "width": 8,
                                "left": {
                                    "kind": "AddExpression",
                                    "fullStart": 968,
                                    "fullEnd": 973,
                                    "start": 968,
                                    "end": 973,
                                    "fullWidth": 5,
                                    "width": 5,
                                    "left": {
                                        "kind": "IdentifierName",
                                        "fullStart": 968,
                                        "fullEnd": 970,
                                        "start": 968,
                                        "end": 970,
                                        "fullWidth": 2,
                                        "width": 2,
                                        "text": "a1",
                                        "value": "a1",
                                        "valueText": "a1"
                                    },
                                    "operatorToken": {
                                        "kind": "PlusToken",
                                        "fullStart": 970,
                                        "fullEnd": 971,
                                        "start": 970,
                                        "end": 971,
                                        "fullWidth": 1,
                                        "width": 1,
                                        "text": "+",
                                        "value": "+",
                                        "valueText": "+"
                                    },
                                    "right": {
                                        "kind": "IdentifierName",
                                        "fullStart": 971,
                                        "fullEnd": 973,
                                        "start": 971,
                                        "end": 973,
                                        "fullWidth": 2,
                                        "width": 2,
                                        "text": "a2",
                                        "value": "a2",
                                        "valueText": "a2"
                                    }
                                },
                                "operatorToken": {
                                    "kind": "PlusToken",
                                    "fullStart": 973,
                                    "fullEnd": 974,
                                    "start": 973,
                                    "end": 974,
                                    "fullWidth": 1,
                                    "width": 1,
                                    "text": "+",
                                    "value": "+",
                                    "valueText": "+"
                                },
                                "right": {
                                    "kind": "IdentifierName",
                                    "fullStart": 974,
                                    "fullEnd": 976,
                                    "start": 974,
                                    "end": 976,
                                    "fullWidth": 2,
                                    "width": 2,
                                    "text": "a3",
                                    "value": "a3",
                                    "valueText": "a3"
                                }
                            },
                            "semicolonToken": {
                                "kind": "SemicolonToken",
                                "fullStart": 976,
                                "fullEnd": 977,
                                "start": 976,
                                "end": 977,
                                "fullWidth": 1,
                                "width": 1,
                                "text": ";",
                                "value": ";",
                                "valueText": ";"
                            }
                        }
                    ],
                    "closeBraceToken": {
                        "kind": "CloseBraceToken",
                        "fullStart": 977,
                        "fullEnd": 978,
                        "start": 977,
                        "end": 978,
                        "fullWidth": 1,
                        "width": 1,
                        "text": "}",
                        "value": "}",
                        "valueText": "}"
                    }
                }
            },
            {
                "kind": "EmptyStatement",
                "fullStart": 978,
                "fullEnd": 980,
                "start": 978,
                "end": 979,
                "fullWidth": 2,
                "width": 1,
                "semicolonToken": {
                    "kind": "SemicolonToken",
                    "fullStart": 978,
                    "fullEnd": 980,
                    "start": 978,
                    "end": 979,
                    "fullWidth": 2,
                    "width": 1,
                    "text": ";",
                    "value": ";",
                    "valueText": ";",
                    "hasTrailingTrivia": true,
                    "hasTrailingNewLine": true,
                    "trailingTrivia": [
                        {
                            "kind": "NewLineTrivia",
                            "text": "\n"
                        }
                    ]
                }
            }
        ],
        "endOfFileToken": {
            "kind": "EndOfFileToken",
            "fullStart": 980,
            "fullEnd": 981,
            "start": 981,
            "end": 981,
            "fullWidth": 1,
            "width": 0,
            "text": "",
            "hasLeadingTrivia": true,
            "hasLeadingNewLine": true,
            "leadingTrivia": [
                {
                    "kind": "NewLineTrivia",
                    "text": "\n"
                }
            ]
        }
    },
    "lineMap": {
        "lineStarts": [
            0,
            61,
            132,
            133,
            137,
            193,
            196,
            252,
            364,
            368,
            369,
            383,
            409,
            429,
            432,
            433,
            512,
            522,
            604,
            850,
            852,
            855,
            934,
            935,
            980,
            981
        ],
        "length": 981
    }
}<|MERGE_RESOLUTION|>--- conflicted
+++ resolved
@@ -94,12 +94,8 @@
                             "start": 373,
                             "end": 430,
                             "fullWidth": 57,
-<<<<<<< HEAD
                             "width": 57,
-                            "identifier": {
-=======
                             "propertyName": {
->>>>>>> 85e84683
                                 "kind": "IdentifierName",
                                 "fullStart": 373,
                                 "fullEnd": 379,
