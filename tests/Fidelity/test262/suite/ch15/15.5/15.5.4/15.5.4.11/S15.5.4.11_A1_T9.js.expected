{
    "isDeclaration": false,
    "languageVersion": "EcmaScript5",
    "parseOptions": {
        "allowAutomaticSemicolonInsertion": true
    },
    "sourceUnit": {
        "kind": "SourceUnit",
        "fullStart": 0,
        "fullEnd": 981,
        "start": 369,
        "end": 981,
        "fullWidth": 981,
        "width": 612,
        "moduleElements": [
            {
                "kind": "VariableStatement",
                "fullStart": 0,
                "fullEnd": 432,
                "start": 369,
                "end": 431,
                "fullWidth": 432,
                "width": 62,
                "modifiers": [],
                "variableDeclaration": {
                    "kind": "VariableDeclaration",
                    "fullStart": 0,
                    "fullEnd": 430,
                    "start": 369,
                    "end": 430,
                    "fullWidth": 430,
                    "width": 61,
                    "varKeyword": {
                        "kind": "VarKeyword",
                        "fullStart": 0,
                        "fullEnd": 373,
                        "start": 369,
                        "end": 372,
                        "fullWidth": 373,
                        "width": 3,
                        "text": "var",
                        "value": "var",
                        "valueText": "var",
                        "hasLeadingTrivia": true,
                        "hasLeadingComment": true,
                        "hasLeadingNewLine": true,
                        "hasTrailingTrivia": true,
                        "leadingTrivia": [
                            {
                                "kind": "SingleLineCommentTrivia",
                                "text": "// Copyright 2009 the Sputnik authors.  All rights reserved."
                            },
                            {
                                "kind": "NewLineTrivia",
                                "text": "\n"
                            },
                            {
                                "kind": "SingleLineCommentTrivia",
                                "text": "// This code is governed by the BSD license found in the LICENSE file."
                            },
                            {
                                "kind": "NewLineTrivia",
                                "text": "\n"
                            },
                            {
                                "kind": "NewLineTrivia",
                                "text": "\n"
                            },
                            {
                                "kind": "MultiLineCommentTrivia",
                                "text": "/**\n * String.prototype.replace (searchValue, replaceValue)\n *\n * @path ch15/15.5/15.5.4/15.5.4.11/S15.5.4.11_A1_T9.js\n * @description Call replace (searchValue, replaceValue) function with functions arguments of new String object\n */"
                            },
                            {
                                "kind": "NewLineTrivia",
                                "text": "\n"
                            },
                            {
                                "kind": "NewLineTrivia",
                                "text": "\n"
                            }
                        ],
                        "trailingTrivia": [
                            {
                                "kind": "WhitespaceTrivia",
                                "text": " "
                            }
                        ]
                    },
                    "variableDeclarators": [
                        {
                            "kind": "VariableDeclarator",
                            "fullStart": 373,
                            "fullEnd": 430,
                            "start": 373,
                            "end": 430,
                            "fullWidth": 57,
                            "width": 57,
                            "identifier": {
                                "kind": "IdentifierName",
                                "fullStart": 373,
                                "fullEnd": 379,
                                "start": 373,
                                "end": 378,
                                "fullWidth": 6,
                                "width": 5,
                                "text": "__obj",
                                "value": "__obj",
                                "valueText": "__obj",
                                "hasTrailingTrivia": true,
                                "trailingTrivia": [
                                    {
                                        "kind": "WhitespaceTrivia",
                                        "text": " "
                                    }
                                ]
                            },
                            "equalsValueClause": {
                                "kind": "EqualsValueClause",
                                "fullStart": 379,
                                "fullEnd": 430,
                                "start": 379,
                                "end": 430,
                                "fullWidth": 51,
                                "width": 51,
                                "equalsToken": {
                                    "kind": "EqualsToken",
                                    "fullStart": 379,
                                    "fullEnd": 381,
                                    "start": 379,
                                    "end": 380,
                                    "fullWidth": 2,
                                    "width": 1,
                                    "text": "=",
                                    "value": "=",
                                    "valueText": "=",
                                    "hasTrailingTrivia": true,
                                    "trailingTrivia": [
                                        {
                                            "kind": "WhitespaceTrivia",
                                            "text": " "
                                        }
                                    ]
                                },
                                "value": {
                                    "kind": "ObjectLiteralExpression",
                                    "fullStart": 381,
                                    "fullEnd": 430,
                                    "start": 381,
                                    "end": 430,
                                    "fullWidth": 49,
                                    "width": 49,
                                    "openBraceToken": {
                                        "kind": "OpenBraceToken",
                                        "fullStart": 381,
                                        "fullEnd": 383,
                                        "start": 381,
                                        "end": 382,
                                        "fullWidth": 2,
                                        "width": 1,
                                        "text": "{",
                                        "value": "{",
                                        "valueText": "{",
                                        "hasTrailingTrivia": true,
                                        "hasTrailingNewLine": true,
                                        "trailingTrivia": [
                                            {
                                                "kind": "NewLineTrivia",
                                                "text": "\n"
                                            }
                                        ]
                                    },
                                    "propertyAssignments": [
                                        {
                                            "kind": "SimplePropertyAssignment",
                                            "fullStart": 383,
                                            "fullEnd": 407,
                                            "start": 387,
                                            "end": 407,
                                            "fullWidth": 24,
                                            "width": 20,
                                            "propertyName": {
                                                "kind": "IdentifierName",
                                                "fullStart": 383,
                                                "fullEnd": 394,
                                                "start": 387,
                                                "end": 394,
                                                "fullWidth": 11,
                                                "width": 7,
                                                "text": "valueOf",
                                                "value": "valueOf",
                                                "valueText": "valueOf",
                                                "hasLeadingTrivia": true,
                                                "leadingTrivia": [
                                                    {
                                                        "kind": "WhitespaceTrivia",
                                                        "text": "    "
                                                    }
                                                ]
                                            },
                                            "colonToken": {
                                                "kind": "ColonToken",
                                                "fullStart": 394,
                                                "fullEnd": 395,
                                                "start": 394,
                                                "end": 395,
                                                "fullWidth": 1,
                                                "width": 1,
                                                "text": ":",
                                                "value": ":",
                                                "valueText": ":"
                                            },
                                            "expression": {
                                                "kind": "FunctionExpression",
                                                "fullStart": 395,
                                                "fullEnd": 407,
                                                "start": 395,
                                                "end": 407,
                                                "fullWidth": 12,
                                                "width": 12,
                                                "functionKeyword": {
                                                    "kind": "FunctionKeyword",
                                                    "fullStart": 395,
                                                    "fullEnd": 403,
                                                    "start": 395,
                                                    "end": 403,
                                                    "fullWidth": 8,
                                                    "width": 8,
                                                    "text": "function",
                                                    "value": "function",
                                                    "valueText": "function"
                                                },
                                                "callSignature": {
                                                    "kind": "CallSignature",
                                                    "fullStart": 403,
                                                    "fullEnd": 405,
                                                    "start": 403,
                                                    "end": 405,
                                                    "fullWidth": 2,
                                                    "width": 2,
                                                    "parameterList": {
                                                        "kind": "ParameterList",
                                                        "fullStart": 403,
                                                        "fullEnd": 405,
                                                        "start": 403,
                                                        "end": 405,
                                                        "fullWidth": 2,
                                                        "width": 2,
                                                        "openParenToken": {
                                                            "kind": "OpenParenToken",
                                                            "fullStart": 403,
                                                            "fullEnd": 404,
                                                            "start": 403,
                                                            "end": 404,
                                                            "fullWidth": 1,
                                                            "width": 1,
                                                            "text": "(",
                                                            "value": "(",
                                                            "valueText": "("
                                                        },
                                                        "parameters": [],
                                                        "closeParenToken": {
                                                            "kind": "CloseParenToken",
                                                            "fullStart": 404,
                                                            "fullEnd": 405,
                                                            "start": 404,
                                                            "end": 405,
                                                            "fullWidth": 1,
                                                            "width": 1,
                                                            "text": ")",
                                                            "value": ")",
                                                            "valueText": ")"
                                                        }
                                                    }
                                                },
                                                "block": {
                                                    "kind": "Block",
                                                    "fullStart": 405,
                                                    "fullEnd": 407,
                                                    "start": 405,
                                                    "end": 407,
                                                    "fullWidth": 2,
                                                    "width": 2,
                                                    "openBraceToken": {
                                                        "kind": "OpenBraceToken",
                                                        "fullStart": 405,
                                                        "fullEnd": 406,
                                                        "start": 405,
                                                        "end": 406,
                                                        "fullWidth": 1,
                                                        "width": 1,
                                                        "text": "{",
                                                        "value": "{",
                                                        "valueText": "{"
                                                    },
                                                    "statements": [],
                                                    "closeBraceToken": {
                                                        "kind": "CloseBraceToken",
                                                        "fullStart": 406,
                                                        "fullEnd": 407,
                                                        "start": 406,
                                                        "end": 407,
                                                        "fullWidth": 1,
                                                        "width": 1,
                                                        "text": "}",
                                                        "value": "}",
                                                        "valueText": "}"
                                                    }
                                                }
                                            }
                                        },
                                        {
                                            "kind": "CommaToken",
                                            "fullStart": 407,
                                            "fullEnd": 409,
                                            "start": 407,
                                            "end": 408,
                                            "fullWidth": 2,
                                            "width": 1,
                                            "text": ",",
                                            "value": ",",
                                            "valueText": ",",
                                            "hasTrailingTrivia": true,
                                            "hasTrailingNewLine": true,
                                            "trailingTrivia": [
                                                {
                                                    "kind": "NewLineTrivia",
                                                    "text": "\n"
                                                }
                                            ]
                                        },
                                        {
                                            "kind": "SimplePropertyAssignment",
                                            "fullStart": 409,
                                            "fullEnd": 429,
                                            "start": 413,
                                            "end": 428,
                                            "fullWidth": 20,
                                            "width": 15,
                                            "propertyName": {
                                                "kind": "IdentifierName",
                                                "fullStart": 409,
                                                "fullEnd": 421,
                                                "start": 413,
                                                "end": 421,
                                                "fullWidth": 12,
                                                "width": 8,
                                                "text": "toString",
                                                "value": "toString",
                                                "valueText": "toString",
                                                "hasLeadingTrivia": true,
                                                "leadingTrivia": [
                                                    {
                                                        "kind": "WhitespaceTrivia",
                                                        "text": "    "
                                                    }
                                                ]
                                            },
                                            "colonToken": {
                                                "kind": "ColonToken",
                                                "fullStart": 421,
                                                "fullEnd": 422,
                                                "start": 421,
                                                "end": 422,
                                                "fullWidth": 1,
                                                "width": 1,
                                                "text": ":",
                                                "value": ":",
                                                "valueText": ":"
                                            },
                                            "expression": {
                                                "kind": "VoidExpression",
                                                "fullStart": 422,
                                                "fullEnd": 429,
                                                "start": 422,
                                                "end": 428,
                                                "fullWidth": 7,
                                                "width": 6,
                                                "voidKeyword": {
                                                    "kind": "VoidKeyword",
                                                    "fullStart": 422,
                                                    "fullEnd": 427,
                                                    "start": 422,
                                                    "end": 426,
                                                    "fullWidth": 5,
                                                    "width": 4,
                                                    "text": "void",
                                                    "value": "void",
                                                    "valueText": "void",
                                                    "hasTrailingTrivia": true,
                                                    "trailingTrivia": [
                                                        {
                                                            "kind": "WhitespaceTrivia",
                                                            "text": " "
                                                        }
                                                    ]
                                                },
                                                "expression": {
                                                    "kind": "NumericLiteral",
                                                    "fullStart": 427,
                                                    "fullEnd": 429,
                                                    "start": 427,
                                                    "end": 428,
                                                    "fullWidth": 2,
                                                    "width": 1,
                                                    "text": "0",
                                                    "value": 0,
                                                    "valueText": "0",
                                                    "hasTrailingTrivia": true,
                                                    "hasTrailingNewLine": true,
                                                    "trailingTrivia": [
                                                        {
                                                            "kind": "NewLineTrivia",
                                                            "text": "\n"
                                                        }
                                                    ]
                                                }
                                            }
                                        }
                                    ],
                                    "closeBraceToken": {
                                        "kind": "CloseBraceToken",
                                        "fullStart": 429,
                                        "fullEnd": 430,
                                        "start": 429,
                                        "end": 430,
                                        "fullWidth": 1,
                                        "width": 1,
                                        "text": "}",
                                        "value": "}",
                                        "valueText": "}"
                                    }
                                }
                            }
                        }
                    ]
                },
                "semicolonToken": {
                    "kind": "SemicolonToken",
                    "fullStart": 430,
                    "fullEnd": 432,
                    "start": 430,
                    "end": 431,
                    "fullWidth": 2,
                    "width": 1,
                    "text": ";",
                    "value": ";",
                    "valueText": ";",
                    "hasTrailingTrivia": true,
                    "hasTrailingNewLine": true,
                    "trailingTrivia": [
                        {
                            "kind": "NewLineTrivia",
                            "text": "\n"
                        }
                    ]
                }
            },
            {
                "kind": "IfStatement",
                "fullStart": 432,
                "fullEnd": 852,
                "start": 522,
                "end": 851,
                "fullWidth": 420,
                "width": 329,
                "ifKeyword": {
                    "kind": "IfKeyword",
                    "fullStart": 432,
                    "fullEnd": 525,
                    "start": 522,
                    "end": 524,
                    "fullWidth": 93,
                    "width": 2,
                    "text": "if",
                    "value": "if",
                    "valueText": "if",
                    "hasLeadingTrivia": true,
                    "hasLeadingComment": true,
                    "hasLeadingNewLine": true,
                    "hasTrailingTrivia": true,
                    "leadingTrivia": [
                        {
                            "kind": "NewLineTrivia",
                            "text": "\n"
                        },
                        {
                            "kind": "SingleLineCommentTrivia",
                            "text": "//////////////////////////////////////////////////////////////////////////////"
                        },
                        {
                            "kind": "NewLineTrivia",
                            "text": "\n"
                        },
                        {
                            "kind": "SingleLineCommentTrivia",
                            "text": "//CHECK#1"
                        },
                        {
                            "kind": "NewLineTrivia",
                            "text": "\n"
                        }
                    ],
                    "trailingTrivia": [
                        {
                            "kind": "WhitespaceTrivia",
                            "text": " "
                        }
                    ]
                },
                "openParenToken": {
                    "kind": "OpenParenToken",
                    "fullStart": 525,
                    "fullEnd": 526,
                    "start": 525,
                    "end": 526,
                    "fullWidth": 1,
                    "width": 1,
                    "text": "(",
                    "value": "(",
                    "valueText": "("
                },
                "condition": {
                    "kind": "NotEqualsExpression",
                    "fullStart": 526,
                    "fullEnd": 600,
                    "start": 526,
                    "end": 600,
                    "fullWidth": 74,
                    "width": 74,
                    "left": {
                        "kind": "InvocationExpression",
                        "fullStart": 526,
                        "fullEnd": 575,
                        "start": 526,
                        "end": 574,
                        "fullWidth": 49,
                        "width": 48,
                        "expression": {
                            "kind": "MemberAccessExpression",
                            "fullStart": 526,
                            "fullEnd": 551,
                            "start": 526,
                            "end": 551,
                            "fullWidth": 25,
                            "width": 25,
                            "expression": {
                                "kind": "ObjectCreationExpression",
                                "fullStart": 526,
                                "fullEnd": 543,
                                "start": 526,
                                "end": 543,
                                "fullWidth": 17,
                                "width": 17,
                                "newKeyword": {
                                    "kind": "NewKeyword",
                                    "fullStart": 526,
                                    "fullEnd": 530,
                                    "start": 526,
                                    "end": 529,
                                    "fullWidth": 4,
                                    "width": 3,
                                    "text": "new",
                                    "value": "new",
                                    "valueText": "new",
                                    "hasTrailingTrivia": true,
                                    "trailingTrivia": [
                                        {
                                            "kind": "WhitespaceTrivia",
                                            "text": " "
                                        }
                                    ]
                                },
                                "expression": {
                                    "kind": "IdentifierName",
                                    "fullStart": 530,
                                    "fullEnd": 536,
                                    "start": 530,
                                    "end": 536,
                                    "fullWidth": 6,
                                    "width": 6,
                                    "text": "String",
                                    "value": "String",
                                    "valueText": "String"
                                },
                                "argumentList": {
                                    "kind": "ArgumentList",
                                    "fullStart": 536,
                                    "fullEnd": 543,
                                    "start": 536,
                                    "end": 543,
                                    "fullWidth": 7,
                                    "width": 7,
                                    "openParenToken": {
                                        "kind": "OpenParenToken",
                                        "fullStart": 536,
                                        "fullEnd": 537,
                                        "start": 536,
                                        "end": 537,
                                        "fullWidth": 1,
                                        "width": 1,
                                        "text": "(",
                                        "value": "(",
                                        "valueText": "("
                                    },
                                    "arguments": [
                                        {
                                            "kind": "IdentifierName",
                                            "fullStart": 537,
                                            "fullEnd": 542,
                                            "start": 537,
                                            "end": 542,
                                            "fullWidth": 5,
                                            "width": 5,
                                            "text": "__obj",
                                            "value": "__obj",
                                            "valueText": "__obj"
                                        }
                                    ],
                                    "closeParenToken": {
                                        "kind": "CloseParenToken",
                                        "fullStart": 542,
                                        "fullEnd": 543,
                                        "start": 542,
                                        "end": 543,
                                        "fullWidth": 1,
                                        "width": 1,
                                        "text": ")",
                                        "value": ")",
                                        "valueText": ")"
                                    }
                                }
                            },
                            "dotToken": {
                                "kind": "DotToken",
                                "fullStart": 543,
                                "fullEnd": 544,
                                "start": 543,
                                "end": 544,
                                "fullWidth": 1,
                                "width": 1,
                                "text": ".",
                                "value": ".",
                                "valueText": "."
                            },
                            "name": {
                                "kind": "IdentifierName",
                                "fullStart": 544,
                                "fullEnd": 551,
                                "start": 544,
                                "end": 551,
                                "fullWidth": 7,
                                "width": 7,
                                "text": "replace",
                                "value": "replace",
                                "valueText": "replace"
                            }
                        },
                        "argumentList": {
                            "kind": "ArgumentList",
                            "fullStart": 551,
                            "fullEnd": 575,
                            "start": 551,
                            "end": 574,
                            "fullWidth": 24,
                            "width": 23,
                            "openParenToken": {
                                "kind": "OpenParenToken",
                                "fullStart": 551,
                                "fullEnd": 552,
                                "start": 551,
                                "end": 552,
                                "fullWidth": 1,
                                "width": 1,
                                "text": "(",
                                "value": "(",
                                "valueText": "("
                            },
                            "arguments": [
                                {
                                    "kind": "InvocationExpression",
                                    "fullStart": 552,
                                    "fullEnd": 566,
                                    "start": 552,
                                    "end": 566,
                                    "fullWidth": 14,
                                    "width": 14,
                                    "expression": {
                                        "kind": "FunctionExpression",
                                        "fullStart": 552,
                                        "fullEnd": 564,
                                        "start": 552,
                                        "end": 564,
                                        "fullWidth": 12,
                                        "width": 12,
                                        "functionKeyword": {
                                            "kind": "FunctionKeyword",
                                            "fullStart": 552,
                                            "fullEnd": 560,
                                            "start": 552,
                                            "end": 560,
                                            "fullWidth": 8,
                                            "width": 8,
                                            "text": "function",
                                            "value": "function",
                                            "valueText": "function"
                                        },
                                        "callSignature": {
                                            "kind": "CallSignature",
                                            "fullStart": 560,
                                            "fullEnd": 562,
                                            "start": 560,
                                            "end": 562,
                                            "fullWidth": 2,
                                            "width": 2,
                                            "parameterList": {
                                                "kind": "ParameterList",
                                                "fullStart": 560,
                                                "fullEnd": 562,
                                                "start": 560,
                                                "end": 562,
                                                "fullWidth": 2,
                                                "width": 2,
                                                "openParenToken": {
                                                    "kind": "OpenParenToken",
                                                    "fullStart": 560,
                                                    "fullEnd": 561,
                                                    "start": 560,
                                                    "end": 561,
                                                    "fullWidth": 1,
                                                    "width": 1,
                                                    "text": "(",
                                                    "value": "(",
                                                    "valueText": "("
                                                },
                                                "parameters": [],
                                                "closeParenToken": {
                                                    "kind": "CloseParenToken",
                                                    "fullStart": 561,
                                                    "fullEnd": 562,
                                                    "start": 561,
                                                    "end": 562,
                                                    "fullWidth": 1,
                                                    "width": 1,
                                                    "text": ")",
                                                    "value": ")",
                                                    "valueText": ")"
                                                }
                                            }
                                        },
                                        "block": {
                                            "kind": "Block",
                                            "fullStart": 562,
                                            "fullEnd": 564,
                                            "start": 562,
                                            "end": 564,
                                            "fullWidth": 2,
                                            "width": 2,
                                            "openBraceToken": {
                                                "kind": "OpenBraceToken",
                                                "fullStart": 562,
                                                "fullEnd": 563,
                                                "start": 562,
                                                "end": 563,
                                                "fullWidth": 1,
                                                "width": 1,
                                                "text": "{",
                                                "value": "{",
                                                "valueText": "{"
                                            },
                                            "statements": [],
                                            "closeBraceToken": {
                                                "kind": "CloseBraceToken",
                                                "fullStart": 563,
                                                "fullEnd": 564,
                                                "start": 563,
                                                "end": 564,
                                                "fullWidth": 1,
                                                "width": 1,
                                                "text": "}",
                                                "value": "}",
                                                "valueText": "}"
                                            }
                                        }
                                    },
                                    "argumentList": {
                                        "kind": "ArgumentList",
                                        "fullStart": 564,
                                        "fullEnd": 566,
                                        "start": 564,
                                        "end": 566,
                                        "fullWidth": 2,
                                        "width": 2,
                                        "openParenToken": {
                                            "kind": "OpenParenToken",
                                            "fullStart": 564,
                                            "fullEnd": 565,
                                            "start": 564,
                                            "end": 565,
                                            "fullWidth": 1,
                                            "width": 1,
                                            "text": "(",
                                            "value": "(",
                                            "valueText": "("
                                        },
                                        "arguments": [],
                                        "closeParenToken": {
                                            "kind": "CloseParenToken",
                                            "fullStart": 565,
                                            "fullEnd": 566,
                                            "start": 565,
                                            "end": 566,
                                            "fullWidth": 1,
                                            "width": 1,
                                            "text": ")",
                                            "value": ")",
                                            "valueText": ")"
                                        }
                                    }
                                },
                                {
                                    "kind": "CommaToken",
                                    "fullStart": 566,
                                    "fullEnd": 567,
                                    "start": 566,
                                    "end": 567,
                                    "fullWidth": 1,
                                    "width": 1,
                                    "text": ",",
                                    "value": ",",
                                    "valueText": ","
                                },
                                {
                                    "kind": "IdentifierName",
                                    "fullStart": 567,
                                    "fullEnd": 573,
                                    "start": 567,
                                    "end": 573,
                                    "fullWidth": 6,
                                    "width": 6,
                                    "text": "__func",
                                    "value": "__func",
                                    "valueText": "__func"
                                }
                            ],
                            "closeParenToken": {
                                "kind": "CloseParenToken",
                                "fullStart": 573,
                                "fullEnd": 575,
                                "start": 573,
                                "end": 574,
                                "fullWidth": 2,
                                "width": 1,
                                "text": ")",
                                "value": ")",
                                "valueText": ")",
                                "hasTrailingTrivia": true,
                                "trailingTrivia": [
                                    {
                                        "kind": "WhitespaceTrivia",
                                        "text": " "
                                    }
                                ]
                            }
                        }
                    },
                    "operatorToken": {
                        "kind": "ExclamationEqualsEqualsToken",
                        "fullStart": 575,
                        "fullEnd": 579,
                        "start": 575,
                        "end": 578,
                        "fullWidth": 4,
                        "width": 3,
                        "text": "!==",
                        "value": "!==",
                        "valueText": "!==",
                        "hasTrailingTrivia": true,
                        "trailingTrivia": [
                            {
                                "kind": "WhitespaceTrivia",
                                "text": " "
                            }
                        ]
                    },
                    "right": {
                        "kind": "StringLiteral",
                        "fullStart": 579,
                        "fullEnd": 600,
                        "start": 579,
                        "end": 600,
                        "fullWidth": 21,
                        "width": 21,
                        "text": "\"undefined0undefined\"",
                        "value": "undefined0undefined",
                        "valueText": "undefined0undefined"
                    }
                },
                "closeParenToken": {
                    "kind": "CloseParenToken",
                    "fullStart": 600,
                    "fullEnd": 602,
                    "start": 600,
                    "end": 601,
                    "fullWidth": 2,
                    "width": 1,
                    "text": ")",
                    "value": ")",
                    "valueText": ")",
                    "hasTrailingTrivia": true,
                    "trailingTrivia": [
                        {
                            "kind": "WhitespaceTrivia",
                            "text": " "
                        }
                    ]
                },
                "statement": {
                    "kind": "Block",
                    "fullStart": 602,
                    "fullEnd": 852,
                    "start": 602,
                    "end": 851,
                    "fullWidth": 250,
                    "width": 249,
                    "openBraceToken": {
                        "kind": "OpenBraceToken",
                        "fullStart": 602,
                        "fullEnd": 604,
                        "start": 602,
                        "end": 603,
                        "fullWidth": 2,
                        "width": 1,
                        "text": "{",
                        "value": "{",
                        "valueText": "{",
                        "hasTrailingTrivia": true,
                        "hasTrailingNewLine": true,
                        "trailingTrivia": [
                            {
                                "kind": "NewLineTrivia",
                                "text": "\n"
                            }
                        ]
                    },
                    "statements": [
                        {
                            "kind": "ExpressionStatement",
                            "fullStart": 604,
                            "fullEnd": 850,
                            "start": 606,
                            "end": 849,
                            "fullWidth": 246,
                            "width": 243,
                            "expression": {
                                "kind": "InvocationExpression",
                                "fullStart": 604,
                                "fullEnd": 848,
                                "start": 606,
                                "end": 848,
                                "fullWidth": 244,
                                "width": 242,
                                "expression": {
                                    "kind": "IdentifierName",
                                    "fullStart": 604,
                                    "fullEnd": 612,
                                    "start": 606,
                                    "end": 612,
                                    "fullWidth": 8,
                                    "width": 6,
                                    "text": "$ERROR",
                                    "value": "$ERROR",
                                    "valueText": "$ERROR",
                                    "hasLeadingTrivia": true,
                                    "leadingTrivia": [
                                        {
                                            "kind": "WhitespaceTrivia",
                                            "text": "  "
                                        }
                                    ]
                                },
                                "argumentList": {
                                    "kind": "ArgumentList",
                                    "fullStart": 612,
                                    "fullEnd": 848,
                                    "start": 612,
                                    "end": 848,
                                    "fullWidth": 236,
                                    "width": 236,
                                    "openParenToken": {
                                        "kind": "OpenParenToken",
                                        "fullStart": 612,
                                        "fullEnd": 613,
                                        "start": 612,
                                        "end": 613,
                                        "fullWidth": 1,
                                        "width": 1,
                                        "text": "(",
                                        "value": "(",
                                        "valueText": "("
                                    },
                                    "arguments": [
                                        {
                                            "kind": "AddExpression",
                                            "fullStart": 613,
                                            "fullEnd": 847,
                                            "start": 613,
                                            "end": 846,
                                            "fullWidth": 234,
                                            "width": 233,
                                            "left": {
                                                "kind": "StringLiteral",
                                                "fullStart": 613,
                                                "fullEnd": 797,
                                                "start": 613,
                                                "end": 797,
                                                "fullWidth": 184,
                                                "width": 184,
                                                "text": "'#1: __obj = {valueOf:function(){}, toString:void 0}; function __func(a1,a2,a3){return a1+a2+a3;}; new String(__obj).replace(function(){}(),__func) === \"undefined0undefined\". Actual: '",
                                                "value": "#1: __obj = {valueOf:function(){}, toString:void 0}; function __func(a1,a2,a3){return a1+a2+a3;}; new String(__obj).replace(function(){}(),__func) === \"undefined0undefined\". Actual: ",
                                                "valueText": "#1: __obj = {valueOf:function(){}, toString:void 0}; function __func(a1,a2,a3){return a1+a2+a3;}; new String(__obj).replace(function(){}(),__func) === \"undefined0undefined\". Actual: "
                                            },
                                            "operatorToken": {
                                                "kind": "PlusToken",
                                                "fullStart": 797,
                                                "fullEnd": 798,
                                                "start": 797,
                                                "end": 798,
                                                "fullWidth": 1,
                                                "width": 1,
                                                "text": "+",
                                                "value": "+",
                                                "valueText": "+"
                                            },
                                            "right": {
                                                "kind": "InvocationExpression",
                                                "fullStart": 798,
                                                "fullEnd": 847,
                                                "start": 798,
                                                "end": 846,
                                                "fullWidth": 49,
                                                "width": 48,
                                                "expression": {
                                                    "kind": "MemberAccessExpression",
                                                    "fullStart": 798,
                                                    "fullEnd": 823,
                                                    "start": 798,
                                                    "end": 823,
                                                    "fullWidth": 25,
                                                    "width": 25,
                                                    "expression": {
                                                        "kind": "ObjectCreationExpression",
                                                        "fullStart": 798,
                                                        "fullEnd": 815,
                                                        "start": 798,
                                                        "end": 815,
                                                        "fullWidth": 17,
                                                        "width": 17,
                                                        "newKeyword": {
                                                            "kind": "NewKeyword",
                                                            "fullStart": 798,
                                                            "fullEnd": 802,
                                                            "start": 798,
                                                            "end": 801,
                                                            "fullWidth": 4,
                                                            "width": 3,
                                                            "text": "new",
                                                            "value": "new",
                                                            "valueText": "new",
                                                            "hasTrailingTrivia": true,
                                                            "trailingTrivia": [
                                                                {
                                                                    "kind": "WhitespaceTrivia",
                                                                    "text": " "
                                                                }
                                                            ]
                                                        },
                                                        "expression": {
                                                            "kind": "IdentifierName",
                                                            "fullStart": 802,
                                                            "fullEnd": 808,
                                                            "start": 802,
                                                            "end": 808,
                                                            "fullWidth": 6,
                                                            "width": 6,
                                                            "text": "String",
                                                            "value": "String",
                                                            "valueText": "String"
                                                        },
                                                        "argumentList": {
                                                            "kind": "ArgumentList",
                                                            "fullStart": 808,
                                                            "fullEnd": 815,
                                                            "start": 808,
                                                            "end": 815,
                                                            "fullWidth": 7,
                                                            "width": 7,
                                                            "openParenToken": {
                                                                "kind": "OpenParenToken",
                                                                "fullStart": 808,
                                                                "fullEnd": 809,
                                                                "start": 808,
                                                                "end": 809,
                                                                "fullWidth": 1,
                                                                "width": 1,
                                                                "text": "(",
                                                                "value": "(",
                                                                "valueText": "("
                                                            },
                                                            "arguments": [
                                                                {
                                                                    "kind": "IdentifierName",
                                                                    "fullStart": 809,
                                                                    "fullEnd": 814,
                                                                    "start": 809,
                                                                    "end": 814,
                                                                    "fullWidth": 5,
                                                                    "width": 5,
                                                                    "text": "__obj",
                                                                    "value": "__obj",
                                                                    "valueText": "__obj"
                                                                }
                                                            ],
                                                            "closeParenToken": {
                                                                "kind": "CloseParenToken",
                                                                "fullStart": 814,
                                                                "fullEnd": 815,
                                                                "start": 814,
                                                                "end": 815,
                                                                "fullWidth": 1,
                                                                "width": 1,
                                                                "text": ")",
                                                                "value": ")",
                                                                "valueText": ")"
                                                            }
                                                        }
                                                    },
                                                    "dotToken": {
                                                        "kind": "DotToken",
                                                        "fullStart": 815,
                                                        "fullEnd": 816,
                                                        "start": 815,
                                                        "end": 816,
                                                        "fullWidth": 1,
                                                        "width": 1,
                                                        "text": ".",
                                                        "value": ".",
                                                        "valueText": "."
                                                    },
                                                    "name": {
                                                        "kind": "IdentifierName",
                                                        "fullStart": 816,
                                                        "fullEnd": 823,
                                                        "start": 816,
                                                        "end": 823,
                                                        "fullWidth": 7,
                                                        "width": 7,
                                                        "text": "replace",
                                                        "value": "replace",
                                                        "valueText": "replace"
                                                    }
                                                },
                                                "argumentList": {
                                                    "kind": "ArgumentList",
                                                    "fullStart": 823,
                                                    "fullEnd": 847,
                                                    "start": 823,
                                                    "end": 846,
                                                    "fullWidth": 24,
                                                    "width": 23,
                                                    "openParenToken": {
                                                        "kind": "OpenParenToken",
                                                        "fullStart": 823,
                                                        "fullEnd": 824,
                                                        "start": 823,
                                                        "end": 824,
                                                        "fullWidth": 1,
                                                        "width": 1,
                                                        "text": "(",
                                                        "value": "(",
                                                        "valueText": "("
                                                    },
                                                    "arguments": [
                                                        {
                                                            "kind": "InvocationExpression",
                                                            "fullStart": 824,
                                                            "fullEnd": 838,
                                                            "start": 824,
                                                            "end": 838,
                                                            "fullWidth": 14,
                                                            "width": 14,
                                                            "expression": {
                                                                "kind": "FunctionExpression",
                                                                "fullStart": 824,
                                                                "fullEnd": 836,
                                                                "start": 824,
                                                                "end": 836,
                                                                "fullWidth": 12,
                                                                "width": 12,
                                                                "functionKeyword": {
                                                                    "kind": "FunctionKeyword",
                                                                    "fullStart": 824,
                                                                    "fullEnd": 832,
                                                                    "start": 824,
                                                                    "end": 832,
                                                                    "fullWidth": 8,
                                                                    "width": 8,
                                                                    "text": "function",
                                                                    "value": "function",
                                                                    "valueText": "function"
                                                                },
                                                                "callSignature": {
                                                                    "kind": "CallSignature",
                                                                    "fullStart": 832,
                                                                    "fullEnd": 834,
                                                                    "start": 832,
                                                                    "end": 834,
                                                                    "fullWidth": 2,
                                                                    "width": 2,
                                                                    "parameterList": {
                                                                        "kind": "ParameterList",
                                                                        "fullStart": 832,
                                                                        "fullEnd": 834,
                                                                        "start": 832,
                                                                        "end": 834,
                                                                        "fullWidth": 2,
                                                                        "width": 2,
                                                                        "openParenToken": {
                                                                            "kind": "OpenParenToken",
                                                                            "fullStart": 832,
                                                                            "fullEnd": 833,
                                                                            "start": 832,
                                                                            "end": 833,
                                                                            "fullWidth": 1,
                                                                            "width": 1,
                                                                            "text": "(",
                                                                            "value": "(",
                                                                            "valueText": "("
                                                                        },
                                                                        "parameters": [],
                                                                        "closeParenToken": {
                                                                            "kind": "CloseParenToken",
                                                                            "fullStart": 833,
                                                                            "fullEnd": 834,
                                                                            "start": 833,
                                                                            "end": 834,
                                                                            "fullWidth": 1,
                                                                            "width": 1,
                                                                            "text": ")",
                                                                            "value": ")",
                                                                            "valueText": ")"
                                                                        }
                                                                    }
                                                                },
                                                                "block": {
                                                                    "kind": "Block",
                                                                    "fullStart": 834,
                                                                    "fullEnd": 836,
                                                                    "start": 834,
                                                                    "end": 836,
                                                                    "fullWidth": 2,
                                                                    "width": 2,
                                                                    "openBraceToken": {
                                                                        "kind": "OpenBraceToken",
                                                                        "fullStart": 834,
                                                                        "fullEnd": 835,
                                                                        "start": 834,
                                                                        "end": 835,
                                                                        "fullWidth": 1,
                                                                        "width": 1,
                                                                        "text": "{",
                                                                        "value": "{",
                                                                        "valueText": "{"
                                                                    },
                                                                    "statements": [],
                                                                    "closeBraceToken": {
                                                                        "kind": "CloseBraceToken",
                                                                        "fullStart": 835,
                                                                        "fullEnd": 836,
                                                                        "start": 835,
                                                                        "end": 836,
                                                                        "fullWidth": 1,
                                                                        "width": 1,
                                                                        "text": "}",
                                                                        "value": "}",
                                                                        "valueText": "}"
                                                                    }
                                                                }
                                                            },
                                                            "argumentList": {
                                                                "kind": "ArgumentList",
                                                                "fullStart": 836,
                                                                "fullEnd": 838,
                                                                "start": 836,
                                                                "end": 838,
                                                                "fullWidth": 2,
                                                                "width": 2,
                                                                "openParenToken": {
                                                                    "kind": "OpenParenToken",
                                                                    "fullStart": 836,
                                                                    "fullEnd": 837,
                                                                    "start": 836,
                                                                    "end": 837,
                                                                    "fullWidth": 1,
                                                                    "width": 1,
                                                                    "text": "(",
                                                                    "value": "(",
                                                                    "valueText": "("
                                                                },
                                                                "arguments": [],
                                                                "closeParenToken": {
                                                                    "kind": "CloseParenToken",
                                                                    "fullStart": 837,
                                                                    "fullEnd": 838,
                                                                    "start": 837,
                                                                    "end": 838,
                                                                    "fullWidth": 1,
                                                                    "width": 1,
                                                                    "text": ")",
                                                                    "value": ")",
                                                                    "valueText": ")"
                                                                }
                                                            }
                                                        },
                                                        {
                                                            "kind": "CommaToken",
                                                            "fullStart": 838,
                                                            "fullEnd": 839,
                                                            "start": 838,
                                                            "end": 839,
                                                            "fullWidth": 1,
                                                            "width": 1,
                                                            "text": ",",
                                                            "value": ",",
                                                            "valueText": ","
                                                        },
                                                        {
                                                            "kind": "IdentifierName",
                                                            "fullStart": 839,
                                                            "fullEnd": 845,
                                                            "start": 839,
                                                            "end": 845,
                                                            "fullWidth": 6,
                                                            "width": 6,
                                                            "text": "__func",
                                                            "value": "__func",
                                                            "valueText": "__func"
                                                        }
                                                    ],
                                                    "closeParenToken": {
                                                        "kind": "CloseParenToken",
                                                        "fullStart": 845,
                                                        "fullEnd": 847,
                                                        "start": 845,
                                                        "end": 846,
                                                        "fullWidth": 2,
                                                        "width": 1,
                                                        "text": ")",
                                                        "value": ")",
                                                        "valueText": ")",
                                                        "hasTrailingTrivia": true,
                                                        "trailingTrivia": [
                                                            {
                                                                "kind": "WhitespaceTrivia",
                                                                "text": " "
                                                            }
                                                        ]
                                                    }
                                                }
                                            }
                                        }
                                    ],
                                    "closeParenToken": {
                                        "kind": "CloseParenToken",
                                        "fullStart": 847,
                                        "fullEnd": 848,
                                        "start": 847,
                                        "end": 848,
                                        "fullWidth": 1,
                                        "width": 1,
                                        "text": ")",
                                        "value": ")",
                                        "valueText": ")"
                                    }
                                }
                            },
                            "semicolonToken": {
                                "kind": "SemicolonToken",
                                "fullStart": 848,
                                "fullEnd": 850,
                                "start": 848,
                                "end": 849,
                                "fullWidth": 2,
                                "width": 1,
                                "text": ";",
                                "value": ";",
                                "valueText": ";",
                                "hasTrailingTrivia": true,
                                "hasTrailingNewLine": true,
                                "trailingTrivia": [
                                    {
                                        "kind": "NewLineTrivia",
                                        "text": "\n"
                                    }
                                ]
                            }
                        }
                    ],
                    "closeBraceToken": {
                        "kind": "CloseBraceToken",
                        "fullStart": 850,
                        "fullEnd": 852,
                        "start": 850,
                        "end": 851,
                        "fullWidth": 2,
                        "width": 1,
                        "text": "}",
                        "value": "}",
                        "valueText": "}",
                        "hasTrailingTrivia": true,
                        "hasTrailingNewLine": true,
                        "trailingTrivia": [
                            {
                                "kind": "NewLineTrivia",
                                "text": "\n"
                            }
                        ]
                    }
                }
            },
            {
                "kind": "FunctionDeclaration",
                "fullStart": 852,
                "fullEnd": 978,
                "start": 935,
                "end": 978,
                "fullWidth": 126,
                "width": 43,
                "modifiers": [],
                "functionKeyword": {
                    "kind": "FunctionKeyword",
                    "fullStart": 852,
                    "fullEnd": 944,
                    "start": 935,
                    "end": 943,
                    "fullWidth": 92,
                    "width": 8,
                    "text": "function",
                    "value": "function",
                    "valueText": "function",
                    "hasLeadingTrivia": true,
                    "hasLeadingComment": true,
                    "hasLeadingNewLine": true,
                    "hasTrailingTrivia": true,
                    "leadingTrivia": [
                        {
                            "kind": "SingleLineCommentTrivia",
                            "text": "//"
                        },
                        {
                            "kind": "NewLineTrivia",
                            "text": "\n"
                        },
                        {
                            "kind": "SingleLineCommentTrivia",
                            "text": "//////////////////////////////////////////////////////////////////////////////"
                        },
                        {
                            "kind": "NewLineTrivia",
                            "text": "\n"
                        },
                        {
                            "kind": "NewLineTrivia",
                            "text": "\n"
                        }
                    ],
                    "trailingTrivia": [
                        {
                            "kind": "WhitespaceTrivia",
                            "text": " "
                        }
                    ]
                },
                "identifier": {
                    "kind": "IdentifierName",
                    "fullStart": 944,
                    "fullEnd": 950,
                    "start": 944,
                    "end": 950,
                    "fullWidth": 6,
                    "width": 6,
                    "text": "__func",
                    "value": "__func",
                    "valueText": "__func"
                },
                "callSignature": {
                    "kind": "CallSignature",
                    "fullStart": 950,
                    "fullEnd": 960,
                    "start": 950,
                    "end": 960,
                    "fullWidth": 10,
                    "width": 10,
                    "parameterList": {
                        "kind": "ParameterList",
                        "fullStart": 950,
                        "fullEnd": 960,
                        "start": 950,
                        "end": 960,
                        "fullWidth": 10,
                        "width": 10,
                        "openParenToken": {
                            "kind": "OpenParenToken",
                            "fullStart": 950,
                            "fullEnd": 951,
                            "start": 950,
                            "end": 951,
                            "fullWidth": 1,
                            "width": 1,
                            "text": "(",
                            "value": "(",
                            "valueText": "("
                        },
                        "parameters": [
                            {
                                "kind": "Parameter",
                                "fullStart": 951,
                                "fullEnd": 953,
                                "start": 951,
                                "end": 953,
                                "fullWidth": 2,
<<<<<<< HEAD
                                "width": 2,
=======
                                "modifiers": [],
>>>>>>> e3c38734
                                "identifier": {
                                    "kind": "IdentifierName",
                                    "fullStart": 951,
                                    "fullEnd": 953,
                                    "start": 951,
                                    "end": 953,
                                    "fullWidth": 2,
                                    "width": 2,
                                    "text": "a1",
                                    "value": "a1",
                                    "valueText": "a1"
                                }
                            },
                            {
                                "kind": "CommaToken",
                                "fullStart": 953,
                                "fullEnd": 954,
                                "start": 953,
                                "end": 954,
                                "fullWidth": 1,
                                "width": 1,
                                "text": ",",
                                "value": ",",
                                "valueText": ","
                            },
                            {
                                "kind": "Parameter",
                                "fullStart": 954,
                                "fullEnd": 956,
                                "start": 954,
                                "end": 956,
                                "fullWidth": 2,
<<<<<<< HEAD
                                "width": 2,
=======
                                "modifiers": [],
>>>>>>> e3c38734
                                "identifier": {
                                    "kind": "IdentifierName",
                                    "fullStart": 954,
                                    "fullEnd": 956,
                                    "start": 954,
                                    "end": 956,
                                    "fullWidth": 2,
                                    "width": 2,
                                    "text": "a2",
                                    "value": "a2",
                                    "valueText": "a2"
                                }
                            },
                            {
                                "kind": "CommaToken",
                                "fullStart": 956,
                                "fullEnd": 957,
                                "start": 956,
                                "end": 957,
                                "fullWidth": 1,
                                "width": 1,
                                "text": ",",
                                "value": ",",
                                "valueText": ","
                            },
                            {
                                "kind": "Parameter",
                                "fullStart": 957,
                                "fullEnd": 959,
                                "start": 957,
                                "end": 959,
                                "fullWidth": 2,
<<<<<<< HEAD
                                "width": 2,
=======
                                "modifiers": [],
>>>>>>> e3c38734
                                "identifier": {
                                    "kind": "IdentifierName",
                                    "fullStart": 957,
                                    "fullEnd": 959,
                                    "start": 957,
                                    "end": 959,
                                    "fullWidth": 2,
                                    "width": 2,
                                    "text": "a3",
                                    "value": "a3",
                                    "valueText": "a3"
                                }
                            }
                        ],
                        "closeParenToken": {
                            "kind": "CloseParenToken",
                            "fullStart": 959,
                            "fullEnd": 960,
                            "start": 959,
                            "end": 960,
                            "fullWidth": 1,
                            "width": 1,
                            "text": ")",
                            "value": ")",
                            "valueText": ")"
                        }
                    }
                },
                "block": {
                    "kind": "Block",
                    "fullStart": 960,
                    "fullEnd": 978,
                    "start": 960,
                    "end": 978,
                    "fullWidth": 18,
                    "width": 18,
                    "openBraceToken": {
                        "kind": "OpenBraceToken",
                        "fullStart": 960,
                        "fullEnd": 961,
                        "start": 960,
                        "end": 961,
                        "fullWidth": 1,
                        "width": 1,
                        "text": "{",
                        "value": "{",
                        "valueText": "{"
                    },
                    "statements": [
                        {
                            "kind": "ReturnStatement",
                            "fullStart": 961,
                            "fullEnd": 977,
                            "start": 961,
                            "end": 977,
                            "fullWidth": 16,
                            "width": 16,
                            "returnKeyword": {
                                "kind": "ReturnKeyword",
                                "fullStart": 961,
                                "fullEnd": 968,
                                "start": 961,
                                "end": 967,
                                "fullWidth": 7,
                                "width": 6,
                                "text": "return",
                                "value": "return",
                                "valueText": "return",
                                "hasTrailingTrivia": true,
                                "trailingTrivia": [
                                    {
                                        "kind": "WhitespaceTrivia",
                                        "text": " "
                                    }
                                ]
                            },
                            "expression": {
                                "kind": "AddExpression",
                                "fullStart": 968,
                                "fullEnd": 976,
                                "start": 968,
                                "end": 976,
                                "fullWidth": 8,
                                "width": 8,
                                "left": {
                                    "kind": "AddExpression",
                                    "fullStart": 968,
                                    "fullEnd": 973,
                                    "start": 968,
                                    "end": 973,
                                    "fullWidth": 5,
                                    "width": 5,
                                    "left": {
                                        "kind": "IdentifierName",
                                        "fullStart": 968,
                                        "fullEnd": 970,
                                        "start": 968,
                                        "end": 970,
                                        "fullWidth": 2,
                                        "width": 2,
                                        "text": "a1",
                                        "value": "a1",
                                        "valueText": "a1"
                                    },
                                    "operatorToken": {
                                        "kind": "PlusToken",
                                        "fullStart": 970,
                                        "fullEnd": 971,
                                        "start": 970,
                                        "end": 971,
                                        "fullWidth": 1,
                                        "width": 1,
                                        "text": "+",
                                        "value": "+",
                                        "valueText": "+"
                                    },
                                    "right": {
                                        "kind": "IdentifierName",
                                        "fullStart": 971,
                                        "fullEnd": 973,
                                        "start": 971,
                                        "end": 973,
                                        "fullWidth": 2,
                                        "width": 2,
                                        "text": "a2",
                                        "value": "a2",
                                        "valueText": "a2"
                                    }
                                },
                                "operatorToken": {
                                    "kind": "PlusToken",
                                    "fullStart": 973,
                                    "fullEnd": 974,
                                    "start": 973,
                                    "end": 974,
                                    "fullWidth": 1,
                                    "width": 1,
                                    "text": "+",
                                    "value": "+",
                                    "valueText": "+"
                                },
                                "right": {
                                    "kind": "IdentifierName",
                                    "fullStart": 974,
                                    "fullEnd": 976,
                                    "start": 974,
                                    "end": 976,
                                    "fullWidth": 2,
                                    "width": 2,
                                    "text": "a3",
                                    "value": "a3",
                                    "valueText": "a3"
                                }
                            },
                            "semicolonToken": {
                                "kind": "SemicolonToken",
                                "fullStart": 976,
                                "fullEnd": 977,
                                "start": 976,
                                "end": 977,
                                "fullWidth": 1,
                                "width": 1,
                                "text": ";",
                                "value": ";",
                                "valueText": ";"
                            }
                        }
                    ],
                    "closeBraceToken": {
                        "kind": "CloseBraceToken",
                        "fullStart": 977,
                        "fullEnd": 978,
                        "start": 977,
                        "end": 978,
                        "fullWidth": 1,
                        "width": 1,
                        "text": "}",
                        "value": "}",
                        "valueText": "}"
                    }
                }
            },
            {
                "kind": "EmptyStatement",
                "fullStart": 978,
                "fullEnd": 980,
                "start": 978,
                "end": 979,
                "fullWidth": 2,
                "width": 1,
                "semicolonToken": {
                    "kind": "SemicolonToken",
                    "fullStart": 978,
                    "fullEnd": 980,
                    "start": 978,
                    "end": 979,
                    "fullWidth": 2,
                    "width": 1,
                    "text": ";",
                    "value": ";",
                    "valueText": ";",
                    "hasTrailingTrivia": true,
                    "hasTrailingNewLine": true,
                    "trailingTrivia": [
                        {
                            "kind": "NewLineTrivia",
                            "text": "\n"
                        }
                    ]
                }
            }
        ],
        "endOfFileToken": {
            "kind": "EndOfFileToken",
            "fullStart": 980,
            "fullEnd": 981,
            "start": 981,
            "end": 981,
            "fullWidth": 1,
            "width": 0,
            "text": "",
            "hasLeadingTrivia": true,
            "hasLeadingNewLine": true,
            "leadingTrivia": [
                {
                    "kind": "NewLineTrivia",
                    "text": "\n"
                }
            ]
        }
    },
    "lineMap": {
        "lineStarts": [
            0,
            61,
            132,
            133,
            137,
            193,
            196,
            252,
            364,
            368,
            369,
            383,
            409,
            429,
            432,
            433,
            512,
            522,
            604,
            850,
            852,
            855,
            934,
            935,
            980,
            981
        ],
        "length": 981
    }
}<|MERGE_RESOLUTION|>--- conflicted
+++ resolved
@@ -1528,11 +1528,8 @@
                                 "start": 951,
                                 "end": 953,
                                 "fullWidth": 2,
-<<<<<<< HEAD
                                 "width": 2,
-=======
                                 "modifiers": [],
->>>>>>> e3c38734
                                 "identifier": {
                                     "kind": "IdentifierName",
                                     "fullStart": 951,
@@ -1565,11 +1562,8 @@
                                 "start": 954,
                                 "end": 956,
                                 "fullWidth": 2,
-<<<<<<< HEAD
                                 "width": 2,
-=======
                                 "modifiers": [],
->>>>>>> e3c38734
                                 "identifier": {
                                     "kind": "IdentifierName",
                                     "fullStart": 954,
@@ -1602,11 +1596,8 @@
                                 "start": 957,
                                 "end": 959,
                                 "fullWidth": 2,
-<<<<<<< HEAD
                                 "width": 2,
-=======
                                 "modifiers": [],
->>>>>>> e3c38734
                                 "identifier": {
                                     "kind": "IdentifierName",
                                     "fullStart": 957,
