{
    "isDeclaration": false,
    "languageVersion": "EcmaScript5",
    "parseOptions": {
        "allowAutomaticSemicolonInsertion": true
    },
    "sourceUnit": {
        "kind": "SourceUnit",
        "fullStart": 0,
        "fullEnd": 1130,
        "start": 478,
        "end": 1130,
        "fullWidth": 1130,
        "width": 652,
        "isIncrementallyUnusable": true,
        "moduleElements": [
            {
                "kind": "VariableStatement",
                "fullStart": 0,
                "fullEnd": 531,
                "start": 478,
                "end": 530,
                "fullWidth": 531,
                "width": 52,
                "isIncrementallyUnusable": true,
                "modifiers": [],
                "variableDeclaration": {
                    "kind": "VariableDeclaration",
                    "fullStart": 0,
                    "fullEnd": 531,
                    "start": 478,
                    "end": 530,
                    "fullWidth": 531,
                    "width": 52,
                    "varKeyword": {
                        "kind": "VarKeyword",
                        "fullStart": 0,
                        "fullEnd": 482,
                        "start": 478,
                        "end": 481,
                        "fullWidth": 482,
                        "width": 3,
                        "text": "var",
                        "value": "var",
                        "valueText": "var",
                        "hasLeadingTrivia": true,
                        "hasLeadingComment": true,
                        "hasLeadingNewLine": true,
                        "hasTrailingTrivia": true,
                        "leadingTrivia": [
                            {
                                "kind": "SingleLineCommentTrivia",
                                "text": "// Copyright 2009 the Sputnik authors.  All rights reserved."
                            },
                            {
                                "kind": "NewLineTrivia",
                                "text": "\n"
                            },
                            {
                                "kind": "SingleLineCommentTrivia",
                                "text": "// This code is governed by the BSD license found in the LICENSE file."
                            },
                            {
                                "kind": "NewLineTrivia",
                                "text": "\n"
                            },
                            {
                                "kind": "NewLineTrivia",
                                "text": "\n"
                            },
                            {
                                "kind": "MultiLineCommentTrivia",
                                "text": "/**\n * when String.prototype.lastIndexOf(searchString, position) is called first Call ToString, giving it the this value as its argument.\n * Then Call ToString(searchString) and Call ToNumber(position)\n *\n * @path ch15/15.5/15.5.4/15.5.4.8/S15.5.4.8_A4_T1.js\n * @description Override toString and valueOf functions, valueOf throw exception\n */"
                            },
                            {
                                "kind": "NewLineTrivia",
                                "text": "\n"
                            },
                            {
                                "kind": "NewLineTrivia",
                                "text": "\n"
                            }
                        ],
                        "trailingTrivia": [
                            {
                                "kind": "WhitespaceTrivia",
                                "text": " "
                            }
                        ]
                    },
                    "variableDeclarators": [
                        {
                            "kind": "VariableDeclarator",
                            "fullStart": 482,
                            "fullEnd": 531,
                            "start": 482,
                            "end": 530,
                            "fullWidth": 49,
<<<<<<< HEAD
                            "width": 48,
                            "identifier": {
=======
                            "propertyName": {
>>>>>>> 85e84683
                                "kind": "IdentifierName",
                                "fullStart": 482,
                                "fullEnd": 488,
                                "start": 482,
                                "end": 487,
                                "fullWidth": 6,
                                "width": 5,
                                "text": "__obj",
                                "value": "__obj",
                                "valueText": "__obj",
                                "hasTrailingTrivia": true,
                                "trailingTrivia": [
                                    {
                                        "kind": "WhitespaceTrivia",
                                        "text": " "
                                    }
                                ]
                            },
                            "equalsValueClause": {
                                "kind": "EqualsValueClause",
                                "fullStart": 488,
                                "fullEnd": 531,
                                "start": 488,
                                "end": 530,
                                "fullWidth": 43,
                                "width": 42,
                                "equalsToken": {
                                    "kind": "EqualsToken",
                                    "fullStart": 488,
                                    "fullEnd": 490,
                                    "start": 488,
                                    "end": 489,
                                    "fullWidth": 2,
                                    "width": 1,
                                    "text": "=",
                                    "value": "=",
                                    "valueText": "=",
                                    "hasTrailingTrivia": true,
                                    "trailingTrivia": [
                                        {
                                            "kind": "WhitespaceTrivia",
                                            "text": " "
                                        }
                                    ]
                                },
                                "value": {
                                    "kind": "ObjectLiteralExpression",
                                    "fullStart": 490,
                                    "fullEnd": 531,
                                    "start": 490,
                                    "end": 530,
                                    "fullWidth": 41,
                                    "width": 40,
                                    "openBraceToken": {
                                        "kind": "OpenBraceToken",
                                        "fullStart": 490,
                                        "fullEnd": 491,
                                        "start": 490,
                                        "end": 491,
                                        "fullWidth": 1,
                                        "width": 1,
                                        "text": "{",
                                        "value": "{",
                                        "valueText": "{"
                                    },
                                    "propertyAssignments": [
                                        {
                                            "kind": "SimplePropertyAssignment",
                                            "fullStart": 491,
                                            "fullEnd": 529,
                                            "start": 491,
                                            "end": 529,
                                            "fullWidth": 38,
                                            "width": 38,
                                            "propertyName": {
                                                "kind": "IdentifierName",
                                                "fullStart": 491,
                                                "fullEnd": 499,
                                                "start": 491,
                                                "end": 499,
                                                "fullWidth": 8,
                                                "width": 8,
                                                "text": "toString",
                                                "value": "toString",
                                                "valueText": "toString"
                                            },
                                            "colonToken": {
                                                "kind": "ColonToken",
                                                "fullStart": 499,
                                                "fullEnd": 500,
                                                "start": 499,
                                                "end": 500,
                                                "fullWidth": 1,
                                                "width": 1,
                                                "text": ":",
                                                "value": ":",
                                                "valueText": ":"
                                            },
                                            "expression": {
                                                "kind": "FunctionExpression",
                                                "fullStart": 500,
                                                "fullEnd": 529,
                                                "start": 500,
                                                "end": 529,
                                                "fullWidth": 29,
                                                "width": 29,
                                                "functionKeyword": {
                                                    "kind": "FunctionKeyword",
                                                    "fullStart": 500,
                                                    "fullEnd": 508,
                                                    "start": 500,
                                                    "end": 508,
                                                    "fullWidth": 8,
                                                    "width": 8,
                                                    "text": "function",
                                                    "value": "function",
                                                    "valueText": "function"
                                                },
                                                "callSignature": {
                                                    "kind": "CallSignature",
                                                    "fullStart": 508,
                                                    "fullEnd": 510,
                                                    "start": 508,
                                                    "end": 510,
                                                    "fullWidth": 2,
                                                    "width": 2,
                                                    "parameterList": {
                                                        "kind": "ParameterList",
                                                        "fullStart": 508,
                                                        "fullEnd": 510,
                                                        "start": 508,
                                                        "end": 510,
                                                        "fullWidth": 2,
                                                        "width": 2,
                                                        "openParenToken": {
                                                            "kind": "OpenParenToken",
                                                            "fullStart": 508,
                                                            "fullEnd": 509,
                                                            "start": 508,
                                                            "end": 509,
                                                            "fullWidth": 1,
                                                            "width": 1,
                                                            "text": "(",
                                                            "value": "(",
                                                            "valueText": "("
                                                        },
                                                        "parameters": [],
                                                        "closeParenToken": {
                                                            "kind": "CloseParenToken",
                                                            "fullStart": 509,
                                                            "fullEnd": 510,
                                                            "start": 509,
                                                            "end": 510,
                                                            "fullWidth": 1,
                                                            "width": 1,
                                                            "text": ")",
                                                            "value": ")",
                                                            "valueText": ")"
                                                        }
                                                    }
                                                },
                                                "block": {
                                                    "kind": "Block",
                                                    "fullStart": 510,
                                                    "fullEnd": 529,
                                                    "start": 510,
                                                    "end": 529,
                                                    "fullWidth": 19,
                                                    "width": 19,
                                                    "openBraceToken": {
                                                        "kind": "OpenBraceToken",
                                                        "fullStart": 510,
                                                        "fullEnd": 511,
                                                        "start": 510,
                                                        "end": 511,
                                                        "fullWidth": 1,
                                                        "width": 1,
                                                        "text": "{",
                                                        "value": "{",
                                                        "valueText": "{"
                                                    },
                                                    "statements": [
                                                        {
                                                            "kind": "ReturnStatement",
                                                            "fullStart": 511,
                                                            "fullEnd": 528,
                                                            "start": 511,
                                                            "end": 528,
                                                            "fullWidth": 17,
                                                            "width": 17,
                                                            "returnKeyword": {
                                                                "kind": "ReturnKeyword",
                                                                "fullStart": 511,
                                                                "fullEnd": 518,
                                                                "start": 511,
                                                                "end": 517,
                                                                "fullWidth": 7,
                                                                "width": 6,
                                                                "text": "return",
                                                                "value": "return",
                                                                "valueText": "return",
                                                                "hasTrailingTrivia": true,
                                                                "trailingTrivia": [
                                                                    {
                                                                        "kind": "WhitespaceTrivia",
                                                                        "text": " "
                                                                    }
                                                                ]
                                                            },
                                                            "expression": {
                                                                "kind": "StringLiteral",
                                                                "fullStart": 518,
                                                                "fullEnd": 527,
                                                                "start": 518,
                                                                "end": 527,
                                                                "fullWidth": 9,
                                                                "width": 9,
                                                                "text": "\"\\u0041B\"",
                                                                "value": "AB",
                                                                "valueText": "AB"
                                                            },
                                                            "semicolonToken": {
                                                                "kind": "SemicolonToken",
                                                                "fullStart": 527,
                                                                "fullEnd": 528,
                                                                "start": 527,
                                                                "end": 528,
                                                                "fullWidth": 1,
                                                                "width": 1,
                                                                "text": ";",
                                                                "value": ";",
                                                                "valueText": ";"
                                                            }
                                                        }
                                                    ],
                                                    "closeBraceToken": {
                                                        "kind": "CloseBraceToken",
                                                        "fullStart": 528,
                                                        "fullEnd": 529,
                                                        "start": 528,
                                                        "end": 529,
                                                        "fullWidth": 1,
                                                        "width": 1,
                                                        "text": "}",
                                                        "value": "}",
                                                        "valueText": "}"
                                                    }
                                                }
                                            }
                                        }
                                    ],
                                    "closeBraceToken": {
                                        "kind": "CloseBraceToken",
                                        "fullStart": 529,
                                        "fullEnd": 531,
                                        "start": 529,
                                        "end": 530,
                                        "fullWidth": 2,
                                        "width": 1,
                                        "text": "}",
                                        "value": "}",
                                        "valueText": "}",
                                        "hasTrailingTrivia": true,
                                        "hasTrailingNewLine": true,
                                        "trailingTrivia": [
                                            {
                                                "kind": "NewLineTrivia",
                                                "text": "\n"
                                            }
                                        ]
                                    }
                                }
                            }
                        }
                    ]
                },
                "semicolonToken": {
                    "kind": "SemicolonToken",
                    "fullStart": -1,
                    "fullEnd": -1,
                    "start": -1,
                    "end": -1,
                    "fullWidth": 0,
                    "width": 0,
                    "text": ""
                }
            },
            {
                "kind": "VariableStatement",
                "fullStart": 531,
                "fullEnd": 587,
                "start": 531,
                "end": 586,
                "fullWidth": 56,
                "width": 55,
                "isIncrementallyUnusable": true,
                "modifiers": [],
                "variableDeclaration": {
                    "kind": "VariableDeclaration",
                    "fullStart": 531,
                    "fullEnd": 587,
                    "start": 531,
                    "end": 586,
                    "fullWidth": 56,
                    "width": 55,
                    "varKeyword": {
                        "kind": "VarKeyword",
                        "fullStart": 531,
                        "fullEnd": 535,
                        "start": 531,
                        "end": 534,
                        "fullWidth": 4,
                        "width": 3,
                        "text": "var",
                        "value": "var",
                        "valueText": "var",
                        "hasTrailingTrivia": true,
                        "trailingTrivia": [
                            {
                                "kind": "WhitespaceTrivia",
                                "text": " "
                            }
                        ]
                    },
                    "variableDeclarators": [
                        {
                            "kind": "VariableDeclarator",
                            "fullStart": 535,
                            "fullEnd": 587,
                            "start": 535,
                            "end": 586,
                            "fullWidth": 52,
<<<<<<< HEAD
                            "width": 51,
                            "identifier": {
=======
                            "propertyName": {
>>>>>>> 85e84683
                                "kind": "IdentifierName",
                                "fullStart": 535,
                                "fullEnd": 542,
                                "start": 535,
                                "end": 541,
                                "fullWidth": 7,
                                "width": 6,
                                "text": "__obj2",
                                "value": "__obj2",
                                "valueText": "__obj2",
                                "hasTrailingTrivia": true,
                                "trailingTrivia": [
                                    {
                                        "kind": "WhitespaceTrivia",
                                        "text": " "
                                    }
                                ]
                            },
                            "equalsValueClause": {
                                "kind": "EqualsValueClause",
                                "fullStart": 542,
                                "fullEnd": 587,
                                "start": 542,
                                "end": 586,
                                "fullWidth": 45,
                                "width": 44,
                                "equalsToken": {
                                    "kind": "EqualsToken",
                                    "fullStart": 542,
                                    "fullEnd": 544,
                                    "start": 542,
                                    "end": 543,
                                    "fullWidth": 2,
                                    "width": 1,
                                    "text": "=",
                                    "value": "=",
                                    "valueText": "=",
                                    "hasTrailingTrivia": true,
                                    "trailingTrivia": [
                                        {
                                            "kind": "WhitespaceTrivia",
                                            "text": " "
                                        }
                                    ]
                                },
                                "value": {
                                    "kind": "ObjectLiteralExpression",
                                    "fullStart": 544,
                                    "fullEnd": 587,
                                    "start": 544,
                                    "end": 586,
                                    "fullWidth": 43,
                                    "width": 42,
                                    "openBraceToken": {
                                        "kind": "OpenBraceToken",
                                        "fullStart": 544,
                                        "fullEnd": 545,
                                        "start": 544,
                                        "end": 545,
                                        "fullWidth": 1,
                                        "width": 1,
                                        "text": "{",
                                        "value": "{",
                                        "valueText": "{"
                                    },
                                    "propertyAssignments": [
                                        {
                                            "kind": "SimplePropertyAssignment",
                                            "fullStart": 545,
                                            "fullEnd": 585,
                                            "start": 545,
                                            "end": 585,
                                            "fullWidth": 40,
                                            "width": 40,
                                            "propertyName": {
                                                "kind": "IdentifierName",
                                                "fullStart": 545,
                                                "fullEnd": 552,
                                                "start": 545,
                                                "end": 552,
                                                "fullWidth": 7,
                                                "width": 7,
                                                "text": "valueOf",
                                                "value": "valueOf",
                                                "valueText": "valueOf"
                                            },
                                            "colonToken": {
                                                "kind": "ColonToken",
                                                "fullStart": 552,
                                                "fullEnd": 553,
                                                "start": 552,
                                                "end": 553,
                                                "fullWidth": 1,
                                                "width": 1,
                                                "text": ":",
                                                "value": ":",
                                                "valueText": ":"
                                            },
                                            "expression": {
                                                "kind": "FunctionExpression",
                                                "fullStart": 553,
                                                "fullEnd": 585,
                                                "start": 553,
                                                "end": 585,
                                                "fullWidth": 32,
                                                "width": 32,
                                                "functionKeyword": {
                                                    "kind": "FunctionKeyword",
                                                    "fullStart": 553,
                                                    "fullEnd": 561,
                                                    "start": 553,
                                                    "end": 561,
                                                    "fullWidth": 8,
                                                    "width": 8,
                                                    "text": "function",
                                                    "value": "function",
                                                    "valueText": "function"
                                                },
                                                "callSignature": {
                                                    "kind": "CallSignature",
                                                    "fullStart": 561,
                                                    "fullEnd": 563,
                                                    "start": 561,
                                                    "end": 563,
                                                    "fullWidth": 2,
                                                    "width": 2,
                                                    "parameterList": {
                                                        "kind": "ParameterList",
                                                        "fullStart": 561,
                                                        "fullEnd": 563,
                                                        "start": 561,
                                                        "end": 563,
                                                        "fullWidth": 2,
                                                        "width": 2,
                                                        "openParenToken": {
                                                            "kind": "OpenParenToken",
                                                            "fullStart": 561,
                                                            "fullEnd": 562,
                                                            "start": 561,
                                                            "end": 562,
                                                            "fullWidth": 1,
                                                            "width": 1,
                                                            "text": "(",
                                                            "value": "(",
                                                            "valueText": "("
                                                        },
                                                        "parameters": [],
                                                        "closeParenToken": {
                                                            "kind": "CloseParenToken",
                                                            "fullStart": 562,
                                                            "fullEnd": 563,
                                                            "start": 562,
                                                            "end": 563,
                                                            "fullWidth": 1,
                                                            "width": 1,
                                                            "text": ")",
                                                            "value": ")",
                                                            "valueText": ")"
                                                        }
                                                    }
                                                },
                                                "block": {
                                                    "kind": "Block",
                                                    "fullStart": 563,
                                                    "fullEnd": 585,
                                                    "start": 563,
                                                    "end": 585,
                                                    "fullWidth": 22,
                                                    "width": 22,
                                                    "openBraceToken": {
                                                        "kind": "OpenBraceToken",
                                                        "fullStart": 563,
                                                        "fullEnd": 564,
                                                        "start": 563,
                                                        "end": 564,
                                                        "fullWidth": 1,
                                                        "width": 1,
                                                        "text": "{",
                                                        "value": "{",
                                                        "valueText": "{"
                                                    },
                                                    "statements": [
                                                        {
                                                            "kind": "ThrowStatement",
                                                            "fullStart": 564,
                                                            "fullEnd": 584,
                                                            "start": 564,
                                                            "end": 584,
                                                            "fullWidth": 20,
                                                            "width": 20,
                                                            "throwKeyword": {
                                                                "kind": "ThrowKeyword",
                                                                "fullStart": 564,
                                                                "fullEnd": 570,
                                                                "start": 564,
                                                                "end": 569,
                                                                "fullWidth": 6,
                                                                "width": 5,
                                                                "text": "throw",
                                                                "value": "throw",
                                                                "valueText": "throw",
                                                                "hasTrailingTrivia": true,
                                                                "trailingTrivia": [
                                                                    {
                                                                        "kind": "WhitespaceTrivia",
                                                                        "text": " "
                                                                    }
                                                                ]
                                                            },
                                                            "expression": {
                                                                "kind": "StringLiteral",
                                                                "fullStart": 570,
                                                                "fullEnd": 583,
                                                                "start": 570,
                                                                "end": 583,
                                                                "fullWidth": 13,
                                                                "width": 13,
                                                                "text": "\"intointeger\"",
                                                                "value": "intointeger",
                                                                "valueText": "intointeger"
                                                            },
                                                            "semicolonToken": {
                                                                "kind": "SemicolonToken",
                                                                "fullStart": 583,
                                                                "fullEnd": 584,
                                                                "start": 583,
                                                                "end": 584,
                                                                "fullWidth": 1,
                                                                "width": 1,
                                                                "text": ";",
                                                                "value": ";",
                                                                "valueText": ";"
                                                            }
                                                        }
                                                    ],
                                                    "closeBraceToken": {
                                                        "kind": "CloseBraceToken",
                                                        "fullStart": 584,
                                                        "fullEnd": 585,
                                                        "start": 584,
                                                        "end": 585,
                                                        "fullWidth": 1,
                                                        "width": 1,
                                                        "text": "}",
                                                        "value": "}",
                                                        "valueText": "}"
                                                    }
                                                }
                                            }
                                        }
                                    ],
                                    "closeBraceToken": {
                                        "kind": "CloseBraceToken",
                                        "fullStart": 585,
                                        "fullEnd": 587,
                                        "start": 585,
                                        "end": 586,
                                        "fullWidth": 2,
                                        "width": 1,
                                        "text": "}",
                                        "value": "}",
                                        "valueText": "}",
                                        "hasTrailingTrivia": true,
                                        "hasTrailingNewLine": true,
                                        "trailingTrivia": [
                                            {
                                                "kind": "NewLineTrivia",
                                                "text": "\n"
                                            }
                                        ]
                                    }
                                }
                            }
                        }
                    ]
                },
                "semicolonToken": {
                    "kind": "SemicolonToken",
                    "fullStart": -1,
                    "fullEnd": -1,
                    "start": -1,
                    "end": -1,
                    "fullWidth": 0,
                    "width": 0,
                    "text": ""
                }
            },
            {
                "kind": "VariableStatement",
                "fullStart": 587,
                "fullEnd": 625,
                "start": 587,
                "end": 624,
                "fullWidth": 38,
                "width": 37,
                "modifiers": [],
                "variableDeclaration": {
                    "kind": "VariableDeclaration",
                    "fullStart": 587,
                    "fullEnd": 623,
                    "start": 587,
                    "end": 623,
                    "fullWidth": 36,
                    "width": 36,
                    "varKeyword": {
                        "kind": "VarKeyword",
                        "fullStart": 587,
                        "fullEnd": 591,
                        "start": 587,
                        "end": 590,
                        "fullWidth": 4,
                        "width": 3,
                        "text": "var",
                        "value": "var",
                        "valueText": "var",
                        "hasTrailingTrivia": true,
                        "trailingTrivia": [
                            {
                                "kind": "WhitespaceTrivia",
                                "text": " "
                            }
                        ]
                    },
                    "variableDeclarators": [
                        {
                            "kind": "VariableDeclarator",
                            "fullStart": 591,
                            "fullEnd": 623,
                            "start": 591,
                            "end": 623,
                            "fullWidth": 32,
<<<<<<< HEAD
                            "width": 32,
                            "identifier": {
=======
                            "propertyName": {
>>>>>>> 85e84683
                                "kind": "IdentifierName",
                                "fullStart": 591,
                                "fullEnd": 597,
                                "start": 591,
                                "end": 596,
                                "fullWidth": 6,
                                "width": 5,
                                "text": "__str",
                                "value": "__str",
                                "valueText": "__str",
                                "hasTrailingTrivia": true,
                                "trailingTrivia": [
                                    {
                                        "kind": "WhitespaceTrivia",
                                        "text": " "
                                    }
                                ]
                            },
                            "equalsValueClause": {
                                "kind": "EqualsValueClause",
                                "fullStart": 597,
                                "fullEnd": 623,
                                "start": 597,
                                "end": 623,
                                "fullWidth": 26,
                                "width": 26,
                                "equalsToken": {
                                    "kind": "EqualsToken",
                                    "fullStart": 597,
                                    "fullEnd": 599,
                                    "start": 597,
                                    "end": 598,
                                    "fullWidth": 2,
                                    "width": 1,
                                    "text": "=",
                                    "value": "=",
                                    "valueText": "=",
                                    "hasTrailingTrivia": true,
                                    "trailingTrivia": [
                                        {
                                            "kind": "WhitespaceTrivia",
                                            "text": " "
                                        }
                                    ]
                                },
                                "value": {
                                    "kind": "ObjectLiteralExpression",
                                    "fullStart": 599,
                                    "fullEnd": 623,
                                    "start": 599,
                                    "end": 623,
                                    "fullWidth": 24,
                                    "width": 24,
                                    "openBraceToken": {
                                        "kind": "OpenBraceToken",
                                        "fullStart": 599,
                                        "fullEnd": 600,
                                        "start": 599,
                                        "end": 600,
                                        "fullWidth": 1,
                                        "width": 1,
                                        "text": "{",
                                        "value": "{",
                                        "valueText": "{"
                                    },
                                    "propertyAssignments": [
                                        {
                                            "kind": "SimplePropertyAssignment",
                                            "fullStart": 600,
                                            "fullEnd": 622,
                                            "start": 600,
                                            "end": 622,
                                            "fullWidth": 22,
                                            "width": 22,
                                            "propertyName": {
                                                "kind": "IdentifierName",
                                                "fullStart": 600,
                                                "fullEnd": 605,
                                                "start": 600,
                                                "end": 605,
                                                "fullWidth": 5,
                                                "width": 5,
                                                "text": "str__",
                                                "value": "str__",
                                                "valueText": "str__"
                                            },
                                            "colonToken": {
                                                "kind": "ColonToken",
                                                "fullStart": 605,
                                                "fullEnd": 606,
                                                "start": 605,
                                                "end": 606,
                                                "fullWidth": 1,
                                                "width": 1,
                                                "text": ":",
                                                "value": ":",
                                                "valueText": ":"
                                            },
                                            "expression": {
                                                "kind": "StringLiteral",
                                                "fullStart": 606,
                                                "fullEnd": 622,
                                                "start": 606,
                                                "end": 622,
                                                "fullWidth": 16,
                                                "width": 16,
                                                "text": "\"ABB\\u0041BABAB\"",
                                                "value": "ABBABABAB",
                                                "valueText": "ABBABABAB"
                                            }
                                        }
                                    ],
                                    "closeBraceToken": {
                                        "kind": "CloseBraceToken",
                                        "fullStart": 622,
                                        "fullEnd": 623,
                                        "start": 622,
                                        "end": 623,
                                        "fullWidth": 1,
                                        "width": 1,
                                        "text": "}",
                                        "value": "}",
                                        "valueText": "}"
                                    }
                                }
                            }
                        }
                    ]
                },
                "semicolonToken": {
                    "kind": "SemicolonToken",
                    "fullStart": 623,
                    "fullEnd": 625,
                    "start": 623,
                    "end": 624,
                    "fullWidth": 2,
                    "width": 1,
                    "text": ";",
                    "value": ";",
                    "valueText": ";",
                    "hasTrailingTrivia": true,
                    "hasTrailingNewLine": true,
                    "trailingTrivia": [
                        {
                            "kind": "NewLineTrivia",
                            "text": "\n"
                        }
                    ]
                }
            },
            {
                "kind": "WithStatement",
                "fullStart": 625,
                "fullEnd": 1047,
                "start": 715,
                "end": 1046,
                "fullWidth": 422,
                "width": 331,
                "withKeyword": {
                    "kind": "WithKeyword",
                    "fullStart": 625,
                    "fullEnd": 719,
                    "start": 715,
                    "end": 719,
                    "fullWidth": 94,
                    "width": 4,
                    "text": "with",
                    "value": "with",
                    "valueText": "with",
                    "hasLeadingTrivia": true,
                    "hasLeadingComment": true,
                    "hasLeadingNewLine": true,
                    "leadingTrivia": [
                        {
                            "kind": "NewLineTrivia",
                            "text": "\n"
                        },
                        {
                            "kind": "SingleLineCommentTrivia",
                            "text": "//////////////////////////////////////////////////////////////////////////////"
                        },
                        {
                            "kind": "NewLineTrivia",
                            "text": "\n"
                        },
                        {
                            "kind": "SingleLineCommentTrivia",
                            "text": "//CHECK#1"
                        },
                        {
                            "kind": "NewLineTrivia",
                            "text": "\n"
                        }
                    ]
                },
                "openParenToken": {
                    "kind": "OpenParenToken",
                    "fullStart": 719,
                    "fullEnd": 720,
                    "start": 719,
                    "end": 720,
                    "fullWidth": 1,
                    "width": 1,
                    "text": "(",
                    "value": "(",
                    "valueText": "("
                },
                "condition": {
                    "kind": "IdentifierName",
                    "fullStart": 720,
                    "fullEnd": 725,
                    "start": 720,
                    "end": 725,
                    "fullWidth": 5,
                    "width": 5,
                    "text": "__str",
                    "value": "__str",
                    "valueText": "__str"
                },
                "closeParenToken": {
                    "kind": "CloseParenToken",
                    "fullStart": 725,
                    "fullEnd": 726,
                    "start": 725,
                    "end": 726,
                    "fullWidth": 1,
                    "width": 1,
                    "text": ")",
                    "value": ")",
                    "valueText": ")"
                },
                "statement": {
                    "kind": "Block",
                    "fullStart": 726,
                    "fullEnd": 1047,
                    "start": 726,
                    "end": 1046,
                    "fullWidth": 321,
                    "width": 320,
                    "openBraceToken": {
                        "kind": "OpenBraceToken",
                        "fullStart": 726,
                        "fullEnd": 728,
                        "start": 726,
                        "end": 727,
                        "fullWidth": 2,
                        "width": 1,
                        "text": "{",
                        "value": "{",
                        "valueText": "{",
                        "hasTrailingTrivia": true,
                        "hasTrailingNewLine": true,
                        "trailingTrivia": [
                            {
                                "kind": "NewLineTrivia",
                                "text": "\n"
                            }
                        ]
                    },
                    "statements": [
                        {
                            "kind": "WithStatement",
                            "fullStart": 728,
                            "fullEnd": 1045,
                            "start": 732,
                            "end": 1044,
                            "fullWidth": 317,
                            "width": 312,
                            "withKeyword": {
                                "kind": "WithKeyword",
                                "fullStart": 728,
                                "fullEnd": 736,
                                "start": 732,
                                "end": 736,
                                "fullWidth": 8,
                                "width": 4,
                                "text": "with",
                                "value": "with",
                                "valueText": "with",
                                "hasLeadingTrivia": true,
                                "leadingTrivia": [
                                    {
                                        "kind": "WhitespaceTrivia",
                                        "text": "    "
                                    }
                                ]
                            },
                            "openParenToken": {
                                "kind": "OpenParenToken",
                                "fullStart": 736,
                                "fullEnd": 737,
                                "start": 736,
                                "end": 737,
                                "fullWidth": 1,
                                "width": 1,
                                "text": "(",
                                "value": "(",
                                "valueText": "("
                            },
                            "condition": {
                                "kind": "IdentifierName",
                                "fullStart": 737,
                                "fullEnd": 742,
                                "start": 737,
                                "end": 742,
                                "fullWidth": 5,
                                "width": 5,
                                "text": "str__",
                                "value": "str__",
                                "valueText": "str__"
                            },
                            "closeParenToken": {
                                "kind": "CloseParenToken",
                                "fullStart": 742,
                                "fullEnd": 743,
                                "start": 742,
                                "end": 743,
                                "fullWidth": 1,
                                "width": 1,
                                "text": ")",
                                "value": ")",
                                "valueText": ")"
                            },
                            "statement": {
                                "kind": "Block",
                                "fullStart": 743,
                                "fullEnd": 1045,
                                "start": 743,
                                "end": 1044,
                                "fullWidth": 302,
                                "width": 301,
                                "openBraceToken": {
                                    "kind": "OpenBraceToken",
                                    "fullStart": 743,
                                    "fullEnd": 745,
                                    "start": 743,
                                    "end": 744,
                                    "fullWidth": 2,
                                    "width": 1,
                                    "text": "{",
                                    "value": "{",
                                    "valueText": "{",
                                    "hasTrailingTrivia": true,
                                    "hasTrailingNewLine": true,
                                    "trailingTrivia": [
                                        {
                                            "kind": "NewLineTrivia",
                                            "text": "\n"
                                        }
                                    ]
                                },
                                "statements": [
                                    {
                                        "kind": "TryStatement",
                                        "fullStart": 745,
                                        "fullEnd": 1039,
                                        "start": 753,
                                        "end": 1038,
                                        "fullWidth": 294,
                                        "width": 285,
                                        "tryKeyword": {
                                            "kind": "TryKeyword",
                                            "fullStart": 745,
                                            "fullEnd": 757,
                                            "start": 753,
                                            "end": 756,
                                            "fullWidth": 12,
                                            "width": 3,
                                            "text": "try",
                                            "value": "try",
                                            "valueText": "try",
                                            "hasLeadingTrivia": true,
                                            "hasTrailingTrivia": true,
                                            "leadingTrivia": [
                                                {
                                                    "kind": "WhitespaceTrivia",
                                                    "text": "        "
                                                }
                                            ],
                                            "trailingTrivia": [
                                                {
                                                    "kind": "WhitespaceTrivia",
                                                    "text": " "
                                                }
                                            ]
                                        },
                                        "block": {
                                            "kind": "Block",
                                            "fullStart": 757,
                                            "fullEnd": 901,
                                            "start": 757,
                                            "end": 900,
                                            "fullWidth": 144,
                                            "width": 143,
                                            "openBraceToken": {
                                                "kind": "OpenBraceToken",
                                                "fullStart": 757,
                                                "fullEnd": 759,
                                                "start": 757,
                                                "end": 758,
                                                "fullWidth": 2,
                                                "width": 1,
                                                "text": "{",
                                                "value": "{",
                                                "valueText": "{",
                                                "hasTrailingTrivia": true,
                                                "hasTrailingNewLine": true,
                                                "trailingTrivia": [
                                                    {
                                                        "kind": "NewLineTrivia",
                                                        "text": "\n"
                                                    }
                                                ]
                                            },
                                            "statements": [
                                                {
                                                    "kind": "VariableStatement",
                                                    "fullStart": 759,
                                                    "fullEnd": 805,
                                                    "start": 769,
                                                    "end": 804,
                                                    "fullWidth": 46,
                                                    "width": 35,
                                                    "modifiers": [],
                                                    "variableDeclaration": {
                                                        "kind": "VariableDeclaration",
                                                        "fullStart": 759,
                                                        "fullEnd": 803,
                                                        "start": 769,
                                                        "end": 803,
                                                        "fullWidth": 44,
                                                        "width": 34,
                                                        "varKeyword": {
                                                            "kind": "VarKeyword",
                                                            "fullStart": 759,
                                                            "fullEnd": 773,
                                                            "start": 769,
                                                            "end": 772,
                                                            "fullWidth": 14,
                                                            "width": 3,
                                                            "text": "var",
                                                            "value": "var",
                                                            "valueText": "var",
                                                            "hasLeadingTrivia": true,
                                                            "hasTrailingTrivia": true,
                                                            "leadingTrivia": [
                                                                {
                                                                    "kind": "WhitespaceTrivia",
                                                                    "text": "          "
                                                                }
                                                            ],
                                                            "trailingTrivia": [
                                                                {
                                                                    "kind": "WhitespaceTrivia",
                                                                    "text": " "
                                                                }
                                                            ]
                                                        },
                                                        "variableDeclarators": [
                                                            {
                                                                "kind": "VariableDeclarator",
                                                                "fullStart": 773,
                                                                "fullEnd": 803,
                                                                "start": 773,
                                                                "end": 803,
                                                                "fullWidth": 30,
<<<<<<< HEAD
                                                                "width": 30,
                                                                "identifier": {
=======
                                                                "propertyName": {
>>>>>>> 85e84683
                                                                    "kind": "IdentifierName",
                                                                    "fullStart": 773,
                                                                    "fullEnd": 775,
                                                                    "start": 773,
                                                                    "end": 774,
                                                                    "fullWidth": 2,
                                                                    "width": 1,
                                                                    "text": "x",
                                                                    "value": "x",
                                                                    "valueText": "x",
                                                                    "hasTrailingTrivia": true,
                                                                    "trailingTrivia": [
                                                                        {
                                                                            "kind": "WhitespaceTrivia",
                                                                            "text": " "
                                                                        }
                                                                    ]
                                                                },
                                                                "equalsValueClause": {
                                                                    "kind": "EqualsValueClause",
                                                                    "fullStart": 775,
                                                                    "fullEnd": 803,
                                                                    "start": 775,
                                                                    "end": 803,
                                                                    "fullWidth": 28,
                                                                    "width": 28,
                                                                    "equalsToken": {
                                                                        "kind": "EqualsToken",
                                                                        "fullStart": 775,
                                                                        "fullEnd": 777,
                                                                        "start": 775,
                                                                        "end": 776,
                                                                        "fullWidth": 2,
                                                                        "width": 1,
                                                                        "text": "=",
                                                                        "value": "=",
                                                                        "valueText": "=",
                                                                        "hasTrailingTrivia": true,
                                                                        "trailingTrivia": [
                                                                            {
                                                                                "kind": "WhitespaceTrivia",
                                                                                "text": " "
                                                                            }
                                                                        ]
                                                                    },
                                                                    "value": {
                                                                        "kind": "InvocationExpression",
                                                                        "fullStart": 777,
                                                                        "fullEnd": 803,
                                                                        "start": 777,
                                                                        "end": 803,
                                                                        "fullWidth": 26,
                                                                        "width": 26,
                                                                        "expression": {
                                                                            "kind": "IdentifierName",
                                                                            "fullStart": 777,
                                                                            "fullEnd": 788,
                                                                            "start": 777,
                                                                            "end": 788,
                                                                            "fullWidth": 11,
                                                                            "width": 11,
                                                                            "text": "lastIndexOf",
                                                                            "value": "lastIndexOf",
                                                                            "valueText": "lastIndexOf"
                                                                        },
                                                                        "argumentList": {
                                                                            "kind": "ArgumentList",
                                                                            "fullStart": 788,
                                                                            "fullEnd": 803,
                                                                            "start": 788,
                                                                            "end": 803,
                                                                            "fullWidth": 15,
                                                                            "width": 15,
                                                                            "openParenToken": {
                                                                                "kind": "OpenParenToken",
                                                                                "fullStart": 788,
                                                                                "fullEnd": 789,
                                                                                "start": 788,
                                                                                "end": 789,
                                                                                "fullWidth": 1,
                                                                                "width": 1,
                                                                                "text": "(",
                                                                                "value": "(",
                                                                                "valueText": "("
                                                                            },
                                                                            "arguments": [
                                                                                {
                                                                                    "kind": "IdentifierName",
                                                                                    "fullStart": 789,
                                                                                    "fullEnd": 794,
                                                                                    "start": 789,
                                                                                    "end": 794,
                                                                                    "fullWidth": 5,
                                                                                    "width": 5,
                                                                                    "text": "__obj",
                                                                                    "value": "__obj",
                                                                                    "valueText": "__obj"
                                                                                },
                                                                                {
                                                                                    "kind": "CommaToken",
                                                                                    "fullStart": 794,
                                                                                    "fullEnd": 796,
                                                                                    "start": 794,
                                                                                    "end": 795,
                                                                                    "fullWidth": 2,
                                                                                    "width": 1,
                                                                                    "text": ",",
                                                                                    "value": ",",
                                                                                    "valueText": ",",
                                                                                    "hasTrailingTrivia": true,
                                                                                    "trailingTrivia": [
                                                                                        {
                                                                                            "kind": "WhitespaceTrivia",
                                                                                            "text": " "
                                                                                        }
                                                                                    ]
                                                                                },
                                                                                {
                                                                                    "kind": "IdentifierName",
                                                                                    "fullStart": 796,
                                                                                    "fullEnd": 802,
                                                                                    "start": 796,
                                                                                    "end": 802,
                                                                                    "fullWidth": 6,
                                                                                    "width": 6,
                                                                                    "text": "__obj2",
                                                                                    "value": "__obj2",
                                                                                    "valueText": "__obj2"
                                                                                }
                                                                            ],
                                                                            "closeParenToken": {
                                                                                "kind": "CloseParenToken",
                                                                                "fullStart": 802,
                                                                                "fullEnd": 803,
                                                                                "start": 802,
                                                                                "end": 803,
                                                                                "fullWidth": 1,
                                                                                "width": 1,
                                                                                "text": ")",
                                                                                "value": ")",
                                                                                "valueText": ")"
                                                                            }
                                                                        }
                                                                    }
                                                                }
                                                            }
                                                        ]
                                                    },
                                                    "semicolonToken": {
                                                        "kind": "SemicolonToken",
                                                        "fullStart": 803,
                                                        "fullEnd": 805,
                                                        "start": 803,
                                                        "end": 804,
                                                        "fullWidth": 2,
                                                        "width": 1,
                                                        "text": ";",
                                                        "value": ";",
                                                        "valueText": ";",
                                                        "hasTrailingTrivia": true,
                                                        "hasTrailingNewLine": true,
                                                        "trailingTrivia": [
                                                            {
                                                                "kind": "NewLineTrivia",
                                                                "text": "\n"
                                                            }
                                                        ]
                                                    }
                                                },
                                                {
                                                    "kind": "ExpressionStatement",
                                                    "fullStart": 805,
                                                    "fullEnd": 891,
                                                    "start": 815,
                                                    "end": 890,
                                                    "fullWidth": 86,
                                                    "width": 75,
                                                    "expression": {
                                                        "kind": "InvocationExpression",
                                                        "fullStart": 805,
                                                        "fullEnd": 889,
                                                        "start": 815,
                                                        "end": 889,
                                                        "fullWidth": 84,
                                                        "width": 74,
                                                        "expression": {
                                                            "kind": "IdentifierName",
                                                            "fullStart": 805,
                                                            "fullEnd": 820,
                                                            "start": 815,
                                                            "end": 820,
                                                            "fullWidth": 15,
                                                            "width": 5,
                                                            "text": "$FAIL",
                                                            "value": "$FAIL",
                                                            "valueText": "$FAIL",
                                                            "hasLeadingTrivia": true,
                                                            "leadingTrivia": [
                                                                {
                                                                    "kind": "WhitespaceTrivia",
                                                                    "text": "          "
                                                                }
                                                            ]
                                                        },
                                                        "argumentList": {
                                                            "kind": "ArgumentList",
                                                            "fullStart": 820,
                                                            "fullEnd": 889,
                                                            "start": 820,
                                                            "end": 889,
                                                            "fullWidth": 69,
                                                            "width": 69,
                                                            "openParenToken": {
                                                                "kind": "OpenParenToken",
                                                                "fullStart": 820,
                                                                "fullEnd": 821,
                                                                "start": 820,
                                                                "end": 821,
                                                                "fullWidth": 1,
                                                                "width": 1,
                                                                "text": "(",
                                                                "value": "(",
                                                                "valueText": "("
                                                            },
                                                            "arguments": [
                                                                {
                                                                    "kind": "StringLiteral",
                                                                    "fullStart": 821,
                                                                    "fullEnd": 888,
                                                                    "start": 821,
                                                                    "end": 888,
                                                                    "fullWidth": 67,
                                                                    "width": 67,
                                                                    "text": "'#1: var x = lastIndexOf(__obj, __obj2) lead to throwing exception'",
                                                                    "value": "#1: var x = lastIndexOf(__obj, __obj2) lead to throwing exception",
                                                                    "valueText": "#1: var x = lastIndexOf(__obj, __obj2) lead to throwing exception"
                                                                }
                                                            ],
                                                            "closeParenToken": {
                                                                "kind": "CloseParenToken",
                                                                "fullStart": 888,
                                                                "fullEnd": 889,
                                                                "start": 888,
                                                                "end": 889,
                                                                "fullWidth": 1,
                                                                "width": 1,
                                                                "text": ")",
                                                                "value": ")",
                                                                "valueText": ")"
                                                            }
                                                        }
                                                    },
                                                    "semicolonToken": {
                                                        "kind": "SemicolonToken",
                                                        "fullStart": 889,
                                                        "fullEnd": 891,
                                                        "start": 889,
                                                        "end": 890,
                                                        "fullWidth": 2,
                                                        "width": 1,
                                                        "text": ";",
                                                        "value": ";",
                                                        "valueText": ";",
                                                        "hasTrailingTrivia": true,
                                                        "hasTrailingNewLine": true,
                                                        "trailingTrivia": [
                                                            {
                                                                "kind": "NewLineTrivia",
                                                                "text": "\n"
                                                            }
                                                        ]
                                                    }
                                                }
                                            ],
                                            "closeBraceToken": {
                                                "kind": "CloseBraceToken",
                                                "fullStart": 891,
                                                "fullEnd": 901,
                                                "start": 899,
                                                "end": 900,
                                                "fullWidth": 10,
                                                "width": 1,
                                                "text": "}",
                                                "value": "}",
                                                "valueText": "}",
                                                "hasLeadingTrivia": true,
                                                "hasTrailingTrivia": true,
                                                "leadingTrivia": [
                                                    {
                                                        "kind": "WhitespaceTrivia",
                                                        "text": "        "
                                                    }
                                                ],
                                                "trailingTrivia": [
                                                    {
                                                        "kind": "WhitespaceTrivia",
                                                        "text": " "
                                                    }
                                                ]
                                            }
                                        },
                                        "catchClause": {
                                            "kind": "CatchClause",
                                            "fullStart": 901,
                                            "fullEnd": 1039,
                                            "start": 901,
                                            "end": 1038,
                                            "fullWidth": 138,
                                            "width": 137,
                                            "catchKeyword": {
                                                "kind": "CatchKeyword",
                                                "fullStart": 901,
                                                "fullEnd": 907,
                                                "start": 901,
                                                "end": 906,
                                                "fullWidth": 6,
                                                "width": 5,
                                                "text": "catch",
                                                "value": "catch",
                                                "valueText": "catch",
                                                "hasTrailingTrivia": true,
                                                "trailingTrivia": [
                                                    {
                                                        "kind": "WhitespaceTrivia",
                                                        "text": " "
                                                    }
                                                ]
                                            },
                                            "openParenToken": {
                                                "kind": "OpenParenToken",
                                                "fullStart": 907,
                                                "fullEnd": 908,
                                                "start": 907,
                                                "end": 908,
                                                "fullWidth": 1,
                                                "width": 1,
                                                "text": "(",
                                                "value": "(",
                                                "valueText": "("
                                            },
                                            "identifier": {
                                                "kind": "IdentifierName",
                                                "fullStart": 908,
                                                "fullEnd": 909,
                                                "start": 908,
                                                "end": 909,
                                                "fullWidth": 1,
                                                "width": 1,
                                                "text": "e",
                                                "value": "e",
                                                "valueText": "e"
                                            },
                                            "closeParenToken": {
                                                "kind": "CloseParenToken",
                                                "fullStart": 909,
                                                "fullEnd": 911,
                                                "start": 909,
                                                "end": 910,
                                                "fullWidth": 2,
                                                "width": 1,
                                                "text": ")",
                                                "value": ")",
                                                "valueText": ")",
                                                "hasTrailingTrivia": true,
                                                "trailingTrivia": [
                                                    {
                                                        "kind": "WhitespaceTrivia",
                                                        "text": " "
                                                    }
                                                ]
                                            },
                                            "block": {
                                                "kind": "Block",
                                                "fullStart": 911,
                                                "fullEnd": 1039,
                                                "start": 911,
                                                "end": 1038,
                                                "fullWidth": 128,
                                                "width": 127,
                                                "openBraceToken": {
                                                    "kind": "OpenBraceToken",
                                                    "fullStart": 911,
                                                    "fullEnd": 913,
                                                    "start": 911,
                                                    "end": 912,
                                                    "fullWidth": 2,
                                                    "width": 1,
                                                    "text": "{",
                                                    "value": "{",
                                                    "valueText": "{",
                                                    "hasTrailingTrivia": true,
                                                    "hasTrailingNewLine": true,
                                                    "trailingTrivia": [
                                                        {
                                                            "kind": "NewLineTrivia",
                                                            "text": "\n"
                                                        }
                                                    ]
                                                },
                                                "statements": [
                                                    {
                                                        "kind": "IfStatement",
                                                        "fullStart": 913,
                                                        "fullEnd": 1029,
                                                        "start": 923,
                                                        "end": 1028,
                                                        "fullWidth": 116,
                                                        "width": 105,
                                                        "ifKeyword": {
                                                            "kind": "IfKeyword",
                                                            "fullStart": 913,
                                                            "fullEnd": 926,
                                                            "start": 923,
                                                            "end": 925,
                                                            "fullWidth": 13,
                                                            "width": 2,
                                                            "text": "if",
                                                            "value": "if",
                                                            "valueText": "if",
                                                            "hasLeadingTrivia": true,
                                                            "hasTrailingTrivia": true,
                                                            "leadingTrivia": [
                                                                {
                                                                    "kind": "WhitespaceTrivia",
                                                                    "text": "          "
                                                                }
                                                            ],
                                                            "trailingTrivia": [
                                                                {
                                                                    "kind": "WhitespaceTrivia",
                                                                    "text": " "
                                                                }
                                                            ]
                                                        },
                                                        "openParenToken": {
                                                            "kind": "OpenParenToken",
                                                            "fullStart": 926,
                                                            "fullEnd": 927,
                                                            "start": 926,
                                                            "end": 927,
                                                            "fullWidth": 1,
                                                            "width": 1,
                                                            "text": "(",
                                                            "value": "(",
                                                            "valueText": "("
                                                        },
                                                        "condition": {
                                                            "kind": "NotEqualsExpression",
                                                            "fullStart": 927,
                                                            "fullEnd": 944,
                                                            "start": 927,
                                                            "end": 944,
                                                            "fullWidth": 17,
                                                            "width": 17,
                                                            "left": {
                                                                "kind": "IdentifierName",
                                                                "fullStart": 927,
                                                                "fullEnd": 928,
                                                                "start": 927,
                                                                "end": 928,
                                                                "fullWidth": 1,
                                                                "width": 1,
                                                                "text": "e",
                                                                "value": "e",
                                                                "valueText": "e"
                                                            },
                                                            "operatorToken": {
                                                                "kind": "ExclamationEqualsEqualsToken",
                                                                "fullStart": 928,
                                                                "fullEnd": 931,
                                                                "start": 928,
                                                                "end": 931,
                                                                "fullWidth": 3,
                                                                "width": 3,
                                                                "text": "!==",
                                                                "value": "!==",
                                                                "valueText": "!=="
                                                            },
                                                            "right": {
                                                                "kind": "StringLiteral",
                                                                "fullStart": 931,
                                                                "fullEnd": 944,
                                                                "start": 931,
                                                                "end": 944,
                                                                "fullWidth": 13,
                                                                "width": 13,
                                                                "text": "\"intointeger\"",
                                                                "value": "intointeger",
                                                                "valueText": "intointeger"
                                                            }
                                                        },
                                                        "closeParenToken": {
                                                            "kind": "CloseParenToken",
                                                            "fullStart": 944,
                                                            "fullEnd": 946,
                                                            "start": 944,
                                                            "end": 945,
                                                            "fullWidth": 2,
                                                            "width": 1,
                                                            "text": ")",
                                                            "value": ")",
                                                            "valueText": ")",
                                                            "hasTrailingTrivia": true,
                                                            "trailingTrivia": [
                                                                {
                                                                    "kind": "WhitespaceTrivia",
                                                                    "text": " "
                                                                }
                                                            ]
                                                        },
                                                        "statement": {
                                                            "kind": "Block",
                                                            "fullStart": 946,
                                                            "fullEnd": 1029,
                                                            "start": 946,
                                                            "end": 1028,
                                                            "fullWidth": 83,
                                                            "width": 82,
                                                            "openBraceToken": {
                                                                "kind": "OpenBraceToken",
                                                                "fullStart": 946,
                                                                "fullEnd": 948,
                                                                "start": 946,
                                                                "end": 947,
                                                                "fullWidth": 2,
                                                                "width": 1,
                                                                "text": "{",
                                                                "value": "{",
                                                                "valueText": "{",
                                                                "hasTrailingTrivia": true,
                                                                "hasTrailingNewLine": true,
                                                                "trailingTrivia": [
                                                                    {
                                                                        "kind": "NewLineTrivia",
                                                                        "text": "\n"
                                                                    }
                                                                ]
                                                            },
                                                            "statements": [
                                                                {
                                                                    "kind": "ExpressionStatement",
                                                                    "fullStart": 948,
                                                                    "fullEnd": 1017,
                                                                    "start": 960,
                                                                    "end": 1016,
                                                                    "fullWidth": 69,
                                                                    "width": 56,
                                                                    "expression": {
                                                                        "kind": "InvocationExpression",
                                                                        "fullStart": 948,
                                                                        "fullEnd": 1015,
                                                                        "start": 960,
                                                                        "end": 1015,
                                                                        "fullWidth": 67,
                                                                        "width": 55,
                                                                        "expression": {
                                                                            "kind": "IdentifierName",
                                                                            "fullStart": 948,
                                                                            "fullEnd": 966,
                                                                            "start": 960,
                                                                            "end": 966,
                                                                            "fullWidth": 18,
                                                                            "width": 6,
                                                                            "text": "$ERROR",
                                                                            "value": "$ERROR",
                                                                            "valueText": "$ERROR",
                                                                            "hasLeadingTrivia": true,
                                                                            "leadingTrivia": [
                                                                                {
                                                                                    "kind": "WhitespaceTrivia",
                                                                                    "text": "            "
                                                                                }
                                                                            ]
                                                                        },
                                                                        "argumentList": {
                                                                            "kind": "ArgumentList",
                                                                            "fullStart": 966,
                                                                            "fullEnd": 1015,
                                                                            "start": 966,
                                                                            "end": 1015,
                                                                            "fullWidth": 49,
                                                                            "width": 49,
                                                                            "openParenToken": {
                                                                                "kind": "OpenParenToken",
                                                                                "fullStart": 966,
                                                                                "fullEnd": 967,
                                                                                "start": 966,
                                                                                "end": 967,
                                                                                "fullWidth": 1,
                                                                                "width": 1,
                                                                                "text": "(",
                                                                                "value": "(",
                                                                                "valueText": "("
                                                                            },
                                                                            "arguments": [
                                                                                {
                                                                                    "kind": "AddExpression",
                                                                                    "fullStart": 967,
                                                                                    "fullEnd": 1014,
                                                                                    "start": 967,
                                                                                    "end": 1014,
                                                                                    "fullWidth": 47,
                                                                                    "width": 47,
                                                                                    "left": {
                                                                                        "kind": "StringLiteral",
                                                                                        "fullStart": 967,
                                                                                        "fullEnd": 1012,
                                                                                        "start": 967,
                                                                                        "end": 1012,
                                                                                        "fullWidth": 45,
                                                                                        "width": 45,
                                                                                        "text": "'#1.1: Exception === \"intointeger\". Actual: '",
                                                                                        "value": "#1.1: Exception === \"intointeger\". Actual: ",
                                                                                        "valueText": "#1.1: Exception === \"intointeger\". Actual: "
                                                                                    },
                                                                                    "operatorToken": {
                                                                                        "kind": "PlusToken",
                                                                                        "fullStart": 1012,
                                                                                        "fullEnd": 1013,
                                                                                        "start": 1012,
                                                                                        "end": 1013,
                                                                                        "fullWidth": 1,
                                                                                        "width": 1,
                                                                                        "text": "+",
                                                                                        "value": "+",
                                                                                        "valueText": "+"
                                                                                    },
                                                                                    "right": {
                                                                                        "kind": "IdentifierName",
                                                                                        "fullStart": 1013,
                                                                                        "fullEnd": 1014,
                                                                                        "start": 1013,
                                                                                        "end": 1014,
                                                                                        "fullWidth": 1,
                                                                                        "width": 1,
                                                                                        "text": "e",
                                                                                        "value": "e",
                                                                                        "valueText": "e"
                                                                                    }
                                                                                }
                                                                            ],
                                                                            "closeParenToken": {
                                                                                "kind": "CloseParenToken",
                                                                                "fullStart": 1014,
                                                                                "fullEnd": 1015,
                                                                                "start": 1014,
                                                                                "end": 1015,
                                                                                "fullWidth": 1,
                                                                                "width": 1,
                                                                                "text": ")",
                                                                                "value": ")",
                                                                                "valueText": ")"
                                                                            }
                                                                        }
                                                                    },
                                                                    "semicolonToken": {
                                                                        "kind": "SemicolonToken",
                                                                        "fullStart": 1015,
                                                                        "fullEnd": 1017,
                                                                        "start": 1015,
                                                                        "end": 1016,
                                                                        "fullWidth": 2,
                                                                        "width": 1,
                                                                        "text": ";",
                                                                        "value": ";",
                                                                        "valueText": ";",
                                                                        "hasTrailingTrivia": true,
                                                                        "hasTrailingNewLine": true,
                                                                        "trailingTrivia": [
                                                                            {
                                                                                "kind": "NewLineTrivia",
                                                                                "text": "\n"
                                                                            }
                                                                        ]
                                                                    }
                                                                }
                                                            ],
                                                            "closeBraceToken": {
                                                                "kind": "CloseBraceToken",
                                                                "fullStart": 1017,
                                                                "fullEnd": 1029,
                                                                "start": 1027,
                                                                "end": 1028,
                                                                "fullWidth": 12,
                                                                "width": 1,
                                                                "text": "}",
                                                                "value": "}",
                                                                "valueText": "}",
                                                                "hasLeadingTrivia": true,
                                                                "hasTrailingTrivia": true,
                                                                "hasTrailingNewLine": true,
                                                                "leadingTrivia": [
                                                                    {
                                                                        "kind": "WhitespaceTrivia",
                                                                        "text": "          "
                                                                    }
                                                                ],
                                                                "trailingTrivia": [
                                                                    {
                                                                        "kind": "NewLineTrivia",
                                                                        "text": "\n"
                                                                    }
                                                                ]
                                                            }
                                                        }
                                                    }
                                                ],
                                                "closeBraceToken": {
                                                    "kind": "CloseBraceToken",
                                                    "fullStart": 1029,
                                                    "fullEnd": 1039,
                                                    "start": 1037,
                                                    "end": 1038,
                                                    "fullWidth": 10,
                                                    "width": 1,
                                                    "text": "}",
                                                    "value": "}",
                                                    "valueText": "}",
                                                    "hasLeadingTrivia": true,
                                                    "hasTrailingTrivia": true,
                                                    "hasTrailingNewLine": true,
                                                    "leadingTrivia": [
                                                        {
                                                            "kind": "WhitespaceTrivia",
                                                            "text": "        "
                                                        }
                                                    ],
                                                    "trailingTrivia": [
                                                        {
                                                            "kind": "NewLineTrivia",
                                                            "text": "\n"
                                                        }
                                                    ]
                                                }
                                            }
                                        }
                                    }
                                ],
                                "closeBraceToken": {
                                    "kind": "CloseBraceToken",
                                    "fullStart": 1039,
                                    "fullEnd": 1045,
                                    "start": 1043,
                                    "end": 1044,
                                    "fullWidth": 6,
                                    "width": 1,
                                    "text": "}",
                                    "value": "}",
                                    "valueText": "}",
                                    "hasLeadingTrivia": true,
                                    "hasTrailingTrivia": true,
                                    "hasTrailingNewLine": true,
                                    "leadingTrivia": [
                                        {
                                            "kind": "WhitespaceTrivia",
                                            "text": "    "
                                        }
                                    ],
                                    "trailingTrivia": [
                                        {
                                            "kind": "NewLineTrivia",
                                            "text": "\n"
                                        }
                                    ]
                                }
                            }
                        }
                    ],
                    "closeBraceToken": {
                        "kind": "CloseBraceToken",
                        "fullStart": 1045,
                        "fullEnd": 1047,
                        "start": 1045,
                        "end": 1046,
                        "fullWidth": 2,
                        "width": 1,
                        "text": "}",
                        "value": "}",
                        "valueText": "}",
                        "hasTrailingTrivia": true,
                        "hasTrailingNewLine": true,
                        "trailingTrivia": [
                            {
                                "kind": "NewLineTrivia",
                                "text": "\n"
                            }
                        ]
                    }
                }
            }
        ],
        "endOfFileToken": {
            "kind": "EndOfFileToken",
            "fullStart": 1047,
            "fullEnd": 1130,
            "start": 1130,
            "end": 1130,
            "fullWidth": 83,
            "width": 0,
            "text": "",
            "hasLeadingTrivia": true,
            "hasLeadingComment": true,
            "hasLeadingNewLine": true,
            "leadingTrivia": [
                {
                    "kind": "SingleLineCommentTrivia",
                    "text": "//"
                },
                {
                    "kind": "NewLineTrivia",
                    "text": "\n"
                },
                {
                    "kind": "SingleLineCommentTrivia",
                    "text": "//////////////////////////////////////////////////////////////////////////////"
                },
                {
                    "kind": "NewLineTrivia",
                    "text": "\n"
                },
                {
                    "kind": "NewLineTrivia",
                    "text": "\n"
                }
            ]
        }
    },
    "lineMap": {
        "lineStarts": [
            0,
            61,
            132,
            133,
            137,
            271,
            335,
            338,
            392,
            473,
            477,
            478,
            531,
            587,
            625,
            626,
            705,
            715,
            728,
            745,
            759,
            805,
            891,
            913,
            948,
            1017,
            1029,
            1039,
            1045,
            1047,
            1050,
            1129,
            1130
        ],
        "length": 1130
    }
}<|MERGE_RESOLUTION|>--- conflicted
+++ resolved
@@ -96,12 +96,8 @@
                             "start": 482,
                             "end": 530,
                             "fullWidth": 49,
-<<<<<<< HEAD
                             "width": 48,
-                            "identifier": {
-=======
                             "propertyName": {
->>>>>>> 85e84683
                                 "kind": "IdentifierName",
                                 "fullStart": 482,
                                 "fullEnd": 488,
@@ -434,12 +430,8 @@
                             "start": 535,
                             "end": 586,
                             "fullWidth": 52,
-<<<<<<< HEAD
                             "width": 51,
-                            "identifier": {
-=======
                             "propertyName": {
->>>>>>> 85e84683
                                 "kind": "IdentifierName",
                                 "fullStart": 535,
                                 "fullEnd": 542,
@@ -771,12 +763,8 @@
                             "start": 591,
                             "end": 623,
                             "fullWidth": 32,
-<<<<<<< HEAD
                             "width": 32,
-                            "identifier": {
-=======
                             "propertyName": {
->>>>>>> 85e84683
                                 "kind": "IdentifierName",
                                 "fullStart": 591,
                                 "fullEnd": 597,
@@ -1243,12 +1231,8 @@
                                                                 "start": 773,
                                                                 "end": 803,
                                                                 "fullWidth": 30,
-<<<<<<< HEAD
                                                                 "width": 30,
-                                                                "identifier": {
-=======
                                                                 "propertyName": {
->>>>>>> 85e84683
                                                                     "kind": "IdentifierName",
                                                                     "fullStart": 773,
                                                                     "fullEnd": 775,
