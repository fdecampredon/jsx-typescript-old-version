--- conflicted
+++ resolved
@@ -94,12 +94,8 @@
                             "start": 484,
                             "end": 531,
                             "fullWidth": 47,
-<<<<<<< HEAD
                             "width": 47,
-                            "identifier": {
-=======
                             "propertyName": {
->>>>>>> 85e84683
                                 "kind": "IdentifierName",
                                 "fullStart": 484,
                                 "fullEnd": 490,
@@ -433,12 +429,8 @@
                             "start": 537,
                             "end": 584,
                             "fullWidth": 47,
-<<<<<<< HEAD
                             "width": 47,
-                            "identifier": {
-=======
                             "propertyName": {
->>>>>>> 85e84683
                                 "kind": "IdentifierName",
                                 "fullStart": 537,
                                 "fullEnd": 544,
@@ -772,12 +764,8 @@
                             "start": 590,
                             "end": 626,
                             "fullWidth": 36,
-<<<<<<< HEAD
                             "width": 36,
-                            "identifier": {
-=======
                             "propertyName": {
->>>>>>> 85e84683
                                 "kind": "IdentifierName",
                                 "fullStart": 590,
                                 "fullEnd": 601,
@@ -1365,12 +1353,8 @@
                                                     "start": 815,
                                                     "end": 845,
                                                     "fullWidth": 30,
-<<<<<<< HEAD
                                                     "width": 30,
-                                                    "identifier": {
-=======
                                                     "propertyName": {
->>>>>>> 85e84683
                                                         "kind": "IdentifierName",
                                                         "fullStart": 815,
                                                         "fullEnd": 817,
