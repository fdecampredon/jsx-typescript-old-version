--- conflicted
+++ resolved
@@ -2413,11 +2413,8 @@
                                 "start": 1180,
                                 "end": 1185,
                                 "fullWidth": 6,
-<<<<<<< HEAD
                                 "width": 5,
-=======
                                 "modifiers": [],
->>>>>>> e3c38734
                                 "identifier": {
                                     "kind": "IdentifierName",
                                     "fullStart": 1180,
