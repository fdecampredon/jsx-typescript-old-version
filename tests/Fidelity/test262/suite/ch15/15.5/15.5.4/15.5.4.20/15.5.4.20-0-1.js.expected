--- conflicted
+++ resolved
@@ -245,12 +245,8 @@
                                         "start": 541,
                                         "end": 566,
                                         "fullWidth": 25,
-<<<<<<< HEAD
                                         "width": 25,
-                                        "identifier": {
-=======
                                         "propertyName": {
->>>>>>> 85e84683
                                             "kind": "IdentifierName",
                                             "fullStart": 541,
                                             "fullEnd": 543,
