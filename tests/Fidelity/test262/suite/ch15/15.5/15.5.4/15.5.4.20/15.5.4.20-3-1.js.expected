{
    "isDeclaration": false,
    "languageVersion": "EcmaScript5",
    "parseOptions": {
        "allowAutomaticSemicolonInsertion": true
    },
    "sourceUnit": {
        "kind": "SourceUnit",
        "fullStart": 0,
        "fullEnd": 699,
        "start": 529,
        "end": 699,
        "fullWidth": 699,
        "width": 170,
        "isIncrementallyUnusable": true,
        "moduleElements": [
            {
                "kind": "FunctionDeclaration",
                "fullStart": 0,
                "fullEnd": 675,
                "start": 529,
                "end": 673,
                "fullWidth": 675,
                "width": 144,
                "modifiers": [],
                "functionKeyword": {
                    "kind": "FunctionKeyword",
                    "fullStart": 0,
                    "fullEnd": 538,
                    "start": 529,
                    "end": 537,
                    "fullWidth": 538,
                    "width": 8,
                    "text": "function",
                    "value": "function",
                    "valueText": "function",
                    "hasLeadingTrivia": true,
                    "hasLeadingComment": true,
                    "hasLeadingNewLine": true,
                    "hasTrailingTrivia": true,
                    "leadingTrivia": [
                        {
                            "kind": "SingleLineCommentTrivia",
                            "text": "/// Copyright (c) 2012 Ecma International.  All rights reserved. "
                        },
                        {
                            "kind": "NewLineTrivia",
                            "text": "\r\n"
                        },
                        {
                            "kind": "SingleLineCommentTrivia",
                            "text": "/// Ecma International makes this code available under the terms and conditions set"
                        },
                        {
                            "kind": "NewLineTrivia",
                            "text": "\r\n"
                        },
                        {
                            "kind": "SingleLineCommentTrivia",
                            "text": "/// forth on http://hg.ecmascript.org/tests/test262/raw-file/tip/LICENSE (the "
                        },
                        {
                            "kind": "NewLineTrivia",
                            "text": "\r\n"
                        },
                        {
                            "kind": "SingleLineCommentTrivia",
                            "text": "/// \"Use Terms\").   Any redistribution of this code must retain the above "
                        },
                        {
                            "kind": "NewLineTrivia",
                            "text": "\r\n"
                        },
                        {
                            "kind": "SingleLineCommentTrivia",
                            "text": "/// copyright and this notice and otherwise comply with the Use Terms."
                        },
                        {
                            "kind": "NewLineTrivia",
                            "text": "\r\n"
                        },
                        {
                            "kind": "MultiLineCommentTrivia",
                            "text": "/**\r\n * @path ch15/15.5/15.5.4/15.5.4.20/15.5.4.20-3-1.js\r\n * @description String.prototype.trim - 'S' is a string with all LineTerminator\r\n */"
                        },
                        {
                            "kind": "NewLineTrivia",
                            "text": "\r\n"
                        },
                        {
                            "kind": "NewLineTrivia",
                            "text": "\r\n"
                        },
                        {
                            "kind": "NewLineTrivia",
                            "text": "\r\n"
                        }
                    ],
                    "trailingTrivia": [
                        {
                            "kind": "WhitespaceTrivia",
                            "text": " "
                        }
                    ]
                },
                "identifier": {
                    "kind": "IdentifierName",
                    "fullStart": 538,
                    "fullEnd": 546,
                    "start": 538,
                    "end": 546,
                    "fullWidth": 8,
                    "width": 8,
                    "text": "testcase",
                    "value": "testcase",
                    "valueText": "testcase"
                },
                "callSignature": {
                    "kind": "CallSignature",
                    "fullStart": 546,
                    "fullEnd": 549,
                    "start": 546,
                    "end": 548,
                    "fullWidth": 3,
                    "width": 2,
                    "parameterList": {
                        "kind": "ParameterList",
                        "fullStart": 546,
                        "fullEnd": 549,
                        "start": 546,
                        "end": 548,
                        "fullWidth": 3,
                        "width": 2,
                        "openParenToken": {
                            "kind": "OpenParenToken",
                            "fullStart": 546,
                            "fullEnd": 547,
                            "start": 546,
                            "end": 547,
                            "fullWidth": 1,
                            "width": 1,
                            "text": "(",
                            "value": "(",
                            "valueText": "("
                        },
                        "parameters": [],
                        "closeParenToken": {
                            "kind": "CloseParenToken",
                            "fullStart": 547,
                            "fullEnd": 549,
                            "start": 547,
                            "end": 548,
                            "fullWidth": 2,
                            "width": 1,
                            "text": ")",
                            "value": ")",
                            "valueText": ")",
                            "hasTrailingTrivia": true,
                            "trailingTrivia": [
                                {
                                    "kind": "WhitespaceTrivia",
                                    "text": " "
                                }
                            ]
                        }
                    }
                },
                "block": {
                    "kind": "Block",
                    "fullStart": 549,
                    "fullEnd": 675,
                    "start": 549,
                    "end": 673,
                    "fullWidth": 126,
                    "width": 124,
                    "openBraceToken": {
                        "kind": "OpenBraceToken",
                        "fullStart": 549,
                        "fullEnd": 552,
                        "start": 549,
                        "end": 550,
                        "fullWidth": 3,
                        "width": 1,
                        "text": "{",
                        "value": "{",
                        "valueText": "{",
                        "hasTrailingTrivia": true,
                        "hasTrailingNewLine": true,
                        "trailingTrivia": [
                            {
                                "kind": "NewLineTrivia",
                                "text": "\r\n"
                            }
                        ]
                    },
                    "statements": [
                        {
                            "kind": "VariableStatement",
                            "fullStart": 552,
                            "fullEnd": 616,
                            "start": 562,
                            "end": 614,
                            "fullWidth": 64,
                            "width": 52,
                            "modifiers": [],
                            "variableDeclaration": {
                                "kind": "VariableDeclaration",
                                "fullStart": 552,
                                "fullEnd": 613,
                                "start": 562,
                                "end": 613,
                                "fullWidth": 61,
                                "width": 51,
                                "varKeyword": {
                                    "kind": "VarKeyword",
                                    "fullStart": 552,
                                    "fullEnd": 566,
                                    "start": 562,
                                    "end": 565,
                                    "fullWidth": 14,
                                    "width": 3,
                                    "text": "var",
                                    "value": "var",
                                    "valueText": "var",
                                    "hasLeadingTrivia": true,
                                    "hasLeadingNewLine": true,
                                    "hasTrailingTrivia": true,
                                    "leadingTrivia": [
                                        {
                                            "kind": "NewLineTrivia",
                                            "text": "\r\n"
                                        },
                                        {
                                            "kind": "WhitespaceTrivia",
                                            "text": "        "
                                        }
                                    ],
                                    "trailingTrivia": [
                                        {
                                            "kind": "WhitespaceTrivia",
                                            "text": " "
                                        }
                                    ]
                                },
                                "variableDeclarators": [
                                    {
                                        "kind": "VariableDeclarator",
                                        "fullStart": 566,
                                        "fullEnd": 613,
                                        "start": 566,
                                        "end": 613,
                                        "fullWidth": 47,
<<<<<<< HEAD
                                        "width": 47,
                                        "identifier": {
=======
                                        "propertyName": {
>>>>>>> 85e84683
                                            "kind": "IdentifierName",
                                            "fullStart": 566,
                                            "fullEnd": 585,
                                            "start": 566,
                                            "end": 584,
                                            "fullWidth": 19,
                                            "width": 18,
                                            "text": "lineTerminatorsStr",
                                            "value": "lineTerminatorsStr",
                                            "valueText": "lineTerminatorsStr",
                                            "hasTrailingTrivia": true,
                                            "trailingTrivia": [
                                                {
                                                    "kind": "WhitespaceTrivia",
                                                    "text": " "
                                                }
                                            ]
                                        },
                                        "equalsValueClause": {
                                            "kind": "EqualsValueClause",
                                            "fullStart": 585,
                                            "fullEnd": 613,
                                            "start": 585,
                                            "end": 613,
                                            "fullWidth": 28,
                                            "width": 28,
                                            "equalsToken": {
                                                "kind": "EqualsToken",
                                                "fullStart": 585,
                                                "fullEnd": 587,
                                                "start": 585,
                                                "end": 586,
                                                "fullWidth": 2,
                                                "width": 1,
                                                "text": "=",
                                                "value": "=",
                                                "valueText": "=",
                                                "hasTrailingTrivia": true,
                                                "trailingTrivia": [
                                                    {
                                                        "kind": "WhitespaceTrivia",
                                                        "text": " "
                                                    }
                                                ]
                                            },
                                            "value": {
                                                "kind": "StringLiteral",
                                                "fullStart": 587,
                                                "fullEnd": 613,
                                                "start": 587,
                                                "end": 613,
                                                "fullWidth": 26,
                                                "width": 26,
                                                "text": "\"\\u000A\\u000D\\u2028\\u2029\"",
                                                "value": "\n\r  ",
                                                "valueText": "\n\r  "
                                            }
                                        }
                                    }
                                ]
                            },
                            "semicolonToken": {
                                "kind": "SemicolonToken",
                                "fullStart": 613,
                                "fullEnd": 616,
                                "start": 613,
                                "end": 614,
                                "fullWidth": 3,
                                "width": 1,
                                "text": ";",
                                "value": ";",
                                "valueText": ";",
                                "hasTrailingTrivia": true,
                                "hasTrailingNewLine": true,
                                "trailingTrivia": [
                                    {
                                        "kind": "NewLineTrivia",
                                        "text": "\r\n"
                                    }
                                ]
                            }
                        },
                        {
                            "kind": "ReturnStatement",
                            "fullStart": 616,
                            "fullEnd": 668,
                            "start": 624,
                            "end": 666,
                            "fullWidth": 52,
                            "width": 42,
                            "returnKeyword": {
                                "kind": "ReturnKeyword",
                                "fullStart": 616,
                                "fullEnd": 631,
                                "start": 624,
                                "end": 630,
                                "fullWidth": 15,
                                "width": 6,
                                "text": "return",
                                "value": "return",
                                "valueText": "return",
                                "hasLeadingTrivia": true,
                                "hasTrailingTrivia": true,
                                "leadingTrivia": [
                                    {
                                        "kind": "WhitespaceTrivia",
                                        "text": "        "
                                    }
                                ],
                                "trailingTrivia": [
                                    {
                                        "kind": "WhitespaceTrivia",
                                        "text": " "
                                    }
                                ]
                            },
                            "expression": {
                                "kind": "ParenthesizedExpression",
                                "fullStart": 631,
                                "fullEnd": 665,
                                "start": 631,
                                "end": 665,
                                "fullWidth": 34,
                                "width": 34,
                                "openParenToken": {
                                    "kind": "OpenParenToken",
                                    "fullStart": 631,
                                    "fullEnd": 632,
                                    "start": 631,
                                    "end": 632,
                                    "fullWidth": 1,
                                    "width": 1,
                                    "text": "(",
                                    "value": "(",
                                    "valueText": "("
                                },
                                "expression": {
                                    "kind": "EqualsExpression",
                                    "fullStart": 632,
                                    "fullEnd": 664,
                                    "start": 632,
                                    "end": 664,
                                    "fullWidth": 32,
                                    "width": 32,
                                    "left": {
                                        "kind": "InvocationExpression",
                                        "fullStart": 632,
                                        "fullEnd": 658,
                                        "start": 632,
                                        "end": 657,
                                        "fullWidth": 26,
                                        "width": 25,
                                        "expression": {
                                            "kind": "MemberAccessExpression",
                                            "fullStart": 632,
                                            "fullEnd": 655,
                                            "start": 632,
                                            "end": 655,
                                            "fullWidth": 23,
                                            "width": 23,
                                            "expression": {
                                                "kind": "IdentifierName",
                                                "fullStart": 632,
                                                "fullEnd": 650,
                                                "start": 632,
                                                "end": 650,
                                                "fullWidth": 18,
                                                "width": 18,
                                                "text": "lineTerminatorsStr",
                                                "value": "lineTerminatorsStr",
                                                "valueText": "lineTerminatorsStr"
                                            },
                                            "dotToken": {
                                                "kind": "DotToken",
                                                "fullStart": 650,
                                                "fullEnd": 651,
                                                "start": 650,
                                                "end": 651,
                                                "fullWidth": 1,
                                                "width": 1,
                                                "text": ".",
                                                "value": ".",
                                                "valueText": "."
                                            },
                                            "name": {
                                                "kind": "IdentifierName",
                                                "fullStart": 651,
                                                "fullEnd": 655,
                                                "start": 651,
                                                "end": 655,
                                                "fullWidth": 4,
                                                "width": 4,
                                                "text": "trim",
                                                "value": "trim",
                                                "valueText": "trim"
                                            }
                                        },
                                        "argumentList": {
                                            "kind": "ArgumentList",
                                            "fullStart": 655,
                                            "fullEnd": 658,
                                            "start": 655,
                                            "end": 657,
                                            "fullWidth": 3,
                                            "width": 2,
                                            "openParenToken": {
                                                "kind": "OpenParenToken",
                                                "fullStart": 655,
                                                "fullEnd": 656,
                                                "start": 655,
                                                "end": 656,
                                                "fullWidth": 1,
                                                "width": 1,
                                                "text": "(",
                                                "value": "(",
                                                "valueText": "("
                                            },
                                            "arguments": [],
                                            "closeParenToken": {
                                                "kind": "CloseParenToken",
                                                "fullStart": 656,
                                                "fullEnd": 658,
                                                "start": 656,
                                                "end": 657,
                                                "fullWidth": 2,
                                                "width": 1,
                                                "text": ")",
                                                "value": ")",
                                                "valueText": ")",
                                                "hasTrailingTrivia": true,
                                                "trailingTrivia": [
                                                    {
                                                        "kind": "WhitespaceTrivia",
                                                        "text": " "
                                                    }
                                                ]
                                            }
                                        }
                                    },
                                    "operatorToken": {
                                        "kind": "EqualsEqualsEqualsToken",
                                        "fullStart": 658,
                                        "fullEnd": 662,
                                        "start": 658,
                                        "end": 661,
                                        "fullWidth": 4,
                                        "width": 3,
                                        "text": "===",
                                        "value": "===",
                                        "valueText": "===",
                                        "hasTrailingTrivia": true,
                                        "trailingTrivia": [
                                            {
                                                "kind": "WhitespaceTrivia",
                                                "text": " "
                                            }
                                        ]
                                    },
                                    "right": {
                                        "kind": "StringLiteral",
                                        "fullStart": 662,
                                        "fullEnd": 664,
                                        "start": 662,
                                        "end": 664,
                                        "fullWidth": 2,
                                        "width": 2,
                                        "text": "\"\"",
                                        "value": "",
                                        "valueText": ""
                                    }
                                },
                                "closeParenToken": {
                                    "kind": "CloseParenToken",
                                    "fullStart": 664,
                                    "fullEnd": 665,
                                    "start": 664,
                                    "end": 665,
                                    "fullWidth": 1,
                                    "width": 1,
                                    "text": ")",
                                    "value": ")",
                                    "valueText": ")"
                                }
                            },
                            "semicolonToken": {
                                "kind": "SemicolonToken",
                                "fullStart": 665,
                                "fullEnd": 668,
                                "start": 665,
                                "end": 666,
                                "fullWidth": 3,
                                "width": 1,
                                "text": ";",
                                "value": ";",
                                "valueText": ";",
                                "hasTrailingTrivia": true,
                                "hasTrailingNewLine": true,
                                "trailingTrivia": [
                                    {
                                        "kind": "NewLineTrivia",
                                        "text": "\r\n"
                                    }
                                ]
                            }
                        }
                    ],
                    "closeBraceToken": {
                        "kind": "CloseBraceToken",
                        "fullStart": 668,
                        "fullEnd": 675,
                        "start": 672,
                        "end": 673,
                        "fullWidth": 7,
                        "width": 1,
                        "text": "}",
                        "value": "}",
                        "valueText": "}",
                        "hasLeadingTrivia": true,
                        "hasTrailingTrivia": true,
                        "hasTrailingNewLine": true,
                        "leadingTrivia": [
                            {
                                "kind": "WhitespaceTrivia",
                                "text": "    "
                            }
                        ],
                        "trailingTrivia": [
                            {
                                "kind": "NewLineTrivia",
                                "text": "\r\n"
                            }
                        ]
                    }
                }
            },
            {
                "kind": "ExpressionStatement",
                "fullStart": 675,
                "fullEnd": 699,
                "start": 675,
                "end": 697,
                "fullWidth": 24,
                "width": 22,
                "expression": {
                    "kind": "InvocationExpression",
                    "fullStart": 675,
                    "fullEnd": 696,
                    "start": 675,
                    "end": 696,
                    "fullWidth": 21,
                    "width": 21,
                    "expression": {
                        "kind": "IdentifierName",
                        "fullStart": 675,
                        "fullEnd": 686,
                        "start": 675,
                        "end": 686,
                        "fullWidth": 11,
                        "width": 11,
                        "text": "runTestCase",
                        "value": "runTestCase",
                        "valueText": "runTestCase"
                    },
                    "argumentList": {
                        "kind": "ArgumentList",
                        "fullStart": 686,
                        "fullEnd": 696,
                        "start": 686,
                        "end": 696,
                        "fullWidth": 10,
                        "width": 10,
                        "openParenToken": {
                            "kind": "OpenParenToken",
                            "fullStart": 686,
                            "fullEnd": 687,
                            "start": 686,
                            "end": 687,
                            "fullWidth": 1,
                            "width": 1,
                            "text": "(",
                            "value": "(",
                            "valueText": "("
                        },
                        "arguments": [
                            {
                                "kind": "IdentifierName",
                                "fullStart": 687,
                                "fullEnd": 695,
                                "start": 687,
                                "end": 695,
                                "fullWidth": 8,
                                "width": 8,
                                "text": "testcase",
                                "value": "testcase",
                                "valueText": "testcase"
                            }
                        ],
                        "closeParenToken": {
                            "kind": "CloseParenToken",
                            "fullStart": 695,
                            "fullEnd": 696,
                            "start": 695,
                            "end": 696,
                            "fullWidth": 1,
                            "width": 1,
                            "text": ")",
                            "value": ")",
                            "valueText": ")"
                        }
                    }
                },
                "semicolonToken": {
                    "kind": "SemicolonToken",
                    "fullStart": 696,
                    "fullEnd": 699,
                    "start": 696,
                    "end": 697,
                    "fullWidth": 3,
                    "width": 1,
                    "text": ";",
                    "value": ";",
                    "valueText": ";",
                    "hasTrailingTrivia": true,
                    "hasTrailingNewLine": true,
                    "trailingTrivia": [
                        {
                            "kind": "NewLineTrivia",
                            "text": "\r\n"
                        }
                    ]
                }
            }
        ],
        "endOfFileToken": {
            "kind": "EndOfFileToken",
            "fullStart": 699,
            "fullEnd": 699,
            "start": 699,
            "end": 699,
            "fullWidth": 0,
            "width": 0,
            "text": ""
        }
    },
    "lineMap": {
        "lineStarts": [
            0,
            67,
            152,
            232,
            308,
            380,
            385,
            439,
            520,
            525,
            527,
            529,
            552,
            554,
            616,
            668,
            675,
            699
        ],
        "length": 699
    }
}<|MERGE_RESOLUTION|>--- conflicted
+++ resolved
@@ -250,12 +250,8 @@
                                         "start": 566,
                                         "end": 613,
                                         "fullWidth": 47,
-<<<<<<< HEAD
                                         "width": 47,
-                                        "identifier": {
-=======
                                         "propertyName": {
->>>>>>> 85e84683
                                             "kind": "IdentifierName",
                                             "fullStart": 566,
                                             "fullEnd": 585,
