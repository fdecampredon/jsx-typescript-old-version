{
    "isDeclaration": false,
    "languageVersion": "EcmaScript5",
    "parseOptions": {
        "allowAutomaticSemicolonInsertion": true
    },
    "sourceUnit": {
        "kind": "SourceUnit",
        "fullStart": 0,
        "fullEnd": 979,
        "start": 563,
        "end": 979,
        "fullWidth": 979,
        "width": 416,
        "isIncrementallyUnusable": true,
        "moduleElements": [
            {
                "kind": "FunctionDeclaration",
                "fullStart": 0,
                "fullEnd": 955,
                "start": 563,
                "end": 953,
                "fullWidth": 955,
                "width": 390,
                "modifiers": [],
                "functionKeyword": {
                    "kind": "FunctionKeyword",
                    "fullStart": 0,
                    "fullEnd": 572,
                    "start": 563,
                    "end": 571,
                    "fullWidth": 572,
                    "width": 8,
                    "text": "function",
                    "value": "function",
                    "valueText": "function",
                    "hasLeadingTrivia": true,
                    "hasLeadingComment": true,
                    "hasLeadingNewLine": true,
                    "hasTrailingTrivia": true,
                    "leadingTrivia": [
                        {
                            "kind": "SingleLineCommentTrivia",
                            "text": "/// Copyright (c) 2012 Ecma International.  All rights reserved. "
                        },
                        {
                            "kind": "NewLineTrivia",
                            "text": "\r\n"
                        },
                        {
                            "kind": "SingleLineCommentTrivia",
                            "text": "/// Ecma International makes this code available under the terms and conditions set"
                        },
                        {
                            "kind": "NewLineTrivia",
                            "text": "\r\n"
                        },
                        {
                            "kind": "SingleLineCommentTrivia",
                            "text": "/// forth on http://hg.ecmascript.org/tests/test262/raw-file/tip/LICENSE (the "
                        },
                        {
                            "kind": "NewLineTrivia",
                            "text": "\r\n"
                        },
                        {
                            "kind": "SingleLineCommentTrivia",
                            "text": "/// \"Use Terms\").   Any redistribution of this code must retain the above "
                        },
                        {
                            "kind": "NewLineTrivia",
                            "text": "\r\n"
                        },
                        {
                            "kind": "SingleLineCommentTrivia",
                            "text": "/// copyright and this notice and otherwise comply with the Use Terms."
                        },
                        {
                            "kind": "NewLineTrivia",
                            "text": "\r\n"
                        },
                        {
                            "kind": "MultiLineCommentTrivia",
                            "text": "/**\r\n * @path ch15/15.5/15.5.4/15.5.4.20/15.5.4.20-3-7.js\r\n * @description String.prototype.trim - 'S' is a string that union of LineTerminator and WhiteSpace in the middle\r\n */"
                        },
                        {
                            "kind": "NewLineTrivia",
                            "text": "\r\n"
                        },
                        {
                            "kind": "NewLineTrivia",
                            "text": "\r\n"
                        },
                        {
                            "kind": "NewLineTrivia",
                            "text": "\r\n"
                        }
                    ],
                    "trailingTrivia": [
                        {
                            "kind": "WhitespaceTrivia",
                            "text": " "
                        }
                    ]
                },
                "identifier": {
                    "kind": "IdentifierName",
                    "fullStart": 572,
                    "fullEnd": 580,
                    "start": 572,
                    "end": 580,
                    "fullWidth": 8,
                    "width": 8,
                    "text": "testcase",
                    "value": "testcase",
                    "valueText": "testcase"
                },
                "callSignature": {
                    "kind": "CallSignature",
                    "fullStart": 580,
                    "fullEnd": 583,
                    "start": 580,
                    "end": 582,
                    "fullWidth": 3,
                    "width": 2,
                    "parameterList": {
                        "kind": "ParameterList",
                        "fullStart": 580,
                        "fullEnd": 583,
                        "start": 580,
                        "end": 582,
                        "fullWidth": 3,
                        "width": 2,
                        "openParenToken": {
                            "kind": "OpenParenToken",
                            "fullStart": 580,
                            "fullEnd": 581,
                            "start": 580,
                            "end": 581,
                            "fullWidth": 1,
                            "width": 1,
                            "text": "(",
                            "value": "(",
                            "valueText": "("
                        },
                        "parameters": [],
                        "closeParenToken": {
                            "kind": "CloseParenToken",
                            "fullStart": 581,
                            "fullEnd": 583,
                            "start": 581,
                            "end": 582,
                            "fullWidth": 2,
                            "width": 1,
                            "text": ")",
                            "value": ")",
                            "valueText": ")",
                            "hasTrailingTrivia": true,
                            "trailingTrivia": [
                                {
                                    "kind": "WhitespaceTrivia",
                                    "text": " "
                                }
                            ]
                        }
                    }
                },
                "block": {
                    "kind": "Block",
                    "fullStart": 583,
                    "fullEnd": 955,
                    "start": 583,
                    "end": 953,
                    "fullWidth": 372,
                    "width": 370,
                    "openBraceToken": {
                        "kind": "OpenBraceToken",
                        "fullStart": 583,
                        "fullEnd": 586,
                        "start": 583,
                        "end": 584,
                        "fullWidth": 3,
                        "width": 1,
                        "text": "{",
                        "value": "{",
                        "valueText": "{",
                        "hasTrailingTrivia": true,
                        "hasTrailingNewLine": true,
                        "trailingTrivia": [
                            {
                                "kind": "NewLineTrivia",
                                "text": "\r\n"
                            }
                        ]
                    },
                    "statements": [
                        {
                            "kind": "VariableStatement",
                            "fullStart": 586,
                            "fullEnd": 648,
                            "start": 594,
                            "end": 646,
                            "fullWidth": 62,
                            "width": 52,
                            "modifiers": [],
                            "variableDeclaration": {
                                "kind": "VariableDeclaration",
                                "fullStart": 586,
                                "fullEnd": 645,
                                "start": 594,
                                "end": 645,
                                "fullWidth": 59,
                                "width": 51,
                                "varKeyword": {
                                    "kind": "VarKeyword",
                                    "fullStart": 586,
                                    "fullEnd": 598,
                                    "start": 594,
                                    "end": 597,
                                    "fullWidth": 12,
                                    "width": 3,
                                    "text": "var",
                                    "value": "var",
                                    "valueText": "var",
                                    "hasLeadingTrivia": true,
                                    "hasTrailingTrivia": true,
                                    "leadingTrivia": [
                                        {
                                            "kind": "WhitespaceTrivia",
                                            "text": "        "
                                        }
                                    ],
                                    "trailingTrivia": [
                                        {
                                            "kind": "WhitespaceTrivia",
                                            "text": " "
                                        }
                                    ]
                                },
                                "variableDeclarators": [
                                    {
                                        "kind": "VariableDeclarator",
                                        "fullStart": 598,
                                        "fullEnd": 645,
                                        "start": 598,
                                        "end": 645,
                                        "fullWidth": 47,
<<<<<<< HEAD
                                        "width": 47,
                                        "identifier": {
=======
                                        "propertyName": {
>>>>>>> 85e84683
                                            "kind": "IdentifierName",
                                            "fullStart": 598,
                                            "fullEnd": 617,
                                            "start": 598,
                                            "end": 616,
                                            "fullWidth": 19,
                                            "width": 18,
                                            "text": "lineTerminatorsStr",
                                            "value": "lineTerminatorsStr",
                                            "valueText": "lineTerminatorsStr",
                                            "hasTrailingTrivia": true,
                                            "trailingTrivia": [
                                                {
                                                    "kind": "WhitespaceTrivia",
                                                    "text": " "
                                                }
                                            ]
                                        },
                                        "equalsValueClause": {
                                            "kind": "EqualsValueClause",
                                            "fullStart": 617,
                                            "fullEnd": 645,
                                            "start": 617,
                                            "end": 645,
                                            "fullWidth": 28,
                                            "width": 28,
                                            "equalsToken": {
                                                "kind": "EqualsToken",
                                                "fullStart": 617,
                                                "fullEnd": 619,
                                                "start": 617,
                                                "end": 618,
                                                "fullWidth": 2,
                                                "width": 1,
                                                "text": "=",
                                                "value": "=",
                                                "valueText": "=",
                                                "hasTrailingTrivia": true,
                                                "trailingTrivia": [
                                                    {
                                                        "kind": "WhitespaceTrivia",
                                                        "text": " "
                                                    }
                                                ]
                                            },
                                            "value": {
                                                "kind": "StringLiteral",
                                                "fullStart": 619,
                                                "fullEnd": 645,
                                                "start": 619,
                                                "end": 645,
                                                "fullWidth": 26,
                                                "width": 26,
                                                "text": "\"\\u000A\\u000D\\u2028\\u2029\"",
                                                "value": "\n\r  ",
                                                "valueText": "\n\r  "
                                            }
                                        }
                                    }
                                ]
                            },
                            "semicolonToken": {
                                "kind": "SemicolonToken",
                                "fullStart": 645,
                                "fullEnd": 648,
                                "start": 645,
                                "end": 646,
                                "fullWidth": 3,
                                "width": 1,
                                "text": ";",
                                "value": ";",
                                "valueText": ";",
                                "hasTrailingTrivia": true,
                                "hasTrailingNewLine": true,
                                "trailingTrivia": [
                                    {
                                        "kind": "NewLineTrivia",
                                        "text": "\r\n"
                                    }
                                ]
                            }
                        },
                        {
                            "kind": "VariableStatement",
                            "fullStart": 648,
                            "fullEnd": 838,
                            "start": 656,
                            "end": 836,
                            "fullWidth": 190,
                            "width": 180,
                            "modifiers": [],
                            "variableDeclaration": {
                                "kind": "VariableDeclaration",
                                "fullStart": 648,
                                "fullEnd": 835,
                                "start": 656,
                                "end": 835,
                                "fullWidth": 187,
                                "width": 179,
                                "varKeyword": {
                                    "kind": "VarKeyword",
                                    "fullStart": 648,
                                    "fullEnd": 660,
                                    "start": 656,
                                    "end": 659,
                                    "fullWidth": 12,
                                    "width": 3,
                                    "text": "var",
                                    "value": "var",
                                    "valueText": "var",
                                    "hasLeadingTrivia": true,
                                    "hasTrailingTrivia": true,
                                    "leadingTrivia": [
                                        {
                                            "kind": "WhitespaceTrivia",
                                            "text": "        "
                                        }
                                    ],
                                    "trailingTrivia": [
                                        {
                                            "kind": "WhitespaceTrivia",
                                            "text": " "
                                        }
                                    ]
                                },
                                "variableDeclarators": [
                                    {
                                        "kind": "VariableDeclarator",
                                        "fullStart": 660,
                                        "fullEnd": 835,
                                        "start": 660,
                                        "end": 835,
                                        "fullWidth": 175,
<<<<<<< HEAD
                                        "width": 175,
                                        "identifier": {
=======
                                        "propertyName": {
>>>>>>> 85e84683
                                            "kind": "IdentifierName",
                                            "fullStart": 660,
                                            "fullEnd": 675,
                                            "start": 660,
                                            "end": 674,
                                            "fullWidth": 15,
                                            "width": 14,
                                            "text": "whiteSpacesStr",
                                            "value": "whiteSpacesStr",
                                            "valueText": "whiteSpacesStr",
                                            "hasTrailingTrivia": true,
                                            "trailingTrivia": [
                                                {
                                                    "kind": "WhitespaceTrivia",
                                                    "text": " "
                                                }
                                            ]
                                        },
                                        "equalsValueClause": {
                                            "kind": "EqualsValueClause",
                                            "fullStart": 675,
                                            "fullEnd": 835,
                                            "start": 675,
                                            "end": 835,
                                            "fullWidth": 160,
                                            "width": 160,
                                            "equalsToken": {
                                                "kind": "EqualsToken",
                                                "fullStart": 675,
                                                "fullEnd": 677,
                                                "start": 675,
                                                "end": 676,
                                                "fullWidth": 2,
                                                "width": 1,
                                                "text": "=",
                                                "value": "=",
                                                "valueText": "=",
                                                "hasTrailingTrivia": true,
                                                "trailingTrivia": [
                                                    {
                                                        "kind": "WhitespaceTrivia",
                                                        "text": " "
                                                    }
                                                ]
                                            },
                                            "value": {
                                                "kind": "StringLiteral",
                                                "fullStart": 677,
                                                "fullEnd": 835,
                                                "start": 677,
                                                "end": 835,
                                                "fullWidth": 158,
                                                "width": 158,
                                                "text": "\"\\u0009\\u000A\\u000B\\u000C\\u000D\\u0020\\u00A0\\u1680\\u180E\\u2000\\u2001\\u2002\\u2003\\u2004\\u2005\\u2006\\u2007\\u2008\\u2009\\u200A\\u2028\\u2029\\u202F\\u205F\\u3000\\uFEFF\"",
                                                "value": "\t\n\u000b\f\r   ᠎               　﻿",
                                                "valueText": "\t\n\u000b\f\r   ᠎               　﻿"
                                            }
                                        }
                                    }
                                ]
                            },
                            "semicolonToken": {
                                "kind": "SemicolonToken",
                                "fullStart": 835,
                                "fullEnd": 838,
                                "start": 835,
                                "end": 836,
                                "fullWidth": 3,
                                "width": 1,
                                "text": ";",
                                "value": ";",
                                "valueText": ";",
                                "hasTrailingTrivia": true,
                                "hasTrailingNewLine": true,
                                "trailingTrivia": [
                                    {
                                        "kind": "NewLineTrivia",
                                        "text": "\r\n"
                                    }
                                ]
                            }
                        },
                        {
                            "kind": "VariableStatement",
                            "fullStart": 838,
                            "fullEnd": 908,
                            "start": 846,
                            "end": 906,
                            "fullWidth": 70,
                            "width": 60,
                            "modifiers": [],
                            "variableDeclaration": {
                                "kind": "VariableDeclaration",
                                "fullStart": 838,
                                "fullEnd": 905,
                                "start": 846,
                                "end": 905,
                                "fullWidth": 67,
                                "width": 59,
                                "varKeyword": {
                                    "kind": "VarKeyword",
                                    "fullStart": 838,
                                    "fullEnd": 850,
                                    "start": 846,
                                    "end": 849,
                                    "fullWidth": 12,
                                    "width": 3,
                                    "text": "var",
                                    "value": "var",
                                    "valueText": "var",
                                    "hasLeadingTrivia": true,
                                    "hasTrailingTrivia": true,
                                    "leadingTrivia": [
                                        {
                                            "kind": "WhitespaceTrivia",
                                            "text": "        "
                                        }
                                    ],
                                    "trailingTrivia": [
                                        {
                                            "kind": "WhitespaceTrivia",
                                            "text": " "
                                        }
                                    ]
                                },
                                "variableDeclarators": [
                                    {
                                        "kind": "VariableDeclarator",
                                        "fullStart": 850,
                                        "fullEnd": 905,
                                        "start": 850,
                                        "end": 905,
                                        "fullWidth": 55,
<<<<<<< HEAD
                                        "width": 55,
                                        "identifier": {
=======
                                        "propertyName": {
>>>>>>> 85e84683
                                            "kind": "IdentifierName",
                                            "fullStart": 850,
                                            "fullEnd": 854,
                                            "start": 850,
                                            "end": 853,
                                            "fullWidth": 4,
                                            "width": 3,
                                            "text": "str",
                                            "value": "str",
                                            "valueText": "str",
                                            "hasTrailingTrivia": true,
                                            "trailingTrivia": [
                                                {
                                                    "kind": "WhitespaceTrivia",
                                                    "text": " "
                                                }
                                            ]
                                        },
                                        "equalsValueClause": {
                                            "kind": "EqualsValueClause",
                                            "fullStart": 854,
                                            "fullEnd": 905,
                                            "start": 854,
                                            "end": 905,
                                            "fullWidth": 51,
                                            "width": 51,
                                            "equalsToken": {
                                                "kind": "EqualsToken",
                                                "fullStart": 854,
                                                "fullEnd": 856,
                                                "start": 854,
                                                "end": 855,
                                                "fullWidth": 2,
                                                "width": 1,
                                                "text": "=",
                                                "value": "=",
                                                "valueText": "=",
                                                "hasTrailingTrivia": true,
                                                "trailingTrivia": [
                                                    {
                                                        "kind": "WhitespaceTrivia",
                                                        "text": " "
                                                    }
                                                ]
                                            },
                                            "value": {
                                                "kind": "AddExpression",
                                                "fullStart": 856,
                                                "fullEnd": 905,
                                                "start": 856,
                                                "end": 905,
                                                "fullWidth": 49,
                                                "width": 49,
                                                "left": {
                                                    "kind": "AddExpression",
                                                    "fullStart": 856,
                                                    "fullEnd": 899,
                                                    "start": 856,
                                                    "end": 898,
                                                    "fullWidth": 43,
                                                    "width": 42,
                                                    "left": {
                                                        "kind": "AddExpression",
                                                        "fullStart": 856,
                                                        "fullEnd": 878,
                                                        "start": 856,
                                                        "end": 877,
                                                        "fullWidth": 22,
                                                        "width": 21,
                                                        "left": {
                                                            "kind": "StringLiteral",
                                                            "fullStart": 856,
                                                            "fullEnd": 861,
                                                            "start": 856,
                                                            "end": 860,
                                                            "fullWidth": 5,
                                                            "width": 4,
                                                            "text": "\"ab\"",
                                                            "value": "ab",
                                                            "valueText": "ab",
                                                            "hasTrailingTrivia": true,
                                                            "trailingTrivia": [
                                                                {
                                                                    "kind": "WhitespaceTrivia",
                                                                    "text": " "
                                                                }
                                                            ]
                                                        },
                                                        "operatorToken": {
                                                            "kind": "PlusToken",
                                                            "fullStart": 861,
                                                            "fullEnd": 863,
                                                            "start": 861,
                                                            "end": 862,
                                                            "fullWidth": 2,
                                                            "width": 1,
                                                            "text": "+",
                                                            "value": "+",
                                                            "valueText": "+",
                                                            "hasTrailingTrivia": true,
                                                            "trailingTrivia": [
                                                                {
                                                                    "kind": "WhitespaceTrivia",
                                                                    "text": " "
                                                                }
                                                            ]
                                                        },
                                                        "right": {
                                                            "kind": "IdentifierName",
                                                            "fullStart": 863,
                                                            "fullEnd": 878,
                                                            "start": 863,
                                                            "end": 877,
                                                            "fullWidth": 15,
                                                            "width": 14,
                                                            "text": "whiteSpacesStr",
                                                            "value": "whiteSpacesStr",
                                                            "valueText": "whiteSpacesStr",
                                                            "hasTrailingTrivia": true,
                                                            "trailingTrivia": [
                                                                {
                                                                    "kind": "WhitespaceTrivia",
                                                                    "text": " "
                                                                }
                                                            ]
                                                        }
                                                    },
                                                    "operatorToken": {
                                                        "kind": "PlusToken",
                                                        "fullStart": 878,
                                                        "fullEnd": 880,
                                                        "start": 878,
                                                        "end": 879,
                                                        "fullWidth": 2,
                                                        "width": 1,
                                                        "text": "+",
                                                        "value": "+",
                                                        "valueText": "+",
                                                        "hasTrailingTrivia": true,
                                                        "trailingTrivia": [
                                                            {
                                                                "kind": "WhitespaceTrivia",
                                                                "text": " "
                                                            }
                                                        ]
                                                    },
                                                    "right": {
                                                        "kind": "IdentifierName",
                                                        "fullStart": 880,
                                                        "fullEnd": 899,
                                                        "start": 880,
                                                        "end": 898,
                                                        "fullWidth": 19,
                                                        "width": 18,
                                                        "text": "lineTerminatorsStr",
                                                        "value": "lineTerminatorsStr",
                                                        "valueText": "lineTerminatorsStr",
                                                        "hasTrailingTrivia": true,
                                                        "trailingTrivia": [
                                                            {
                                                                "kind": "WhitespaceTrivia",
                                                                "text": " "
                                                            }
                                                        ]
                                                    }
                                                },
                                                "operatorToken": {
                                                    "kind": "PlusToken",
                                                    "fullStart": 899,
                                                    "fullEnd": 901,
                                                    "start": 899,
                                                    "end": 900,
                                                    "fullWidth": 2,
                                                    "width": 1,
                                                    "text": "+",
                                                    "value": "+",
                                                    "valueText": "+",
                                                    "hasTrailingTrivia": true,
                                                    "trailingTrivia": [
                                                        {
                                                            "kind": "WhitespaceTrivia",
                                                            "text": " "
                                                        }
                                                    ]
                                                },
                                                "right": {
                                                    "kind": "StringLiteral",
                                                    "fullStart": 901,
                                                    "fullEnd": 905,
                                                    "start": 901,
                                                    "end": 905,
                                                    "fullWidth": 4,
                                                    "width": 4,
                                                    "text": "\"cd\"",
                                                    "value": "cd",
                                                    "valueText": "cd"
                                                }
                                            }
                                        }
                                    }
                                ]
                            },
                            "semicolonToken": {
                                "kind": "SemicolonToken",
                                "fullStart": 905,
                                "fullEnd": 908,
                                "start": 905,
                                "end": 906,
                                "fullWidth": 3,
                                "width": 1,
                                "text": ";",
                                "value": ";",
                                "valueText": ";",
                                "hasTrailingTrivia": true,
                                "hasTrailingNewLine": true,
                                "trailingTrivia": [
                                    {
                                        "kind": "NewLineTrivia",
                                        "text": "\r\n"
                                    }
                                ]
                            }
                        },
                        {
                            "kind": "ReturnStatement",
                            "fullStart": 908,
                            "fullEnd": 948,
                            "start": 918,
                            "end": 946,
                            "fullWidth": 40,
                            "width": 28,
                            "returnKeyword": {
                                "kind": "ReturnKeyword",
                                "fullStart": 908,
                                "fullEnd": 925,
                                "start": 918,
                                "end": 924,
                                "fullWidth": 17,
                                "width": 6,
                                "text": "return",
                                "value": "return",
                                "valueText": "return",
                                "hasLeadingTrivia": true,
                                "hasLeadingNewLine": true,
                                "hasTrailingTrivia": true,
                                "leadingTrivia": [
                                    {
                                        "kind": "NewLineTrivia",
                                        "text": "\r\n"
                                    },
                                    {
                                        "kind": "WhitespaceTrivia",
                                        "text": "        "
                                    }
                                ],
                                "trailingTrivia": [
                                    {
                                        "kind": "WhitespaceTrivia",
                                        "text": " "
                                    }
                                ]
                            },
                            "expression": {
                                "kind": "ParenthesizedExpression",
                                "fullStart": 925,
                                "fullEnd": 945,
                                "start": 925,
                                "end": 945,
                                "fullWidth": 20,
                                "width": 20,
                                "openParenToken": {
                                    "kind": "OpenParenToken",
                                    "fullStart": 925,
                                    "fullEnd": 926,
                                    "start": 925,
                                    "end": 926,
                                    "fullWidth": 1,
                                    "width": 1,
                                    "text": "(",
                                    "value": "(",
                                    "valueText": "("
                                },
                                "expression": {
                                    "kind": "EqualsExpression",
                                    "fullStart": 926,
                                    "fullEnd": 944,
                                    "start": 926,
                                    "end": 944,
                                    "fullWidth": 18,
                                    "width": 18,
                                    "left": {
                                        "kind": "InvocationExpression",
                                        "fullStart": 926,
                                        "fullEnd": 937,
                                        "start": 926,
                                        "end": 936,
                                        "fullWidth": 11,
                                        "width": 10,
                                        "expression": {
                                            "kind": "MemberAccessExpression",
                                            "fullStart": 926,
                                            "fullEnd": 934,
                                            "start": 926,
                                            "end": 934,
                                            "fullWidth": 8,
                                            "width": 8,
                                            "expression": {
                                                "kind": "IdentifierName",
                                                "fullStart": 926,
                                                "fullEnd": 929,
                                                "start": 926,
                                                "end": 929,
                                                "fullWidth": 3,
                                                "width": 3,
                                                "text": "str",
                                                "value": "str",
                                                "valueText": "str"
                                            },
                                            "dotToken": {
                                                "kind": "DotToken",
                                                "fullStart": 929,
                                                "fullEnd": 930,
                                                "start": 929,
                                                "end": 930,
                                                "fullWidth": 1,
                                                "width": 1,
                                                "text": ".",
                                                "value": ".",
                                                "valueText": "."
                                            },
                                            "name": {
                                                "kind": "IdentifierName",
                                                "fullStart": 930,
                                                "fullEnd": 934,
                                                "start": 930,
                                                "end": 934,
                                                "fullWidth": 4,
                                                "width": 4,
                                                "text": "trim",
                                                "value": "trim",
                                                "valueText": "trim"
                                            }
                                        },
                                        "argumentList": {
                                            "kind": "ArgumentList",
                                            "fullStart": 934,
                                            "fullEnd": 937,
                                            "start": 934,
                                            "end": 936,
                                            "fullWidth": 3,
                                            "width": 2,
                                            "openParenToken": {
                                                "kind": "OpenParenToken",
                                                "fullStart": 934,
                                                "fullEnd": 935,
                                                "start": 934,
                                                "end": 935,
                                                "fullWidth": 1,
                                                "width": 1,
                                                "text": "(",
                                                "value": "(",
                                                "valueText": "("
                                            },
                                            "arguments": [],
                                            "closeParenToken": {
                                                "kind": "CloseParenToken",
                                                "fullStart": 935,
                                                "fullEnd": 937,
                                                "start": 935,
                                                "end": 936,
                                                "fullWidth": 2,
                                                "width": 1,
                                                "text": ")",
                                                "value": ")",
                                                "valueText": ")",
                                                "hasTrailingTrivia": true,
                                                "trailingTrivia": [
                                                    {
                                                        "kind": "WhitespaceTrivia",
                                                        "text": " "
                                                    }
                                                ]
                                            }
                                        }
                                    },
                                    "operatorToken": {
                                        "kind": "EqualsEqualsEqualsToken",
                                        "fullStart": 937,
                                        "fullEnd": 941,
                                        "start": 937,
                                        "end": 940,
                                        "fullWidth": 4,
                                        "width": 3,
                                        "text": "===",
                                        "value": "===",
                                        "valueText": "===",
                                        "hasTrailingTrivia": true,
                                        "trailingTrivia": [
                                            {
                                                "kind": "WhitespaceTrivia",
                                                "text": " "
                                            }
                                        ]
                                    },
                                    "right": {
                                        "kind": "IdentifierName",
                                        "fullStart": 941,
                                        "fullEnd": 944,
                                        "start": 941,
                                        "end": 944,
                                        "fullWidth": 3,
                                        "width": 3,
                                        "text": "str",
                                        "value": "str",
                                        "valueText": "str"
                                    }
                                },
                                "closeParenToken": {
                                    "kind": "CloseParenToken",
                                    "fullStart": 944,
                                    "fullEnd": 945,
                                    "start": 944,
                                    "end": 945,
                                    "fullWidth": 1,
                                    "width": 1,
                                    "text": ")",
                                    "value": ")",
                                    "valueText": ")"
                                }
                            },
                            "semicolonToken": {
                                "kind": "SemicolonToken",
                                "fullStart": 945,
                                "fullEnd": 948,
                                "start": 945,
                                "end": 946,
                                "fullWidth": 3,
                                "width": 1,
                                "text": ";",
                                "value": ";",
                                "valueText": ";",
                                "hasTrailingTrivia": true,
                                "hasTrailingNewLine": true,
                                "trailingTrivia": [
                                    {
                                        "kind": "NewLineTrivia",
                                        "text": "\r\n"
                                    }
                                ]
                            }
                        }
                    ],
                    "closeBraceToken": {
                        "kind": "CloseBraceToken",
                        "fullStart": 948,
                        "fullEnd": 955,
                        "start": 952,
                        "end": 953,
                        "fullWidth": 7,
                        "width": 1,
                        "text": "}",
                        "value": "}",
                        "valueText": "}",
                        "hasLeadingTrivia": true,
                        "hasTrailingTrivia": true,
                        "hasTrailingNewLine": true,
                        "leadingTrivia": [
                            {
                                "kind": "WhitespaceTrivia",
                                "text": "    "
                            }
                        ],
                        "trailingTrivia": [
                            {
                                "kind": "NewLineTrivia",
                                "text": "\r\n"
                            }
                        ]
                    }
                }
            },
            {
                "kind": "ExpressionStatement",
                "fullStart": 955,
                "fullEnd": 979,
                "start": 955,
                "end": 977,
                "fullWidth": 24,
                "width": 22,
                "expression": {
                    "kind": "InvocationExpression",
                    "fullStart": 955,
                    "fullEnd": 976,
                    "start": 955,
                    "end": 976,
                    "fullWidth": 21,
                    "width": 21,
                    "expression": {
                        "kind": "IdentifierName",
                        "fullStart": 955,
                        "fullEnd": 966,
                        "start": 955,
                        "end": 966,
                        "fullWidth": 11,
                        "width": 11,
                        "text": "runTestCase",
                        "value": "runTestCase",
                        "valueText": "runTestCase"
                    },
                    "argumentList": {
                        "kind": "ArgumentList",
                        "fullStart": 966,
                        "fullEnd": 976,
                        "start": 966,
                        "end": 976,
                        "fullWidth": 10,
                        "width": 10,
                        "openParenToken": {
                            "kind": "OpenParenToken",
                            "fullStart": 966,
                            "fullEnd": 967,
                            "start": 966,
                            "end": 967,
                            "fullWidth": 1,
                            "width": 1,
                            "text": "(",
                            "value": "(",
                            "valueText": "("
                        },
                        "arguments": [
                            {
                                "kind": "IdentifierName",
                                "fullStart": 967,
                                "fullEnd": 975,
                                "start": 967,
                                "end": 975,
                                "fullWidth": 8,
                                "width": 8,
                                "text": "testcase",
                                "value": "testcase",
                                "valueText": "testcase"
                            }
                        ],
                        "closeParenToken": {
                            "kind": "CloseParenToken",
                            "fullStart": 975,
                            "fullEnd": 976,
                            "start": 975,
                            "end": 976,
                            "fullWidth": 1,
                            "width": 1,
                            "text": ")",
                            "value": ")",
                            "valueText": ")"
                        }
                    }
                },
                "semicolonToken": {
                    "kind": "SemicolonToken",
                    "fullStart": 976,
                    "fullEnd": 979,
                    "start": 976,
                    "end": 977,
                    "fullWidth": 3,
                    "width": 1,
                    "text": ";",
                    "value": ";",
                    "valueText": ";",
                    "hasTrailingTrivia": true,
                    "hasTrailingNewLine": true,
                    "trailingTrivia": [
                        {
                            "kind": "NewLineTrivia",
                            "text": "\r\n"
                        }
                    ]
                }
            }
        ],
        "endOfFileToken": {
            "kind": "EndOfFileToken",
            "fullStart": 979,
            "fullEnd": 979,
            "start": 979,
            "end": 979,
            "fullWidth": 0,
            "width": 0,
            "text": ""
        }
    },
    "lineMap": {
        "lineStarts": [
            0,
            67,
            152,
            232,
            308,
            380,
            385,
            439,
            554,
            559,
            561,
            563,
            586,
            648,
            838,
            908,
            910,
            948,
            955,
            979
        ],
        "length": 979
    }
}<|MERGE_RESOLUTION|>--- conflicted
+++ resolved
@@ -245,12 +245,8 @@
                                         "start": 598,
                                         "end": 645,
                                         "fullWidth": 47,
-<<<<<<< HEAD
                                         "width": 47,
-                                        "identifier": {
-=======
                                         "propertyName": {
->>>>>>> 85e84683
                                             "kind": "IdentifierName",
                                             "fullStart": 598,
                                             "fullEnd": 617,
@@ -388,12 +384,8 @@
                                         "start": 660,
                                         "end": 835,
                                         "fullWidth": 175,
-<<<<<<< HEAD
                                         "width": 175,
-                                        "identifier": {
-=======
                                         "propertyName": {
->>>>>>> 85e84683
                                             "kind": "IdentifierName",
                                             "fullStart": 660,
                                             "fullEnd": 675,
@@ -531,12 +523,8 @@
                                         "start": 850,
                                         "end": 905,
                                         "fullWidth": 55,
-<<<<<<< HEAD
                                         "width": 55,
-                                        "identifier": {
-=======
                                         "propertyName": {
->>>>>>> 85e84683
                                             "kind": "IdentifierName",
                                             "fullStart": 850,
                                             "fullEnd": 854,
