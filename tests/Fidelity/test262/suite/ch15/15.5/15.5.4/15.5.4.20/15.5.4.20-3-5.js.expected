--- conflicted
+++ resolved
@@ -245,12 +245,8 @@
                                         "start": 596,
                                         "end": 643,
                                         "fullWidth": 47,
-<<<<<<< HEAD
                                         "width": 47,
-                                        "identifier": {
-=======
                                         "propertyName": {
->>>>>>> 85e84683
                                             "kind": "IdentifierName",
                                             "fullStart": 596,
                                             "fullEnd": 615,
@@ -388,12 +384,8 @@
                                         "start": 658,
                                         "end": 833,
                                         "fullWidth": 175,
-<<<<<<< HEAD
                                         "width": 175,
-                                        "identifier": {
-=======
                                         "propertyName": {
->>>>>>> 85e84683
                                             "kind": "IdentifierName",
                                             "fullStart": 658,
                                             "fullEnd": 673,
@@ -531,12 +523,8 @@
                                         "start": 848,
                                         "end": 897,
                                         "fullWidth": 50,
-<<<<<<< HEAD
                                         "width": 49,
-                                        "identifier": {
-=======
                                         "propertyName": {
->>>>>>> 85e84683
                                             "kind": "IdentifierName",
                                             "fullStart": 848,
                                             "fullEnd": 852,
