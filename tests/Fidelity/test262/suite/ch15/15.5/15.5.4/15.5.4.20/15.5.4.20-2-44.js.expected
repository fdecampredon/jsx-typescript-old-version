{
    "isDeclaration": false,
    "languageVersion": "EcmaScript5",
    "parseOptions": {
        "allowAutomaticSemicolonInsertion": true
    },
    "sourceUnit": {
        "kind": "SourceUnit",
        "fullStart": 0,
        "fullEnd": 680,
        "start": 563,
        "end": 680,
        "fullWidth": 680,
        "width": 117,
        "isIncrementallyUnusable": true,
        "moduleElements": [
            {
                "kind": "FunctionDeclaration",
                "fullStart": 0,
                "fullEnd": 656,
                "start": 563,
                "end": 654,
                "fullWidth": 656,
                "width": 91,
                "modifiers": [],
                "functionKeyword": {
                    "kind": "FunctionKeyword",
                    "fullStart": 0,
                    "fullEnd": 572,
                    "start": 563,
                    "end": 571,
                    "fullWidth": 572,
                    "width": 8,
                    "text": "function",
                    "value": "function",
                    "valueText": "function",
                    "hasLeadingTrivia": true,
                    "hasLeadingComment": true,
                    "hasLeadingNewLine": true,
                    "hasTrailingTrivia": true,
                    "leadingTrivia": [
                        {
                            "kind": "SingleLineCommentTrivia",
                            "text": "/// Copyright (c) 2012 Ecma International.  All rights reserved. "
                        },
                        {
                            "kind": "NewLineTrivia",
                            "text": "\r\n"
                        },
                        {
                            "kind": "SingleLineCommentTrivia",
                            "text": "/// Ecma International makes this code available under the terms and conditions set"
                        },
                        {
                            "kind": "NewLineTrivia",
                            "text": "\r\n"
                        },
                        {
                            "kind": "SingleLineCommentTrivia",
                            "text": "/// forth on http://hg.ecmascript.org/tests/test262/raw-file/tip/LICENSE (the "
                        },
                        {
                            "kind": "NewLineTrivia",
                            "text": "\r\n"
                        },
                        {
                            "kind": "SingleLineCommentTrivia",
                            "text": "/// \"Use Terms\").   Any redistribution of this code must retain the above "
                        },
                        {
                            "kind": "NewLineTrivia",
                            "text": "\r\n"
                        },
                        {
                            "kind": "SingleLineCommentTrivia",
                            "text": "/// copyright and this notice and otherwise comply with the Use Terms."
                        },
                        {
                            "kind": "NewLineTrivia",
                            "text": "\r\n"
                        },
                        {
                            "kind": "MultiLineCommentTrivia",
                            "text": "/**\r\n * @path ch15/15.5/15.5.4/15.5.4.20/15.5.4.20-2-44.js\r\n * @description String.prototype.trim - 'this' is a string that contains east Asian characters (value is 'SD咕噜')\r\n */"
                        },
                        {
                            "kind": "NewLineTrivia",
                            "text": "\r\n"
                        },
                        {
                            "kind": "NewLineTrivia",
                            "text": "\r\n"
                        },
                        {
                            "kind": "NewLineTrivia",
                            "text": "\r\n"
                        }
                    ],
                    "trailingTrivia": [
                        {
                            "kind": "WhitespaceTrivia",
                            "text": " "
                        }
                    ]
                },
                "identifier": {
                    "kind": "IdentifierName",
                    "fullStart": 572,
                    "fullEnd": 580,
                    "start": 572,
                    "end": 580,
                    "fullWidth": 8,
                    "width": 8,
                    "text": "testcase",
                    "value": "testcase",
                    "valueText": "testcase"
                },
                "callSignature": {
                    "kind": "CallSignature",
                    "fullStart": 580,
                    "fullEnd": 583,
                    "start": 580,
                    "end": 582,
                    "fullWidth": 3,
                    "width": 2,
                    "parameterList": {
                        "kind": "ParameterList",
                        "fullStart": 580,
                        "fullEnd": 583,
                        "start": 580,
                        "end": 582,
                        "fullWidth": 3,
                        "width": 2,
                        "openParenToken": {
                            "kind": "OpenParenToken",
                            "fullStart": 580,
                            "fullEnd": 581,
                            "start": 580,
                            "end": 581,
                            "fullWidth": 1,
                            "width": 1,
                            "text": "(",
                            "value": "(",
                            "valueText": "("
                        },
                        "parameters": [],
                        "closeParenToken": {
                            "kind": "CloseParenToken",
                            "fullStart": 581,
                            "fullEnd": 583,
                            "start": 581,
                            "end": 582,
                            "fullWidth": 2,
                            "width": 1,
                            "text": ")",
                            "value": ")",
                            "valueText": ")",
                            "hasTrailingTrivia": true,
                            "trailingTrivia": [
                                {
                                    "kind": "WhitespaceTrivia",
                                    "text": " "
                                }
                            ]
                        }
                    }
                },
                "block": {
                    "kind": "Block",
                    "fullStart": 583,
                    "fullEnd": 656,
                    "start": 583,
                    "end": 654,
                    "fullWidth": 73,
                    "width": 71,
                    "openBraceToken": {
                        "kind": "OpenBraceToken",
                        "fullStart": 583,
                        "fullEnd": 586,
                        "start": 583,
                        "end": 584,
                        "fullWidth": 3,
                        "width": 1,
                        "text": "{",
                        "value": "{",
                        "valueText": "{",
                        "hasTrailingTrivia": true,
                        "hasTrailingNewLine": true,
                        "trailingTrivia": [
                            {
                                "kind": "NewLineTrivia",
                                "text": "\r\n"
                            }
                        ]
                    },
                    "statements": [
                        {
                            "kind": "VariableStatement",
                            "fullStart": 586,
                            "fullEnd": 613,
                            "start": 594,
                            "end": 611,
                            "fullWidth": 27,
                            "width": 17,
                            "modifiers": [],
                            "variableDeclaration": {
                                "kind": "VariableDeclaration",
                                "fullStart": 586,
                                "fullEnd": 610,
                                "start": 594,
                                "end": 610,
                                "fullWidth": 24,
                                "width": 16,
                                "varKeyword": {
                                    "kind": "VarKeyword",
                                    "fullStart": 586,
                                    "fullEnd": 598,
                                    "start": 594,
                                    "end": 597,
                                    "fullWidth": 12,
                                    "width": 3,
                                    "text": "var",
                                    "value": "var",
                                    "valueText": "var",
                                    "hasLeadingTrivia": true,
                                    "hasTrailingTrivia": true,
                                    "leadingTrivia": [
                                        {
                                            "kind": "WhitespaceTrivia",
                                            "text": "        "
                                        }
                                    ],
                                    "trailingTrivia": [
                                        {
                                            "kind": "WhitespaceTrivia",
                                            "text": " "
                                        }
                                    ]
                                },
                                "variableDeclarators": [
                                    {
                                        "kind": "VariableDeclarator",
                                        "fullStart": 598,
                                        "fullEnd": 610,
                                        "start": 598,
                                        "end": 610,
                                        "fullWidth": 12,
<<<<<<< HEAD
                                        "width": 12,
                                        "identifier": {
=======
                                        "propertyName": {
>>>>>>> 85e84683
                                            "kind": "IdentifierName",
                                            "fullStart": 598,
                                            "fullEnd": 602,
                                            "start": 598,
                                            "end": 601,
                                            "fullWidth": 4,
                                            "width": 3,
                                            "text": "str",
                                            "value": "str",
                                            "valueText": "str",
                                            "hasTrailingTrivia": true,
                                            "trailingTrivia": [
                                                {
                                                    "kind": "WhitespaceTrivia",
                                                    "text": " "
                                                }
                                            ]
                                        },
                                        "equalsValueClause": {
                                            "kind": "EqualsValueClause",
                                            "fullStart": 602,
                                            "fullEnd": 610,
                                            "start": 602,
                                            "end": 610,
                                            "fullWidth": 8,
                                            "width": 8,
                                            "equalsToken": {
                                                "kind": "EqualsToken",
                                                "fullStart": 602,
                                                "fullEnd": 604,
                                                "start": 602,
                                                "end": 603,
                                                "fullWidth": 2,
                                                "width": 1,
                                                "text": "=",
                                                "value": "=",
                                                "valueText": "=",
                                                "hasTrailingTrivia": true,
                                                "trailingTrivia": [
                                                    {
                                                        "kind": "WhitespaceTrivia",
                                                        "text": " "
                                                    }
                                                ]
                                            },
                                            "value": {
                                                "kind": "StringLiteral",
                                                "fullStart": 604,
                                                "fullEnd": 610,
                                                "start": 604,
                                                "end": 610,
                                                "fullWidth": 6,
                                                "width": 6,
                                                "text": "\"SD咕噜\"",
                                                "value": "SD咕噜",
                                                "valueText": "SD咕噜"
                                            }
                                        }
                                    }
                                ]
                            },
                            "semicolonToken": {
                                "kind": "SemicolonToken",
                                "fullStart": 610,
                                "fullEnd": 613,
                                "start": 610,
                                "end": 611,
                                "fullWidth": 3,
                                "width": 1,
                                "text": ";",
                                "value": ";",
                                "valueText": ";",
                                "hasTrailingTrivia": true,
                                "hasTrailingNewLine": true,
                                "trailingTrivia": [
                                    {
                                        "kind": "NewLineTrivia",
                                        "text": "\r\n"
                                    }
                                ]
                            }
                        },
                        {
                            "kind": "ReturnStatement",
                            "fullStart": 613,
                            "fullEnd": 649,
                            "start": 621,
                            "end": 647,
                            "fullWidth": 36,
                            "width": 26,
                            "returnKeyword": {
                                "kind": "ReturnKeyword",
                                "fullStart": 613,
                                "fullEnd": 628,
                                "start": 621,
                                "end": 627,
                                "fullWidth": 15,
                                "width": 6,
                                "text": "return",
                                "value": "return",
                                "valueText": "return",
                                "hasLeadingTrivia": true,
                                "hasTrailingTrivia": true,
                                "leadingTrivia": [
                                    {
                                        "kind": "WhitespaceTrivia",
                                        "text": "        "
                                    }
                                ],
                                "trailingTrivia": [
                                    {
                                        "kind": "WhitespaceTrivia",
                                        "text": " "
                                    }
                                ]
                            },
                            "expression": {
                                "kind": "EqualsExpression",
                                "fullStart": 628,
                                "fullEnd": 646,
                                "start": 628,
                                "end": 646,
                                "fullWidth": 18,
                                "width": 18,
                                "left": {
                                    "kind": "InvocationExpression",
                                    "fullStart": 628,
                                    "fullEnd": 639,
                                    "start": 628,
                                    "end": 638,
                                    "fullWidth": 11,
                                    "width": 10,
                                    "expression": {
                                        "kind": "MemberAccessExpression",
                                        "fullStart": 628,
                                        "fullEnd": 636,
                                        "start": 628,
                                        "end": 636,
                                        "fullWidth": 8,
                                        "width": 8,
                                        "expression": {
                                            "kind": "IdentifierName",
                                            "fullStart": 628,
                                            "fullEnd": 631,
                                            "start": 628,
                                            "end": 631,
                                            "fullWidth": 3,
                                            "width": 3,
                                            "text": "str",
                                            "value": "str",
                                            "valueText": "str"
                                        },
                                        "dotToken": {
                                            "kind": "DotToken",
                                            "fullStart": 631,
                                            "fullEnd": 632,
                                            "start": 631,
                                            "end": 632,
                                            "fullWidth": 1,
                                            "width": 1,
                                            "text": ".",
                                            "value": ".",
                                            "valueText": "."
                                        },
                                        "name": {
                                            "kind": "IdentifierName",
                                            "fullStart": 632,
                                            "fullEnd": 636,
                                            "start": 632,
                                            "end": 636,
                                            "fullWidth": 4,
                                            "width": 4,
                                            "text": "trim",
                                            "value": "trim",
                                            "valueText": "trim"
                                        }
                                    },
                                    "argumentList": {
                                        "kind": "ArgumentList",
                                        "fullStart": 636,
                                        "fullEnd": 639,
                                        "start": 636,
                                        "end": 638,
                                        "fullWidth": 3,
                                        "width": 2,
                                        "openParenToken": {
                                            "kind": "OpenParenToken",
                                            "fullStart": 636,
                                            "fullEnd": 637,
                                            "start": 636,
                                            "end": 637,
                                            "fullWidth": 1,
                                            "width": 1,
                                            "text": "(",
                                            "value": "(",
                                            "valueText": "("
                                        },
                                        "arguments": [],
                                        "closeParenToken": {
                                            "kind": "CloseParenToken",
                                            "fullStart": 637,
                                            "fullEnd": 639,
                                            "start": 637,
                                            "end": 638,
                                            "fullWidth": 2,
                                            "width": 1,
                                            "text": ")",
                                            "value": ")",
                                            "valueText": ")",
                                            "hasTrailingTrivia": true,
                                            "trailingTrivia": [
                                                {
                                                    "kind": "WhitespaceTrivia",
                                                    "text": " "
                                                }
                                            ]
                                        }
                                    }
                                },
                                "operatorToken": {
                                    "kind": "EqualsEqualsEqualsToken",
                                    "fullStart": 639,
                                    "fullEnd": 643,
                                    "start": 639,
                                    "end": 642,
                                    "fullWidth": 4,
                                    "width": 3,
                                    "text": "===",
                                    "value": "===",
                                    "valueText": "===",
                                    "hasTrailingTrivia": true,
                                    "trailingTrivia": [
                                        {
                                            "kind": "WhitespaceTrivia",
                                            "text": " "
                                        }
                                    ]
                                },
                                "right": {
                                    "kind": "IdentifierName",
                                    "fullStart": 643,
                                    "fullEnd": 646,
                                    "start": 643,
                                    "end": 646,
                                    "fullWidth": 3,
                                    "width": 3,
                                    "text": "str",
                                    "value": "str",
                                    "valueText": "str"
                                }
                            },
                            "semicolonToken": {
                                "kind": "SemicolonToken",
                                "fullStart": 646,
                                "fullEnd": 649,
                                "start": 646,
                                "end": 647,
                                "fullWidth": 3,
                                "width": 1,
                                "text": ";",
                                "value": ";",
                                "valueText": ";",
                                "hasTrailingTrivia": true,
                                "hasTrailingNewLine": true,
                                "trailingTrivia": [
                                    {
                                        "kind": "NewLineTrivia",
                                        "text": "\r\n"
                                    }
                                ]
                            }
                        }
                    ],
                    "closeBraceToken": {
                        "kind": "CloseBraceToken",
                        "fullStart": 649,
                        "fullEnd": 656,
                        "start": 653,
                        "end": 654,
                        "fullWidth": 7,
                        "width": 1,
                        "text": "}",
                        "value": "}",
                        "valueText": "}",
                        "hasLeadingTrivia": true,
                        "hasTrailingTrivia": true,
                        "hasTrailingNewLine": true,
                        "leadingTrivia": [
                            {
                                "kind": "WhitespaceTrivia",
                                "text": "    "
                            }
                        ],
                        "trailingTrivia": [
                            {
                                "kind": "NewLineTrivia",
                                "text": "\r\n"
                            }
                        ]
                    }
                }
            },
            {
                "kind": "ExpressionStatement",
                "fullStart": 656,
                "fullEnd": 680,
                "start": 656,
                "end": 678,
                "fullWidth": 24,
                "width": 22,
                "expression": {
                    "kind": "InvocationExpression",
                    "fullStart": 656,
                    "fullEnd": 677,
                    "start": 656,
                    "end": 677,
                    "fullWidth": 21,
                    "width": 21,
                    "expression": {
                        "kind": "IdentifierName",
                        "fullStart": 656,
                        "fullEnd": 667,
                        "start": 656,
                        "end": 667,
                        "fullWidth": 11,
                        "width": 11,
                        "text": "runTestCase",
                        "value": "runTestCase",
                        "valueText": "runTestCase"
                    },
                    "argumentList": {
                        "kind": "ArgumentList",
                        "fullStart": 667,
                        "fullEnd": 677,
                        "start": 667,
                        "end": 677,
                        "fullWidth": 10,
                        "width": 10,
                        "openParenToken": {
                            "kind": "OpenParenToken",
                            "fullStart": 667,
                            "fullEnd": 668,
                            "start": 667,
                            "end": 668,
                            "fullWidth": 1,
                            "width": 1,
                            "text": "(",
                            "value": "(",
                            "valueText": "("
                        },
                        "arguments": [
                            {
                                "kind": "IdentifierName",
                                "fullStart": 668,
                                "fullEnd": 676,
                                "start": 668,
                                "end": 676,
                                "fullWidth": 8,
                                "width": 8,
                                "text": "testcase",
                                "value": "testcase",
                                "valueText": "testcase"
                            }
                        ],
                        "closeParenToken": {
                            "kind": "CloseParenToken",
                            "fullStart": 676,
                            "fullEnd": 677,
                            "start": 676,
                            "end": 677,
                            "fullWidth": 1,
                            "width": 1,
                            "text": ")",
                            "value": ")",
                            "valueText": ")"
                        }
                    }
                },
                "semicolonToken": {
                    "kind": "SemicolonToken",
                    "fullStart": 677,
                    "fullEnd": 680,
                    "start": 677,
                    "end": 678,
                    "fullWidth": 3,
                    "width": 1,
                    "text": ";",
                    "value": ";",
                    "valueText": ";",
                    "hasTrailingTrivia": true,
                    "hasTrailingNewLine": true,
                    "trailingTrivia": [
                        {
                            "kind": "NewLineTrivia",
                            "text": "\r\n"
                        }
                    ]
                }
            }
        ],
        "endOfFileToken": {
            "kind": "EndOfFileToken",
            "fullStart": 680,
            "fullEnd": 680,
            "start": 680,
            "end": 680,
            "fullWidth": 0,
            "width": 0,
            "text": ""
        }
    },
    "lineMap": {
        "lineStarts": [
            0,
            67,
            152,
            232,
            308,
            380,
            385,
            440,
            554,
            559,
            561,
            563,
            586,
            613,
            649,
            656,
            680
        ],
        "length": 680
    }
}<|MERGE_RESOLUTION|>--- conflicted
+++ resolved
@@ -245,12 +245,8 @@
                                         "start": 598,
                                         "end": 610,
                                         "fullWidth": 12,
-<<<<<<< HEAD
                                         "width": 12,
-                                        "identifier": {
-=======
                                         "propertyName": {
->>>>>>> 85e84683
                                             "kind": "IdentifierName",
                                             "fullStart": 598,
                                             "fullEnd": 602,
