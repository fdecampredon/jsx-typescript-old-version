{
    "isDeclaration": false,
    "languageVersion": "EcmaScript5",
    "parseOptions": {
        "allowAutomaticSemicolonInsertion": true
    },
    "sourceUnit": {
        "kind": "SourceUnit",
        "fullStart": 0,
        "fullEnd": 1070,
        "start": 556,
        "end": 1070,
        "fullWidth": 1070,
        "width": 514,
        "isIncrementallyUnusable": true,
        "moduleElements": [
            {
                "kind": "FunctionDeclaration",
                "fullStart": 0,
                "fullEnd": 1046,
                "start": 556,
                "end": 1044,
                "fullWidth": 1046,
                "width": 488,
                "modifiers": [],
                "functionKeyword": {
                    "kind": "FunctionKeyword",
                    "fullStart": 0,
                    "fullEnd": 565,
                    "start": 556,
                    "end": 564,
                    "fullWidth": 565,
                    "width": 8,
                    "text": "function",
                    "value": "function",
                    "valueText": "function",
                    "hasLeadingTrivia": true,
                    "hasLeadingComment": true,
                    "hasLeadingNewLine": true,
                    "hasTrailingTrivia": true,
                    "leadingTrivia": [
                        {
                            "kind": "SingleLineCommentTrivia",
                            "text": "/// Copyright (c) 2012 Ecma International.  All rights reserved. "
                        },
                        {
                            "kind": "NewLineTrivia",
                            "text": "\r\n"
                        },
                        {
                            "kind": "SingleLineCommentTrivia",
                            "text": "/// Ecma International makes this code available under the terms and conditions set"
                        },
                        {
                            "kind": "NewLineTrivia",
                            "text": "\r\n"
                        },
                        {
                            "kind": "SingleLineCommentTrivia",
                            "text": "/// forth on http://hg.ecmascript.org/tests/test262/raw-file/tip/LICENSE (the "
                        },
                        {
                            "kind": "NewLineTrivia",
                            "text": "\r\n"
                        },
                        {
                            "kind": "SingleLineCommentTrivia",
                            "text": "/// \"Use Terms\").   Any redistribution of this code must retain the above "
                        },
                        {
                            "kind": "NewLineTrivia",
                            "text": "\r\n"
                        },
                        {
                            "kind": "SingleLineCommentTrivia",
                            "text": "/// copyright and this notice and otherwise comply with the Use Terms."
                        },
                        {
                            "kind": "NewLineTrivia",
                            "text": "\r\n"
                        },
                        {
                            "kind": "MultiLineCommentTrivia",
                            "text": "/**\r\n * @path ch15/15.5/15.5.4/15.5.4.20/15.5.4.20-2-41.js\r\n * @description String.prototype.trim - 'this' is an object which has an own toString and valueOf method.\r\n */"
                        },
                        {
                            "kind": "NewLineTrivia",
                            "text": "\r\n"
                        },
                        {
                            "kind": "NewLineTrivia",
                            "text": "\r\n"
                        },
                        {
                            "kind": "NewLineTrivia",
                            "text": "\r\n"
                        }
                    ],
                    "trailingTrivia": [
                        {
                            "kind": "WhitespaceTrivia",
                            "text": " "
                        }
                    ]
                },
                "identifier": {
                    "kind": "IdentifierName",
                    "fullStart": 565,
                    "fullEnd": 573,
                    "start": 565,
                    "end": 573,
                    "fullWidth": 8,
                    "width": 8,
                    "text": "testcase",
                    "value": "testcase",
                    "valueText": "testcase"
                },
                "callSignature": {
                    "kind": "CallSignature",
                    "fullStart": 573,
                    "fullEnd": 576,
                    "start": 573,
                    "end": 575,
                    "fullWidth": 3,
                    "width": 2,
                    "parameterList": {
                        "kind": "ParameterList",
                        "fullStart": 573,
                        "fullEnd": 576,
                        "start": 573,
                        "end": 575,
                        "fullWidth": 3,
                        "width": 2,
                        "openParenToken": {
                            "kind": "OpenParenToken",
                            "fullStart": 573,
                            "fullEnd": 574,
                            "start": 573,
                            "end": 574,
                            "fullWidth": 1,
                            "width": 1,
                            "text": "(",
                            "value": "(",
                            "valueText": "("
                        },
                        "parameters": [],
                        "closeParenToken": {
                            "kind": "CloseParenToken",
                            "fullStart": 574,
                            "fullEnd": 576,
                            "start": 574,
                            "end": 575,
                            "fullWidth": 2,
                            "width": 1,
                            "text": ")",
                            "value": ")",
                            "valueText": ")",
                            "hasTrailingTrivia": true,
                            "trailingTrivia": [
                                {
                                    "kind": "WhitespaceTrivia",
                                    "text": " "
                                }
                            ]
                        }
                    }
                },
                "block": {
                    "kind": "Block",
                    "fullStart": 576,
                    "fullEnd": 1046,
                    "start": 576,
                    "end": 1044,
                    "fullWidth": 470,
                    "width": 468,
                    "openBraceToken": {
                        "kind": "OpenBraceToken",
                        "fullStart": 576,
                        "fullEnd": 579,
                        "start": 576,
                        "end": 577,
                        "fullWidth": 3,
                        "width": 1,
                        "text": "{",
                        "value": "{",
                        "valueText": "{",
                        "hasTrailingTrivia": true,
                        "hasTrailingNewLine": true,
                        "trailingTrivia": [
                            {
                                "kind": "NewLineTrivia",
                                "text": "\r\n"
                            }
                        ]
                    },
                    "statements": [
                        {
                            "kind": "VariableStatement",
                            "fullStart": 579,
                            "fullEnd": 618,
                            "start": 587,
                            "end": 616,
                            "fullWidth": 39,
                            "width": 29,
                            "modifiers": [],
                            "variableDeclaration": {
                                "kind": "VariableDeclaration",
                                "fullStart": 579,
                                "fullEnd": 615,
                                "start": 587,
                                "end": 615,
                                "fullWidth": 36,
                                "width": 28,
                                "varKeyword": {
                                    "kind": "VarKeyword",
                                    "fullStart": 579,
                                    "fullEnd": 591,
                                    "start": 587,
                                    "end": 590,
                                    "fullWidth": 12,
                                    "width": 3,
                                    "text": "var",
                                    "value": "var",
                                    "valueText": "var",
                                    "hasLeadingTrivia": true,
                                    "hasTrailingTrivia": true,
                                    "leadingTrivia": [
                                        {
                                            "kind": "WhitespaceTrivia",
                                            "text": "        "
                                        }
                                    ],
                                    "trailingTrivia": [
                                        {
                                            "kind": "WhitespaceTrivia",
                                            "text": " "
                                        }
                                    ]
                                },
                                "variableDeclarators": [
                                    {
                                        "kind": "VariableDeclarator",
                                        "fullStart": 591,
                                        "fullEnd": 615,
                                        "start": 591,
                                        "end": 615,
                                        "fullWidth": 24,
<<<<<<< HEAD
                                        "width": 24,
                                        "identifier": {
=======
                                        "propertyName": {
>>>>>>> 85e84683
                                            "kind": "IdentifierName",
                                            "fullStart": 591,
                                            "fullEnd": 608,
                                            "start": 591,
                                            "end": 607,
                                            "fullWidth": 17,
                                            "width": 16,
                                            "text": "toStringAccessed",
                                            "value": "toStringAccessed",
                                            "valueText": "toStringAccessed",
                                            "hasTrailingTrivia": true,
                                            "trailingTrivia": [
                                                {
                                                    "kind": "WhitespaceTrivia",
                                                    "text": " "
                                                }
                                            ]
                                        },
                                        "equalsValueClause": {
                                            "kind": "EqualsValueClause",
                                            "fullStart": 608,
                                            "fullEnd": 615,
                                            "start": 608,
                                            "end": 615,
                                            "fullWidth": 7,
                                            "width": 7,
                                            "equalsToken": {
                                                "kind": "EqualsToken",
                                                "fullStart": 608,
                                                "fullEnd": 610,
                                                "start": 608,
                                                "end": 609,
                                                "fullWidth": 2,
                                                "width": 1,
                                                "text": "=",
                                                "value": "=",
                                                "valueText": "=",
                                                "hasTrailingTrivia": true,
                                                "trailingTrivia": [
                                                    {
                                                        "kind": "WhitespaceTrivia",
                                                        "text": " "
                                                    }
                                                ]
                                            },
                                            "value": {
                                                "kind": "FalseKeyword",
                                                "fullStart": 610,
                                                "fullEnd": 615,
                                                "start": 610,
                                                "end": 615,
                                                "fullWidth": 5,
                                                "width": 5,
                                                "text": "false",
                                                "value": false,
                                                "valueText": "false"
                                            }
                                        }
                                    }
                                ]
                            },
                            "semicolonToken": {
                                "kind": "SemicolonToken",
                                "fullStart": 615,
                                "fullEnd": 618,
                                "start": 615,
                                "end": 616,
                                "fullWidth": 3,
                                "width": 1,
                                "text": ";",
                                "value": ";",
                                "valueText": ";",
                                "hasTrailingTrivia": true,
                                "hasTrailingNewLine": true,
                                "trailingTrivia": [
                                    {
                                        "kind": "NewLineTrivia",
                                        "text": "\r\n"
                                    }
                                ]
                            }
                        },
                        {
                            "kind": "VariableStatement",
                            "fullStart": 618,
                            "fullEnd": 656,
                            "start": 626,
                            "end": 654,
                            "fullWidth": 38,
                            "width": 28,
                            "modifiers": [],
                            "variableDeclaration": {
                                "kind": "VariableDeclaration",
                                "fullStart": 618,
                                "fullEnd": 653,
                                "start": 626,
                                "end": 653,
                                "fullWidth": 35,
                                "width": 27,
                                "varKeyword": {
                                    "kind": "VarKeyword",
                                    "fullStart": 618,
                                    "fullEnd": 630,
                                    "start": 626,
                                    "end": 629,
                                    "fullWidth": 12,
                                    "width": 3,
                                    "text": "var",
                                    "value": "var",
                                    "valueText": "var",
                                    "hasLeadingTrivia": true,
                                    "hasTrailingTrivia": true,
                                    "leadingTrivia": [
                                        {
                                            "kind": "WhitespaceTrivia",
                                            "text": "        "
                                        }
                                    ],
                                    "trailingTrivia": [
                                        {
                                            "kind": "WhitespaceTrivia",
                                            "text": " "
                                        }
                                    ]
                                },
                                "variableDeclarators": [
                                    {
                                        "kind": "VariableDeclarator",
                                        "fullStart": 630,
                                        "fullEnd": 653,
                                        "start": 630,
                                        "end": 653,
                                        "fullWidth": 23,
<<<<<<< HEAD
                                        "width": 23,
                                        "identifier": {
=======
                                        "propertyName": {
>>>>>>> 85e84683
                                            "kind": "IdentifierName",
                                            "fullStart": 630,
                                            "fullEnd": 646,
                                            "start": 630,
                                            "end": 645,
                                            "fullWidth": 16,
                                            "width": 15,
                                            "text": "valueOfAccessed",
                                            "value": "valueOfAccessed",
                                            "valueText": "valueOfAccessed",
                                            "hasTrailingTrivia": true,
                                            "trailingTrivia": [
                                                {
                                                    "kind": "WhitespaceTrivia",
                                                    "text": " "
                                                }
                                            ]
                                        },
                                        "equalsValueClause": {
                                            "kind": "EqualsValueClause",
                                            "fullStart": 646,
                                            "fullEnd": 653,
                                            "start": 646,
                                            "end": 653,
                                            "fullWidth": 7,
                                            "width": 7,
                                            "equalsToken": {
                                                "kind": "EqualsToken",
                                                "fullStart": 646,
                                                "fullEnd": 648,
                                                "start": 646,
                                                "end": 647,
                                                "fullWidth": 2,
                                                "width": 1,
                                                "text": "=",
                                                "value": "=",
                                                "valueText": "=",
                                                "hasTrailingTrivia": true,
                                                "trailingTrivia": [
                                                    {
                                                        "kind": "WhitespaceTrivia",
                                                        "text": " "
                                                    }
                                                ]
                                            },
                                            "value": {
                                                "kind": "FalseKeyword",
                                                "fullStart": 648,
                                                "fullEnd": 653,
                                                "start": 648,
                                                "end": 653,
                                                "fullWidth": 5,
                                                "width": 5,
                                                "text": "false",
                                                "value": false,
                                                "valueText": "false"
                                            }
                                        }
                                    }
                                ]
                            },
                            "semicolonToken": {
                                "kind": "SemicolonToken",
                                "fullStart": 653,
                                "fullEnd": 656,
                                "start": 653,
                                "end": 654,
                                "fullWidth": 3,
                                "width": 1,
                                "text": ";",
                                "value": ";",
                                "valueText": ";",
                                "hasTrailingTrivia": true,
                                "hasTrailingNewLine": true,
                                "trailingTrivia": [
                                    {
                                        "kind": "NewLineTrivia",
                                        "text": "\r\n"
                                    }
                                ]
                            }
                        },
                        {
                            "kind": "VariableStatement",
                            "fullStart": 656,
                            "fullEnd": 938,
                            "start": 664,
                            "end": 936,
                            "fullWidth": 282,
                            "width": 272,
                            "modifiers": [],
                            "variableDeclaration": {
                                "kind": "VariableDeclaration",
                                "fullStart": 656,
                                "fullEnd": 935,
                                "start": 664,
                                "end": 935,
                                "fullWidth": 279,
                                "width": 271,
                                "varKeyword": {
                                    "kind": "VarKeyword",
                                    "fullStart": 656,
                                    "fullEnd": 668,
                                    "start": 664,
                                    "end": 667,
                                    "fullWidth": 12,
                                    "width": 3,
                                    "text": "var",
                                    "value": "var",
                                    "valueText": "var",
                                    "hasLeadingTrivia": true,
                                    "hasTrailingTrivia": true,
                                    "leadingTrivia": [
                                        {
                                            "kind": "WhitespaceTrivia",
                                            "text": "        "
                                        }
                                    ],
                                    "trailingTrivia": [
                                        {
                                            "kind": "WhitespaceTrivia",
                                            "text": " "
                                        }
                                    ]
                                },
                                "variableDeclarators": [
                                    {
                                        "kind": "VariableDeclarator",
                                        "fullStart": 668,
                                        "fullEnd": 935,
                                        "start": 668,
                                        "end": 935,
                                        "fullWidth": 267,
<<<<<<< HEAD
                                        "width": 267,
                                        "identifier": {
=======
                                        "propertyName": {
>>>>>>> 85e84683
                                            "kind": "IdentifierName",
                                            "fullStart": 668,
                                            "fullEnd": 672,
                                            "start": 668,
                                            "end": 671,
                                            "fullWidth": 4,
                                            "width": 3,
                                            "text": "obj",
                                            "value": "obj",
                                            "valueText": "obj",
                                            "hasTrailingTrivia": true,
                                            "trailingTrivia": [
                                                {
                                                    "kind": "WhitespaceTrivia",
                                                    "text": " "
                                                }
                                            ]
                                        },
                                        "equalsValueClause": {
                                            "kind": "EqualsValueClause",
                                            "fullStart": 672,
                                            "fullEnd": 935,
                                            "start": 672,
                                            "end": 935,
                                            "fullWidth": 263,
                                            "width": 263,
                                            "equalsToken": {
                                                "kind": "EqualsToken",
                                                "fullStart": 672,
                                                "fullEnd": 674,
                                                "start": 672,
                                                "end": 673,
                                                "fullWidth": 2,
                                                "width": 1,
                                                "text": "=",
                                                "value": "=",
                                                "valueText": "=",
                                                "hasTrailingTrivia": true,
                                                "trailingTrivia": [
                                                    {
                                                        "kind": "WhitespaceTrivia",
                                                        "text": " "
                                                    }
                                                ]
                                            },
                                            "value": {
                                                "kind": "ObjectLiteralExpression",
                                                "fullStart": 674,
                                                "fullEnd": 935,
                                                "start": 674,
                                                "end": 935,
                                                "fullWidth": 261,
                                                "width": 261,
                                                "openBraceToken": {
                                                    "kind": "OpenBraceToken",
                                                    "fullStart": 674,
                                                    "fullEnd": 677,
                                                    "start": 674,
                                                    "end": 675,
                                                    "fullWidth": 3,
                                                    "width": 1,
                                                    "text": "{",
                                                    "value": "{",
                                                    "valueText": "{",
                                                    "hasTrailingTrivia": true,
                                                    "hasTrailingNewLine": true,
                                                    "trailingTrivia": [
                                                        {
                                                            "kind": "NewLineTrivia",
                                                            "text": "\r\n"
                                                        }
                                                    ]
                                                },
                                                "propertyAssignments": [
                                                    {
                                                        "kind": "SimplePropertyAssignment",
                                                        "fullStart": 677,
                                                        "fullEnd": 800,
                                                        "start": 689,
                                                        "end": 800,
                                                        "fullWidth": 123,
                                                        "width": 111,
                                                        "propertyName": {
                                                            "kind": "IdentifierName",
                                                            "fullStart": 677,
                                                            "fullEnd": 697,
                                                            "start": 689,
                                                            "end": 697,
                                                            "fullWidth": 20,
                                                            "width": 8,
                                                            "text": "toString",
                                                            "value": "toString",
                                                            "valueText": "toString",
                                                            "hasLeadingTrivia": true,
                                                            "leadingTrivia": [
                                                                {
                                                                    "kind": "WhitespaceTrivia",
                                                                    "text": "            "
                                                                }
                                                            ]
                                                        },
                                                        "colonToken": {
                                                            "kind": "ColonToken",
                                                            "fullStart": 697,
                                                            "fullEnd": 699,
                                                            "start": 697,
                                                            "end": 698,
                                                            "fullWidth": 2,
                                                            "width": 1,
                                                            "text": ":",
                                                            "value": ":",
                                                            "valueText": ":",
                                                            "hasTrailingTrivia": true,
                                                            "trailingTrivia": [
                                                                {
                                                                    "kind": "WhitespaceTrivia",
                                                                    "text": " "
                                                                }
                                                            ]
                                                        },
                                                        "expression": {
                                                            "kind": "FunctionExpression",
                                                            "fullStart": 699,
                                                            "fullEnd": 800,
                                                            "start": 699,
                                                            "end": 800,
                                                            "fullWidth": 101,
                                                            "width": 101,
                                                            "functionKeyword": {
                                                                "kind": "FunctionKeyword",
                                                                "fullStart": 699,
                                                                "fullEnd": 708,
                                                                "start": 699,
                                                                "end": 707,
                                                                "fullWidth": 9,
                                                                "width": 8,
                                                                "text": "function",
                                                                "value": "function",
                                                                "valueText": "function",
                                                                "hasTrailingTrivia": true,
                                                                "trailingTrivia": [
                                                                    {
                                                                        "kind": "WhitespaceTrivia",
                                                                        "text": " "
                                                                    }
                                                                ]
                                                            },
                                                            "callSignature": {
                                                                "kind": "CallSignature",
                                                                "fullStart": 708,
                                                                "fullEnd": 711,
                                                                "start": 708,
                                                                "end": 710,
                                                                "fullWidth": 3,
                                                                "width": 2,
                                                                "parameterList": {
                                                                    "kind": "ParameterList",
                                                                    "fullStart": 708,
                                                                    "fullEnd": 711,
                                                                    "start": 708,
                                                                    "end": 710,
                                                                    "fullWidth": 3,
                                                                    "width": 2,
                                                                    "openParenToken": {
                                                                        "kind": "OpenParenToken",
                                                                        "fullStart": 708,
                                                                        "fullEnd": 709,
                                                                        "start": 708,
                                                                        "end": 709,
                                                                        "fullWidth": 1,
                                                                        "width": 1,
                                                                        "text": "(",
                                                                        "value": "(",
                                                                        "valueText": "("
                                                                    },
                                                                    "parameters": [],
                                                                    "closeParenToken": {
                                                                        "kind": "CloseParenToken",
                                                                        "fullStart": 709,
                                                                        "fullEnd": 711,
                                                                        "start": 709,
                                                                        "end": 710,
                                                                        "fullWidth": 2,
                                                                        "width": 1,
                                                                        "text": ")",
                                                                        "value": ")",
                                                                        "valueText": ")",
                                                                        "hasTrailingTrivia": true,
                                                                        "trailingTrivia": [
                                                                            {
                                                                                "kind": "WhitespaceTrivia",
                                                                                "text": " "
                                                                            }
                                                                        ]
                                                                    }
                                                                }
                                                            },
                                                            "block": {
                                                                "kind": "Block",
                                                                "fullStart": 711,
                                                                "fullEnd": 800,
                                                                "start": 711,
                                                                "end": 800,
                                                                "fullWidth": 89,
                                                                "width": 89,
                                                                "openBraceToken": {
                                                                    "kind": "OpenBraceToken",
                                                                    "fullStart": 711,
                                                                    "fullEnd": 714,
                                                                    "start": 711,
                                                                    "end": 712,
                                                                    "fullWidth": 3,
                                                                    "width": 1,
                                                                    "text": "{",
                                                                    "value": "{",
                                                                    "valueText": "{",
                                                                    "hasTrailingTrivia": true,
                                                                    "hasTrailingNewLine": true,
                                                                    "trailingTrivia": [
                                                                        {
                                                                            "kind": "NewLineTrivia",
                                                                            "text": "\r\n"
                                                                        }
                                                                    ]
                                                                },
                                                                "statements": [
                                                                    {
                                                                        "kind": "ExpressionStatement",
                                                                        "fullStart": 714,
                                                                        "fullEnd": 756,
                                                                        "start": 730,
                                                                        "end": 754,
                                                                        "fullWidth": 42,
                                                                        "width": 24,
                                                                        "expression": {
                                                                            "kind": "AssignmentExpression",
                                                                            "fullStart": 714,
                                                                            "fullEnd": 753,
                                                                            "start": 730,
                                                                            "end": 753,
                                                                            "fullWidth": 39,
                                                                            "width": 23,
                                                                            "left": {
                                                                                "kind": "IdentifierName",
                                                                                "fullStart": 714,
                                                                                "fullEnd": 747,
                                                                                "start": 730,
                                                                                "end": 746,
                                                                                "fullWidth": 33,
                                                                                "width": 16,
                                                                                "text": "toStringAccessed",
                                                                                "value": "toStringAccessed",
                                                                                "valueText": "toStringAccessed",
                                                                                "hasLeadingTrivia": true,
                                                                                "hasTrailingTrivia": true,
                                                                                "leadingTrivia": [
                                                                                    {
                                                                                        "kind": "WhitespaceTrivia",
                                                                                        "text": "                "
                                                                                    }
                                                                                ],
                                                                                "trailingTrivia": [
                                                                                    {
                                                                                        "kind": "WhitespaceTrivia",
                                                                                        "text": " "
                                                                                    }
                                                                                ]
                                                                            },
                                                                            "operatorToken": {
                                                                                "kind": "EqualsToken",
                                                                                "fullStart": 747,
                                                                                "fullEnd": 749,
                                                                                "start": 747,
                                                                                "end": 748,
                                                                                "fullWidth": 2,
                                                                                "width": 1,
                                                                                "text": "=",
                                                                                "value": "=",
                                                                                "valueText": "=",
                                                                                "hasTrailingTrivia": true,
                                                                                "trailingTrivia": [
                                                                                    {
                                                                                        "kind": "WhitespaceTrivia",
                                                                                        "text": " "
                                                                                    }
                                                                                ]
                                                                            },
                                                                            "right": {
                                                                                "kind": "TrueKeyword",
                                                                                "fullStart": 749,
                                                                                "fullEnd": 753,
                                                                                "start": 749,
                                                                                "end": 753,
                                                                                "fullWidth": 4,
                                                                                "width": 4,
                                                                                "text": "true",
                                                                                "value": true,
                                                                                "valueText": "true"
                                                                            }
                                                                        },
                                                                        "semicolonToken": {
                                                                            "kind": "SemicolonToken",
                                                                            "fullStart": 753,
                                                                            "fullEnd": 756,
                                                                            "start": 753,
                                                                            "end": 754,
                                                                            "fullWidth": 3,
                                                                            "width": 1,
                                                                            "text": ";",
                                                                            "value": ";",
                                                                            "valueText": ";",
                                                                            "hasTrailingTrivia": true,
                                                                            "hasTrailingNewLine": true,
                                                                            "trailingTrivia": [
                                                                                {
                                                                                    "kind": "NewLineTrivia",
                                                                                    "text": "\r\n"
                                                                                }
                                                                            ]
                                                                        }
                                                                    },
                                                                    {
                                                                        "kind": "ReturnStatement",
                                                                        "fullStart": 756,
                                                                        "fullEnd": 787,
                                                                        "start": 772,
                                                                        "end": 785,
                                                                        "fullWidth": 31,
                                                                        "width": 13,
                                                                        "returnKeyword": {
                                                                            "kind": "ReturnKeyword",
                                                                            "fullStart": 756,
                                                                            "fullEnd": 779,
                                                                            "start": 772,
                                                                            "end": 778,
                                                                            "fullWidth": 23,
                                                                            "width": 6,
                                                                            "text": "return",
                                                                            "value": "return",
                                                                            "valueText": "return",
                                                                            "hasLeadingTrivia": true,
                                                                            "hasTrailingTrivia": true,
                                                                            "leadingTrivia": [
                                                                                {
                                                                                    "kind": "WhitespaceTrivia",
                                                                                    "text": "                "
                                                                                }
                                                                            ],
                                                                            "trailingTrivia": [
                                                                                {
                                                                                    "kind": "WhitespaceTrivia",
                                                                                    "text": " "
                                                                                }
                                                                            ]
                                                                        },
                                                                        "expression": {
                                                                            "kind": "StringLiteral",
                                                                            "fullStart": 779,
                                                                            "fullEnd": 784,
                                                                            "start": 779,
                                                                            "end": 784,
                                                                            "fullWidth": 5,
                                                                            "width": 5,
                                                                            "text": "\"abc\"",
                                                                            "value": "abc",
                                                                            "valueText": "abc"
                                                                        },
                                                                        "semicolonToken": {
                                                                            "kind": "SemicolonToken",
                                                                            "fullStart": 784,
                                                                            "fullEnd": 787,
                                                                            "start": 784,
                                                                            "end": 785,
                                                                            "fullWidth": 3,
                                                                            "width": 1,
                                                                            "text": ";",
                                                                            "value": ";",
                                                                            "valueText": ";",
                                                                            "hasTrailingTrivia": true,
                                                                            "hasTrailingNewLine": true,
                                                                            "trailingTrivia": [
                                                                                {
                                                                                    "kind": "NewLineTrivia",
                                                                                    "text": "\r\n"
                                                                                }
                                                                            ]
                                                                        }
                                                                    }
                                                                ],
                                                                "closeBraceToken": {
                                                                    "kind": "CloseBraceToken",
                                                                    "fullStart": 787,
                                                                    "fullEnd": 800,
                                                                    "start": 799,
                                                                    "end": 800,
                                                                    "fullWidth": 13,
                                                                    "width": 1,
                                                                    "text": "}",
                                                                    "value": "}",
                                                                    "valueText": "}",
                                                                    "hasLeadingTrivia": true,
                                                                    "leadingTrivia": [
                                                                        {
                                                                            "kind": "WhitespaceTrivia",
                                                                            "text": "            "
                                                                        }
                                                                    ]
                                                                }
                                                            }
                                                        }
                                                    },
                                                    {
                                                        "kind": "CommaToken",
                                                        "fullStart": 800,
                                                        "fullEnd": 803,
                                                        "start": 800,
                                                        "end": 801,
                                                        "fullWidth": 3,
                                                        "width": 1,
                                                        "text": ",",
                                                        "value": ",",
                                                        "valueText": ",",
                                                        "hasTrailingTrivia": true,
                                                        "hasTrailingNewLine": true,
                                                        "trailingTrivia": [
                                                            {
                                                                "kind": "NewLineTrivia",
                                                                "text": "\r\n"
                                                            }
                                                        ]
                                                    },
                                                    {
                                                        "kind": "SimplePropertyAssignment",
                                                        "fullStart": 803,
                                                        "fullEnd": 926,
                                                        "start": 815,
                                                        "end": 924,
                                                        "fullWidth": 123,
                                                        "width": 109,
                                                        "propertyName": {
                                                            "kind": "IdentifierName",
                                                            "fullStart": 803,
                                                            "fullEnd": 822,
                                                            "start": 815,
                                                            "end": 822,
                                                            "fullWidth": 19,
                                                            "width": 7,
                                                            "text": "valueOf",
                                                            "value": "valueOf",
                                                            "valueText": "valueOf",
                                                            "hasLeadingTrivia": true,
                                                            "leadingTrivia": [
                                                                {
                                                                    "kind": "WhitespaceTrivia",
                                                                    "text": "            "
                                                                }
                                                            ]
                                                        },
                                                        "colonToken": {
                                                            "kind": "ColonToken",
                                                            "fullStart": 822,
                                                            "fullEnd": 824,
                                                            "start": 822,
                                                            "end": 823,
                                                            "fullWidth": 2,
                                                            "width": 1,
                                                            "text": ":",
                                                            "value": ":",
                                                            "valueText": ":",
                                                            "hasTrailingTrivia": true,
                                                            "trailingTrivia": [
                                                                {
                                                                    "kind": "WhitespaceTrivia",
                                                                    "text": " "
                                                                }
                                                            ]
                                                        },
                                                        "expression": {
                                                            "kind": "FunctionExpression",
                                                            "fullStart": 824,
                                                            "fullEnd": 926,
                                                            "start": 824,
                                                            "end": 924,
                                                            "fullWidth": 102,
                                                            "width": 100,
                                                            "functionKeyword": {
                                                                "kind": "FunctionKeyword",
                                                                "fullStart": 824,
                                                                "fullEnd": 833,
                                                                "start": 824,
                                                                "end": 832,
                                                                "fullWidth": 9,
                                                                "width": 8,
                                                                "text": "function",
                                                                "value": "function",
                                                                "valueText": "function",
                                                                "hasTrailingTrivia": true,
                                                                "trailingTrivia": [
                                                                    {
                                                                        "kind": "WhitespaceTrivia",
                                                                        "text": " "
                                                                    }
                                                                ]
                                                            },
                                                            "callSignature": {
                                                                "kind": "CallSignature",
                                                                "fullStart": 833,
                                                                "fullEnd": 836,
                                                                "start": 833,
                                                                "end": 835,
                                                                "fullWidth": 3,
                                                                "width": 2,
                                                                "parameterList": {
                                                                    "kind": "ParameterList",
                                                                    "fullStart": 833,
                                                                    "fullEnd": 836,
                                                                    "start": 833,
                                                                    "end": 835,
                                                                    "fullWidth": 3,
                                                                    "width": 2,
                                                                    "openParenToken": {
                                                                        "kind": "OpenParenToken",
                                                                        "fullStart": 833,
                                                                        "fullEnd": 834,
                                                                        "start": 833,
                                                                        "end": 834,
                                                                        "fullWidth": 1,
                                                                        "width": 1,
                                                                        "text": "(",
                                                                        "value": "(",
                                                                        "valueText": "("
                                                                    },
                                                                    "parameters": [],
                                                                    "closeParenToken": {
                                                                        "kind": "CloseParenToken",
                                                                        "fullStart": 834,
                                                                        "fullEnd": 836,
                                                                        "start": 834,
                                                                        "end": 835,
                                                                        "fullWidth": 2,
                                                                        "width": 1,
                                                                        "text": ")",
                                                                        "value": ")",
                                                                        "valueText": ")",
                                                                        "hasTrailingTrivia": true,
                                                                        "trailingTrivia": [
                                                                            {
                                                                                "kind": "WhitespaceTrivia",
                                                                                "text": " "
                                                                            }
                                                                        ]
                                                                    }
                                                                }
                                                            },
                                                            "block": {
                                                                "kind": "Block",
                                                                "fullStart": 836,
                                                                "fullEnd": 926,
                                                                "start": 836,
                                                                "end": 924,
                                                                "fullWidth": 90,
                                                                "width": 88,
                                                                "openBraceToken": {
                                                                    "kind": "OpenBraceToken",
                                                                    "fullStart": 836,
                                                                    "fullEnd": 839,
                                                                    "start": 836,
                                                                    "end": 837,
                                                                    "fullWidth": 3,
                                                                    "width": 1,
                                                                    "text": "{",
                                                                    "value": "{",
                                                                    "valueText": "{",
                                                                    "hasTrailingTrivia": true,
                                                                    "hasTrailingNewLine": true,
                                                                    "trailingTrivia": [
                                                                        {
                                                                            "kind": "NewLineTrivia",
                                                                            "text": "\r\n"
                                                                        }
                                                                    ]
                                                                },
                                                                "statements": [
                                                                    {
                                                                        "kind": "ExpressionStatement",
                                                                        "fullStart": 839,
                                                                        "fullEnd": 880,
                                                                        "start": 855,
                                                                        "end": 878,
                                                                        "fullWidth": 41,
                                                                        "width": 23,
                                                                        "expression": {
                                                                            "kind": "AssignmentExpression",
                                                                            "fullStart": 839,
                                                                            "fullEnd": 877,
                                                                            "start": 855,
                                                                            "end": 877,
                                                                            "fullWidth": 38,
                                                                            "width": 22,
                                                                            "left": {
                                                                                "kind": "IdentifierName",
                                                                                "fullStart": 839,
                                                                                "fullEnd": 871,
                                                                                "start": 855,
                                                                                "end": 870,
                                                                                "fullWidth": 32,
                                                                                "width": 15,
                                                                                "text": "valueOfAccessed",
                                                                                "value": "valueOfAccessed",
                                                                                "valueText": "valueOfAccessed",
                                                                                "hasLeadingTrivia": true,
                                                                                "hasTrailingTrivia": true,
                                                                                "leadingTrivia": [
                                                                                    {
                                                                                        "kind": "WhitespaceTrivia",
                                                                                        "text": "                "
                                                                                    }
                                                                                ],
                                                                                "trailingTrivia": [
                                                                                    {
                                                                                        "kind": "WhitespaceTrivia",
                                                                                        "text": " "
                                                                                    }
                                                                                ]
                                                                            },
                                                                            "operatorToken": {
                                                                                "kind": "EqualsToken",
                                                                                "fullStart": 871,
                                                                                "fullEnd": 873,
                                                                                "start": 871,
                                                                                "end": 872,
                                                                                "fullWidth": 2,
                                                                                "width": 1,
                                                                                "text": "=",
                                                                                "value": "=",
                                                                                "valueText": "=",
                                                                                "hasTrailingTrivia": true,
                                                                                "trailingTrivia": [
                                                                                    {
                                                                                        "kind": "WhitespaceTrivia",
                                                                                        "text": " "
                                                                                    }
                                                                                ]
                                                                            },
                                                                            "right": {
                                                                                "kind": "TrueKeyword",
                                                                                "fullStart": 873,
                                                                                "fullEnd": 877,
                                                                                "start": 873,
                                                                                "end": 877,
                                                                                "fullWidth": 4,
                                                                                "width": 4,
                                                                                "text": "true",
                                                                                "value": true,
                                                                                "valueText": "true"
                                                                            }
                                                                        },
                                                                        "semicolonToken": {
                                                                            "kind": "SemicolonToken",
                                                                            "fullStart": 877,
                                                                            "fullEnd": 880,
                                                                            "start": 877,
                                                                            "end": 878,
                                                                            "fullWidth": 3,
                                                                            "width": 1,
                                                                            "text": ";",
                                                                            "value": ";",
                                                                            "valueText": ";",
                                                                            "hasTrailingTrivia": true,
                                                                            "hasTrailingNewLine": true,
                                                                            "trailingTrivia": [
                                                                                {
                                                                                    "kind": "NewLineTrivia",
                                                                                    "text": "\r\n"
                                                                                }
                                                                            ]
                                                                        }
                                                                    },
                                                                    {
                                                                        "kind": "ReturnStatement",
                                                                        "fullStart": 880,
                                                                        "fullEnd": 911,
                                                                        "start": 896,
                                                                        "end": 909,
                                                                        "fullWidth": 31,
                                                                        "width": 13,
                                                                        "returnKeyword": {
                                                                            "kind": "ReturnKeyword",
                                                                            "fullStart": 880,
                                                                            "fullEnd": 903,
                                                                            "start": 896,
                                                                            "end": 902,
                                                                            "fullWidth": 23,
                                                                            "width": 6,
                                                                            "text": "return",
                                                                            "value": "return",
                                                                            "valueText": "return",
                                                                            "hasLeadingTrivia": true,
                                                                            "hasTrailingTrivia": true,
                                                                            "leadingTrivia": [
                                                                                {
                                                                                    "kind": "WhitespaceTrivia",
                                                                                    "text": "                "
                                                                                }
                                                                            ],
                                                                            "trailingTrivia": [
                                                                                {
                                                                                    "kind": "WhitespaceTrivia",
                                                                                    "text": " "
                                                                                }
                                                                            ]
                                                                        },
                                                                        "expression": {
                                                                            "kind": "StringLiteral",
                                                                            "fullStart": 903,
                                                                            "fullEnd": 908,
                                                                            "start": 903,
                                                                            "end": 908,
                                                                            "fullWidth": 5,
                                                                            "width": 5,
                                                                            "text": "\"cef\"",
                                                                            "value": "cef",
                                                                            "valueText": "cef"
                                                                        },
                                                                        "semicolonToken": {
                                                                            "kind": "SemicolonToken",
                                                                            "fullStart": 908,
                                                                            "fullEnd": 911,
                                                                            "start": 908,
                                                                            "end": 909,
                                                                            "fullWidth": 3,
                                                                            "width": 1,
                                                                            "text": ";",
                                                                            "value": ";",
                                                                            "valueText": ";",
                                                                            "hasTrailingTrivia": true,
                                                                            "hasTrailingNewLine": true,
                                                                            "trailingTrivia": [
                                                                                {
                                                                                    "kind": "NewLineTrivia",
                                                                                    "text": "\r\n"
                                                                                }
                                                                            ]
                                                                        }
                                                                    }
                                                                ],
                                                                "closeBraceToken": {
                                                                    "kind": "CloseBraceToken",
                                                                    "fullStart": 911,
                                                                    "fullEnd": 926,
                                                                    "start": 923,
                                                                    "end": 924,
                                                                    "fullWidth": 15,
                                                                    "width": 1,
                                                                    "text": "}",
                                                                    "value": "}",
                                                                    "valueText": "}",
                                                                    "hasLeadingTrivia": true,
                                                                    "hasTrailingTrivia": true,
                                                                    "hasTrailingNewLine": true,
                                                                    "leadingTrivia": [
                                                                        {
                                                                            "kind": "WhitespaceTrivia",
                                                                            "text": "            "
                                                                        }
                                                                    ],
                                                                    "trailingTrivia": [
                                                                        {
                                                                            "kind": "NewLineTrivia",
                                                                            "text": "\r\n"
                                                                        }
                                                                    ]
                                                                }
                                                            }
                                                        }
                                                    }
                                                ],
                                                "closeBraceToken": {
                                                    "kind": "CloseBraceToken",
                                                    "fullStart": 926,
                                                    "fullEnd": 935,
                                                    "start": 934,
                                                    "end": 935,
                                                    "fullWidth": 9,
                                                    "width": 1,
                                                    "text": "}",
                                                    "value": "}",
                                                    "valueText": "}",
                                                    "hasLeadingTrivia": true,
                                                    "leadingTrivia": [
                                                        {
                                                            "kind": "WhitespaceTrivia",
                                                            "text": "        "
                                                        }
                                                    ]
                                                }
                                            }
                                        }
                                    }
                                ]
                            },
                            "semicolonToken": {
                                "kind": "SemicolonToken",
                                "fullStart": 935,
                                "fullEnd": 938,
                                "start": 935,
                                "end": 936,
                                "fullWidth": 3,
                                "width": 1,
                                "text": ";",
                                "value": ";",
                                "valueText": ";",
                                "hasTrailingTrivia": true,
                                "hasTrailingNewLine": true,
                                "trailingTrivia": [
                                    {
                                        "kind": "NewLineTrivia",
                                        "text": "\r\n"
                                    }
                                ]
                            }
                        },
                        {
                            "kind": "ReturnStatement",
                            "fullStart": 938,
                            "fullEnd": 1039,
                            "start": 946,
                            "end": 1037,
                            "fullWidth": 101,
                            "width": 91,
                            "returnKeyword": {
                                "kind": "ReturnKeyword",
                                "fullStart": 938,
                                "fullEnd": 953,
                                "start": 946,
                                "end": 952,
                                "fullWidth": 15,
                                "width": 6,
                                "text": "return",
                                "value": "return",
                                "valueText": "return",
                                "hasLeadingTrivia": true,
                                "hasTrailingTrivia": true,
                                "leadingTrivia": [
                                    {
                                        "kind": "WhitespaceTrivia",
                                        "text": "        "
                                    }
                                ],
                                "trailingTrivia": [
                                    {
                                        "kind": "WhitespaceTrivia",
                                        "text": " "
                                    }
                                ]
                            },
                            "expression": {
                                "kind": "LogicalAndExpression",
                                "fullStart": 953,
                                "fullEnd": 1036,
                                "start": 953,
                                "end": 1036,
                                "fullWidth": 83,
                                "width": 83,
                                "left": {
                                    "kind": "LogicalAndExpression",
                                    "fullStart": 953,
                                    "fullEnd": 1017,
                                    "start": 953,
                                    "end": 1016,
                                    "fullWidth": 64,
                                    "width": 63,
                                    "left": {
                                        "kind": "ParenthesizedExpression",
                                        "fullStart": 953,
                                        "fullEnd": 997,
                                        "start": 953,
                                        "end": 996,
                                        "fullWidth": 44,
                                        "width": 43,
                                        "openParenToken": {
                                            "kind": "OpenParenToken",
                                            "fullStart": 953,
                                            "fullEnd": 954,
                                            "start": 953,
                                            "end": 954,
                                            "fullWidth": 1,
                                            "width": 1,
                                            "text": "(",
                                            "value": "(",
                                            "valueText": "("
                                        },
                                        "expression": {
                                            "kind": "EqualsExpression",
                                            "fullStart": 954,
                                            "fullEnd": 995,
                                            "start": 954,
                                            "end": 995,
                                            "fullWidth": 41,
                                            "width": 41,
                                            "left": {
                                                "kind": "InvocationExpression",
                                                "fullStart": 954,
                                                "fullEnd": 986,
                                                "start": 954,
                                                "end": 985,
                                                "fullWidth": 32,
                                                "width": 31,
                                                "expression": {
                                                    "kind": "MemberAccessExpression",
                                                    "fullStart": 954,
                                                    "fullEnd": 980,
                                                    "start": 954,
                                                    "end": 980,
                                                    "fullWidth": 26,
                                                    "width": 26,
                                                    "expression": {
                                                        "kind": "MemberAccessExpression",
                                                        "fullStart": 954,
                                                        "fullEnd": 975,
                                                        "start": 954,
                                                        "end": 975,
                                                        "fullWidth": 21,
                                                        "width": 21,
                                                        "expression": {
                                                            "kind": "MemberAccessExpression",
                                                            "fullStart": 954,
                                                            "fullEnd": 970,
                                                            "start": 954,
                                                            "end": 970,
                                                            "fullWidth": 16,
                                                            "width": 16,
                                                            "expression": {
                                                                "kind": "IdentifierName",
                                                                "fullStart": 954,
                                                                "fullEnd": 960,
                                                                "start": 954,
                                                                "end": 960,
                                                                "fullWidth": 6,
                                                                "width": 6,
                                                                "text": "String",
                                                                "value": "String",
                                                                "valueText": "String"
                                                            },
                                                            "dotToken": {
                                                                "kind": "DotToken",
                                                                "fullStart": 960,
                                                                "fullEnd": 961,
                                                                "start": 960,
                                                                "end": 961,
                                                                "fullWidth": 1,
                                                                "width": 1,
                                                                "text": ".",
                                                                "value": ".",
                                                                "valueText": "."
                                                            },
                                                            "name": {
                                                                "kind": "IdentifierName",
                                                                "fullStart": 961,
                                                                "fullEnd": 970,
                                                                "start": 961,
                                                                "end": 970,
                                                                "fullWidth": 9,
                                                                "width": 9,
                                                                "text": "prototype",
                                                                "value": "prototype",
                                                                "valueText": "prototype"
                                                            }
                                                        },
                                                        "dotToken": {
                                                            "kind": "DotToken",
                                                            "fullStart": 970,
                                                            "fullEnd": 971,
                                                            "start": 970,
                                                            "end": 971,
                                                            "fullWidth": 1,
                                                            "width": 1,
                                                            "text": ".",
                                                            "value": ".",
                                                            "valueText": "."
                                                        },
                                                        "name": {
                                                            "kind": "IdentifierName",
                                                            "fullStart": 971,
                                                            "fullEnd": 975,
                                                            "start": 971,
                                                            "end": 975,
                                                            "fullWidth": 4,
                                                            "width": 4,
                                                            "text": "trim",
                                                            "value": "trim",
                                                            "valueText": "trim"
                                                        }
                                                    },
                                                    "dotToken": {
                                                        "kind": "DotToken",
                                                        "fullStart": 975,
                                                        "fullEnd": 976,
                                                        "start": 975,
                                                        "end": 976,
                                                        "fullWidth": 1,
                                                        "width": 1,
                                                        "text": ".",
                                                        "value": ".",
                                                        "valueText": "."
                                                    },
                                                    "name": {
                                                        "kind": "IdentifierName",
                                                        "fullStart": 976,
                                                        "fullEnd": 980,
                                                        "start": 976,
                                                        "end": 980,
                                                        "fullWidth": 4,
                                                        "width": 4,
                                                        "text": "call",
                                                        "value": "call",
                                                        "valueText": "call"
                                                    }
                                                },
                                                "argumentList": {
                                                    "kind": "ArgumentList",
                                                    "fullStart": 980,
                                                    "fullEnd": 986,
                                                    "start": 980,
                                                    "end": 985,
                                                    "fullWidth": 6,
                                                    "width": 5,
                                                    "openParenToken": {
                                                        "kind": "OpenParenToken",
                                                        "fullStart": 980,
                                                        "fullEnd": 981,
                                                        "start": 980,
                                                        "end": 981,
                                                        "fullWidth": 1,
                                                        "width": 1,
                                                        "text": "(",
                                                        "value": "(",
                                                        "valueText": "("
                                                    },
                                                    "arguments": [
                                                        {
                                                            "kind": "IdentifierName",
                                                            "fullStart": 981,
                                                            "fullEnd": 984,
                                                            "start": 981,
                                                            "end": 984,
                                                            "fullWidth": 3,
                                                            "width": 3,
                                                            "text": "obj",
                                                            "value": "obj",
                                                            "valueText": "obj"
                                                        }
                                                    ],
                                                    "closeParenToken": {
                                                        "kind": "CloseParenToken",
                                                        "fullStart": 984,
                                                        "fullEnd": 986,
                                                        "start": 984,
                                                        "end": 985,
                                                        "fullWidth": 2,
                                                        "width": 1,
                                                        "text": ")",
                                                        "value": ")",
                                                        "valueText": ")",
                                                        "hasTrailingTrivia": true,
                                                        "trailingTrivia": [
                                                            {
                                                                "kind": "WhitespaceTrivia",
                                                                "text": " "
                                                            }
                                                        ]
                                                    }
                                                }
                                            },
                                            "operatorToken": {
                                                "kind": "EqualsEqualsEqualsToken",
                                                "fullStart": 986,
                                                "fullEnd": 990,
                                                "start": 986,
                                                "end": 989,
                                                "fullWidth": 4,
                                                "width": 3,
                                                "text": "===",
                                                "value": "===",
                                                "valueText": "===",
                                                "hasTrailingTrivia": true,
                                                "trailingTrivia": [
                                                    {
                                                        "kind": "WhitespaceTrivia",
                                                        "text": " "
                                                    }
                                                ]
                                            },
                                            "right": {
                                                "kind": "StringLiteral",
                                                "fullStart": 990,
                                                "fullEnd": 995,
                                                "start": 990,
                                                "end": 995,
                                                "fullWidth": 5,
                                                "width": 5,
                                                "text": "\"abc\"",
                                                "value": "abc",
                                                "valueText": "abc"
                                            }
                                        },
                                        "closeParenToken": {
                                            "kind": "CloseParenToken",
                                            "fullStart": 995,
                                            "fullEnd": 997,
                                            "start": 995,
                                            "end": 996,
                                            "fullWidth": 2,
                                            "width": 1,
                                            "text": ")",
                                            "value": ")",
                                            "valueText": ")",
                                            "hasTrailingTrivia": true,
                                            "trailingTrivia": [
                                                {
                                                    "kind": "WhitespaceTrivia",
                                                    "text": " "
                                                }
                                            ]
                                        }
                                    },
                                    "operatorToken": {
                                        "kind": "AmpersandAmpersandToken",
                                        "fullStart": 997,
                                        "fullEnd": 1000,
                                        "start": 997,
                                        "end": 999,
                                        "fullWidth": 3,
                                        "width": 2,
                                        "text": "&&",
                                        "value": "&&",
                                        "valueText": "&&",
                                        "hasTrailingTrivia": true,
                                        "trailingTrivia": [
                                            {
                                                "kind": "WhitespaceTrivia",
                                                "text": " "
                                            }
                                        ]
                                    },
                                    "right": {
                                        "kind": "LogicalNotExpression",
                                        "fullStart": 1000,
                                        "fullEnd": 1017,
                                        "start": 1000,
                                        "end": 1016,
                                        "fullWidth": 17,
                                        "width": 16,
                                        "operatorToken": {
                                            "kind": "ExclamationToken",
                                            "fullStart": 1000,
                                            "fullEnd": 1001,
                                            "start": 1000,
                                            "end": 1001,
                                            "fullWidth": 1,
                                            "width": 1,
                                            "text": "!",
                                            "value": "!",
                                            "valueText": "!"
                                        },
                                        "operand": {
                                            "kind": "IdentifierName",
                                            "fullStart": 1001,
                                            "fullEnd": 1017,
                                            "start": 1001,
                                            "end": 1016,
                                            "fullWidth": 16,
                                            "width": 15,
                                            "text": "valueOfAccessed",
                                            "value": "valueOfAccessed",
                                            "valueText": "valueOfAccessed",
                                            "hasTrailingTrivia": true,
                                            "trailingTrivia": [
                                                {
                                                    "kind": "WhitespaceTrivia",
                                                    "text": " "
                                                }
                                            ]
                                        }
                                    }
                                },
                                "operatorToken": {
                                    "kind": "AmpersandAmpersandToken",
                                    "fullStart": 1017,
                                    "fullEnd": 1020,
                                    "start": 1017,
                                    "end": 1019,
                                    "fullWidth": 3,
                                    "width": 2,
                                    "text": "&&",
                                    "value": "&&",
                                    "valueText": "&&",
                                    "hasTrailingTrivia": true,
                                    "trailingTrivia": [
                                        {
                                            "kind": "WhitespaceTrivia",
                                            "text": " "
                                        }
                                    ]
                                },
                                "right": {
                                    "kind": "IdentifierName",
                                    "fullStart": 1020,
                                    "fullEnd": 1036,
                                    "start": 1020,
                                    "end": 1036,
                                    "fullWidth": 16,
                                    "width": 16,
                                    "text": "toStringAccessed",
                                    "value": "toStringAccessed",
                                    "valueText": "toStringAccessed"
                                }
                            },
                            "semicolonToken": {
                                "kind": "SemicolonToken",
                                "fullStart": 1036,
                                "fullEnd": 1039,
                                "start": 1036,
                                "end": 1037,
                                "fullWidth": 3,
                                "width": 1,
                                "text": ";",
                                "value": ";",
                                "valueText": ";",
                                "hasTrailingTrivia": true,
                                "hasTrailingNewLine": true,
                                "trailingTrivia": [
                                    {
                                        "kind": "NewLineTrivia",
                                        "text": "\r\n"
                                    }
                                ]
                            }
                        }
                    ],
                    "closeBraceToken": {
                        "kind": "CloseBraceToken",
                        "fullStart": 1039,
                        "fullEnd": 1046,
                        "start": 1043,
                        "end": 1044,
                        "fullWidth": 7,
                        "width": 1,
                        "text": "}",
                        "value": "}",
                        "valueText": "}",
                        "hasLeadingTrivia": true,
                        "hasTrailingTrivia": true,
                        "hasTrailingNewLine": true,
                        "leadingTrivia": [
                            {
                                "kind": "WhitespaceTrivia",
                                "text": "    "
                            }
                        ],
                        "trailingTrivia": [
                            {
                                "kind": "NewLineTrivia",
                                "text": "\r\n"
                            }
                        ]
                    }
                }
            },
            {
                "kind": "ExpressionStatement",
                "fullStart": 1046,
                "fullEnd": 1070,
                "start": 1046,
                "end": 1068,
                "fullWidth": 24,
                "width": 22,
                "expression": {
                    "kind": "InvocationExpression",
                    "fullStart": 1046,
                    "fullEnd": 1067,
                    "start": 1046,
                    "end": 1067,
                    "fullWidth": 21,
                    "width": 21,
                    "expression": {
                        "kind": "IdentifierName",
                        "fullStart": 1046,
                        "fullEnd": 1057,
                        "start": 1046,
                        "end": 1057,
                        "fullWidth": 11,
                        "width": 11,
                        "text": "runTestCase",
                        "value": "runTestCase",
                        "valueText": "runTestCase"
                    },
                    "argumentList": {
                        "kind": "ArgumentList",
                        "fullStart": 1057,
                        "fullEnd": 1067,
                        "start": 1057,
                        "end": 1067,
                        "fullWidth": 10,
                        "width": 10,
                        "openParenToken": {
                            "kind": "OpenParenToken",
                            "fullStart": 1057,
                            "fullEnd": 1058,
                            "start": 1057,
                            "end": 1058,
                            "fullWidth": 1,
                            "width": 1,
                            "text": "(",
                            "value": "(",
                            "valueText": "("
                        },
                        "arguments": [
                            {
                                "kind": "IdentifierName",
                                "fullStart": 1058,
                                "fullEnd": 1066,
                                "start": 1058,
                                "end": 1066,
                                "fullWidth": 8,
                                "width": 8,
                                "text": "testcase",
                                "value": "testcase",
                                "valueText": "testcase"
                            }
                        ],
                        "closeParenToken": {
                            "kind": "CloseParenToken",
                            "fullStart": 1066,
                            "fullEnd": 1067,
                            "start": 1066,
                            "end": 1067,
                            "fullWidth": 1,
                            "width": 1,
                            "text": ")",
                            "value": ")",
                            "valueText": ")"
                        }
                    }
                },
                "semicolonToken": {
                    "kind": "SemicolonToken",
                    "fullStart": 1067,
                    "fullEnd": 1070,
                    "start": 1067,
                    "end": 1068,
                    "fullWidth": 3,
                    "width": 1,
                    "text": ";",
                    "value": ";",
                    "valueText": ";",
                    "hasTrailingTrivia": true,
                    "hasTrailingNewLine": true,
                    "trailingTrivia": [
                        {
                            "kind": "NewLineTrivia",
                            "text": "\r\n"
                        }
                    ]
                }
            }
        ],
        "endOfFileToken": {
            "kind": "EndOfFileToken",
            "fullStart": 1070,
            "fullEnd": 1070,
            "start": 1070,
            "end": 1070,
            "fullWidth": 0,
            "width": 0,
            "text": ""
        }
    },
    "lineMap": {
        "lineStarts": [
            0,
            67,
            152,
            232,
            308,
            380,
            385,
            440,
            547,
            552,
            554,
            556,
            579,
            618,
            656,
            677,
            714,
            756,
            787,
            803,
            839,
            880,
            911,
            926,
            938,
            1039,
            1046,
            1070
        ],
        "length": 1070
    }
}<|MERGE_RESOLUTION|>--- conflicted
+++ resolved
@@ -245,12 +245,8 @@
                                         "start": 591,
                                         "end": 615,
                                         "fullWidth": 24,
-<<<<<<< HEAD
                                         "width": 24,
-                                        "identifier": {
-=======
                                         "propertyName": {
->>>>>>> 85e84683
                                             "kind": "IdentifierName",
                                             "fullStart": 591,
                                             "fullEnd": 608,
@@ -384,12 +380,8 @@
                                         "start": 630,
                                         "end": 653,
                                         "fullWidth": 23,
-<<<<<<< HEAD
                                         "width": 23,
-                                        "identifier": {
-=======
                                         "propertyName": {
->>>>>>> 85e84683
                                             "kind": "IdentifierName",
                                             "fullStart": 630,
                                             "fullEnd": 646,
@@ -523,12 +515,8 @@
                                         "start": 668,
                                         "end": 935,
                                         "fullWidth": 267,
-<<<<<<< HEAD
                                         "width": 267,
-                                        "identifier": {
-=======
                                         "propertyName": {
->>>>>>> 85e84683
                                             "kind": "IdentifierName",
                                             "fullStart": 668,
                                             "fullEnd": 672,
