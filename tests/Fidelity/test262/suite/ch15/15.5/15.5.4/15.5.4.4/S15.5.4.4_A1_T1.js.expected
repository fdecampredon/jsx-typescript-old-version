--- conflicted
+++ resolved
@@ -94,12 +94,8 @@
                             "start": 297,
                             "end": 324,
                             "fullWidth": 27,
-<<<<<<< HEAD
                             "width": 27,
-                            "identifier": {
-=======
                             "propertyName": {
->>>>>>> 85e84683
                                 "kind": "IdentifierName",
                                 "fullStart": 297,
                                 "fullEnd": 308,
