{
    "isDeclaration": false,
    "languageVersion": "EcmaScript5",
    "parseOptions": {
        "allowAutomaticSemicolonInsertion": true
    },
    "sourceUnit": {
        "kind": "SourceUnit",
        "fullStart": 0,
        "fullEnd": 1528,
        "start": 449,
        "end": 1528,
        "fullWidth": 1528,
        "width": 1079,
        "moduleElements": [
            {
                "kind": "IfStatement",
                "fullStart": 0,
                "fullEnd": 650,
                "start": 449,
                "end": 649,
                "fullWidth": 650,
                "width": 200,
                "ifKeyword": {
                    "kind": "IfKeyword",
                    "fullStart": 0,
                    "fullEnd": 452,
                    "start": 449,
                    "end": 451,
                    "fullWidth": 452,
                    "width": 2,
                    "text": "if",
                    "value": "if",
                    "valueText": "if",
                    "hasLeadingTrivia": true,
                    "hasLeadingComment": true,
                    "hasLeadingNewLine": true,
                    "hasTrailingTrivia": true,
                    "leadingTrivia": [
                        {
                            "kind": "SingleLineCommentTrivia",
                            "text": "// Copyright 2009 the Sputnik authors.  All rights reserved."
                        },
                        {
                            "kind": "NewLineTrivia",
                            "text": "\n"
                        },
                        {
                            "kind": "SingleLineCommentTrivia",
                            "text": "// This code is governed by the BSD license found in the LICENSE file."
                        },
                        {
                            "kind": "NewLineTrivia",
                            "text": "\n"
                        },
                        {
                            "kind": "NewLineTrivia",
                            "text": "\n"
                        },
                        {
                            "kind": "MultiLineCommentTrivia",
                            "text": "/**\n * The String.prototype.charAt.length property has the attribute DontEnum\n *\n * @path ch15/15.5/15.5.4/15.5.4.4/S15.5.4.4_A8.js\n * @description Checking if enumerating the String.prototype.charAt.length property fails\n */"
                        },
                        {
                            "kind": "NewLineTrivia",
                            "text": "\n"
                        },
                        {
                            "kind": "NewLineTrivia",
                            "text": "\n"
                        },
                        {
                            "kind": "SingleLineCommentTrivia",
                            "text": "//////////////////////////////////////////////////////////////////////////////"
                        },
                        {
                            "kind": "NewLineTrivia",
                            "text": "\n"
                        },
                        {
                            "kind": "SingleLineCommentTrivia",
                            "text": "//CHECK#0"
                        },
                        {
                            "kind": "NewLineTrivia",
                            "text": "\n"
                        }
                    ],
                    "trailingTrivia": [
                        {
                            "kind": "WhitespaceTrivia",
                            "text": " "
                        }
                    ]
                },
                "openParenToken": {
                    "kind": "OpenParenToken",
                    "fullStart": 452,
                    "fullEnd": 453,
                    "start": 452,
                    "end": 453,
                    "fullWidth": 1,
                    "width": 1,
                    "text": "(",
                    "value": "(",
                    "valueText": "("
                },
                "condition": {
                    "kind": "LogicalNotExpression",
                    "fullStart": 453,
                    "fullEnd": 504,
                    "start": 453,
                    "end": 504,
                    "fullWidth": 51,
                    "width": 51,
                    "operatorToken": {
                        "kind": "ExclamationToken",
                        "fullStart": 453,
                        "fullEnd": 454,
                        "start": 453,
                        "end": 454,
                        "fullWidth": 1,
                        "width": 1,
                        "text": "!",
                        "value": "!",
                        "valueText": "!"
                    },
                    "operand": {
                        "kind": "ParenthesizedExpression",
                        "fullStart": 454,
                        "fullEnd": 504,
                        "start": 454,
                        "end": 504,
                        "fullWidth": 50,
                        "width": 50,
                        "openParenToken": {
                            "kind": "OpenParenToken",
                            "fullStart": 454,
                            "fullEnd": 455,
                            "start": 454,
                            "end": 455,
                            "fullWidth": 1,
                            "width": 1,
                            "text": "(",
                            "value": "(",
                            "valueText": "("
                        },
                        "expression": {
                            "kind": "InvocationExpression",
                            "fullStart": 455,
                            "fullEnd": 503,
                            "start": 455,
                            "end": 503,
                            "fullWidth": 48,
                            "width": 48,
                            "expression": {
                                "kind": "MemberAccessExpression",
                                "fullStart": 455,
                                "fullEnd": 493,
                                "start": 455,
                                "end": 493,
                                "fullWidth": 38,
                                "width": 38,
                                "expression": {
                                    "kind": "MemberAccessExpression",
                                    "fullStart": 455,
                                    "fullEnd": 478,
                                    "start": 455,
                                    "end": 478,
                                    "fullWidth": 23,
                                    "width": 23,
                                    "expression": {
                                        "kind": "MemberAccessExpression",
                                        "fullStart": 455,
                                        "fullEnd": 471,
                                        "start": 455,
                                        "end": 471,
                                        "fullWidth": 16,
                                        "width": 16,
                                        "expression": {
                                            "kind": "IdentifierName",
                                            "fullStart": 455,
                                            "fullEnd": 461,
                                            "start": 455,
                                            "end": 461,
                                            "fullWidth": 6,
                                            "width": 6,
                                            "text": "String",
                                            "value": "String",
                                            "valueText": "String"
                                        },
                                        "dotToken": {
                                            "kind": "DotToken",
                                            "fullStart": 461,
                                            "fullEnd": 462,
                                            "start": 461,
                                            "end": 462,
                                            "fullWidth": 1,
                                            "width": 1,
                                            "text": ".",
                                            "value": ".",
                                            "valueText": "."
                                        },
                                        "name": {
                                            "kind": "IdentifierName",
                                            "fullStart": 462,
                                            "fullEnd": 471,
                                            "start": 462,
                                            "end": 471,
                                            "fullWidth": 9,
                                            "width": 9,
                                            "text": "prototype",
                                            "value": "prototype",
                                            "valueText": "prototype"
                                        }
                                    },
                                    "dotToken": {
                                        "kind": "DotToken",
                                        "fullStart": 471,
                                        "fullEnd": 472,
                                        "start": 471,
                                        "end": 472,
                                        "fullWidth": 1,
                                        "width": 1,
                                        "text": ".",
                                        "value": ".",
                                        "valueText": "."
                                    },
                                    "name": {
                                        "kind": "IdentifierName",
                                        "fullStart": 472,
                                        "fullEnd": 478,
                                        "start": 472,
                                        "end": 478,
                                        "fullWidth": 6,
                                        "width": 6,
                                        "text": "charAt",
                                        "value": "charAt",
                                        "valueText": "charAt"
                                    }
                                },
                                "dotToken": {
                                    "kind": "DotToken",
                                    "fullStart": 478,
                                    "fullEnd": 479,
                                    "start": 478,
                                    "end": 479,
                                    "fullWidth": 1,
                                    "width": 1,
                                    "text": ".",
                                    "value": ".",
                                    "valueText": "."
                                },
                                "name": {
                                    "kind": "IdentifierName",
                                    "fullStart": 479,
                                    "fullEnd": 493,
                                    "start": 479,
                                    "end": 493,
                                    "fullWidth": 14,
                                    "width": 14,
                                    "text": "hasOwnProperty",
                                    "value": "hasOwnProperty",
                                    "valueText": "hasOwnProperty"
                                }
                            },
                            "argumentList": {
                                "kind": "ArgumentList",
                                "fullStart": 493,
                                "fullEnd": 503,
                                "start": 493,
                                "end": 503,
                                "fullWidth": 10,
                                "width": 10,
                                "openParenToken": {
                                    "kind": "OpenParenToken",
                                    "fullStart": 493,
                                    "fullEnd": 494,
                                    "start": 493,
                                    "end": 494,
                                    "fullWidth": 1,
                                    "width": 1,
                                    "text": "(",
                                    "value": "(",
                                    "valueText": "("
                                },
                                "arguments": [
                                    {
                                        "kind": "StringLiteral",
                                        "fullStart": 494,
                                        "fullEnd": 502,
                                        "start": 494,
                                        "end": 502,
                                        "fullWidth": 8,
                                        "width": 8,
                                        "text": "'length'",
                                        "value": "length",
                                        "valueText": "length"
                                    }
                                ],
                                "closeParenToken": {
                                    "kind": "CloseParenToken",
                                    "fullStart": 502,
                                    "fullEnd": 503,
                                    "start": 502,
                                    "end": 503,
                                    "fullWidth": 1,
                                    "width": 1,
                                    "text": ")",
                                    "value": ")",
                                    "valueText": ")"
                                }
                            }
                        },
                        "closeParenToken": {
                            "kind": "CloseParenToken",
                            "fullStart": 503,
                            "fullEnd": 504,
                            "start": 503,
                            "end": 504,
                            "fullWidth": 1,
                            "width": 1,
                            "text": ")",
                            "value": ")",
                            "valueText": ")"
                        }
                    }
                },
                "closeParenToken": {
                    "kind": "CloseParenToken",
                    "fullStart": 504,
                    "fullEnd": 506,
                    "start": 504,
                    "end": 505,
                    "fullWidth": 2,
                    "width": 1,
                    "text": ")",
                    "value": ")",
                    "valueText": ")",
                    "hasTrailingTrivia": true,
                    "trailingTrivia": [
                        {
                            "kind": "WhitespaceTrivia",
                            "text": " "
                        }
                    ]
                },
                "statement": {
                    "kind": "Block",
                    "fullStart": 506,
                    "fullEnd": 650,
                    "start": 506,
                    "end": 649,
                    "fullWidth": 144,
                    "width": 143,
                    "openBraceToken": {
                        "kind": "OpenBraceToken",
                        "fullStart": 506,
                        "fullEnd": 508,
                        "start": 506,
                        "end": 507,
                        "fullWidth": 2,
                        "width": 1,
                        "text": "{",
                        "value": "{",
                        "valueText": "{",
                        "hasTrailingTrivia": true,
                        "hasTrailingNewLine": true,
                        "trailingTrivia": [
                            {
                                "kind": "NewLineTrivia",
                                "text": "\n"
                            }
                        ]
                    },
                    "statements": [
                        {
                            "kind": "ExpressionStatement",
                            "fullStart": 508,
                            "fullEnd": 648,
                            "start": 510,
                            "end": 646,
                            "fullWidth": 140,
                            "width": 136,
                            "expression": {
                                "kind": "InvocationExpression",
                                "fullStart": 508,
                                "fullEnd": 645,
                                "start": 510,
                                "end": 645,
                                "fullWidth": 137,
                                "width": 135,
                                "expression": {
                                    "kind": "IdentifierName",
                                    "fullStart": 508,
                                    "fullEnd": 516,
                                    "start": 510,
                                    "end": 516,
                                    "fullWidth": 8,
                                    "width": 6,
                                    "text": "$ERROR",
                                    "value": "$ERROR",
                                    "valueText": "$ERROR",
                                    "hasLeadingTrivia": true,
                                    "leadingTrivia": [
                                        {
                                            "kind": "WhitespaceTrivia",
                                            "text": "  "
                                        }
                                    ]
                                },
                                "argumentList": {
                                    "kind": "ArgumentList",
                                    "fullStart": 516,
                                    "fullEnd": 645,
                                    "start": 516,
                                    "end": 645,
                                    "fullWidth": 129,
                                    "width": 129,
                                    "openParenToken": {
                                        "kind": "OpenParenToken",
                                        "fullStart": 516,
                                        "fullEnd": 517,
                                        "start": 516,
                                        "end": 517,
                                        "fullWidth": 1,
                                        "width": 1,
                                        "text": "(",
                                        "value": "(",
                                        "valueText": "("
                                    },
                                    "arguments": [
                                        {
                                            "kind": "AddExpression",
                                            "fullStart": 517,
                                            "fullEnd": 644,
                                            "start": 517,
                                            "end": 644,
                                            "fullWidth": 127,
                                            "width": 127,
                                            "left": {
                                                "kind": "StringLiteral",
                                                "fullStart": 517,
                                                "fullEnd": 595,
                                                "start": 517,
                                                "end": 595,
                                                "fullWidth": 78,
                                                "width": 78,
                                                "text": "'#0: String.prototype.charAt.hasOwnProperty(\\'length\\') return true. Actual: '",
                                                "value": "#0: String.prototype.charAt.hasOwnProperty('length') return true. Actual: ",
                                                "valueText": "#0: String.prototype.charAt.hasOwnProperty('length') return true. Actual: "
                                            },
                                            "operatorToken": {
                                                "kind": "PlusToken",
                                                "fullStart": 595,
                                                "fullEnd": 596,
                                                "start": 595,
                                                "end": 596,
                                                "fullWidth": 1,
                                                "width": 1,
                                                "text": "+",
                                                "value": "+",
                                                "valueText": "+"
                                            },
                                            "right": {
                                                "kind": "InvocationExpression",
                                                "fullStart": 596,
                                                "fullEnd": 644,
                                                "start": 596,
                                                "end": 644,
                                                "fullWidth": 48,
                                                "width": 48,
                                                "expression": {
                                                    "kind": "MemberAccessExpression",
                                                    "fullStart": 596,
                                                    "fullEnd": 634,
                                                    "start": 596,
                                                    "end": 634,
                                                    "fullWidth": 38,
                                                    "width": 38,
                                                    "expression": {
                                                        "kind": "MemberAccessExpression",
                                                        "fullStart": 596,
                                                        "fullEnd": 619,
                                                        "start": 596,
                                                        "end": 619,
                                                        "fullWidth": 23,
                                                        "width": 23,
                                                        "expression": {
                                                            "kind": "MemberAccessExpression",
                                                            "fullStart": 596,
                                                            "fullEnd": 612,
                                                            "start": 596,
                                                            "end": 612,
                                                            "fullWidth": 16,
                                                            "width": 16,
                                                            "expression": {
                                                                "kind": "IdentifierName",
                                                                "fullStart": 596,
                                                                "fullEnd": 602,
                                                                "start": 596,
                                                                "end": 602,
                                                                "fullWidth": 6,
                                                                "width": 6,
                                                                "text": "String",
                                                                "value": "String",
                                                                "valueText": "String"
                                                            },
                                                            "dotToken": {
                                                                "kind": "DotToken",
                                                                "fullStart": 602,
                                                                "fullEnd": 603,
                                                                "start": 602,
                                                                "end": 603,
                                                                "fullWidth": 1,
                                                                "width": 1,
                                                                "text": ".",
                                                                "value": ".",
                                                                "valueText": "."
                                                            },
                                                            "name": {
                                                                "kind": "IdentifierName",
                                                                "fullStart": 603,
                                                                "fullEnd": 612,
                                                                "start": 603,
                                                                "end": 612,
                                                                "fullWidth": 9,
                                                                "width": 9,
                                                                "text": "prototype",
                                                                "value": "prototype",
                                                                "valueText": "prototype"
                                                            }
                                                        },
                                                        "dotToken": {
                                                            "kind": "DotToken",
                                                            "fullStart": 612,
                                                            "fullEnd": 613,
                                                            "start": 612,
                                                            "end": 613,
                                                            "fullWidth": 1,
                                                            "width": 1,
                                                            "text": ".",
                                                            "value": ".",
                                                            "valueText": "."
                                                        },
                                                        "name": {
                                                            "kind": "IdentifierName",
                                                            "fullStart": 613,
                                                            "fullEnd": 619,
                                                            "start": 613,
                                                            "end": 619,
                                                            "fullWidth": 6,
                                                            "width": 6,
                                                            "text": "charAt",
                                                            "value": "charAt",
                                                            "valueText": "charAt"
                                                        }
                                                    },
                                                    "dotToken": {
                                                        "kind": "DotToken",
                                                        "fullStart": 619,
                                                        "fullEnd": 620,
                                                        "start": 619,
                                                        "end": 620,
                                                        "fullWidth": 1,
                                                        "width": 1,
                                                        "text": ".",
                                                        "value": ".",
                                                        "valueText": "."
                                                    },
                                                    "name": {
                                                        "kind": "IdentifierName",
                                                        "fullStart": 620,
                                                        "fullEnd": 634,
                                                        "start": 620,
                                                        "end": 634,
                                                        "fullWidth": 14,
                                                        "width": 14,
                                                        "text": "hasOwnProperty",
                                                        "value": "hasOwnProperty",
                                                        "valueText": "hasOwnProperty"
                                                    }
                                                },
                                                "argumentList": {
                                                    "kind": "ArgumentList",
                                                    "fullStart": 634,
                                                    "fullEnd": 644,
                                                    "start": 634,
                                                    "end": 644,
                                                    "fullWidth": 10,
                                                    "width": 10,
                                                    "openParenToken": {
                                                        "kind": "OpenParenToken",
                                                        "fullStart": 634,
                                                        "fullEnd": 635,
                                                        "start": 634,
                                                        "end": 635,
                                                        "fullWidth": 1,
                                                        "width": 1,
                                                        "text": "(",
                                                        "value": "(",
                                                        "valueText": "("
                                                    },
                                                    "arguments": [
                                                        {
                                                            "kind": "StringLiteral",
                                                            "fullStart": 635,
                                                            "fullEnd": 643,
                                                            "start": 635,
                                                            "end": 643,
                                                            "fullWidth": 8,
                                                            "width": 8,
                                                            "text": "'length'",
                                                            "value": "length",
                                                            "valueText": "length"
                                                        }
                                                    ],
                                                    "closeParenToken": {
                                                        "kind": "CloseParenToken",
                                                        "fullStart": 643,
                                                        "fullEnd": 644,
                                                        "start": 643,
                                                        "end": 644,
                                                        "fullWidth": 1,
                                                        "width": 1,
                                                        "text": ")",
                                                        "value": ")",
                                                        "valueText": ")"
                                                    }
                                                }
                                            }
                                        }
                                    ],
                                    "closeParenToken": {
                                        "kind": "CloseParenToken",
                                        "fullStart": 644,
                                        "fullEnd": 645,
                                        "start": 644,
                                        "end": 645,
                                        "fullWidth": 1,
                                        "width": 1,
                                        "text": ")",
                                        "value": ")",
                                        "valueText": ")"
                                    }
                                }
                            },
                            "semicolonToken": {
                                "kind": "SemicolonToken",
                                "fullStart": 645,
                                "fullEnd": 648,
                                "start": 645,
                                "end": 646,
                                "fullWidth": 3,
                                "width": 1,
                                "text": ";",
                                "value": ";",
                                "valueText": ";",
                                "hasTrailingTrivia": true,
                                "hasTrailingNewLine": true,
                                "trailingTrivia": [
                                    {
                                        "kind": "WhitespaceTrivia",
                                        "text": " "
                                    },
                                    {
                                        "kind": "NewLineTrivia",
                                        "text": "\n"
                                    }
                                ]
                            }
                        }
                    ],
                    "closeBraceToken": {
                        "kind": "CloseBraceToken",
                        "fullStart": 648,
                        "fullEnd": 650,
                        "start": 648,
                        "end": 649,
                        "fullWidth": 2,
                        "width": 1,
                        "text": "}",
                        "value": "}",
                        "valueText": "}",
                        "hasTrailingTrivia": true,
                        "hasTrailingNewLine": true,
                        "trailingTrivia": [
                            {
                                "kind": "NewLineTrivia",
                                "text": "\n"
                            }
                        ]
                    }
                }
            },
            {
                "kind": "IfStatement",
                "fullStart": 650,
                "fullEnd": 1040,
                "start": 824,
                "end": 1039,
                "fullWidth": 390,
                "width": 215,
                "ifKeyword": {
                    "kind": "IfKeyword",
                    "fullStart": 650,
                    "fullEnd": 827,
                    "start": 824,
                    "end": 826,
                    "fullWidth": 177,
                    "width": 2,
                    "text": "if",
                    "value": "if",
                    "valueText": "if",
                    "hasLeadingTrivia": true,
                    "hasLeadingComment": true,
                    "hasLeadingNewLine": true,
                    "hasTrailingTrivia": true,
                    "leadingTrivia": [
                        {
                            "kind": "SingleLineCommentTrivia",
                            "text": "//"
                        },
                        {
                            "kind": "NewLineTrivia",
                            "text": "\n"
                        },
                        {
                            "kind": "SingleLineCommentTrivia",
                            "text": "//////////////////////////////////////////////////////////////////////////////"
                        },
                        {
                            "kind": "NewLineTrivia",
                            "text": "\n"
                        },
                        {
                            "kind": "NewLineTrivia",
                            "text": "\n"
                        },
                        {
                            "kind": "NewLineTrivia",
                            "text": "\n"
                        },
                        {
                            "kind": "SingleLineCommentTrivia",
                            "text": "//////////////////////////////////////////////////////////////////////////////"
                        },
                        {
                            "kind": "NewLineTrivia",
                            "text": "\n"
                        },
                        {
                            "kind": "SingleLineCommentTrivia",
                            "text": "// CHECK#1"
                        },
                        {
                            "kind": "NewLineTrivia",
                            "text": "\n"
                        }
                    ],
                    "trailingTrivia": [
                        {
                            "kind": "WhitespaceTrivia",
                            "text": " "
                        }
                    ]
                },
                "openParenToken": {
                    "kind": "OpenParenToken",
                    "fullStart": 827,
                    "fullEnd": 828,
                    "start": 827,
                    "end": 828,
                    "fullWidth": 1,
                    "width": 1,
                    "text": "(",
                    "value": "(",
                    "valueText": "("
                },
                "condition": {
                    "kind": "InvocationExpression",
                    "fullStart": 828,
                    "fullEnd": 882,
                    "start": 828,
                    "end": 882,
                    "fullWidth": 54,
                    "width": 54,
                    "expression": {
                        "kind": "MemberAccessExpression",
                        "fullStart": 828,
                        "fullEnd": 872,
                        "start": 828,
                        "end": 872,
                        "fullWidth": 44,
                        "width": 44,
                        "expression": {
                            "kind": "MemberAccessExpression",
                            "fullStart": 828,
                            "fullEnd": 851,
                            "start": 828,
                            "end": 851,
                            "fullWidth": 23,
                            "width": 23,
                            "expression": {
                                "kind": "MemberAccessExpression",
                                "fullStart": 828,
                                "fullEnd": 844,
                                "start": 828,
                                "end": 844,
                                "fullWidth": 16,
                                "width": 16,
                                "expression": {
                                    "kind": "IdentifierName",
                                    "fullStart": 828,
                                    "fullEnd": 834,
                                    "start": 828,
                                    "end": 834,
                                    "fullWidth": 6,
                                    "width": 6,
                                    "text": "String",
                                    "value": "String",
                                    "valueText": "String"
                                },
                                "dotToken": {
                                    "kind": "DotToken",
                                    "fullStart": 834,
                                    "fullEnd": 835,
                                    "start": 834,
                                    "end": 835,
                                    "fullWidth": 1,
                                    "width": 1,
                                    "text": ".",
                                    "value": ".",
                                    "valueText": "."
                                },
                                "name": {
                                    "kind": "IdentifierName",
                                    "fullStart": 835,
                                    "fullEnd": 844,
                                    "start": 835,
                                    "end": 844,
                                    "fullWidth": 9,
                                    "width": 9,
                                    "text": "prototype",
                                    "value": "prototype",
                                    "valueText": "prototype"
                                }
                            },
                            "dotToken": {
                                "kind": "DotToken",
                                "fullStart": 844,
                                "fullEnd": 845,
                                "start": 844,
                                "end": 845,
                                "fullWidth": 1,
                                "width": 1,
                                "text": ".",
                                "value": ".",
                                "valueText": "."
                            },
                            "name": {
                                "kind": "IdentifierName",
                                "fullStart": 845,
                                "fullEnd": 851,
                                "start": 845,
                                "end": 851,
                                "fullWidth": 6,
                                "width": 6,
                                "text": "charAt",
                                "value": "charAt",
                                "valueText": "charAt"
                            }
                        },
                        "dotToken": {
                            "kind": "DotToken",
                            "fullStart": 851,
                            "fullEnd": 852,
                            "start": 851,
                            "end": 852,
                            "fullWidth": 1,
                            "width": 1,
                            "text": ".",
                            "value": ".",
                            "valueText": "."
                        },
                        "name": {
                            "kind": "IdentifierName",
                            "fullStart": 852,
                            "fullEnd": 872,
                            "start": 852,
                            "end": 872,
                            "fullWidth": 20,
                            "width": 20,
                            "text": "propertyIsEnumerable",
                            "value": "propertyIsEnumerable",
                            "valueText": "propertyIsEnumerable"
                        }
                    },
                    "argumentList": {
                        "kind": "ArgumentList",
                        "fullStart": 872,
                        "fullEnd": 882,
                        "start": 872,
                        "end": 882,
                        "fullWidth": 10,
                        "width": 10,
                        "openParenToken": {
                            "kind": "OpenParenToken",
                            "fullStart": 872,
                            "fullEnd": 873,
                            "start": 872,
                            "end": 873,
                            "fullWidth": 1,
                            "width": 1,
                            "text": "(",
                            "value": "(",
                            "valueText": "("
                        },
                        "arguments": [
                            {
                                "kind": "StringLiteral",
                                "fullStart": 873,
                                "fullEnd": 881,
                                "start": 873,
                                "end": 881,
                                "fullWidth": 8,
                                "width": 8,
                                "text": "'length'",
                                "value": "length",
                                "valueText": "length"
                            }
                        ],
                        "closeParenToken": {
                            "kind": "CloseParenToken",
                            "fullStart": 881,
                            "fullEnd": 882,
                            "start": 881,
                            "end": 882,
                            "fullWidth": 1,
                            "width": 1,
                            "text": ")",
                            "value": ")",
                            "valueText": ")"
                        }
                    }
                },
                "closeParenToken": {
                    "kind": "CloseParenToken",
                    "fullStart": 882,
                    "fullEnd": 884,
                    "start": 882,
                    "end": 883,
                    "fullWidth": 2,
                    "width": 1,
                    "text": ")",
                    "value": ")",
                    "valueText": ")",
                    "hasTrailingTrivia": true,
                    "trailingTrivia": [
                        {
                            "kind": "WhitespaceTrivia",
                            "text": " "
                        }
                    ]
                },
                "statement": {
                    "kind": "Block",
                    "fullStart": 884,
                    "fullEnd": 1040,
                    "start": 884,
                    "end": 1039,
                    "fullWidth": 156,
                    "width": 155,
                    "openBraceToken": {
                        "kind": "OpenBraceToken",
                        "fullStart": 884,
                        "fullEnd": 886,
                        "start": 884,
                        "end": 885,
                        "fullWidth": 2,
                        "width": 1,
                        "text": "{",
                        "value": "{",
                        "valueText": "{",
                        "hasTrailingTrivia": true,
                        "hasTrailingNewLine": true,
                        "trailingTrivia": [
                            {
                                "kind": "NewLineTrivia",
                                "text": "\n"
                            }
                        ]
                    },
                    "statements": [
                        {
                            "kind": "ExpressionStatement",
                            "fullStart": 886,
                            "fullEnd": 1038,
                            "start": 888,
                            "end": 1037,
                            "fullWidth": 152,
                            "width": 149,
                            "expression": {
                                "kind": "InvocationExpression",
                                "fullStart": 886,
                                "fullEnd": 1036,
                                "start": 888,
                                "end": 1036,
                                "fullWidth": 150,
                                "width": 148,
                                "expression": {
                                    "kind": "IdentifierName",
                                    "fullStart": 886,
                                    "fullEnd": 894,
                                    "start": 888,
                                    "end": 894,
                                    "fullWidth": 8,
                                    "width": 6,
                                    "text": "$ERROR",
                                    "value": "$ERROR",
                                    "valueText": "$ERROR",
                                    "hasLeadingTrivia": true,
                                    "leadingTrivia": [
                                        {
                                            "kind": "WhitespaceTrivia",
                                            "text": "  "
                                        }
                                    ]
                                },
                                "argumentList": {
                                    "kind": "ArgumentList",
                                    "fullStart": 894,
                                    "fullEnd": 1036,
                                    "start": 894,
                                    "end": 1036,
                                    "fullWidth": 142,
                                    "width": 142,
                                    "openParenToken": {
                                        "kind": "OpenParenToken",
                                        "fullStart": 894,
                                        "fullEnd": 895,
                                        "start": 894,
                                        "end": 895,
                                        "fullWidth": 1,
                                        "width": 1,
                                        "text": "(",
                                        "value": "(",
                                        "valueText": "("
                                    },
                                    "arguments": [
                                        {
                                            "kind": "AddExpression",
                                            "fullStart": 895,
                                            "fullEnd": 1035,
                                            "start": 895,
                                            "end": 1035,
                                            "fullWidth": 140,
                                            "width": 140,
                                            "left": {
                                                "kind": "StringLiteral",
                                                "fullStart": 895,
                                                "fullEnd": 980,
                                                "start": 895,
                                                "end": 980,
                                                "fullWidth": 85,
                                                "width": 85,
                                                "text": "'#1: String.prototype.charAt.propertyIsEnumerable(\\'length\\') return false. Actual: '",
                                                "value": "#1: String.prototype.charAt.propertyIsEnumerable('length') return false. Actual: ",
                                                "valueText": "#1: String.prototype.charAt.propertyIsEnumerable('length') return false. Actual: "
                                            },
                                            "operatorToken": {
                                                "kind": "PlusToken",
                                                "fullStart": 980,
                                                "fullEnd": 981,
                                                "start": 980,
                                                "end": 981,
                                                "fullWidth": 1,
                                                "width": 1,
                                                "text": "+",
                                                "value": "+",
                                                "valueText": "+"
                                            },
                                            "right": {
                                                "kind": "InvocationExpression",
                                                "fullStart": 981,
                                                "fullEnd": 1035,
                                                "start": 981,
                                                "end": 1035,
                                                "fullWidth": 54,
                                                "width": 54,
                                                "expression": {
                                                    "kind": "MemberAccessExpression",
                                                    "fullStart": 981,
                                                    "fullEnd": 1025,
                                                    "start": 981,
                                                    "end": 1025,
                                                    "fullWidth": 44,
                                                    "width": 44,
                                                    "expression": {
                                                        "kind": "MemberAccessExpression",
                                                        "fullStart": 981,
                                                        "fullEnd": 1004,
                                                        "start": 981,
                                                        "end": 1004,
                                                        "fullWidth": 23,
                                                        "width": 23,
                                                        "expression": {
                                                            "kind": "MemberAccessExpression",
                                                            "fullStart": 981,
                                                            "fullEnd": 997,
                                                            "start": 981,
                                                            "end": 997,
                                                            "fullWidth": 16,
                                                            "width": 16,
                                                            "expression": {
                                                                "kind": "IdentifierName",
                                                                "fullStart": 981,
                                                                "fullEnd": 987,
                                                                "start": 981,
                                                                "end": 987,
                                                                "fullWidth": 6,
                                                                "width": 6,
                                                                "text": "String",
                                                                "value": "String",
                                                                "valueText": "String"
                                                            },
                                                            "dotToken": {
                                                                "kind": "DotToken",
                                                                "fullStart": 987,
                                                                "fullEnd": 988,
                                                                "start": 987,
                                                                "end": 988,
                                                                "fullWidth": 1,
                                                                "width": 1,
                                                                "text": ".",
                                                                "value": ".",
                                                                "valueText": "."
                                                            },
                                                            "name": {
                                                                "kind": "IdentifierName",
                                                                "fullStart": 988,
                                                                "fullEnd": 997,
                                                                "start": 988,
                                                                "end": 997,
                                                                "fullWidth": 9,
                                                                "width": 9,
                                                                "text": "prototype",
                                                                "value": "prototype",
                                                                "valueText": "prototype"
                                                            }
                                                        },
                                                        "dotToken": {
                                                            "kind": "DotToken",
                                                            "fullStart": 997,
                                                            "fullEnd": 998,
                                                            "start": 997,
                                                            "end": 998,
                                                            "fullWidth": 1,
                                                            "width": 1,
                                                            "text": ".",
                                                            "value": ".",
                                                            "valueText": "."
                                                        },
                                                        "name": {
                                                            "kind": "IdentifierName",
                                                            "fullStart": 998,
                                                            "fullEnd": 1004,
                                                            "start": 998,
                                                            "end": 1004,
                                                            "fullWidth": 6,
                                                            "width": 6,
                                                            "text": "charAt",
                                                            "value": "charAt",
                                                            "valueText": "charAt"
                                                        }
                                                    },
                                                    "dotToken": {
                                                        "kind": "DotToken",
                                                        "fullStart": 1004,
                                                        "fullEnd": 1005,
                                                        "start": 1004,
                                                        "end": 1005,
                                                        "fullWidth": 1,
                                                        "width": 1,
                                                        "text": ".",
                                                        "value": ".",
                                                        "valueText": "."
                                                    },
                                                    "name": {
                                                        "kind": "IdentifierName",
                                                        "fullStart": 1005,
                                                        "fullEnd": 1025,
                                                        "start": 1005,
                                                        "end": 1025,
                                                        "fullWidth": 20,
                                                        "width": 20,
                                                        "text": "propertyIsEnumerable",
                                                        "value": "propertyIsEnumerable",
                                                        "valueText": "propertyIsEnumerable"
                                                    }
                                                },
                                                "argumentList": {
                                                    "kind": "ArgumentList",
                                                    "fullStart": 1025,
                                                    "fullEnd": 1035,
                                                    "start": 1025,
                                                    "end": 1035,
                                                    "fullWidth": 10,
                                                    "width": 10,
                                                    "openParenToken": {
                                                        "kind": "OpenParenToken",
                                                        "fullStart": 1025,
                                                        "fullEnd": 1026,
                                                        "start": 1025,
                                                        "end": 1026,
                                                        "fullWidth": 1,
                                                        "width": 1,
                                                        "text": "(",
                                                        "value": "(",
                                                        "valueText": "("
                                                    },
                                                    "arguments": [
                                                        {
                                                            "kind": "StringLiteral",
                                                            "fullStart": 1026,
                                                            "fullEnd": 1034,
                                                            "start": 1026,
                                                            "end": 1034,
                                                            "fullWidth": 8,
                                                            "width": 8,
                                                            "text": "'length'",
                                                            "value": "length",
                                                            "valueText": "length"
                                                        }
                                                    ],
                                                    "closeParenToken": {
                                                        "kind": "CloseParenToken",
                                                        "fullStart": 1034,
                                                        "fullEnd": 1035,
                                                        "start": 1034,
                                                        "end": 1035,
                                                        "fullWidth": 1,
                                                        "width": 1,
                                                        "text": ")",
                                                        "value": ")",
                                                        "valueText": ")"
                                                    }
                                                }
                                            }
                                        }
                                    ],
                                    "closeParenToken": {
                                        "kind": "CloseParenToken",
                                        "fullStart": 1035,
                                        "fullEnd": 1036,
                                        "start": 1035,
                                        "end": 1036,
                                        "fullWidth": 1,
                                        "width": 1,
                                        "text": ")",
                                        "value": ")",
                                        "valueText": ")"
                                    }
                                }
                            },
                            "semicolonToken": {
                                "kind": "SemicolonToken",
                                "fullStart": 1036,
                                "fullEnd": 1038,
                                "start": 1036,
                                "end": 1037,
                                "fullWidth": 2,
                                "width": 1,
                                "text": ";",
                                "value": ";",
                                "valueText": ";",
                                "hasTrailingTrivia": true,
                                "hasTrailingNewLine": true,
                                "trailingTrivia": [
                                    {
                                        "kind": "NewLineTrivia",
                                        "text": "\n"
                                    }
                                ]
                            }
                        }
                    ],
                    "closeBraceToken": {
                        "kind": "CloseBraceToken",
                        "fullStart": 1038,
                        "fullEnd": 1040,
                        "start": 1038,
                        "end": 1039,
                        "fullWidth": 2,
                        "width": 1,
                        "text": "}",
                        "value": "}",
                        "valueText": "}",
                        "hasTrailingTrivia": true,
                        "hasTrailingNewLine": true,
                        "trailingTrivia": [
                            {
                                "kind": "NewLineTrivia",
                                "text": "\n"
                            }
                        ]
                    }
                }
            },
            {
                "kind": "VariableStatement",
                "fullStart": 1040,
                "fullEnd": 1226,
                "start": 1213,
                "end": 1225,
                "fullWidth": 186,
                "width": 12,
                "modifiers": [],
                "variableDeclaration": {
                    "kind": "VariableDeclaration",
                    "fullStart": 1040,
                    "fullEnd": 1224,
                    "start": 1213,
                    "end": 1224,
                    "fullWidth": 184,
                    "width": 11,
                    "varKeyword": {
                        "kind": "VarKeyword",
                        "fullStart": 1040,
                        "fullEnd": 1217,
                        "start": 1213,
                        "end": 1216,
                        "fullWidth": 177,
                        "width": 3,
                        "text": "var",
                        "value": "var",
                        "valueText": "var",
                        "hasLeadingTrivia": true,
                        "hasLeadingComment": true,
                        "hasLeadingNewLine": true,
                        "hasTrailingTrivia": true,
                        "leadingTrivia": [
                            {
                                "kind": "SingleLineCommentTrivia",
                                "text": "//"
                            },
                            {
                                "kind": "NewLineTrivia",
                                "text": "\n"
                            },
                            {
                                "kind": "SingleLineCommentTrivia",
                                "text": "//////////////////////////////////////////////////////////////////////////////"
                            },
                            {
                                "kind": "NewLineTrivia",
                                "text": "\n"
                            },
                            {
                                "kind": "NewLineTrivia",
                                "text": "\n"
                            },
                            {
                                "kind": "SingleLineCommentTrivia",
                                "text": "//////////////////////////////////////////////////////////////////////////////"
                            },
                            {
                                "kind": "NewLineTrivia",
                                "text": "\n"
                            },
                            {
                                "kind": "SingleLineCommentTrivia",
                                "text": "// CHECK#2"
                            },
                            {
                                "kind": "NewLineTrivia",
                                "text": "\n"
                            }
                        ],
                        "trailingTrivia": [
                            {
                                "kind": "WhitespaceTrivia",
                                "text": " "
                            }
                        ]
                    },
                    "variableDeclarators": [
                        {
                            "kind": "VariableDeclarator",
                            "fullStart": 1217,
                            "fullEnd": 1224,
                            "start": 1217,
                            "end": 1224,
                            "fullWidth": 7,
<<<<<<< HEAD
                            "width": 7,
                            "identifier": {
=======
                            "propertyName": {
>>>>>>> 85e84683
                                "kind": "IdentifierName",
                                "fullStart": 1217,
                                "fullEnd": 1222,
                                "start": 1217,
                                "end": 1222,
                                "fullWidth": 5,
                                "width": 5,
                                "text": "count",
                                "value": "count",
                                "valueText": "count"
                            },
                            "equalsValueClause": {
                                "kind": "EqualsValueClause",
                                "fullStart": 1222,
                                "fullEnd": 1224,
                                "start": 1222,
                                "end": 1224,
                                "fullWidth": 2,
                                "width": 2,
                                "equalsToken": {
                                    "kind": "EqualsToken",
                                    "fullStart": 1222,
                                    "fullEnd": 1223,
                                    "start": 1222,
                                    "end": 1223,
                                    "fullWidth": 1,
                                    "width": 1,
                                    "text": "=",
                                    "value": "=",
                                    "valueText": "="
                                },
                                "value": {
                                    "kind": "NumericLiteral",
                                    "fullStart": 1223,
                                    "fullEnd": 1224,
                                    "start": 1223,
                                    "end": 1224,
                                    "fullWidth": 1,
                                    "width": 1,
                                    "text": "0",
                                    "value": 0,
                                    "valueText": "0"
                                }
                            }
                        }
                    ]
                },
                "semicolonToken": {
                    "kind": "SemicolonToken",
                    "fullStart": 1224,
                    "fullEnd": 1226,
                    "start": 1224,
                    "end": 1225,
                    "fullWidth": 2,
                    "width": 1,
                    "text": ";",
                    "value": ";",
                    "valueText": ";",
                    "hasTrailingTrivia": true,
                    "hasTrailingNewLine": true,
                    "trailingTrivia": [
                        {
                            "kind": "NewLineTrivia",
                            "text": "\n"
                        }
                    ]
                }
            },
            {
                "kind": "ForInStatement",
                "fullStart": 1226,
                "fullEnd": 1294,
                "start": 1227,
                "end": 1293,
                "fullWidth": 68,
                "width": 66,
                "forKeyword": {
                    "kind": "ForKeyword",
                    "fullStart": 1226,
                    "fullEnd": 1231,
                    "start": 1227,
                    "end": 1230,
                    "fullWidth": 5,
                    "width": 3,
                    "text": "for",
                    "value": "for",
                    "valueText": "for",
                    "hasLeadingTrivia": true,
                    "hasLeadingNewLine": true,
                    "hasTrailingTrivia": true,
                    "leadingTrivia": [
                        {
                            "kind": "NewLineTrivia",
                            "text": "\n"
                        }
                    ],
                    "trailingTrivia": [
                        {
                            "kind": "WhitespaceTrivia",
                            "text": " "
                        }
                    ]
                },
                "openParenToken": {
                    "kind": "OpenParenToken",
                    "fullStart": 1231,
                    "fullEnd": 1232,
                    "start": 1231,
                    "end": 1232,
                    "fullWidth": 1,
                    "width": 1,
                    "text": "(",
                    "value": "(",
                    "valueText": "("
                },
                "left": {
                    "kind": "IdentifierName",
                    "fullStart": 1232,
                    "fullEnd": 1234,
                    "start": 1232,
                    "end": 1233,
                    "fullWidth": 2,
                    "width": 1,
                    "text": "p",
                    "value": "p",
                    "valueText": "p",
                    "hasTrailingTrivia": true,
                    "trailingTrivia": [
                        {
                            "kind": "WhitespaceTrivia",
                            "text": " "
                        }
                    ]
                },
                "inKeyword": {
                    "kind": "InKeyword",
                    "fullStart": 1234,
                    "fullEnd": 1237,
                    "start": 1234,
                    "end": 1236,
                    "fullWidth": 3,
                    "width": 2,
                    "text": "in",
                    "value": "in",
                    "valueText": "in",
                    "hasTrailingTrivia": true,
                    "trailingTrivia": [
                        {
                            "kind": "WhitespaceTrivia",
                            "text": " "
                        }
                    ]
                },
                "expression": {
                    "kind": "MemberAccessExpression",
                    "fullStart": 1237,
                    "fullEnd": 1260,
                    "start": 1237,
                    "end": 1260,
                    "fullWidth": 23,
                    "width": 23,
                    "expression": {
                        "kind": "MemberAccessExpression",
                        "fullStart": 1237,
                        "fullEnd": 1253,
                        "start": 1237,
                        "end": 1253,
                        "fullWidth": 16,
                        "width": 16,
                        "expression": {
                            "kind": "IdentifierName",
                            "fullStart": 1237,
                            "fullEnd": 1243,
                            "start": 1237,
                            "end": 1243,
                            "fullWidth": 6,
                            "width": 6,
                            "text": "String",
                            "value": "String",
                            "valueText": "String"
                        },
                        "dotToken": {
                            "kind": "DotToken",
                            "fullStart": 1243,
                            "fullEnd": 1244,
                            "start": 1243,
                            "end": 1244,
                            "fullWidth": 1,
                            "width": 1,
                            "text": ".",
                            "value": ".",
                            "valueText": "."
                        },
                        "name": {
                            "kind": "IdentifierName",
                            "fullStart": 1244,
                            "fullEnd": 1253,
                            "start": 1244,
                            "end": 1253,
                            "fullWidth": 9,
                            "width": 9,
                            "text": "prototype",
                            "value": "prototype",
                            "valueText": "prototype"
                        }
                    },
                    "dotToken": {
                        "kind": "DotToken",
                        "fullStart": 1253,
                        "fullEnd": 1254,
                        "start": 1253,
                        "end": 1254,
                        "fullWidth": 1,
                        "width": 1,
                        "text": ".",
                        "value": ".",
                        "valueText": "."
                    },
                    "name": {
                        "kind": "IdentifierName",
                        "fullStart": 1254,
                        "fullEnd": 1260,
                        "start": 1254,
                        "end": 1260,
                        "fullWidth": 6,
                        "width": 6,
                        "text": "charAt",
                        "value": "charAt",
                        "valueText": "charAt"
                    }
                },
                "closeParenToken": {
                    "kind": "CloseParenToken",
                    "fullStart": 1260,
                    "fullEnd": 1261,
                    "start": 1260,
                    "end": 1261,
                    "fullWidth": 1,
                    "width": 1,
                    "text": ")",
                    "value": ")",
                    "valueText": ")"
                },
                "statement": {
                    "kind": "Block",
                    "fullStart": 1261,
                    "fullEnd": 1294,
                    "start": 1261,
                    "end": 1293,
                    "fullWidth": 33,
                    "width": 32,
                    "openBraceToken": {
                        "kind": "OpenBraceToken",
                        "fullStart": 1261,
                        "fullEnd": 1263,
                        "start": 1261,
                        "end": 1262,
                        "fullWidth": 2,
                        "width": 1,
                        "text": "{",
                        "value": "{",
                        "valueText": "{",
                        "hasTrailingTrivia": true,
                        "hasTrailingNewLine": true,
                        "trailingTrivia": [
                            {
                                "kind": "NewLineTrivia",
                                "text": "\n"
                            }
                        ]
                    },
                    "statements": [
                        {
                            "kind": "IfStatement",
                            "fullStart": 1263,
                            "fullEnd": 1292,
                            "start": 1265,
                            "end": 1291,
                            "fullWidth": 29,
                            "width": 26,
                            "ifKeyword": {
                                "kind": "IfKeyword",
                                "fullStart": 1263,
                                "fullEnd": 1268,
                                "start": 1265,
                                "end": 1267,
                                "fullWidth": 5,
                                "width": 2,
                                "text": "if",
                                "value": "if",
                                "valueText": "if",
                                "hasLeadingTrivia": true,
                                "hasTrailingTrivia": true,
                                "leadingTrivia": [
                                    {
                                        "kind": "WhitespaceTrivia",
                                        "text": "  "
                                    }
                                ],
                                "trailingTrivia": [
                                    {
                                        "kind": "WhitespaceTrivia",
                                        "text": " "
                                    }
                                ]
                            },
                            "openParenToken": {
                                "kind": "OpenParenToken",
                                "fullStart": 1268,
                                "fullEnd": 1269,
                                "start": 1268,
                                "end": 1269,
                                "fullWidth": 1,
                                "width": 1,
                                "text": "(",
                                "value": "(",
                                "valueText": "("
                            },
                            "condition": {
                                "kind": "EqualsExpression",
                                "fullStart": 1269,
                                "fullEnd": 1281,
                                "start": 1269,
                                "end": 1281,
                                "fullWidth": 12,
                                "width": 12,
                                "left": {
                                    "kind": "IdentifierName",
                                    "fullStart": 1269,
                                    "fullEnd": 1270,
                                    "start": 1269,
                                    "end": 1270,
                                    "fullWidth": 1,
                                    "width": 1,
                                    "text": "p",
                                    "value": "p",
                                    "valueText": "p"
                                },
                                "operatorToken": {
                                    "kind": "EqualsEqualsEqualsToken",
                                    "fullStart": 1270,
                                    "fullEnd": 1273,
                                    "start": 1270,
                                    "end": 1273,
                                    "fullWidth": 3,
                                    "width": 3,
                                    "text": "===",
                                    "value": "===",
                                    "valueText": "==="
                                },
                                "right": {
                                    "kind": "StringLiteral",
                                    "fullStart": 1273,
                                    "fullEnd": 1281,
                                    "start": 1273,
                                    "end": 1281,
                                    "fullWidth": 8,
                                    "width": 8,
                                    "text": "\"length\"",
                                    "value": "length",
                                    "valueText": "length"
                                }
                            },
                            "closeParenToken": {
                                "kind": "CloseParenToken",
                                "fullStart": 1281,
                                "fullEnd": 1283,
                                "start": 1281,
                                "end": 1282,
                                "fullWidth": 2,
                                "width": 1,
                                "text": ")",
                                "value": ")",
                                "valueText": ")",
                                "hasTrailingTrivia": true,
                                "trailingTrivia": [
                                    {
                                        "kind": "WhitespaceTrivia",
                                        "text": " "
                                    }
                                ]
                            },
                            "statement": {
                                "kind": "ExpressionStatement",
                                "fullStart": 1283,
                                "fullEnd": 1292,
                                "start": 1283,
                                "end": 1291,
                                "fullWidth": 9,
                                "width": 8,
                                "expression": {
                                    "kind": "PostIncrementExpression",
                                    "fullStart": 1283,
                                    "fullEnd": 1290,
                                    "start": 1283,
                                    "end": 1290,
                                    "fullWidth": 7,
                                    "width": 7,
                                    "operand": {
                                        "kind": "IdentifierName",
                                        "fullStart": 1283,
                                        "fullEnd": 1288,
                                        "start": 1283,
                                        "end": 1288,
                                        "fullWidth": 5,
                                        "width": 5,
                                        "text": "count",
                                        "value": "count",
                                        "valueText": "count"
                                    },
                                    "operatorToken": {
                                        "kind": "PlusPlusToken",
                                        "fullStart": 1288,
                                        "fullEnd": 1290,
                                        "start": 1288,
                                        "end": 1290,
                                        "fullWidth": 2,
                                        "width": 2,
                                        "text": "++",
                                        "value": "++",
                                        "valueText": "++"
                                    }
                                },
                                "semicolonToken": {
                                    "kind": "SemicolonToken",
                                    "fullStart": 1290,
                                    "fullEnd": 1292,
                                    "start": 1290,
                                    "end": 1291,
                                    "fullWidth": 2,
                                    "width": 1,
                                    "text": ";",
                                    "value": ";",
                                    "valueText": ";",
                                    "hasTrailingTrivia": true,
                                    "hasTrailingNewLine": true,
                                    "trailingTrivia": [
                                        {
                                            "kind": "NewLineTrivia",
                                            "text": "\n"
                                        }
                                    ]
                                }
                            }
                        }
                    ],
                    "closeBraceToken": {
                        "kind": "CloseBraceToken",
                        "fullStart": 1292,
                        "fullEnd": 1294,
                        "start": 1292,
                        "end": 1293,
                        "fullWidth": 2,
                        "width": 1,
                        "text": "}",
                        "value": "}",
                        "valueText": "}",
                        "hasTrailingTrivia": true,
                        "hasTrailingNewLine": true,
                        "trailingTrivia": [
                            {
                                "kind": "NewLineTrivia",
                                "text": "\n"
                            }
                        ]
                    }
                }
            },
            {
                "kind": "IfStatement",
                "fullStart": 1294,
                "fullEnd": 1445,
                "start": 1295,
                "end": 1444,
                "fullWidth": 151,
                "width": 149,
                "ifKeyword": {
                    "kind": "IfKeyword",
                    "fullStart": 1294,
                    "fullEnd": 1298,
                    "start": 1295,
                    "end": 1297,
                    "fullWidth": 4,
                    "width": 2,
                    "text": "if",
                    "value": "if",
                    "valueText": "if",
                    "hasLeadingTrivia": true,
                    "hasLeadingNewLine": true,
                    "hasTrailingTrivia": true,
                    "leadingTrivia": [
                        {
                            "kind": "NewLineTrivia",
                            "text": "\n"
                        }
                    ],
                    "trailingTrivia": [
                        {
                            "kind": "WhitespaceTrivia",
                            "text": " "
                        }
                    ]
                },
                "openParenToken": {
                    "kind": "OpenParenToken",
                    "fullStart": 1298,
                    "fullEnd": 1299,
                    "start": 1298,
                    "end": 1299,
                    "fullWidth": 1,
                    "width": 1,
                    "text": "(",
                    "value": "(",
                    "valueText": "("
                },
                "condition": {
                    "kind": "NotEqualsExpression",
                    "fullStart": 1299,
                    "fullEnd": 1310,
                    "start": 1299,
                    "end": 1310,
                    "fullWidth": 11,
                    "width": 11,
                    "left": {
                        "kind": "IdentifierName",
                        "fullStart": 1299,
                        "fullEnd": 1305,
                        "start": 1299,
                        "end": 1304,
                        "fullWidth": 6,
                        "width": 5,
                        "text": "count",
                        "value": "count",
                        "valueText": "count",
                        "hasTrailingTrivia": true,
                        "trailingTrivia": [
                            {
                                "kind": "WhitespaceTrivia",
                                "text": " "
                            }
                        ]
                    },
                    "operatorToken": {
                        "kind": "ExclamationEqualsEqualsToken",
                        "fullStart": 1305,
                        "fullEnd": 1309,
                        "start": 1305,
                        "end": 1308,
                        "fullWidth": 4,
                        "width": 3,
                        "text": "!==",
                        "value": "!==",
                        "valueText": "!==",
                        "hasTrailingTrivia": true,
                        "trailingTrivia": [
                            {
                                "kind": "WhitespaceTrivia",
                                "text": " "
                            }
                        ]
                    },
                    "right": {
                        "kind": "NumericLiteral",
                        "fullStart": 1309,
                        "fullEnd": 1310,
                        "start": 1309,
                        "end": 1310,
                        "fullWidth": 1,
                        "width": 1,
                        "text": "0",
                        "value": 0,
                        "valueText": "0"
                    }
                },
                "closeParenToken": {
                    "kind": "CloseParenToken",
                    "fullStart": 1310,
                    "fullEnd": 1312,
                    "start": 1310,
                    "end": 1311,
                    "fullWidth": 2,
                    "width": 1,
                    "text": ")",
                    "value": ")",
                    "valueText": ")",
                    "hasTrailingTrivia": true,
                    "trailingTrivia": [
                        {
                            "kind": "WhitespaceTrivia",
                            "text": " "
                        }
                    ]
                },
                "statement": {
                    "kind": "Block",
                    "fullStart": 1312,
                    "fullEnd": 1445,
                    "start": 1312,
                    "end": 1444,
                    "fullWidth": 133,
                    "width": 132,
                    "openBraceToken": {
                        "kind": "OpenBraceToken",
                        "fullStart": 1312,
                        "fullEnd": 1314,
                        "start": 1312,
                        "end": 1313,
                        "fullWidth": 2,
                        "width": 1,
                        "text": "{",
                        "value": "{",
                        "valueText": "{",
                        "hasTrailingTrivia": true,
                        "hasTrailingNewLine": true,
                        "trailingTrivia": [
                            {
                                "kind": "NewLineTrivia",
                                "text": "\n"
                            }
                        ]
                    },
                    "statements": [
                        {
                            "kind": "ExpressionStatement",
                            "fullStart": 1314,
                            "fullEnd": 1443,
                            "start": 1316,
                            "end": 1441,
                            "fullWidth": 129,
                            "width": 125,
                            "expression": {
                                "kind": "InvocationExpression",
                                "fullStart": 1314,
                                "fullEnd": 1440,
                                "start": 1316,
                                "end": 1440,
                                "fullWidth": 126,
                                "width": 124,
                                "expression": {
                                    "kind": "IdentifierName",
                                    "fullStart": 1314,
                                    "fullEnd": 1322,
                                    "start": 1316,
                                    "end": 1322,
                                    "fullWidth": 8,
                                    "width": 6,
                                    "text": "$ERROR",
                                    "value": "$ERROR",
                                    "valueText": "$ERROR",
                                    "hasLeadingTrivia": true,
                                    "leadingTrivia": [
                                        {
                                            "kind": "WhitespaceTrivia",
                                            "text": "  "
                                        }
                                    ]
                                },
                                "argumentList": {
                                    "kind": "ArgumentList",
                                    "fullStart": 1322,
                                    "fullEnd": 1440,
                                    "start": 1322,
                                    "end": 1440,
                                    "fullWidth": 118,
                                    "width": 118,
                                    "openParenToken": {
                                        "kind": "OpenParenToken",
                                        "fullStart": 1322,
                                        "fullEnd": 1323,
                                        "start": 1322,
                                        "end": 1323,
                                        "fullWidth": 1,
                                        "width": 1,
                                        "text": "(",
                                        "value": "(",
                                        "valueText": "("
                                    },
                                    "arguments": [
                                        {
                                            "kind": "AddExpression",
                                            "fullStart": 1323,
                                            "fullEnd": 1439,
                                            "start": 1323,
                                            "end": 1438,
                                            "fullWidth": 116,
                                            "width": 115,
                                            "left": {
                                                "kind": "StringLiteral",
                                                "fullStart": 1323,
                                                "fullEnd": 1432,
                                                "start": 1323,
                                                "end": 1432,
                                                "fullWidth": 109,
                                                "width": 109,
                                                "text": "'#2: count=0; for (p in String.prototype.charAt){if (p===\"length\") count++;}; count === 0. Actual: count ==='",
                                                "value": "#2: count=0; for (p in String.prototype.charAt){if (p===\"length\") count++;}; count === 0. Actual: count ===",
                                                "valueText": "#2: count=0; for (p in String.prototype.charAt){if (p===\"length\") count++;}; count === 0. Actual: count ==="
                                            },
                                            "operatorToken": {
                                                "kind": "PlusToken",
                                                "fullStart": 1432,
                                                "fullEnd": 1433,
                                                "start": 1432,
                                                "end": 1433,
                                                "fullWidth": 1,
                                                "width": 1,
                                                "text": "+",
                                                "value": "+",
                                                "valueText": "+"
                                            },
                                            "right": {
                                                "kind": "IdentifierName",
                                                "fullStart": 1433,
                                                "fullEnd": 1439,
                                                "start": 1433,
                                                "end": 1438,
                                                "fullWidth": 6,
                                                "width": 5,
                                                "text": "count",
                                                "value": "count",
                                                "valueText": "count",
                                                "hasTrailingTrivia": true,
                                                "trailingTrivia": [
                                                    {
                                                        "kind": "WhitespaceTrivia",
                                                        "text": " "
                                                    }
                                                ]
                                            }
                                        }
                                    ],
                                    "closeParenToken": {
                                        "kind": "CloseParenToken",
                                        "fullStart": 1439,
                                        "fullEnd": 1440,
                                        "start": 1439,
                                        "end": 1440,
                                        "fullWidth": 1,
                                        "width": 1,
                                        "text": ")",
                                        "value": ")",
                                        "valueText": ")"
                                    }
                                }
                            },
                            "semicolonToken": {
                                "kind": "SemicolonToken",
                                "fullStart": 1440,
                                "fullEnd": 1443,
                                "start": 1440,
                                "end": 1441,
                                "fullWidth": 3,
                                "width": 1,
                                "text": ";",
                                "value": ";",
                                "valueText": ";",
                                "hasTrailingTrivia": true,
                                "hasTrailingNewLine": true,
                                "trailingTrivia": [
                                    {
                                        "kind": "WhitespaceTrivia",
                                        "text": " "
                                    },
                                    {
                                        "kind": "NewLineTrivia",
                                        "text": "\n"
                                    }
                                ]
                            }
                        }
                    ],
                    "closeBraceToken": {
                        "kind": "CloseBraceToken",
                        "fullStart": 1443,
                        "fullEnd": 1445,
                        "start": 1443,
                        "end": 1444,
                        "fullWidth": 2,
                        "width": 1,
                        "text": "}",
                        "value": "}",
                        "valueText": "}",
                        "hasTrailingTrivia": true,
                        "hasTrailingNewLine": true,
                        "trailingTrivia": [
                            {
                                "kind": "NewLineTrivia",
                                "text": "\n"
                            }
                        ]
                    }
                }
            }
        ],
        "endOfFileToken": {
            "kind": "EndOfFileToken",
            "fullStart": 1445,
            "fullEnd": 1528,
            "start": 1528,
            "end": 1528,
            "fullWidth": 83,
            "width": 0,
            "text": "",
            "hasLeadingTrivia": true,
            "hasLeadingComment": true,
            "hasLeadingNewLine": true,
            "leadingTrivia": [
                {
                    "kind": "SingleLineCommentTrivia",
                    "text": "//"
                },
                {
                    "kind": "NewLineTrivia",
                    "text": "\n"
                },
                {
                    "kind": "SingleLineCommentTrivia",
                    "text": "//////////////////////////////////////////////////////////////////////////////"
                },
                {
                    "kind": "NewLineTrivia",
                    "text": "\n"
                },
                {
                    "kind": "NewLineTrivia",
                    "text": "\n"
                }
            ]
        }
    },
    "lineMap": {
        "lineStarts": [
            0,
            61,
            132,
            133,
            137,
            211,
            214,
            265,
            355,
            359,
            360,
            439,
            449,
            508,
            648,
            650,
            653,
            732,
            733,
            734,
            813,
            824,
            886,
            1038,
            1040,
            1043,
            1122,
            1123,
            1202,
            1213,
            1226,
            1227,
            1263,
            1292,
            1294,
            1295,
            1314,
            1443,
            1445,
            1448,
            1527,
            1528
        ],
        "length": 1528
    }
}<|MERGE_RESOLUTION|>--- conflicted
+++ resolved
@@ -1392,12 +1392,8 @@
                             "start": 1217,
                             "end": 1224,
                             "fullWidth": 7,
-<<<<<<< HEAD
                             "width": 7,
-                            "identifier": {
-=======
                             "propertyName": {
->>>>>>> 85e84683
                                 "kind": "IdentifierName",
                                 "fullStart": 1217,
                                 "fullEnd": 1222,
