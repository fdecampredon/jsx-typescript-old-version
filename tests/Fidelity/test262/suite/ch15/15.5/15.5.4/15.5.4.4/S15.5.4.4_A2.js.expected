--- conflicted
+++ resolved
@@ -477,12 +477,8 @@
                             "start": 429,
                             "end": 455,
                             "fullWidth": 26,
-<<<<<<< HEAD
                             "width": 26,
-                            "identifier": {
-=======
                             "propertyName": {
->>>>>>> 85e84683
                                 "kind": "IdentifierName",
                                 "fullStart": 429,
                                 "fullEnd": 440,
