{
    "isDeclaration": false,
    "languageVersion": "EcmaScript5",
    "parseOptions": {
        "allowAutomaticSemicolonInsertion": true
    },
    "sourceUnit": {
        "kind": "SourceUnit",
        "fullStart": 0,
        "fullEnd": 801,
        "start": 477,
        "end": 801,
        "fullWidth": 801,
        "width": 324,
        "isIncrementallyUnusable": true,
        "moduleElements": [
            {
                "kind": "ExpressionStatement",
                "fullStart": 0,
                "fullEnd": 529,
                "start": 477,
                "end": 528,
                "fullWidth": 529,
                "width": 51,
                "expression": {
                    "kind": "AssignmentExpression",
                    "fullStart": 0,
                    "fullEnd": 527,
                    "start": 477,
                    "end": 527,
                    "fullWidth": 527,
                    "width": 50,
                    "left": {
                        "kind": "MemberAccessExpression",
                        "fullStart": 0,
                        "fullEnd": 501,
                        "start": 477,
                        "end": 501,
                        "fullWidth": 501,
                        "width": 24,
                        "expression": {
                            "kind": "MemberAccessExpression",
                            "fullStart": 0,
                            "fullEnd": 492,
                            "start": 477,
                            "end": 492,
                            "fullWidth": 492,
                            "width": 15,
                            "expression": {
                                "kind": "IdentifierName",
                                "fullStart": 0,
                                "fullEnd": 482,
                                "start": 477,
                                "end": 482,
                                "fullWidth": 482,
                                "width": 5,
                                "text": "Error",
                                "value": "Error",
                                "valueText": "Error",
                                "hasLeadingTrivia": true,
                                "hasLeadingComment": true,
                                "hasLeadingNewLine": true,
                                "leadingTrivia": [
                                    {
                                        "kind": "SingleLineCommentTrivia",
                                        "text": "// Copyright 2009 the Sputnik authors.  All rights reserved."
                                    },
                                    {
                                        "kind": "NewLineTrivia",
                                        "text": "\n"
                                    },
                                    {
                                        "kind": "SingleLineCommentTrivia",
                                        "text": "// This code is governed by the BSD license found in the LICENSE file."
                                    },
                                    {
                                        "kind": "NewLineTrivia",
                                        "text": "\n"
                                    },
                                    {
                                        "kind": "NewLineTrivia",
                                        "text": "\n"
                                    },
                                    {
                                        "kind": "MultiLineCommentTrivia",
                                        "text": "/**\n * The function call Error(...) is equivalent to the object creation expression new\n * Error(...) with the same arguments\n *\n * @path ch15/15.11/15.11.1/S15.11.1_A1_T1.js\n * @description Checking constructor of the newly constructed Error object\n */"
                                    },
                                    {
                                        "kind": "NewLineTrivia",
                                        "text": "\n"
                                    },
                                    {
                                        "kind": "NewLineTrivia",
                                        "text": "\n"
                                    },
                                    {
                                        "kind": "SingleLineCommentTrivia",
                                        "text": "//////////////////////////////////////////////////////////////////////////////"
                                    },
                                    {
                                        "kind": "NewLineTrivia",
                                        "text": "\n"
                                    },
                                    {
                                        "kind": "SingleLineCommentTrivia",
                                        "text": "//CHECK#1"
                                    },
                                    {
                                        "kind": "NewLineTrivia",
                                        "text": "\n"
                                    }
                                ]
                            },
                            "dotToken": {
                                "kind": "DotToken",
                                "fullStart": 482,
                                "fullEnd": 483,
                                "start": 482,
                                "end": 483,
                                "fullWidth": 1,
                                "width": 1,
                                "text": ".",
                                "value": ".",
                                "valueText": "."
                            },
                            "name": {
                                "kind": "IdentifierName",
                                "fullStart": 483,
                                "fullEnd": 492,
                                "start": 483,
                                "end": 492,
                                "fullWidth": 9,
                                "width": 9,
                                "text": "prototype",
                                "value": "prototype",
                                "valueText": "prototype"
                            }
                        },
                        "dotToken": {
                            "kind": "DotToken",
                            "fullStart": 492,
                            "fullEnd": 493,
                            "start": 492,
                            "end": 493,
                            "fullWidth": 1,
                            "width": 1,
                            "text": ".",
                            "value": ".",
                            "valueText": "."
                        },
                        "name": {
                            "kind": "IdentifierName",
                            "fullStart": 493,
                            "fullEnd": 501,
                            "start": 493,
                            "end": 501,
                            "fullWidth": 8,
                            "width": 8,
                            "text": "toString",
                            "value": "toString",
                            "valueText": "toString"
                        }
                    },
                    "operatorToken": {
                        "kind": "EqualsToken",
                        "fullStart": 501,
                        "fullEnd": 502,
                        "start": 501,
                        "end": 502,
                        "fullWidth": 1,
                        "width": 1,
                        "text": "=",
                        "value": "=",
                        "valueText": "="
                    },
                    "right": {
                        "kind": "MemberAccessExpression",
                        "fullStart": 502,
                        "fullEnd": 527,
                        "start": 502,
                        "end": 527,
                        "fullWidth": 25,
                        "width": 25,
                        "expression": {
                            "kind": "MemberAccessExpression",
                            "fullStart": 502,
                            "fullEnd": 518,
                            "start": 502,
                            "end": 518,
                            "fullWidth": 16,
                            "width": 16,
                            "expression": {
                                "kind": "IdentifierName",
                                "fullStart": 502,
                                "fullEnd": 508,
                                "start": 502,
                                "end": 508,
                                "fullWidth": 6,
                                "width": 6,
                                "text": "Object",
                                "value": "Object",
                                "valueText": "Object"
                            },
                            "dotToken": {
                                "kind": "DotToken",
                                "fullStart": 508,
                                "fullEnd": 509,
                                "start": 508,
                                "end": 509,
                                "fullWidth": 1,
                                "width": 1,
                                "text": ".",
                                "value": ".",
                                "valueText": "."
                            },
                            "name": {
                                "kind": "IdentifierName",
                                "fullStart": 509,
                                "fullEnd": 518,
                                "start": 509,
                                "end": 518,
                                "fullWidth": 9,
                                "width": 9,
                                "text": "prototype",
                                "value": "prototype",
                                "valueText": "prototype"
                            }
                        },
                        "dotToken": {
                            "kind": "DotToken",
                            "fullStart": 518,
                            "fullEnd": 519,
                            "start": 518,
                            "end": 519,
                            "fullWidth": 1,
                            "width": 1,
                            "text": ".",
                            "value": ".",
                            "valueText": "."
                        },
                        "name": {
                            "kind": "IdentifierName",
                            "fullStart": 519,
                            "fullEnd": 527,
                            "start": 519,
                            "end": 527,
                            "fullWidth": 8,
                            "width": 8,
                            "text": "toString",
                            "value": "toString",
                            "valueText": "toString"
                        }
                    }
                },
                "semicolonToken": {
                    "kind": "SemicolonToken",
                    "fullStart": 527,
                    "fullEnd": 529,
                    "start": 527,
                    "end": 528,
                    "fullWidth": 2,
                    "width": 1,
                    "text": ";",
                    "value": ";",
                    "valueText": ";",
                    "hasTrailingTrivia": true,
                    "hasTrailingNewLine": true,
                    "trailingTrivia": [
                        {
                            "kind": "NewLineTrivia",
                            "text": "\n"
                        }
                    ]
                }
            },
            {
                "kind": "VariableStatement",
                "fullStart": 529,
                "fullEnd": 547,
                "start": 529,
                "end": 546,
                "fullWidth": 18,
                "width": 17,
                "modifiers": [],
                "variableDeclaration": {
                    "kind": "VariableDeclaration",
                    "fullStart": 529,
                    "fullEnd": 545,
                    "start": 529,
                    "end": 545,
                    "fullWidth": 16,
                    "width": 16,
                    "varKeyword": {
                        "kind": "VarKeyword",
                        "fullStart": 529,
                        "fullEnd": 533,
                        "start": 529,
                        "end": 532,
                        "fullWidth": 4,
                        "width": 3,
                        "text": "var",
                        "value": "var",
                        "valueText": "var",
                        "hasTrailingTrivia": true,
                        "trailingTrivia": [
                            {
                                "kind": "WhitespaceTrivia",
                                "text": " "
                            }
                        ]
                    },
                    "variableDeclarators": [
                        {
                            "kind": "VariableDeclarator",
                            "fullStart": 533,
                            "fullEnd": 545,
                            "start": 533,
                            "end": 545,
                            "fullWidth": 12,
<<<<<<< HEAD
                            "width": 12,
                            "identifier": {
=======
                            "propertyName": {
>>>>>>> 85e84683
                                "kind": "IdentifierName",
                                "fullStart": 533,
                                "fullEnd": 537,
                                "start": 533,
                                "end": 537,
                                "fullWidth": 4,
                                "width": 4,
                                "text": "err1",
                                "value": "err1",
                                "valueText": "err1"
                            },
                            "equalsValueClause": {
                                "kind": "EqualsValueClause",
                                "fullStart": 537,
                                "fullEnd": 545,
                                "start": 537,
                                "end": 545,
                                "fullWidth": 8,
                                "width": 8,
                                "equalsToken": {
                                    "kind": "EqualsToken",
                                    "fullStart": 537,
                                    "fullEnd": 538,
                                    "start": 537,
                                    "end": 538,
                                    "fullWidth": 1,
                                    "width": 1,
                                    "text": "=",
                                    "value": "=",
                                    "valueText": "="
                                },
                                "value": {
                                    "kind": "InvocationExpression",
                                    "fullStart": 538,
                                    "fullEnd": 545,
                                    "start": 538,
                                    "end": 545,
                                    "fullWidth": 7,
                                    "width": 7,
                                    "expression": {
                                        "kind": "IdentifierName",
                                        "fullStart": 538,
                                        "fullEnd": 543,
                                        "start": 538,
                                        "end": 543,
                                        "fullWidth": 5,
                                        "width": 5,
                                        "text": "Error",
                                        "value": "Error",
                                        "valueText": "Error"
                                    },
                                    "argumentList": {
                                        "kind": "ArgumentList",
                                        "fullStart": 543,
                                        "fullEnd": 545,
                                        "start": 543,
                                        "end": 545,
                                        "fullWidth": 2,
                                        "width": 2,
                                        "openParenToken": {
                                            "kind": "OpenParenToken",
                                            "fullStart": 543,
                                            "fullEnd": 544,
                                            "start": 543,
                                            "end": 544,
                                            "fullWidth": 1,
                                            "width": 1,
                                            "text": "(",
                                            "value": "(",
                                            "valueText": "("
                                        },
                                        "arguments": [],
                                        "closeParenToken": {
                                            "kind": "CloseParenToken",
                                            "fullStart": 544,
                                            "fullEnd": 545,
                                            "start": 544,
                                            "end": 545,
                                            "fullWidth": 1,
                                            "width": 1,
                                            "text": ")",
                                            "value": ")",
                                            "valueText": ")"
                                        }
                                    }
                                }
                            }
                        }
                    ]
                },
                "semicolonToken": {
                    "kind": "SemicolonToken",
                    "fullStart": 545,
                    "fullEnd": 547,
                    "start": 545,
                    "end": 546,
                    "fullWidth": 2,
                    "width": 1,
                    "text": ";",
                    "value": ";",
                    "valueText": ";",
                    "hasTrailingTrivia": true,
                    "hasTrailingNewLine": true,
                    "trailingTrivia": [
                        {
                            "kind": "NewLineTrivia",
                            "text": "\n"
                        }
                    ]
                }
            },
            {
                "kind": "IfStatement",
                "fullStart": 547,
                "fullEnd": 718,
                "start": 547,
                "end": 717,
                "fullWidth": 171,
                "width": 170,
                "isIncrementallyUnusable": true,
                "ifKeyword": {
                    "kind": "IfKeyword",
                    "fullStart": 547,
                    "fullEnd": 549,
                    "start": 547,
                    "end": 549,
                    "fullWidth": 2,
                    "width": 2,
                    "text": "if",
                    "value": "if",
                    "valueText": "if"
                },
                "openParenToken": {
                    "kind": "OpenParenToken",
                    "fullStart": 549,
                    "fullEnd": 550,
                    "start": 549,
                    "end": 550,
                    "fullWidth": 1,
                    "width": 1,
                    "text": "(",
                    "value": "(",
                    "valueText": "("
                },
                "condition": {
                    "kind": "NotEqualsExpression",
                    "fullStart": 550,
                    "fullEnd": 574,
                    "start": 550,
                    "end": 574,
                    "fullWidth": 24,
                    "width": 24,
                    "isIncrementallyUnusable": true,
                    "left": {
                        "kind": "MemberAccessExpression",
                        "fullStart": 550,
                        "fullEnd": 566,
                        "start": 550,
                        "end": 566,
                        "fullWidth": 16,
                        "width": 16,
                        "isIncrementallyUnusable": true,
                        "expression": {
                            "kind": "IdentifierName",
                            "fullStart": 550,
                            "fullEnd": 554,
                            "start": 550,
                            "end": 554,
                            "fullWidth": 4,
                            "width": 4,
                            "text": "err1",
                            "value": "err1",
                            "valueText": "err1"
                        },
                        "dotToken": {
                            "kind": "DotToken",
                            "fullStart": 554,
                            "fullEnd": 555,
                            "start": 554,
                            "end": 555,
                            "fullWidth": 1,
                            "width": 1,
                            "text": ".",
                            "value": ".",
                            "valueText": "."
                        },
                        "name": {
                            "kind": "IdentifierName",
                            "fullStart": 555,
                            "fullEnd": 566,
                            "start": 555,
                            "end": 566,
                            "fullWidth": 11,
                            "width": 11,
                            "text": "constructor",
                            "value": "constructor",
                            "valueText": "constructor"
                        }
                    },
                    "operatorToken": {
                        "kind": "ExclamationEqualsEqualsToken",
                        "fullStart": 566,
                        "fullEnd": 569,
                        "start": 566,
                        "end": 569,
                        "fullWidth": 3,
                        "width": 3,
                        "text": "!==",
                        "value": "!==",
                        "valueText": "!=="
                    },
                    "right": {
                        "kind": "IdentifierName",
                        "fullStart": 569,
                        "fullEnd": 574,
                        "start": 569,
                        "end": 574,
                        "fullWidth": 5,
                        "width": 5,
                        "text": "Error",
                        "value": "Error",
                        "valueText": "Error"
                    }
                },
                "closeParenToken": {
                    "kind": "CloseParenToken",
                    "fullStart": 574,
                    "fullEnd": 575,
                    "start": 574,
                    "end": 575,
                    "fullWidth": 1,
                    "width": 1,
                    "text": ")",
                    "value": ")",
                    "valueText": ")"
                },
                "statement": {
                    "kind": "Block",
                    "fullStart": 575,
                    "fullEnd": 718,
                    "start": 575,
                    "end": 717,
                    "fullWidth": 143,
                    "width": 142,
                    "isIncrementallyUnusable": true,
                    "openBraceToken": {
                        "kind": "OpenBraceToken",
                        "fullStart": 575,
                        "fullEnd": 577,
                        "start": 575,
                        "end": 576,
                        "fullWidth": 2,
                        "width": 1,
                        "text": "{",
                        "value": "{",
                        "valueText": "{",
                        "hasTrailingTrivia": true,
                        "hasTrailingNewLine": true,
                        "trailingTrivia": [
                            {
                                "kind": "NewLineTrivia",
                                "text": "\n"
                            }
                        ]
                    },
                    "statements": [
                        {
                            "kind": "ExpressionStatement",
                            "fullStart": 577,
                            "fullEnd": 716,
                            "start": 579,
                            "end": 715,
                            "fullWidth": 139,
                            "width": 136,
                            "isIncrementallyUnusable": true,
                            "expression": {
                                "kind": "InvocationExpression",
                                "fullStart": 577,
                                "fullEnd": 714,
                                "start": 579,
                                "end": 714,
                                "fullWidth": 137,
                                "width": 135,
                                "isIncrementallyUnusable": true,
                                "expression": {
                                    "kind": "IdentifierName",
                                    "fullStart": 577,
                                    "fullEnd": 585,
                                    "start": 579,
                                    "end": 585,
                                    "fullWidth": 8,
                                    "width": 6,
                                    "text": "$ERROR",
                                    "value": "$ERROR",
                                    "valueText": "$ERROR",
                                    "hasLeadingTrivia": true,
                                    "leadingTrivia": [
                                        {
                                            "kind": "WhitespaceTrivia",
                                            "text": "  "
                                        }
                                    ]
                                },
                                "argumentList": {
                                    "kind": "ArgumentList",
                                    "fullStart": 585,
                                    "fullEnd": 714,
                                    "start": 585,
                                    "end": 714,
                                    "fullWidth": 129,
                                    "width": 129,
                                    "isIncrementallyUnusable": true,
                                    "openParenToken": {
                                        "kind": "OpenParenToken",
                                        "fullStart": 585,
                                        "fullEnd": 586,
                                        "start": 585,
                                        "end": 586,
                                        "fullWidth": 1,
                                        "width": 1,
                                        "text": "(",
                                        "value": "(",
                                        "valueText": "("
                                    },
                                    "arguments": [
                                        {
                                            "kind": "AddExpression",
                                            "fullStart": 586,
                                            "fullEnd": 713,
                                            "start": 586,
                                            "end": 713,
                                            "fullWidth": 127,
                                            "width": 127,
                                            "isIncrementallyUnusable": true,
                                            "left": {
                                                "kind": "StringLiteral",
                                                "fullStart": 586,
                                                "fullEnd": 696,
                                                "start": 586,
                                                "end": 696,
                                                "fullWidth": 110,
                                                "width": 110,
                                                "text": "'#1: Error.prototype.toString=Object.prototype.toString; var err1=Error(); err1.constructor===Error. Actual: '",
                                                "value": "#1: Error.prototype.toString=Object.prototype.toString; var err1=Error(); err1.constructor===Error. Actual: ",
                                                "valueText": "#1: Error.prototype.toString=Object.prototype.toString; var err1=Error(); err1.constructor===Error. Actual: "
                                            },
                                            "operatorToken": {
                                                "kind": "PlusToken",
                                                "fullStart": 696,
                                                "fullEnd": 697,
                                                "start": 696,
                                                "end": 697,
                                                "fullWidth": 1,
                                                "width": 1,
                                                "text": "+",
                                                "value": "+",
                                                "valueText": "+"
                                            },
                                            "right": {
                                                "kind": "MemberAccessExpression",
                                                "fullStart": 697,
                                                "fullEnd": 713,
                                                "start": 697,
                                                "end": 713,
                                                "fullWidth": 16,
                                                "width": 16,
                                                "isIncrementallyUnusable": true,
                                                "expression": {
                                                    "kind": "IdentifierName",
                                                    "fullStart": 697,
                                                    "fullEnd": 701,
                                                    "start": 697,
                                                    "end": 701,
                                                    "fullWidth": 4,
                                                    "width": 4,
                                                    "text": "err1",
                                                    "value": "err1",
                                                    "valueText": "err1"
                                                },
                                                "dotToken": {
                                                    "kind": "DotToken",
                                                    "fullStart": 701,
                                                    "fullEnd": 702,
                                                    "start": 701,
                                                    "end": 702,
                                                    "fullWidth": 1,
                                                    "width": 1,
                                                    "text": ".",
                                                    "value": ".",
                                                    "valueText": "."
                                                },
                                                "name": {
                                                    "kind": "IdentifierName",
                                                    "fullStart": 702,
                                                    "fullEnd": 713,
                                                    "start": 702,
                                                    "end": 713,
                                                    "fullWidth": 11,
                                                    "width": 11,
                                                    "text": "constructor",
                                                    "value": "constructor",
                                                    "valueText": "constructor"
                                                }
                                            }
                                        }
                                    ],
                                    "closeParenToken": {
                                        "kind": "CloseParenToken",
                                        "fullStart": 713,
                                        "fullEnd": 714,
                                        "start": 713,
                                        "end": 714,
                                        "fullWidth": 1,
                                        "width": 1,
                                        "text": ")",
                                        "value": ")",
                                        "valueText": ")"
                                    }
                                }
                            },
                            "semicolonToken": {
                                "kind": "SemicolonToken",
                                "fullStart": 714,
                                "fullEnd": 716,
                                "start": 714,
                                "end": 715,
                                "fullWidth": 2,
                                "width": 1,
                                "text": ";",
                                "value": ";",
                                "valueText": ";",
                                "hasTrailingTrivia": true,
                                "hasTrailingNewLine": true,
                                "trailingTrivia": [
                                    {
                                        "kind": "NewLineTrivia",
                                        "text": "\n"
                                    }
                                ]
                            }
                        }
                    ],
                    "closeBraceToken": {
                        "kind": "CloseBraceToken",
                        "fullStart": 716,
                        "fullEnd": 718,
                        "start": 716,
                        "end": 717,
                        "fullWidth": 2,
                        "width": 1,
                        "text": "}",
                        "value": "}",
                        "valueText": "}",
                        "hasTrailingTrivia": true,
                        "hasTrailingNewLine": true,
                        "trailingTrivia": [
                            {
                                "kind": "NewLineTrivia",
                                "text": "\n"
                            }
                        ]
                    }
                }
            }
        ],
        "endOfFileToken": {
            "kind": "EndOfFileToken",
            "fullStart": 718,
            "fullEnd": 801,
            "start": 801,
            "end": 801,
            "fullWidth": 83,
            "width": 0,
            "text": "",
            "hasLeadingTrivia": true,
            "hasLeadingComment": true,
            "hasLeadingNewLine": true,
            "leadingTrivia": [
                {
                    "kind": "SingleLineCommentTrivia",
                    "text": "//"
                },
                {
                    "kind": "NewLineTrivia",
                    "text": "\n"
                },
                {
                    "kind": "SingleLineCommentTrivia",
                    "text": "//////////////////////////////////////////////////////////////////////////////"
                },
                {
                    "kind": "NewLineTrivia",
                    "text": "\n"
                },
                {
                    "kind": "NewLineTrivia",
                    "text": "\n"
                }
            ]
        }
    },
    "lineMap": {
        "lineStarts": [
            0,
            61,
            132,
            133,
            137,
            221,
            259,
            262,
            308,
            383,
            387,
            388,
            467,
            477,
            529,
            547,
            577,
            716,
            718,
            721,
            800,
            801
        ],
        "length": 801
    }
}<|MERGE_RESOLUTION|>--- conflicted
+++ resolved
@@ -317,12 +317,8 @@
                             "start": 533,
                             "end": 545,
                             "fullWidth": 12,
-<<<<<<< HEAD
                             "width": 12,
-                            "identifier": {
-=======
                             "propertyName": {
->>>>>>> 85e84683
                                 "kind": "IdentifierName",
                                 "fullStart": 533,
                                 "fullEnd": 537,
