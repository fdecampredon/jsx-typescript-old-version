{
    "isDeclaration": false,
    "languageVersion": "EcmaScript5",
    "parseOptions": {
        "allowAutomaticSemicolonInsertion": true
    },
    "sourceUnit": {
        "kind": "SourceUnit",
        "fullStart": 0,
        "fullEnd": 1826,
        "start": 393,
        "end": 1826,
        "fullWidth": 1826,
        "width": 1433,
        "moduleElements": [
            {
                "kind": "FunctionDeclaration",
                "fullStart": 0,
                "fullEnd": 443,
                "start": 393,
                "end": 442,
                "fullWidth": 443,
                "width": 49,
                "modifiers": [],
                "functionKeyword": {
                    "kind": "FunctionKeyword",
                    "fullStart": 0,
                    "fullEnd": 402,
                    "start": 393,
                    "end": 401,
                    "fullWidth": 402,
                    "width": 8,
                    "text": "function",
                    "value": "function",
                    "valueText": "function",
                    "hasLeadingTrivia": true,
                    "hasLeadingComment": true,
                    "hasLeadingNewLine": true,
                    "hasTrailingTrivia": true,
                    "leadingTrivia": [
                        {
                            "kind": "SingleLineCommentTrivia",
                            "text": "// Copyright 2009 the Sputnik authors.  All rights reserved."
                        },
                        {
                            "kind": "NewLineTrivia",
                            "text": "\n"
                        },
                        {
                            "kind": "SingleLineCommentTrivia",
                            "text": "// This code is governed by the BSD license found in the LICENSE file."
                        },
                        {
                            "kind": "NewLineTrivia",
                            "text": "\n"
                        },
                        {
                            "kind": "NewLineTrivia",
                            "text": "\n"
                        },
                        {
                            "kind": "MultiLineCommentTrivia",
                            "text": "/**\n * If the argument \"message\" is not undefined, the message property of the newly constructed object is\n * set to ToString(message)\n *\n * @path ch15/15.11/15.11.1/S15.11.1.1_A1_T1.js\n * @description Checking message property of different error objects\n */"
                        },
                        {
                            "kind": "NewLineTrivia",
                            "text": "\n"
                        },
                        {
                            "kind": "NewLineTrivia",
                            "text": "\n"
                        }
                    ],
                    "trailingTrivia": [
                        {
                            "kind": "WhitespaceTrivia",
                            "text": " "
                        }
                    ]
                },
                "identifier": {
                    "kind": "IdentifierName",
                    "fullStart": 402,
                    "fullEnd": 412,
                    "start": 402,
                    "end": 412,
                    "fullWidth": 10,
                    "width": 10,
                    "text": "otherScope",
                    "value": "otherScope",
                    "valueText": "otherScope"
                },
                "callSignature": {
                    "kind": "CallSignature",
                    "fullStart": 412,
                    "fullEnd": 418,
                    "start": 412,
                    "end": 417,
                    "fullWidth": 6,
                    "width": 5,
                    "parameterList": {
                        "kind": "ParameterList",
                        "fullStart": 412,
                        "fullEnd": 418,
                        "start": 412,
                        "end": 417,
                        "fullWidth": 6,
                        "width": 5,
                        "openParenToken": {
                            "kind": "OpenParenToken",
                            "fullStart": 412,
                            "fullEnd": 413,
                            "start": 412,
                            "end": 413,
                            "fullWidth": 1,
                            "width": 1,
                            "text": "(",
                            "value": "(",
                            "valueText": "("
                        },
                        "parameters": [
                            {
                                "kind": "Parameter",
                                "fullStart": 413,
                                "fullEnd": 416,
                                "start": 413,
                                "end": 416,
                                "fullWidth": 3,
                                "width": 3,
                                "modifiers": [],
                                "identifier": {
                                    "kind": "IdentifierName",
                                    "fullStart": 413,
                                    "fullEnd": 416,
                                    "start": 413,
                                    "end": 416,
                                    "fullWidth": 3,
                                    "width": 3,
                                    "text": "msg",
                                    "value": "msg",
                                    "valueText": "msg"
                                }
                            }
                        ],
                        "closeParenToken": {
                            "kind": "CloseParenToken",
                            "fullStart": 416,
                            "fullEnd": 418,
                            "start": 416,
                            "end": 417,
                            "fullWidth": 2,
                            "width": 1,
                            "text": ")",
                            "value": ")",
                            "valueText": ")",
                            "hasTrailingTrivia": true,
                            "hasTrailingNewLine": true,
                            "trailingTrivia": [
                                {
                                    "kind": "NewLineTrivia",
                                    "text": "\n"
                                }
                            ]
                        }
                    }
                },
                "block": {
                    "kind": "Block",
                    "fullStart": 418,
                    "fullEnd": 443,
                    "start": 418,
                    "end": 442,
                    "fullWidth": 25,
                    "width": 24,
                    "openBraceToken": {
                        "kind": "OpenBraceToken",
                        "fullStart": 418,
                        "fullEnd": 420,
                        "start": 418,
                        "end": 419,
                        "fullWidth": 2,
                        "width": 1,
                        "text": "{",
                        "value": "{",
                        "valueText": "{",
                        "hasTrailingTrivia": true,
                        "hasTrailingNewLine": true,
                        "trailingTrivia": [
                            {
                                "kind": "NewLineTrivia",
                                "text": "\n"
                            }
                        ]
                    },
                    "statements": [
                        {
                            "kind": "ReturnStatement",
                            "fullStart": 420,
                            "fullEnd": 441,
                            "start": 422,
                            "end": 440,
                            "fullWidth": 21,
                            "width": 18,
                            "returnKeyword": {
                                "kind": "ReturnKeyword",
                                "fullStart": 420,
                                "fullEnd": 429,
                                "start": 422,
                                "end": 428,
                                "fullWidth": 9,
                                "width": 6,
                                "text": "return",
                                "value": "return",
                                "valueText": "return",
                                "hasLeadingTrivia": true,
                                "hasTrailingTrivia": true,
                                "leadingTrivia": [
                                    {
                                        "kind": "WhitespaceTrivia",
                                        "text": "  "
                                    }
                                ],
                                "trailingTrivia": [
                                    {
                                        "kind": "WhitespaceTrivia",
                                        "text": " "
                                    }
                                ]
                            },
                            "expression": {
                                "kind": "InvocationExpression",
                                "fullStart": 429,
                                "fullEnd": 439,
                                "start": 429,
                                "end": 439,
                                "fullWidth": 10,
                                "width": 10,
                                "expression": {
                                    "kind": "IdentifierName",
                                    "fullStart": 429,
                                    "fullEnd": 434,
                                    "start": 429,
                                    "end": 434,
                                    "fullWidth": 5,
                                    "width": 5,
                                    "text": "Error",
                                    "value": "Error",
                                    "valueText": "Error"
                                },
                                "argumentList": {
                                    "kind": "ArgumentList",
                                    "fullStart": 434,
                                    "fullEnd": 439,
                                    "start": 434,
                                    "end": 439,
                                    "fullWidth": 5,
                                    "width": 5,
                                    "openParenToken": {
                                        "kind": "OpenParenToken",
                                        "fullStart": 434,
                                        "fullEnd": 435,
                                        "start": 434,
                                        "end": 435,
                                        "fullWidth": 1,
                                        "width": 1,
                                        "text": "(",
                                        "value": "(",
                                        "valueText": "("
                                    },
                                    "arguments": [
                                        {
                                            "kind": "IdentifierName",
                                            "fullStart": 435,
                                            "fullEnd": 438,
                                            "start": 435,
                                            "end": 438,
                                            "fullWidth": 3,
                                            "width": 3,
                                            "text": "msg",
                                            "value": "msg",
                                            "valueText": "msg"
                                        }
                                    ],
                                    "closeParenToken": {
                                        "kind": "CloseParenToken",
                                        "fullStart": 438,
                                        "fullEnd": 439,
                                        "start": 438,
                                        "end": 439,
                                        "fullWidth": 1,
                                        "width": 1,
                                        "text": ")",
                                        "value": ")",
                                        "valueText": ")"
                                    }
                                }
                            },
                            "semicolonToken": {
                                "kind": "SemicolonToken",
                                "fullStart": 439,
                                "fullEnd": 441,
                                "start": 439,
                                "end": 440,
                                "fullWidth": 2,
                                "width": 1,
                                "text": ";",
                                "value": ";",
                                "valueText": ";",
                                "hasTrailingTrivia": true,
                                "hasTrailingNewLine": true,
                                "trailingTrivia": [
                                    {
                                        "kind": "NewLineTrivia",
                                        "text": "\n"
                                    }
                                ]
                            }
                        }
                    ],
                    "closeBraceToken": {
                        "kind": "CloseBraceToken",
                        "fullStart": 441,
                        "fullEnd": 443,
                        "start": 441,
                        "end": 442,
                        "fullWidth": 2,
                        "width": 1,
                        "text": "}",
                        "value": "}",
                        "valueText": "}",
                        "hasTrailingTrivia": true,
                        "hasTrailingNewLine": true,
                        "trailingTrivia": [
                            {
                                "kind": "NewLineTrivia",
                                "text": "\n"
                            }
                        ]
                    }
                }
            },
            {
                "kind": "VariableStatement",
                "fullStart": 443,
                "fullEnd": 557,
                "start": 533,
                "end": 556,
                "fullWidth": 114,
                "width": 23,
                "modifiers": [],
                "variableDeclaration": {
                    "kind": "VariableDeclaration",
                    "fullStart": 443,
                    "fullEnd": 555,
                    "start": 533,
                    "end": 555,
                    "fullWidth": 112,
                    "width": 22,
                    "varKeyword": {
                        "kind": "VarKeyword",
                        "fullStart": 443,
                        "fullEnd": 537,
                        "start": 533,
                        "end": 536,
                        "fullWidth": 94,
                        "width": 3,
                        "text": "var",
                        "value": "var",
                        "valueText": "var",
                        "hasLeadingTrivia": true,
                        "hasLeadingComment": true,
                        "hasLeadingNewLine": true,
                        "hasTrailingTrivia": true,
                        "leadingTrivia": [
                            {
                                "kind": "NewLineTrivia",
                                "text": "\n"
                            },
                            {
                                "kind": "SingleLineCommentTrivia",
                                "text": "//////////////////////////////////////////////////////////////////////////////"
                            },
                            {
                                "kind": "NewLineTrivia",
                                "text": "\n"
                            },
                            {
                                "kind": "SingleLineCommentTrivia",
                                "text": "//CHECK#1"
                            },
                            {
                                "kind": "NewLineTrivia",
                                "text": "\n"
                            }
                        ],
                        "trailingTrivia": [
                            {
                                "kind": "WhitespaceTrivia",
                                "text": " "
                            }
                        ]
                    },
                    "variableDeclarators": [
                        {
                            "kind": "VariableDeclarator",
                            "fullStart": 537,
                            "fullEnd": 555,
                            "start": 537,
                            "end": 555,
                            "fullWidth": 18,
<<<<<<< HEAD
                            "width": 18,
                            "identifier": {
=======
                            "propertyName": {
>>>>>>> 85e84683
                                "kind": "IdentifierName",
                                "fullStart": 537,
                                "fullEnd": 541,
                                "start": 537,
                                "end": 541,
                                "fullWidth": 4,
                                "width": 4,
                                "text": "err1",
                                "value": "err1",
                                "valueText": "err1"
                            },
                            "equalsValueClause": {
                                "kind": "EqualsValueClause",
                                "fullStart": 541,
                                "fullEnd": 555,
                                "start": 541,
                                "end": 555,
                                "fullWidth": 14,
                                "width": 14,
                                "equalsToken": {
                                    "kind": "EqualsToken",
                                    "fullStart": 541,
                                    "fullEnd": 542,
                                    "start": 541,
                                    "end": 542,
                                    "fullWidth": 1,
                                    "width": 1,
                                    "text": "=",
                                    "value": "=",
                                    "valueText": "="
                                },
                                "value": {
                                    "kind": "InvocationExpression",
                                    "fullStart": 542,
                                    "fullEnd": 555,
                                    "start": 542,
                                    "end": 555,
                                    "fullWidth": 13,
                                    "width": 13,
                                    "expression": {
                                        "kind": "IdentifierName",
                                        "fullStart": 542,
                                        "fullEnd": 547,
                                        "start": 542,
                                        "end": 547,
                                        "fullWidth": 5,
                                        "width": 5,
                                        "text": "Error",
                                        "value": "Error",
                                        "valueText": "Error"
                                    },
                                    "argumentList": {
                                        "kind": "ArgumentList",
                                        "fullStart": 547,
                                        "fullEnd": 555,
                                        "start": 547,
                                        "end": 555,
                                        "fullWidth": 8,
                                        "width": 8,
                                        "openParenToken": {
                                            "kind": "OpenParenToken",
                                            "fullStart": 547,
                                            "fullEnd": 548,
                                            "start": 547,
                                            "end": 548,
                                            "fullWidth": 1,
                                            "width": 1,
                                            "text": "(",
                                            "value": "(",
                                            "valueText": "("
                                        },
                                        "arguments": [
                                            {
                                                "kind": "StringLiteral",
                                                "fullStart": 548,
                                                "fullEnd": 554,
                                                "start": 548,
                                                "end": 554,
                                                "fullWidth": 6,
                                                "width": 6,
                                                "text": "'msg1'",
                                                "value": "msg1",
                                                "valueText": "msg1"
                                            }
                                        ],
                                        "closeParenToken": {
                                            "kind": "CloseParenToken",
                                            "fullStart": 554,
                                            "fullEnd": 555,
                                            "start": 554,
                                            "end": 555,
                                            "fullWidth": 1,
                                            "width": 1,
                                            "text": ")",
                                            "value": ")",
                                            "valueText": ")"
                                        }
                                    }
                                }
                            }
                        }
                    ]
                },
                "semicolonToken": {
                    "kind": "SemicolonToken",
                    "fullStart": 555,
                    "fullEnd": 557,
                    "start": 555,
                    "end": 556,
                    "fullWidth": 2,
                    "width": 1,
                    "text": ";",
                    "value": ";",
                    "valueText": ";",
                    "hasTrailingTrivia": true,
                    "hasTrailingNewLine": true,
                    "trailingTrivia": [
                        {
                            "kind": "NewLineTrivia",
                            "text": "\n"
                        }
                    ]
                }
            },
            {
                "kind": "IfStatement",
                "fullStart": 557,
                "fullEnd": 674,
                "start": 557,
                "end": 673,
                "fullWidth": 117,
                "width": 116,
                "ifKeyword": {
                    "kind": "IfKeyword",
                    "fullStart": 557,
                    "fullEnd": 559,
                    "start": 557,
                    "end": 559,
                    "fullWidth": 2,
                    "width": 2,
                    "text": "if",
                    "value": "if",
                    "valueText": "if"
                },
                "openParenToken": {
                    "kind": "OpenParenToken",
                    "fullStart": 559,
                    "fullEnd": 560,
                    "start": 559,
                    "end": 560,
                    "fullWidth": 1,
                    "width": 1,
                    "text": "(",
                    "value": "(",
                    "valueText": "("
                },
                "condition": {
                    "kind": "NotEqualsExpression",
                    "fullStart": 560,
                    "fullEnd": 581,
                    "start": 560,
                    "end": 581,
                    "fullWidth": 21,
                    "width": 21,
                    "left": {
                        "kind": "MemberAccessExpression",
                        "fullStart": 560,
                        "fullEnd": 572,
                        "start": 560,
                        "end": 572,
                        "fullWidth": 12,
                        "width": 12,
                        "expression": {
                            "kind": "IdentifierName",
                            "fullStart": 560,
                            "fullEnd": 564,
                            "start": 560,
                            "end": 564,
                            "fullWidth": 4,
                            "width": 4,
                            "text": "err1",
                            "value": "err1",
                            "valueText": "err1"
                        },
                        "dotToken": {
                            "kind": "DotToken",
                            "fullStart": 564,
                            "fullEnd": 565,
                            "start": 564,
                            "end": 565,
                            "fullWidth": 1,
                            "width": 1,
                            "text": ".",
                            "value": ".",
                            "valueText": "."
                        },
                        "name": {
                            "kind": "IdentifierName",
                            "fullStart": 565,
                            "fullEnd": 572,
                            "start": 565,
                            "end": 572,
                            "fullWidth": 7,
                            "width": 7,
                            "text": "message",
                            "value": "message",
                            "valueText": "message"
                        }
                    },
                    "operatorToken": {
                        "kind": "ExclamationEqualsEqualsToken",
                        "fullStart": 572,
                        "fullEnd": 575,
                        "start": 572,
                        "end": 575,
                        "fullWidth": 3,
                        "width": 3,
                        "text": "!==",
                        "value": "!==",
                        "valueText": "!=="
                    },
                    "right": {
                        "kind": "StringLiteral",
                        "fullStart": 575,
                        "fullEnd": 581,
                        "start": 575,
                        "end": 581,
                        "fullWidth": 6,
                        "width": 6,
                        "text": "\"msg1\"",
                        "value": "msg1",
                        "valueText": "msg1"
                    }
                },
                "closeParenToken": {
                    "kind": "CloseParenToken",
                    "fullStart": 581,
                    "fullEnd": 582,
                    "start": 581,
                    "end": 582,
                    "fullWidth": 1,
                    "width": 1,
                    "text": ")",
                    "value": ")",
                    "valueText": ")"
                },
                "statement": {
                    "kind": "Block",
                    "fullStart": 582,
                    "fullEnd": 674,
                    "start": 582,
                    "end": 673,
                    "fullWidth": 92,
                    "width": 91,
                    "openBraceToken": {
                        "kind": "OpenBraceToken",
                        "fullStart": 582,
                        "fullEnd": 584,
                        "start": 582,
                        "end": 583,
                        "fullWidth": 2,
                        "width": 1,
                        "text": "{",
                        "value": "{",
                        "valueText": "{",
                        "hasTrailingTrivia": true,
                        "hasTrailingNewLine": true,
                        "trailingTrivia": [
                            {
                                "kind": "NewLineTrivia",
                                "text": "\n"
                            }
                        ]
                    },
                    "statements": [
                        {
                            "kind": "ExpressionStatement",
                            "fullStart": 584,
                            "fullEnd": 672,
                            "start": 586,
                            "end": 671,
                            "fullWidth": 88,
                            "width": 85,
                            "expression": {
                                "kind": "InvocationExpression",
                                "fullStart": 584,
                                "fullEnd": 670,
                                "start": 586,
                                "end": 670,
                                "fullWidth": 86,
                                "width": 84,
                                "expression": {
                                    "kind": "IdentifierName",
                                    "fullStart": 584,
                                    "fullEnd": 592,
                                    "start": 586,
                                    "end": 592,
                                    "fullWidth": 8,
                                    "width": 6,
                                    "text": "$ERROR",
                                    "value": "$ERROR",
                                    "valueText": "$ERROR",
                                    "hasLeadingTrivia": true,
                                    "leadingTrivia": [
                                        {
                                            "kind": "WhitespaceTrivia",
                                            "text": "  "
                                        }
                                    ]
                                },
                                "argumentList": {
                                    "kind": "ArgumentList",
                                    "fullStart": 592,
                                    "fullEnd": 670,
                                    "start": 592,
                                    "end": 670,
                                    "fullWidth": 78,
                                    "width": 78,
                                    "openParenToken": {
                                        "kind": "OpenParenToken",
                                        "fullStart": 592,
                                        "fullEnd": 593,
                                        "start": 592,
                                        "end": 593,
                                        "fullWidth": 1,
                                        "width": 1,
                                        "text": "(",
                                        "value": "(",
                                        "valueText": "("
                                    },
                                    "arguments": [
                                        {
                                            "kind": "AddExpression",
                                            "fullStart": 593,
                                            "fullEnd": 669,
                                            "start": 593,
                                            "end": 669,
                                            "fullWidth": 76,
                                            "width": 76,
                                            "left": {
                                                "kind": "StringLiteral",
                                                "fullStart": 593,
                                                "fullEnd": 656,
                                                "start": 593,
                                                "end": 656,
                                                "fullWidth": 63,
                                                "width": 63,
                                                "text": "'#1: var err1=Error(\\'msg1\\'); err1.message===\"msg1\". Actual: '",
                                                "value": "#1: var err1=Error('msg1'); err1.message===\"msg1\". Actual: ",
                                                "valueText": "#1: var err1=Error('msg1'); err1.message===\"msg1\". Actual: "
                                            },
                                            "operatorToken": {
                                                "kind": "PlusToken",
                                                "fullStart": 656,
                                                "fullEnd": 657,
                                                "start": 656,
                                                "end": 657,
                                                "fullWidth": 1,
                                                "width": 1,
                                                "text": "+",
                                                "value": "+",
                                                "valueText": "+"
                                            },
                                            "right": {
                                                "kind": "MemberAccessExpression",
                                                "fullStart": 657,
                                                "fullEnd": 669,
                                                "start": 657,
                                                "end": 669,
                                                "fullWidth": 12,
                                                "width": 12,
                                                "expression": {
                                                    "kind": "IdentifierName",
                                                    "fullStart": 657,
                                                    "fullEnd": 661,
                                                    "start": 657,
                                                    "end": 661,
                                                    "fullWidth": 4,
                                                    "width": 4,
                                                    "text": "err1",
                                                    "value": "err1",
                                                    "valueText": "err1"
                                                },
                                                "dotToken": {
                                                    "kind": "DotToken",
                                                    "fullStart": 661,
                                                    "fullEnd": 662,
                                                    "start": 661,
                                                    "end": 662,
                                                    "fullWidth": 1,
                                                    "width": 1,
                                                    "text": ".",
                                                    "value": ".",
                                                    "valueText": "."
                                                },
                                                "name": {
                                                    "kind": "IdentifierName",
                                                    "fullStart": 662,
                                                    "fullEnd": 669,
                                                    "start": 662,
                                                    "end": 669,
                                                    "fullWidth": 7,
                                                    "width": 7,
                                                    "text": "message",
                                                    "value": "message",
                                                    "valueText": "message"
                                                }
                                            }
                                        }
                                    ],
                                    "closeParenToken": {
                                        "kind": "CloseParenToken",
                                        "fullStart": 669,
                                        "fullEnd": 670,
                                        "start": 669,
                                        "end": 670,
                                        "fullWidth": 1,
                                        "width": 1,
                                        "text": ")",
                                        "value": ")",
                                        "valueText": ")"
                                    }
                                }
                            },
                            "semicolonToken": {
                                "kind": "SemicolonToken",
                                "fullStart": 670,
                                "fullEnd": 672,
                                "start": 670,
                                "end": 671,
                                "fullWidth": 2,
                                "width": 1,
                                "text": ";",
                                "value": ";",
                                "valueText": ";",
                                "hasTrailingTrivia": true,
                                "hasTrailingNewLine": true,
                                "trailingTrivia": [
                                    {
                                        "kind": "NewLineTrivia",
                                        "text": "\n"
                                    }
                                ]
                            }
                        }
                    ],
                    "closeBraceToken": {
                        "kind": "CloseBraceToken",
                        "fullStart": 672,
                        "fullEnd": 674,
                        "start": 672,
                        "end": 673,
                        "fullWidth": 2,
                        "width": 1,
                        "text": "}",
                        "value": "}",
                        "valueText": "}",
                        "hasTrailingTrivia": true,
                        "hasTrailingNewLine": true,
                        "trailingTrivia": [
                            {
                                "kind": "NewLineTrivia",
                                "text": "\n"
                            }
                        ]
                    }
                }
            },
            {
                "kind": "VariableStatement",
                "fullStart": 674,
                "fullEnd": 875,
                "start": 846,
                "end": 874,
                "fullWidth": 201,
                "width": 28,
                "modifiers": [],
                "variableDeclaration": {
                    "kind": "VariableDeclaration",
                    "fullStart": 674,
                    "fullEnd": 873,
                    "start": 846,
                    "end": 873,
                    "fullWidth": 199,
                    "width": 27,
                    "varKeyword": {
                        "kind": "VarKeyword",
                        "fullStart": 674,
                        "fullEnd": 850,
                        "start": 846,
                        "end": 849,
                        "fullWidth": 176,
                        "width": 3,
                        "text": "var",
                        "value": "var",
                        "valueText": "var",
                        "hasLeadingTrivia": true,
                        "hasLeadingComment": true,
                        "hasLeadingNewLine": true,
                        "hasTrailingTrivia": true,
                        "leadingTrivia": [
                            {
                                "kind": "SingleLineCommentTrivia",
                                "text": "//"
                            },
                            {
                                "kind": "NewLineTrivia",
                                "text": "\n"
                            },
                            {
                                "kind": "SingleLineCommentTrivia",
                                "text": "//////////////////////////////////////////////////////////////////////////////"
                            },
                            {
                                "kind": "NewLineTrivia",
                                "text": "\n"
                            },
                            {
                                "kind": "NewLineTrivia",
                                "text": "\n"
                            },
                            {
                                "kind": "SingleLineCommentTrivia",
                                "text": "//////////////////////////////////////////////////////////////////////////////"
                            },
                            {
                                "kind": "NewLineTrivia",
                                "text": "\n"
                            },
                            {
                                "kind": "SingleLineCommentTrivia",
                                "text": "//CHECK#2"
                            },
                            {
                                "kind": "NewLineTrivia",
                                "text": "\n"
                            }
                        ],
                        "trailingTrivia": [
                            {
                                "kind": "WhitespaceTrivia",
                                "text": " "
                            }
                        ]
                    },
                    "variableDeclarators": [
                        {
                            "kind": "VariableDeclarator",
                            "fullStart": 850,
                            "fullEnd": 873,
                            "start": 850,
                            "end": 873,
                            "fullWidth": 23,
<<<<<<< HEAD
                            "width": 23,
                            "identifier": {
=======
                            "propertyName": {
>>>>>>> 85e84683
                                "kind": "IdentifierName",
                                "fullStart": 850,
                                "fullEnd": 854,
                                "start": 850,
                                "end": 854,
                                "fullWidth": 4,
                                "width": 4,
                                "text": "err2",
                                "value": "err2",
                                "valueText": "err2"
                            },
                            "equalsValueClause": {
                                "kind": "EqualsValueClause",
                                "fullStart": 854,
                                "fullEnd": 873,
                                "start": 854,
                                "end": 873,
                                "fullWidth": 19,
                                "width": 19,
                                "equalsToken": {
                                    "kind": "EqualsToken",
                                    "fullStart": 854,
                                    "fullEnd": 855,
                                    "start": 854,
                                    "end": 855,
                                    "fullWidth": 1,
                                    "width": 1,
                                    "text": "=",
                                    "value": "=",
                                    "valueText": "="
                                },
                                "value": {
                                    "kind": "InvocationExpression",
                                    "fullStart": 855,
                                    "fullEnd": 873,
                                    "start": 855,
                                    "end": 873,
                                    "fullWidth": 18,
                                    "width": 18,
                                    "expression": {
                                        "kind": "IdentifierName",
                                        "fullStart": 855,
                                        "fullEnd": 865,
                                        "start": 855,
                                        "end": 865,
                                        "fullWidth": 10,
                                        "width": 10,
                                        "text": "otherScope",
                                        "value": "otherScope",
                                        "valueText": "otherScope"
                                    },
                                    "argumentList": {
                                        "kind": "ArgumentList",
                                        "fullStart": 865,
                                        "fullEnd": 873,
                                        "start": 865,
                                        "end": 873,
                                        "fullWidth": 8,
                                        "width": 8,
                                        "openParenToken": {
                                            "kind": "OpenParenToken",
                                            "fullStart": 865,
                                            "fullEnd": 866,
                                            "start": 865,
                                            "end": 866,
                                            "fullWidth": 1,
                                            "width": 1,
                                            "text": "(",
                                            "value": "(",
                                            "valueText": "("
                                        },
                                        "arguments": [
                                            {
                                                "kind": "StringLiteral",
                                                "fullStart": 866,
                                                "fullEnd": 872,
                                                "start": 866,
                                                "end": 872,
                                                "fullWidth": 6,
                                                "width": 6,
                                                "text": "'msg2'",
                                                "value": "msg2",
                                                "valueText": "msg2"
                                            }
                                        ],
                                        "closeParenToken": {
                                            "kind": "CloseParenToken",
                                            "fullStart": 872,
                                            "fullEnd": 873,
                                            "start": 872,
                                            "end": 873,
                                            "fullWidth": 1,
                                            "width": 1,
                                            "text": ")",
                                            "value": ")",
                                            "valueText": ")"
                                        }
                                    }
                                }
                            }
                        }
                    ]
                },
                "semicolonToken": {
                    "kind": "SemicolonToken",
                    "fullStart": 873,
                    "fullEnd": 875,
                    "start": 873,
                    "end": 874,
                    "fullWidth": 2,
                    "width": 1,
                    "text": ";",
                    "value": ";",
                    "valueText": ";",
                    "hasTrailingTrivia": true,
                    "hasTrailingNewLine": true,
                    "trailingTrivia": [
                        {
                            "kind": "NewLineTrivia",
                            "text": "\n"
                        }
                    ]
                }
            },
            {
                "kind": "IfStatement",
                "fullStart": 875,
                "fullEnd": 1042,
                "start": 875,
                "end": 1041,
                "fullWidth": 167,
                "width": 166,
                "ifKeyword": {
                    "kind": "IfKeyword",
                    "fullStart": 875,
                    "fullEnd": 877,
                    "start": 875,
                    "end": 877,
                    "fullWidth": 2,
                    "width": 2,
                    "text": "if",
                    "value": "if",
                    "valueText": "if"
                },
                "openParenToken": {
                    "kind": "OpenParenToken",
                    "fullStart": 877,
                    "fullEnd": 878,
                    "start": 877,
                    "end": 878,
                    "fullWidth": 1,
                    "width": 1,
                    "text": "(",
                    "value": "(",
                    "valueText": "("
                },
                "condition": {
                    "kind": "NotEqualsExpression",
                    "fullStart": 878,
                    "fullEnd": 899,
                    "start": 878,
                    "end": 899,
                    "fullWidth": 21,
                    "width": 21,
                    "left": {
                        "kind": "MemberAccessExpression",
                        "fullStart": 878,
                        "fullEnd": 890,
                        "start": 878,
                        "end": 890,
                        "fullWidth": 12,
                        "width": 12,
                        "expression": {
                            "kind": "IdentifierName",
                            "fullStart": 878,
                            "fullEnd": 882,
                            "start": 878,
                            "end": 882,
                            "fullWidth": 4,
                            "width": 4,
                            "text": "err2",
                            "value": "err2",
                            "valueText": "err2"
                        },
                        "dotToken": {
                            "kind": "DotToken",
                            "fullStart": 882,
                            "fullEnd": 883,
                            "start": 882,
                            "end": 883,
                            "fullWidth": 1,
                            "width": 1,
                            "text": ".",
                            "value": ".",
                            "valueText": "."
                        },
                        "name": {
                            "kind": "IdentifierName",
                            "fullStart": 883,
                            "fullEnd": 890,
                            "start": 883,
                            "end": 890,
                            "fullWidth": 7,
                            "width": 7,
                            "text": "message",
                            "value": "message",
                            "valueText": "message"
                        }
                    },
                    "operatorToken": {
                        "kind": "ExclamationEqualsEqualsToken",
                        "fullStart": 890,
                        "fullEnd": 893,
                        "start": 890,
                        "end": 893,
                        "fullWidth": 3,
                        "width": 3,
                        "text": "!==",
                        "value": "!==",
                        "valueText": "!=="
                    },
                    "right": {
                        "kind": "StringLiteral",
                        "fullStart": 893,
                        "fullEnd": 899,
                        "start": 893,
                        "end": 899,
                        "fullWidth": 6,
                        "width": 6,
                        "text": "\"msg2\"",
                        "value": "msg2",
                        "valueText": "msg2"
                    }
                },
                "closeParenToken": {
                    "kind": "CloseParenToken",
                    "fullStart": 899,
                    "fullEnd": 900,
                    "start": 899,
                    "end": 900,
                    "fullWidth": 1,
                    "width": 1,
                    "text": ")",
                    "value": ")",
                    "valueText": ")"
                },
                "statement": {
                    "kind": "Block",
                    "fullStart": 900,
                    "fullEnd": 1042,
                    "start": 900,
                    "end": 1041,
                    "fullWidth": 142,
                    "width": 141,
                    "openBraceToken": {
                        "kind": "OpenBraceToken",
                        "fullStart": 900,
                        "fullEnd": 902,
                        "start": 900,
                        "end": 901,
                        "fullWidth": 2,
                        "width": 1,
                        "text": "{",
                        "value": "{",
                        "valueText": "{",
                        "hasTrailingTrivia": true,
                        "hasTrailingNewLine": true,
                        "trailingTrivia": [
                            {
                                "kind": "NewLineTrivia",
                                "text": "\n"
                            }
                        ]
                    },
                    "statements": [
                        {
                            "kind": "ExpressionStatement",
                            "fullStart": 902,
                            "fullEnd": 1040,
                            "start": 904,
                            "end": 1039,
                            "fullWidth": 138,
                            "width": 135,
                            "expression": {
                                "kind": "InvocationExpression",
                                "fullStart": 902,
                                "fullEnd": 1038,
                                "start": 904,
                                "end": 1038,
                                "fullWidth": 136,
                                "width": 134,
                                "expression": {
                                    "kind": "IdentifierName",
                                    "fullStart": 902,
                                    "fullEnd": 910,
                                    "start": 904,
                                    "end": 910,
                                    "fullWidth": 8,
                                    "width": 6,
                                    "text": "$ERROR",
                                    "value": "$ERROR",
                                    "valueText": "$ERROR",
                                    "hasLeadingTrivia": true,
                                    "leadingTrivia": [
                                        {
                                            "kind": "WhitespaceTrivia",
                                            "text": "  "
                                        }
                                    ]
                                },
                                "argumentList": {
                                    "kind": "ArgumentList",
                                    "fullStart": 910,
                                    "fullEnd": 1038,
                                    "start": 910,
                                    "end": 1038,
                                    "fullWidth": 128,
                                    "width": 128,
                                    "openParenToken": {
                                        "kind": "OpenParenToken",
                                        "fullStart": 910,
                                        "fullEnd": 911,
                                        "start": 910,
                                        "end": 911,
                                        "fullWidth": 1,
                                        "width": 1,
                                        "text": "(",
                                        "value": "(",
                                        "valueText": "("
                                    },
                                    "arguments": [
                                        {
                                            "kind": "AddExpression",
                                            "fullStart": 911,
                                            "fullEnd": 1037,
                                            "start": 911,
                                            "end": 1037,
                                            "fullWidth": 126,
                                            "width": 126,
                                            "left": {
                                                "kind": "StringLiteral",
                                                "fullStart": 911,
                                                "fullEnd": 1024,
                                                "start": 911,
                                                "end": 1024,
                                                "fullWidth": 113,
                                                "width": 113,
                                                "text": "'#2: function otherScope(msg){return Error(msg);} var err2=otherScope(\\'msg2\\'); err2.message===\"msg2\". Actual: '",
                                                "value": "#2: function otherScope(msg){return Error(msg);} var err2=otherScope('msg2'); err2.message===\"msg2\". Actual: ",
                                                "valueText": "#2: function otherScope(msg){return Error(msg);} var err2=otherScope('msg2'); err2.message===\"msg2\". Actual: "
                                            },
                                            "operatorToken": {
                                                "kind": "PlusToken",
                                                "fullStart": 1024,
                                                "fullEnd": 1025,
                                                "start": 1024,
                                                "end": 1025,
                                                "fullWidth": 1,
                                                "width": 1,
                                                "text": "+",
                                                "value": "+",
                                                "valueText": "+"
                                            },
                                            "right": {
                                                "kind": "MemberAccessExpression",
                                                "fullStart": 1025,
                                                "fullEnd": 1037,
                                                "start": 1025,
                                                "end": 1037,
                                                "fullWidth": 12,
                                                "width": 12,
                                                "expression": {
                                                    "kind": "IdentifierName",
                                                    "fullStart": 1025,
                                                    "fullEnd": 1029,
                                                    "start": 1025,
                                                    "end": 1029,
                                                    "fullWidth": 4,
                                                    "width": 4,
                                                    "text": "err2",
                                                    "value": "err2",
                                                    "valueText": "err2"
                                                },
                                                "dotToken": {
                                                    "kind": "DotToken",
                                                    "fullStart": 1029,
                                                    "fullEnd": 1030,
                                                    "start": 1029,
                                                    "end": 1030,
                                                    "fullWidth": 1,
                                                    "width": 1,
                                                    "text": ".",
                                                    "value": ".",
                                                    "valueText": "."
                                                },
                                                "name": {
                                                    "kind": "IdentifierName",
                                                    "fullStart": 1030,
                                                    "fullEnd": 1037,
                                                    "start": 1030,
                                                    "end": 1037,
                                                    "fullWidth": 7,
                                                    "width": 7,
                                                    "text": "message",
                                                    "value": "message",
                                                    "valueText": "message"
                                                }
                                            }
                                        }
                                    ],
                                    "closeParenToken": {
                                        "kind": "CloseParenToken",
                                        "fullStart": 1037,
                                        "fullEnd": 1038,
                                        "start": 1037,
                                        "end": 1038,
                                        "fullWidth": 1,
                                        "width": 1,
                                        "text": ")",
                                        "value": ")",
                                        "valueText": ")"
                                    }
                                }
                            },
                            "semicolonToken": {
                                "kind": "SemicolonToken",
                                "fullStart": 1038,
                                "fullEnd": 1040,
                                "start": 1038,
                                "end": 1039,
                                "fullWidth": 2,
                                "width": 1,
                                "text": ";",
                                "value": ";",
                                "valueText": ";",
                                "hasTrailingTrivia": true,
                                "hasTrailingNewLine": true,
                                "trailingTrivia": [
                                    {
                                        "kind": "NewLineTrivia",
                                        "text": "\n"
                                    }
                                ]
                            }
                        }
                    ],
                    "closeBraceToken": {
                        "kind": "CloseBraceToken",
                        "fullStart": 1040,
                        "fullEnd": 1042,
                        "start": 1040,
                        "end": 1041,
                        "fullWidth": 2,
                        "width": 1,
                        "text": "}",
                        "value": "}",
                        "valueText": "}",
                        "hasTrailingTrivia": true,
                        "hasTrailingNewLine": true,
                        "trailingTrivia": [
                            {
                                "kind": "NewLineTrivia",
                                "text": "\n"
                            }
                        ]
                    }
                }
            },
            {
                "kind": "VariableStatement",
                "fullStart": 1042,
                "fullEnd": 1237,
                "start": 1214,
                "end": 1236,
                "fullWidth": 195,
                "width": 22,
                "modifiers": [],
                "variableDeclaration": {
                    "kind": "VariableDeclaration",
                    "fullStart": 1042,
                    "fullEnd": 1235,
                    "start": 1214,
                    "end": 1235,
                    "fullWidth": 193,
                    "width": 21,
                    "varKeyword": {
                        "kind": "VarKeyword",
                        "fullStart": 1042,
                        "fullEnd": 1218,
                        "start": 1214,
                        "end": 1217,
                        "fullWidth": 176,
                        "width": 3,
                        "text": "var",
                        "value": "var",
                        "valueText": "var",
                        "hasLeadingTrivia": true,
                        "hasLeadingComment": true,
                        "hasLeadingNewLine": true,
                        "hasTrailingTrivia": true,
                        "leadingTrivia": [
                            {
                                "kind": "SingleLineCommentTrivia",
                                "text": "//"
                            },
                            {
                                "kind": "NewLineTrivia",
                                "text": "\n"
                            },
                            {
                                "kind": "SingleLineCommentTrivia",
                                "text": "//////////////////////////////////////////////////////////////////////////////"
                            },
                            {
                                "kind": "NewLineTrivia",
                                "text": "\n"
                            },
                            {
                                "kind": "NewLineTrivia",
                                "text": "\n"
                            },
                            {
                                "kind": "SingleLineCommentTrivia",
                                "text": "//////////////////////////////////////////////////////////////////////////////"
                            },
                            {
                                "kind": "NewLineTrivia",
                                "text": "\n"
                            },
                            {
                                "kind": "SingleLineCommentTrivia",
                                "text": "//CHECK#3"
                            },
                            {
                                "kind": "NewLineTrivia",
                                "text": "\n"
                            }
                        ],
                        "trailingTrivia": [
                            {
                                "kind": "WhitespaceTrivia",
                                "text": " "
                            }
                        ]
                    },
                    "variableDeclarators": [
                        {
                            "kind": "VariableDeclarator",
                            "fullStart": 1218,
                            "fullEnd": 1235,
                            "start": 1218,
                            "end": 1235,
                            "fullWidth": 17,
<<<<<<< HEAD
                            "width": 17,
                            "identifier": {
=======
                            "propertyName": {
>>>>>>> 85e84683
                                "kind": "IdentifierName",
                                "fullStart": 1218,
                                "fullEnd": 1222,
                                "start": 1218,
                                "end": 1222,
                                "fullWidth": 4,
                                "width": 4,
                                "text": "err3",
                                "value": "err3",
                                "valueText": "err3"
                            },
                            "equalsValueClause": {
                                "kind": "EqualsValueClause",
                                "fullStart": 1222,
                                "fullEnd": 1235,
                                "start": 1222,
                                "end": 1235,
                                "fullWidth": 13,
                                "width": 13,
                                "equalsToken": {
                                    "kind": "EqualsToken",
                                    "fullStart": 1222,
                                    "fullEnd": 1223,
                                    "start": 1222,
                                    "end": 1223,
                                    "fullWidth": 1,
                                    "width": 1,
                                    "text": "=",
                                    "value": "=",
                                    "valueText": "="
                                },
                                "value": {
                                    "kind": "InvocationExpression",
                                    "fullStart": 1223,
                                    "fullEnd": 1235,
                                    "start": 1223,
                                    "end": 1235,
                                    "fullWidth": 12,
                                    "width": 12,
                                    "expression": {
                                        "kind": "IdentifierName",
                                        "fullStart": 1223,
                                        "fullEnd": 1233,
                                        "start": 1223,
                                        "end": 1233,
                                        "fullWidth": 10,
                                        "width": 10,
                                        "text": "otherScope",
                                        "value": "otherScope",
                                        "valueText": "otherScope"
                                    },
                                    "argumentList": {
                                        "kind": "ArgumentList",
                                        "fullStart": 1233,
                                        "fullEnd": 1235,
                                        "start": 1233,
                                        "end": 1235,
                                        "fullWidth": 2,
                                        "width": 2,
                                        "openParenToken": {
                                            "kind": "OpenParenToken",
                                            "fullStart": 1233,
                                            "fullEnd": 1234,
                                            "start": 1233,
                                            "end": 1234,
                                            "fullWidth": 1,
                                            "width": 1,
                                            "text": "(",
                                            "value": "(",
                                            "valueText": "("
                                        },
                                        "arguments": [],
                                        "closeParenToken": {
                                            "kind": "CloseParenToken",
                                            "fullStart": 1234,
                                            "fullEnd": 1235,
                                            "start": 1234,
                                            "end": 1235,
                                            "fullWidth": 1,
                                            "width": 1,
                                            "text": ")",
                                            "value": ")",
                                            "valueText": ")"
                                        }
                                    }
                                }
                            }
                        }
                    ]
                },
                "semicolonToken": {
                    "kind": "SemicolonToken",
                    "fullStart": 1235,
                    "fullEnd": 1237,
                    "start": 1235,
                    "end": 1236,
                    "fullWidth": 2,
                    "width": 1,
                    "text": ";",
                    "value": ";",
                    "valueText": ";",
                    "hasTrailingTrivia": true,
                    "hasTrailingNewLine": true,
                    "trailingTrivia": [
                        {
                            "kind": "NewLineTrivia",
                            "text": "\n"
                        }
                    ]
                }
            },
            {
                "kind": "IfStatement",
                "fullStart": 1237,
                "fullEnd": 1414,
                "start": 1237,
                "end": 1413,
                "fullWidth": 177,
                "width": 176,
                "ifKeyword": {
                    "kind": "IfKeyword",
                    "fullStart": 1237,
                    "fullEnd": 1239,
                    "start": 1237,
                    "end": 1239,
                    "fullWidth": 2,
                    "width": 2,
                    "text": "if",
                    "value": "if",
                    "valueText": "if"
                },
                "openParenToken": {
                    "kind": "OpenParenToken",
                    "fullStart": 1239,
                    "fullEnd": 1240,
                    "start": 1239,
                    "end": 1240,
                    "fullWidth": 1,
                    "width": 1,
                    "text": "(",
                    "value": "(",
                    "valueText": "("
                },
                "condition": {
                    "kind": "InvocationExpression",
                    "fullStart": 1240,
                    "fullEnd": 1270,
                    "start": 1240,
                    "end": 1270,
                    "fullWidth": 30,
                    "width": 30,
                    "expression": {
                        "kind": "MemberAccessExpression",
                        "fullStart": 1240,
                        "fullEnd": 1259,
                        "start": 1240,
                        "end": 1259,
                        "fullWidth": 19,
                        "width": 19,
                        "expression": {
                            "kind": "IdentifierName",
                            "fullStart": 1240,
                            "fullEnd": 1244,
                            "start": 1240,
                            "end": 1244,
                            "fullWidth": 4,
                            "width": 4,
                            "text": "err3",
                            "value": "err3",
                            "valueText": "err3"
                        },
                        "dotToken": {
                            "kind": "DotToken",
                            "fullStart": 1244,
                            "fullEnd": 1245,
                            "start": 1244,
                            "end": 1245,
                            "fullWidth": 1,
                            "width": 1,
                            "text": ".",
                            "value": ".",
                            "valueText": "."
                        },
                        "name": {
                            "kind": "IdentifierName",
                            "fullStart": 1245,
                            "fullEnd": 1259,
                            "start": 1245,
                            "end": 1259,
                            "fullWidth": 14,
                            "width": 14,
                            "text": "hasOwnProperty",
                            "value": "hasOwnProperty",
                            "valueText": "hasOwnProperty"
                        }
                    },
                    "argumentList": {
                        "kind": "ArgumentList",
                        "fullStart": 1259,
                        "fullEnd": 1270,
                        "start": 1259,
                        "end": 1270,
                        "fullWidth": 11,
                        "width": 11,
                        "openParenToken": {
                            "kind": "OpenParenToken",
                            "fullStart": 1259,
                            "fullEnd": 1260,
                            "start": 1259,
                            "end": 1260,
                            "fullWidth": 1,
                            "width": 1,
                            "text": "(",
                            "value": "(",
                            "valueText": "("
                        },
                        "arguments": [
                            {
                                "kind": "StringLiteral",
                                "fullStart": 1260,
                                "fullEnd": 1269,
                                "start": 1260,
                                "end": 1269,
                                "fullWidth": 9,
                                "width": 9,
                                "text": "'message'",
                                "value": "message",
                                "valueText": "message"
                            }
                        ],
                        "closeParenToken": {
                            "kind": "CloseParenToken",
                            "fullStart": 1269,
                            "fullEnd": 1270,
                            "start": 1269,
                            "end": 1270,
                            "fullWidth": 1,
                            "width": 1,
                            "text": ")",
                            "value": ")",
                            "valueText": ")"
                        }
                    }
                },
                "closeParenToken": {
                    "kind": "CloseParenToken",
                    "fullStart": 1270,
                    "fullEnd": 1271,
                    "start": 1270,
                    "end": 1271,
                    "fullWidth": 1,
                    "width": 1,
                    "text": ")",
                    "value": ")",
                    "valueText": ")"
                },
                "statement": {
                    "kind": "Block",
                    "fullStart": 1271,
                    "fullEnd": 1414,
                    "start": 1271,
                    "end": 1413,
                    "fullWidth": 143,
                    "width": 142,
                    "openBraceToken": {
                        "kind": "OpenBraceToken",
                        "fullStart": 1271,
                        "fullEnd": 1273,
                        "start": 1271,
                        "end": 1272,
                        "fullWidth": 2,
                        "width": 1,
                        "text": "{",
                        "value": "{",
                        "valueText": "{",
                        "hasTrailingTrivia": true,
                        "hasTrailingNewLine": true,
                        "trailingTrivia": [
                            {
                                "kind": "NewLineTrivia",
                                "text": "\n"
                            }
                        ]
                    },
                    "statements": [
                        {
                            "kind": "ExpressionStatement",
                            "fullStart": 1273,
                            "fullEnd": 1412,
                            "start": 1275,
                            "end": 1411,
                            "fullWidth": 139,
                            "width": 136,
                            "expression": {
                                "kind": "InvocationExpression",
                                "fullStart": 1273,
                                "fullEnd": 1410,
                                "start": 1275,
                                "end": 1410,
                                "fullWidth": 137,
                                "width": 135,
                                "expression": {
                                    "kind": "IdentifierName",
                                    "fullStart": 1273,
                                    "fullEnd": 1281,
                                    "start": 1275,
                                    "end": 1281,
                                    "fullWidth": 8,
                                    "width": 6,
                                    "text": "$ERROR",
                                    "value": "$ERROR",
                                    "valueText": "$ERROR",
                                    "hasLeadingTrivia": true,
                                    "leadingTrivia": [
                                        {
                                            "kind": "WhitespaceTrivia",
                                            "text": "  "
                                        }
                                    ]
                                },
                                "argumentList": {
                                    "kind": "ArgumentList",
                                    "fullStart": 1281,
                                    "fullEnd": 1410,
                                    "start": 1281,
                                    "end": 1410,
                                    "fullWidth": 129,
                                    "width": 129,
                                    "openParenToken": {
                                        "kind": "OpenParenToken",
                                        "fullStart": 1281,
                                        "fullEnd": 1282,
                                        "start": 1281,
                                        "end": 1282,
                                        "fullWidth": 1,
                                        "width": 1,
                                        "text": "(",
                                        "value": "(",
                                        "valueText": "("
                                    },
                                    "arguments": [
                                        {
                                            "kind": "AddExpression",
                                            "fullStart": 1282,
                                            "fullEnd": 1409,
                                            "start": 1282,
                                            "end": 1409,
                                            "fullWidth": 127,
                                            "width": 127,
                                            "left": {
                                                "kind": "StringLiteral",
                                                "fullStart": 1282,
                                                "fullEnd": 1396,
                                                "start": 1282,
                                                "end": 1396,
                                                "fullWidth": 114,
                                                "width": 114,
                                                "text": "'#3: function otherScope(msg){return Error(msg);} var err3=otherScope(); err3.hasOwnProperty(\"message\"). Actual: '",
                                                "value": "#3: function otherScope(msg){return Error(msg);} var err3=otherScope(); err3.hasOwnProperty(\"message\"). Actual: ",
                                                "valueText": "#3: function otherScope(msg){return Error(msg);} var err3=otherScope(); err3.hasOwnProperty(\"message\"). Actual: "
                                            },
                                            "operatorToken": {
                                                "kind": "PlusToken",
                                                "fullStart": 1396,
                                                "fullEnd": 1397,
                                                "start": 1396,
                                                "end": 1397,
                                                "fullWidth": 1,
                                                "width": 1,
                                                "text": "+",
                                                "value": "+",
                                                "valueText": "+"
                                            },
                                            "right": {
                                                "kind": "MemberAccessExpression",
                                                "fullStart": 1397,
                                                "fullEnd": 1409,
                                                "start": 1397,
                                                "end": 1409,
                                                "fullWidth": 12,
                                                "width": 12,
                                                "expression": {
                                                    "kind": "IdentifierName",
                                                    "fullStart": 1397,
                                                    "fullEnd": 1401,
                                                    "start": 1397,
                                                    "end": 1401,
                                                    "fullWidth": 4,
                                                    "width": 4,
                                                    "text": "err3",
                                                    "value": "err3",
                                                    "valueText": "err3"
                                                },
                                                "dotToken": {
                                                    "kind": "DotToken",
                                                    "fullStart": 1401,
                                                    "fullEnd": 1402,
                                                    "start": 1401,
                                                    "end": 1402,
                                                    "fullWidth": 1,
                                                    "width": 1,
                                                    "text": ".",
                                                    "value": ".",
                                                    "valueText": "."
                                                },
                                                "name": {
                                                    "kind": "IdentifierName",
                                                    "fullStart": 1402,
                                                    "fullEnd": 1409,
                                                    "start": 1402,
                                                    "end": 1409,
                                                    "fullWidth": 7,
                                                    "width": 7,
                                                    "text": "message",
                                                    "value": "message",
                                                    "valueText": "message"
                                                }
                                            }
                                        }
                                    ],
                                    "closeParenToken": {
                                        "kind": "CloseParenToken",
                                        "fullStart": 1409,
                                        "fullEnd": 1410,
                                        "start": 1409,
                                        "end": 1410,
                                        "fullWidth": 1,
                                        "width": 1,
                                        "text": ")",
                                        "value": ")",
                                        "valueText": ")"
                                    }
                                }
                            },
                            "semicolonToken": {
                                "kind": "SemicolonToken",
                                "fullStart": 1410,
                                "fullEnd": 1412,
                                "start": 1410,
                                "end": 1411,
                                "fullWidth": 2,
                                "width": 1,
                                "text": ";",
                                "value": ";",
                                "valueText": ";",
                                "hasTrailingTrivia": true,
                                "hasTrailingNewLine": true,
                                "trailingTrivia": [
                                    {
                                        "kind": "NewLineTrivia",
                                        "text": "\n"
                                    }
                                ]
                            }
                        }
                    ],
                    "closeBraceToken": {
                        "kind": "CloseBraceToken",
                        "fullStart": 1412,
                        "fullEnd": 1414,
                        "start": 1412,
                        "end": 1413,
                        "fullWidth": 2,
                        "width": 1,
                        "text": "}",
                        "value": "}",
                        "valueText": "}",
                        "hasTrailingTrivia": true,
                        "hasTrailingNewLine": true,
                        "trailingTrivia": [
                            {
                                "kind": "NewLineTrivia",
                                "text": "\n"
                            }
                        ]
                    }
                }
            },
            {
                "kind": "VariableStatement",
                "fullStart": 1414,
                "fullEnd": 1618,
                "start": 1586,
                "end": 1617,
                "fullWidth": 204,
                "width": 31,
                "modifiers": [],
                "variableDeclaration": {
                    "kind": "VariableDeclaration",
                    "fullStart": 1414,
                    "fullEnd": 1616,
                    "start": 1586,
                    "end": 1616,
                    "fullWidth": 202,
                    "width": 30,
                    "varKeyword": {
                        "kind": "VarKeyword",
                        "fullStart": 1414,
                        "fullEnd": 1590,
                        "start": 1586,
                        "end": 1589,
                        "fullWidth": 176,
                        "width": 3,
                        "text": "var",
                        "value": "var",
                        "valueText": "var",
                        "hasLeadingTrivia": true,
                        "hasLeadingComment": true,
                        "hasLeadingNewLine": true,
                        "hasTrailingTrivia": true,
                        "leadingTrivia": [
                            {
                                "kind": "SingleLineCommentTrivia",
                                "text": "//"
                            },
                            {
                                "kind": "NewLineTrivia",
                                "text": "\n"
                            },
                            {
                                "kind": "SingleLineCommentTrivia",
                                "text": "//////////////////////////////////////////////////////////////////////////////"
                            },
                            {
                                "kind": "NewLineTrivia",
                                "text": "\n"
                            },
                            {
                                "kind": "NewLineTrivia",
                                "text": "\n"
                            },
                            {
                                "kind": "SingleLineCommentTrivia",
                                "text": "//////////////////////////////////////////////////////////////////////////////"
                            },
                            {
                                "kind": "NewLineTrivia",
                                "text": "\n"
                            },
                            {
                                "kind": "SingleLineCommentTrivia",
                                "text": "//CHECK#4"
                            },
                            {
                                "kind": "NewLineTrivia",
                                "text": "\n"
                            }
                        ],
                        "trailingTrivia": [
                            {
                                "kind": "WhitespaceTrivia",
                                "text": " "
                            }
                        ]
                    },
                    "variableDeclarators": [
                        {
                            "kind": "VariableDeclarator",
                            "fullStart": 1590,
                            "fullEnd": 1616,
                            "start": 1590,
                            "end": 1616,
                            "fullWidth": 26,
<<<<<<< HEAD
                            "width": 26,
                            "identifier": {
=======
                            "propertyName": {
>>>>>>> 85e84683
                                "kind": "IdentifierName",
                                "fullStart": 1590,
                                "fullEnd": 1594,
                                "start": 1590,
                                "end": 1594,
                                "fullWidth": 4,
                                "width": 4,
                                "text": "err4",
                                "value": "err4",
                                "valueText": "err4"
                            },
                            "equalsValueClause": {
                                "kind": "EqualsValueClause",
                                "fullStart": 1594,
                                "fullEnd": 1616,
                                "start": 1594,
                                "end": 1616,
                                "fullWidth": 22,
                                "width": 22,
                                "equalsToken": {
                                    "kind": "EqualsToken",
                                    "fullStart": 1594,
                                    "fullEnd": 1595,
                                    "start": 1594,
                                    "end": 1595,
                                    "fullWidth": 1,
                                    "width": 1,
                                    "text": "=",
                                    "value": "=",
                                    "valueText": "="
                                },
                                "value": {
                                    "kind": "InvocationExpression",
                                    "fullStart": 1595,
                                    "fullEnd": 1616,
                                    "start": 1595,
                                    "end": 1616,
                                    "fullWidth": 21,
                                    "width": 21,
                                    "expression": {
                                        "kind": "IdentifierName",
                                        "fullStart": 1595,
                                        "fullEnd": 1599,
                                        "start": 1595,
                                        "end": 1599,
                                        "fullWidth": 4,
                                        "width": 4,
                                        "text": "eval",
                                        "value": "eval",
                                        "valueText": "eval"
                                    },
                                    "argumentList": {
                                        "kind": "ArgumentList",
                                        "fullStart": 1599,
                                        "fullEnd": 1616,
                                        "start": 1599,
                                        "end": 1616,
                                        "fullWidth": 17,
                                        "width": 17,
                                        "openParenToken": {
                                            "kind": "OpenParenToken",
                                            "fullStart": 1599,
                                            "fullEnd": 1600,
                                            "start": 1599,
                                            "end": 1600,
                                            "fullWidth": 1,
                                            "width": 1,
                                            "text": "(",
                                            "value": "(",
                                            "valueText": "("
                                        },
                                        "arguments": [
                                            {
                                                "kind": "StringLiteral",
                                                "fullStart": 1600,
                                                "fullEnd": 1615,
                                                "start": 1600,
                                                "end": 1615,
                                                "fullWidth": 15,
                                                "width": 15,
                                                "text": "\"Error('msg4')\"",
                                                "value": "Error('msg4')",
                                                "valueText": "Error('msg4')"
                                            }
                                        ],
                                        "closeParenToken": {
                                            "kind": "CloseParenToken",
                                            "fullStart": 1615,
                                            "fullEnd": 1616,
                                            "start": 1615,
                                            "end": 1616,
                                            "fullWidth": 1,
                                            "width": 1,
                                            "text": ")",
                                            "value": ")",
                                            "valueText": ")"
                                        }
                                    }
                                }
                            }
                        }
                    ]
                },
                "semicolonToken": {
                    "kind": "SemicolonToken",
                    "fullStart": 1616,
                    "fullEnd": 1618,
                    "start": 1616,
                    "end": 1617,
                    "fullWidth": 2,
                    "width": 1,
                    "text": ";",
                    "value": ";",
                    "valueText": ";",
                    "hasTrailingTrivia": true,
                    "hasTrailingNewLine": true,
                    "trailingTrivia": [
                        {
                            "kind": "NewLineTrivia",
                            "text": "\n"
                        }
                    ]
                }
            },
            {
                "kind": "IfStatement",
                "fullStart": 1618,
                "fullEnd": 1743,
                "start": 1618,
                "end": 1742,
                "fullWidth": 125,
                "width": 124,
                "ifKeyword": {
                    "kind": "IfKeyword",
                    "fullStart": 1618,
                    "fullEnd": 1620,
                    "start": 1618,
                    "end": 1620,
                    "fullWidth": 2,
                    "width": 2,
                    "text": "if",
                    "value": "if",
                    "valueText": "if"
                },
                "openParenToken": {
                    "kind": "OpenParenToken",
                    "fullStart": 1620,
                    "fullEnd": 1621,
                    "start": 1620,
                    "end": 1621,
                    "fullWidth": 1,
                    "width": 1,
                    "text": "(",
                    "value": "(",
                    "valueText": "("
                },
                "condition": {
                    "kind": "NotEqualsExpression",
                    "fullStart": 1621,
                    "fullEnd": 1642,
                    "start": 1621,
                    "end": 1642,
                    "fullWidth": 21,
                    "width": 21,
                    "left": {
                        "kind": "MemberAccessExpression",
                        "fullStart": 1621,
                        "fullEnd": 1633,
                        "start": 1621,
                        "end": 1633,
                        "fullWidth": 12,
                        "width": 12,
                        "expression": {
                            "kind": "IdentifierName",
                            "fullStart": 1621,
                            "fullEnd": 1625,
                            "start": 1621,
                            "end": 1625,
                            "fullWidth": 4,
                            "width": 4,
                            "text": "err4",
                            "value": "err4",
                            "valueText": "err4"
                        },
                        "dotToken": {
                            "kind": "DotToken",
                            "fullStart": 1625,
                            "fullEnd": 1626,
                            "start": 1625,
                            "end": 1626,
                            "fullWidth": 1,
                            "width": 1,
                            "text": ".",
                            "value": ".",
                            "valueText": "."
                        },
                        "name": {
                            "kind": "IdentifierName",
                            "fullStart": 1626,
                            "fullEnd": 1633,
                            "start": 1626,
                            "end": 1633,
                            "fullWidth": 7,
                            "width": 7,
                            "text": "message",
                            "value": "message",
                            "valueText": "message"
                        }
                    },
                    "operatorToken": {
                        "kind": "ExclamationEqualsEqualsToken",
                        "fullStart": 1633,
                        "fullEnd": 1636,
                        "start": 1633,
                        "end": 1636,
                        "fullWidth": 3,
                        "width": 3,
                        "text": "!==",
                        "value": "!==",
                        "valueText": "!=="
                    },
                    "right": {
                        "kind": "StringLiteral",
                        "fullStart": 1636,
                        "fullEnd": 1642,
                        "start": 1636,
                        "end": 1642,
                        "fullWidth": 6,
                        "width": 6,
                        "text": "\"msg4\"",
                        "value": "msg4",
                        "valueText": "msg4"
                    }
                },
                "closeParenToken": {
                    "kind": "CloseParenToken",
                    "fullStart": 1642,
                    "fullEnd": 1643,
                    "start": 1642,
                    "end": 1643,
                    "fullWidth": 1,
                    "width": 1,
                    "text": ")",
                    "value": ")",
                    "valueText": ")"
                },
                "statement": {
                    "kind": "Block",
                    "fullStart": 1643,
                    "fullEnd": 1743,
                    "start": 1643,
                    "end": 1742,
                    "fullWidth": 100,
                    "width": 99,
                    "openBraceToken": {
                        "kind": "OpenBraceToken",
                        "fullStart": 1643,
                        "fullEnd": 1645,
                        "start": 1643,
                        "end": 1644,
                        "fullWidth": 2,
                        "width": 1,
                        "text": "{",
                        "value": "{",
                        "valueText": "{",
                        "hasTrailingTrivia": true,
                        "hasTrailingNewLine": true,
                        "trailingTrivia": [
                            {
                                "kind": "NewLineTrivia",
                                "text": "\n"
                            }
                        ]
                    },
                    "statements": [
                        {
                            "kind": "ExpressionStatement",
                            "fullStart": 1645,
                            "fullEnd": 1741,
                            "start": 1647,
                            "end": 1740,
                            "fullWidth": 96,
                            "width": 93,
                            "expression": {
                                "kind": "InvocationExpression",
                                "fullStart": 1645,
                                "fullEnd": 1739,
                                "start": 1647,
                                "end": 1739,
                                "fullWidth": 94,
                                "width": 92,
                                "expression": {
                                    "kind": "IdentifierName",
                                    "fullStart": 1645,
                                    "fullEnd": 1653,
                                    "start": 1647,
                                    "end": 1653,
                                    "fullWidth": 8,
                                    "width": 6,
                                    "text": "$ERROR",
                                    "value": "$ERROR",
                                    "valueText": "$ERROR",
                                    "hasLeadingTrivia": true,
                                    "leadingTrivia": [
                                        {
                                            "kind": "WhitespaceTrivia",
                                            "text": "  "
                                        }
                                    ]
                                },
                                "argumentList": {
                                    "kind": "ArgumentList",
                                    "fullStart": 1653,
                                    "fullEnd": 1739,
                                    "start": 1653,
                                    "end": 1739,
                                    "fullWidth": 86,
                                    "width": 86,
                                    "openParenToken": {
                                        "kind": "OpenParenToken",
                                        "fullStart": 1653,
                                        "fullEnd": 1654,
                                        "start": 1653,
                                        "end": 1654,
                                        "fullWidth": 1,
                                        "width": 1,
                                        "text": "(",
                                        "value": "(",
                                        "valueText": "("
                                    },
                                    "arguments": [
                                        {
                                            "kind": "AddExpression",
                                            "fullStart": 1654,
                                            "fullEnd": 1738,
                                            "start": 1654,
                                            "end": 1738,
                                            "fullWidth": 84,
                                            "width": 84,
                                            "left": {
                                                "kind": "StringLiteral",
                                                "fullStart": 1654,
                                                "fullEnd": 1725,
                                                "start": 1654,
                                                "end": 1725,
                                                "fullWidth": 71,
                                                "width": 71,
                                                "text": "'#4: var err4=eval(\"Error(\\'msg4\\')\"); err4.message===\"msg4\". Actual: '",
                                                "value": "#4: var err4=eval(\"Error('msg4')\"); err4.message===\"msg4\". Actual: ",
                                                "valueText": "#4: var err4=eval(\"Error('msg4')\"); err4.message===\"msg4\". Actual: "
                                            },
                                            "operatorToken": {
                                                "kind": "PlusToken",
                                                "fullStart": 1725,
                                                "fullEnd": 1726,
                                                "start": 1725,
                                                "end": 1726,
                                                "fullWidth": 1,
                                                "width": 1,
                                                "text": "+",
                                                "value": "+",
                                                "valueText": "+"
                                            },
                                            "right": {
                                                "kind": "MemberAccessExpression",
                                                "fullStart": 1726,
                                                "fullEnd": 1738,
                                                "start": 1726,
                                                "end": 1738,
                                                "fullWidth": 12,
                                                "width": 12,
                                                "expression": {
                                                    "kind": "IdentifierName",
                                                    "fullStart": 1726,
                                                    "fullEnd": 1730,
                                                    "start": 1726,
                                                    "end": 1730,
                                                    "fullWidth": 4,
                                                    "width": 4,
                                                    "text": "err4",
                                                    "value": "err4",
                                                    "valueText": "err4"
                                                },
                                                "dotToken": {
                                                    "kind": "DotToken",
                                                    "fullStart": 1730,
                                                    "fullEnd": 1731,
                                                    "start": 1730,
                                                    "end": 1731,
                                                    "fullWidth": 1,
                                                    "width": 1,
                                                    "text": ".",
                                                    "value": ".",
                                                    "valueText": "."
                                                },
                                                "name": {
                                                    "kind": "IdentifierName",
                                                    "fullStart": 1731,
                                                    "fullEnd": 1738,
                                                    "start": 1731,
                                                    "end": 1738,
                                                    "fullWidth": 7,
                                                    "width": 7,
                                                    "text": "message",
                                                    "value": "message",
                                                    "valueText": "message"
                                                }
                                            }
                                        }
                                    ],
                                    "closeParenToken": {
                                        "kind": "CloseParenToken",
                                        "fullStart": 1738,
                                        "fullEnd": 1739,
                                        "start": 1738,
                                        "end": 1739,
                                        "fullWidth": 1,
                                        "width": 1,
                                        "text": ")",
                                        "value": ")",
                                        "valueText": ")"
                                    }
                                }
                            },
                            "semicolonToken": {
                                "kind": "SemicolonToken",
                                "fullStart": 1739,
                                "fullEnd": 1741,
                                "start": 1739,
                                "end": 1740,
                                "fullWidth": 2,
                                "width": 1,
                                "text": ";",
                                "value": ";",
                                "valueText": ";",
                                "hasTrailingTrivia": true,
                                "hasTrailingNewLine": true,
                                "trailingTrivia": [
                                    {
                                        "kind": "NewLineTrivia",
                                        "text": "\n"
                                    }
                                ]
                            }
                        }
                    ],
                    "closeBraceToken": {
                        "kind": "CloseBraceToken",
                        "fullStart": 1741,
                        "fullEnd": 1743,
                        "start": 1741,
                        "end": 1742,
                        "fullWidth": 2,
                        "width": 1,
                        "text": "}",
                        "value": "}",
                        "valueText": "}",
                        "hasTrailingTrivia": true,
                        "hasTrailingNewLine": true,
                        "trailingTrivia": [
                            {
                                "kind": "NewLineTrivia",
                                "text": "\n"
                            }
                        ]
                    }
                }
            }
        ],
        "endOfFileToken": {
            "kind": "EndOfFileToken",
            "fullStart": 1743,
            "fullEnd": 1826,
            "start": 1826,
            "end": 1826,
            "fullWidth": 83,
            "width": 0,
            "text": "",
            "hasLeadingTrivia": true,
            "hasLeadingComment": true,
            "hasLeadingNewLine": true,
            "leadingTrivia": [
                {
                    "kind": "SingleLineCommentTrivia",
                    "text": "//"
                },
                {
                    "kind": "NewLineTrivia",
                    "text": "\n"
                },
                {
                    "kind": "SingleLineCommentTrivia",
                    "text": "//////////////////////////////////////////////////////////////////////////////"
                },
                {
                    "kind": "NewLineTrivia",
                    "text": "\n"
                },
                {
                    "kind": "NewLineTrivia",
                    "text": "\n"
                }
            ]
        }
    },
    "lineMap": {
        "lineStarts": [
            0,
            61,
            132,
            133,
            137,
            240,
            268,
            271,
            319,
            388,
            392,
            393,
            418,
            420,
            441,
            443,
            444,
            523,
            533,
            557,
            584,
            672,
            674,
            677,
            756,
            757,
            836,
            846,
            875,
            902,
            1040,
            1042,
            1045,
            1124,
            1125,
            1204,
            1214,
            1237,
            1273,
            1412,
            1414,
            1417,
            1496,
            1497,
            1576,
            1586,
            1618,
            1645,
            1741,
            1743,
            1746,
            1825,
            1826
        ],
        "length": 1826
    }
}<|MERGE_RESOLUTION|>--- conflicted
+++ resolved
@@ -408,12 +408,8 @@
                             "start": 537,
                             "end": 555,
                             "fullWidth": 18,
-<<<<<<< HEAD
                             "width": 18,
-                            "identifier": {
-=======
                             "propertyName": {
->>>>>>> 85e84683
                                 "kind": "IdentifierName",
                                 "fullStart": 537,
                                 "fullEnd": 541,
@@ -967,12 +963,8 @@
                             "start": 850,
                             "end": 873,
                             "fullWidth": 23,
-<<<<<<< HEAD
                             "width": 23,
-                            "identifier": {
-=======
                             "propertyName": {
->>>>>>> 85e84683
                                 "kind": "IdentifierName",
                                 "fullStart": 850,
                                 "fullEnd": 854,
@@ -1526,12 +1518,8 @@
                             "start": 1218,
                             "end": 1235,
                             "fullWidth": 17,
-<<<<<<< HEAD
                             "width": 17,
-                            "identifier": {
-=======
                             "propertyName": {
->>>>>>> 85e84683
                                 "kind": "IdentifierName",
                                 "fullStart": 1218,
                                 "fullEnd": 1222,
@@ -2095,12 +2083,8 @@
                             "start": 1590,
                             "end": 1616,
                             "fullWidth": 26,
-<<<<<<< HEAD
                             "width": 26,
-                            "identifier": {
-=======
                             "propertyName": {
->>>>>>> 85e84683
                                 "kind": "IdentifierName",
                                 "fullStart": 1590,
                                 "fullEnd": 1594,
