{
    "isDeclaration": false,
    "languageVersion": "EcmaScript5",
    "parseOptions": {
        "allowAutomaticSemicolonInsertion": true
    },
    "sourceUnit": {
        "kind": "SourceUnit",
        "fullStart": 0,
        "fullEnd": 709,
        "start": 509,
        "end": 709,
        "fullWidth": 709,
        "width": 200,
        "isIncrementallyUnusable": true,
        "moduleElements": [
            {
                "kind": "FunctionDeclaration",
                "fullStart": 0,
                "fullEnd": 687,
                "start": 509,
                "end": 685,
                "fullWidth": 687,
                "width": 176,
                "modifiers": [],
                "functionKeyword": {
                    "kind": "FunctionKeyword",
                    "fullStart": 0,
                    "fullEnd": 518,
                    "start": 509,
                    "end": 517,
                    "fullWidth": 518,
                    "width": 8,
                    "text": "function",
                    "value": "function",
                    "valueText": "function",
                    "hasLeadingTrivia": true,
                    "hasLeadingComment": true,
                    "hasLeadingNewLine": true,
                    "hasTrailingTrivia": true,
                    "leadingTrivia": [
                        {
                            "kind": "SingleLineCommentTrivia",
                            "text": "/// Copyright (c) 2012 Ecma International.  All rights reserved. "
                        },
                        {
                            "kind": "NewLineTrivia",
                            "text": "\r\n"
                        },
                        {
                            "kind": "SingleLineCommentTrivia",
                            "text": "/// Ecma International makes this code available under the terms and conditions set"
                        },
                        {
                            "kind": "NewLineTrivia",
                            "text": "\r\n"
                        },
                        {
                            "kind": "SingleLineCommentTrivia",
                            "text": "/// forth on http://hg.ecmascript.org/tests/test262/raw-file/tip/LICENSE (the "
                        },
                        {
                            "kind": "NewLineTrivia",
                            "text": "\r\n"
                        },
                        {
                            "kind": "SingleLineCommentTrivia",
                            "text": "/// \"Use Terms\").   Any redistribution of this code must retain the above "
                        },
                        {
                            "kind": "NewLineTrivia",
                            "text": "\r\n"
                        },
                        {
                            "kind": "SingleLineCommentTrivia",
                            "text": "/// copyright and this notice and otherwise comply with the Use Terms."
                        },
                        {
                            "kind": "NewLineTrivia",
                            "text": "\r\n"
                        },
                        {
                            "kind": "MultiLineCommentTrivia",
                            "text": "/**\r\n * @path ch15/15.11/15.11.4/15.11.4.2/15.11.4.2-1.js\r\n * @description Error.prototype.name is not enumerable.\r\n */"
                        },
                        {
                            "kind": "NewLineTrivia",
                            "text": "\r\n"
                        },
                        {
                            "kind": "NewLineTrivia",
                            "text": "\r\n"
                        },
                        {
                            "kind": "NewLineTrivia",
                            "text": "\r\n"
                        },
                        {
                            "kind": "NewLineTrivia",
                            "text": "\r\n"
                        },
                        {
                            "kind": "NewLineTrivia",
                            "text": "\r\n"
                        }
                    ],
                    "trailingTrivia": [
                        {
                            "kind": "WhitespaceTrivia",
                            "text": " "
                        }
                    ]
                },
                "identifier": {
                    "kind": "IdentifierName",
                    "fullStart": 518,
                    "fullEnd": 526,
                    "start": 518,
                    "end": 526,
                    "fullWidth": 8,
                    "width": 8,
                    "text": "testcase",
                    "value": "testcase",
                    "valueText": "testcase"
                },
                "callSignature": {
                    "kind": "CallSignature",
                    "fullStart": 526,
                    "fullEnd": 529,
                    "start": 526,
                    "end": 528,
                    "fullWidth": 3,
                    "width": 2,
                    "parameterList": {
                        "kind": "ParameterList",
                        "fullStart": 526,
                        "fullEnd": 529,
                        "start": 526,
                        "end": 528,
                        "fullWidth": 3,
                        "width": 2,
                        "openParenToken": {
                            "kind": "OpenParenToken",
                            "fullStart": 526,
                            "fullEnd": 527,
                            "start": 526,
                            "end": 527,
                            "fullWidth": 1,
                            "width": 1,
                            "text": "(",
                            "value": "(",
                            "valueText": "("
                        },
                        "parameters": [],
                        "closeParenToken": {
                            "kind": "CloseParenToken",
                            "fullStart": 527,
                            "fullEnd": 529,
                            "start": 527,
                            "end": 528,
                            "fullWidth": 2,
                            "width": 1,
                            "text": ")",
                            "value": ")",
                            "valueText": ")",
                            "hasTrailingTrivia": true,
                            "trailingTrivia": [
                                {
                                    "kind": "WhitespaceTrivia",
                                    "text": " "
                                }
                            ]
                        }
                    }
                },
                "block": {
                    "kind": "Block",
                    "fullStart": 529,
                    "fullEnd": 687,
                    "start": 529,
                    "end": 685,
                    "fullWidth": 158,
                    "width": 156,
                    "openBraceToken": {
                        "kind": "OpenBraceToken",
                        "fullStart": 529,
                        "fullEnd": 532,
                        "start": 529,
                        "end": 530,
                        "fullWidth": 3,
                        "width": 1,
                        "text": "{",
                        "value": "{",
                        "valueText": "{",
                        "hasTrailingTrivia": true,
                        "hasTrailingNewLine": true,
                        "trailingTrivia": [
                            {
                                "kind": "NewLineTrivia",
                                "text": "\r\n"
                            }
                        ]
                    },
                    "statements": [
                        {
                            "kind": "ForInStatement",
                            "fullStart": 532,
                            "fullEnd": 662,
                            "start": 540,
                            "end": 660,
                            "fullWidth": 130,
                            "width": 120,
                            "forKeyword": {
                                "kind": "ForKeyword",
                                "fullStart": 532,
                                "fullEnd": 544,
                                "start": 540,
                                "end": 543,
                                "fullWidth": 12,
                                "width": 3,
                                "text": "for",
                                "value": "for",
                                "valueText": "for",
                                "hasLeadingTrivia": true,
                                "hasTrailingTrivia": true,
                                "leadingTrivia": [
                                    {
                                        "kind": "WhitespaceTrivia",
                                        "text": "        "
                                    }
                                ],
                                "trailingTrivia": [
                                    {
                                        "kind": "WhitespaceTrivia",
                                        "text": " "
                                    }
                                ]
                            },
                            "openParenToken": {
                                "kind": "OpenParenToken",
                                "fullStart": 544,
                                "fullEnd": 545,
                                "start": 544,
                                "end": 545,
                                "fullWidth": 1,
                                "width": 1,
                                "text": "(",
                                "value": "(",
                                "valueText": "("
                            },
                            "variableDeclaration": {
                                "kind": "VariableDeclaration",
                                "fullStart": 545,
                                "fullEnd": 551,
                                "start": 545,
                                "end": 550,
                                "fullWidth": 6,
                                "width": 5,
                                "varKeyword": {
                                    "kind": "VarKeyword",
                                    "fullStart": 545,
                                    "fullEnd": 549,
                                    "start": 545,
                                    "end": 548,
                                    "fullWidth": 4,
                                    "width": 3,
                                    "text": "var",
                                    "value": "var",
                                    "valueText": "var",
                                    "hasTrailingTrivia": true,
                                    "trailingTrivia": [
                                        {
                                            "kind": "WhitespaceTrivia",
                                            "text": " "
                                        }
                                    ]
                                },
                                "variableDeclarators": [
                                    {
                                        "kind": "VariableDeclarator",
                                        "fullStart": 549,
                                        "fullEnd": 551,
                                        "start": 549,
                                        "end": 550,
                                        "fullWidth": 2,
<<<<<<< HEAD
                                        "width": 1,
                                        "identifier": {
=======
                                        "propertyName": {
>>>>>>> 85e84683
                                            "kind": "IdentifierName",
                                            "fullStart": 549,
                                            "fullEnd": 551,
                                            "start": 549,
                                            "end": 550,
                                            "fullWidth": 2,
                                            "width": 1,
                                            "text": "i",
                                            "value": "i",
                                            "valueText": "i",
                                            "hasTrailingTrivia": true,
                                            "trailingTrivia": [
                                                {
                                                    "kind": "WhitespaceTrivia",
                                                    "text": " "
                                                }
                                            ]
                                        }
                                    }
                                ]
                            },
                            "inKeyword": {
                                "kind": "InKeyword",
                                "fullStart": 551,
                                "fullEnd": 554,
                                "start": 551,
                                "end": 553,
                                "fullWidth": 3,
                                "width": 2,
                                "text": "in",
                                "value": "in",
                                "valueText": "in",
                                "hasTrailingTrivia": true,
                                "trailingTrivia": [
                                    {
                                        "kind": "WhitespaceTrivia",
                                        "text": " "
                                    }
                                ]
                            },
                            "expression": {
                                "kind": "MemberAccessExpression",
                                "fullStart": 554,
                                "fullEnd": 569,
                                "start": 554,
                                "end": 569,
                                "fullWidth": 15,
                                "width": 15,
                                "expression": {
                                    "kind": "IdentifierName",
                                    "fullStart": 554,
                                    "fullEnd": 559,
                                    "start": 554,
                                    "end": 559,
                                    "fullWidth": 5,
                                    "width": 5,
                                    "text": "Error",
                                    "value": "Error",
                                    "valueText": "Error"
                                },
                                "dotToken": {
                                    "kind": "DotToken",
                                    "fullStart": 559,
                                    "fullEnd": 560,
                                    "start": 559,
                                    "end": 560,
                                    "fullWidth": 1,
                                    "width": 1,
                                    "text": ".",
                                    "value": ".",
                                    "valueText": "."
                                },
                                "name": {
                                    "kind": "IdentifierName",
                                    "fullStart": 560,
                                    "fullEnd": 569,
                                    "start": 560,
                                    "end": 569,
                                    "fullWidth": 9,
                                    "width": 9,
                                    "text": "prototype",
                                    "value": "prototype",
                                    "valueText": "prototype"
                                }
                            },
                            "closeParenToken": {
                                "kind": "CloseParenToken",
                                "fullStart": 569,
                                "fullEnd": 571,
                                "start": 569,
                                "end": 570,
                                "fullWidth": 2,
                                "width": 1,
                                "text": ")",
                                "value": ")",
                                "valueText": ")",
                                "hasTrailingTrivia": true,
                                "trailingTrivia": [
                                    {
                                        "kind": "WhitespaceTrivia",
                                        "text": " "
                                    }
                                ]
                            },
                            "statement": {
                                "kind": "Block",
                                "fullStart": 571,
                                "fullEnd": 662,
                                "start": 571,
                                "end": 660,
                                "fullWidth": 91,
                                "width": 89,
                                "openBraceToken": {
                                    "kind": "OpenBraceToken",
                                    "fullStart": 571,
                                    "fullEnd": 574,
                                    "start": 571,
                                    "end": 572,
                                    "fullWidth": 3,
                                    "width": 1,
                                    "text": "{",
                                    "value": "{",
                                    "valueText": "{",
                                    "hasTrailingTrivia": true,
                                    "hasTrailingNewLine": true,
                                    "trailingTrivia": [
                                        {
                                            "kind": "NewLineTrivia",
                                            "text": "\r\n"
                                        }
                                    ]
                                },
                                "statements": [
                                    {
                                        "kind": "IfStatement",
                                        "fullStart": 574,
                                        "fullEnd": 651,
                                        "start": 586,
                                        "end": 649,
                                        "fullWidth": 77,
                                        "width": 63,
                                        "ifKeyword": {
                                            "kind": "IfKeyword",
                                            "fullStart": 574,
                                            "fullEnd": 589,
                                            "start": 586,
                                            "end": 588,
                                            "fullWidth": 15,
                                            "width": 2,
                                            "text": "if",
                                            "value": "if",
                                            "valueText": "if",
                                            "hasLeadingTrivia": true,
                                            "hasTrailingTrivia": true,
                                            "leadingTrivia": [
                                                {
                                                    "kind": "WhitespaceTrivia",
                                                    "text": "            "
                                                }
                                            ],
                                            "trailingTrivia": [
                                                {
                                                    "kind": "WhitespaceTrivia",
                                                    "text": " "
                                                }
                                            ]
                                        },
                                        "openParenToken": {
                                            "kind": "OpenParenToken",
                                            "fullStart": 589,
                                            "fullEnd": 590,
                                            "start": 589,
                                            "end": 590,
                                            "fullWidth": 1,
                                            "width": 1,
                                            "text": "(",
                                            "value": "(",
                                            "valueText": "("
                                        },
                                        "condition": {
                                            "kind": "EqualsExpression",
                                            "fullStart": 590,
                                            "fullEnd": 600,
                                            "start": 590,
                                            "end": 600,
                                            "fullWidth": 10,
                                            "width": 10,
                                            "left": {
                                                "kind": "IdentifierName",
                                                "fullStart": 590,
                                                "fullEnd": 591,
                                                "start": 590,
                                                "end": 591,
                                                "fullWidth": 1,
                                                "width": 1,
                                                "text": "i",
                                                "value": "i",
                                                "valueText": "i"
                                            },
                                            "operatorToken": {
                                                "kind": "EqualsEqualsEqualsToken",
                                                "fullStart": 591,
                                                "fullEnd": 594,
                                                "start": 591,
                                                "end": 594,
                                                "fullWidth": 3,
                                                "width": 3,
                                                "text": "===",
                                                "value": "===",
                                                "valueText": "==="
                                            },
                                            "right": {
                                                "kind": "StringLiteral",
                                                "fullStart": 594,
                                                "fullEnd": 600,
                                                "start": 594,
                                                "end": 600,
                                                "fullWidth": 6,
                                                "width": 6,
                                                "text": "\"name\"",
                                                "value": "name",
                                                "valueText": "name"
                                            }
                                        },
                                        "closeParenToken": {
                                            "kind": "CloseParenToken",
                                            "fullStart": 600,
                                            "fullEnd": 602,
                                            "start": 600,
                                            "end": 601,
                                            "fullWidth": 2,
                                            "width": 1,
                                            "text": ")",
                                            "value": ")",
                                            "valueText": ")",
                                            "hasTrailingTrivia": true,
                                            "trailingTrivia": [
                                                {
                                                    "kind": "WhitespaceTrivia",
                                                    "text": " "
                                                }
                                            ]
                                        },
                                        "statement": {
                                            "kind": "Block",
                                            "fullStart": 602,
                                            "fullEnd": 651,
                                            "start": 602,
                                            "end": 649,
                                            "fullWidth": 49,
                                            "width": 47,
                                            "openBraceToken": {
                                                "kind": "OpenBraceToken",
                                                "fullStart": 602,
                                                "fullEnd": 605,
                                                "start": 602,
                                                "end": 603,
                                                "fullWidth": 3,
                                                "width": 1,
                                                "text": "{",
                                                "value": "{",
                                                "valueText": "{",
                                                "hasTrailingTrivia": true,
                                                "hasTrailingNewLine": true,
                                                "trailingTrivia": [
                                                    {
                                                        "kind": "NewLineTrivia",
                                                        "text": "\r\n"
                                                    }
                                                ]
                                            },
                                            "statements": [
                                                {
                                                    "kind": "ReturnStatement",
                                                    "fullStart": 605,
                                                    "fullEnd": 636,
                                                    "start": 621,
                                                    "end": 634,
                                                    "fullWidth": 31,
                                                    "width": 13,
                                                    "returnKeyword": {
                                                        "kind": "ReturnKeyword",
                                                        "fullStart": 605,
                                                        "fullEnd": 628,
                                                        "start": 621,
                                                        "end": 627,
                                                        "fullWidth": 23,
                                                        "width": 6,
                                                        "text": "return",
                                                        "value": "return",
                                                        "valueText": "return",
                                                        "hasLeadingTrivia": true,
                                                        "hasTrailingTrivia": true,
                                                        "leadingTrivia": [
                                                            {
                                                                "kind": "WhitespaceTrivia",
                                                                "text": "                "
                                                            }
                                                        ],
                                                        "trailingTrivia": [
                                                            {
                                                                "kind": "WhitespaceTrivia",
                                                                "text": " "
                                                            }
                                                        ]
                                                    },
                                                    "expression": {
                                                        "kind": "FalseKeyword",
                                                        "fullStart": 628,
                                                        "fullEnd": 633,
                                                        "start": 628,
                                                        "end": 633,
                                                        "fullWidth": 5,
                                                        "width": 5,
                                                        "text": "false",
                                                        "value": false,
                                                        "valueText": "false"
                                                    },
                                                    "semicolonToken": {
                                                        "kind": "SemicolonToken",
                                                        "fullStart": 633,
                                                        "fullEnd": 636,
                                                        "start": 633,
                                                        "end": 634,
                                                        "fullWidth": 3,
                                                        "width": 1,
                                                        "text": ";",
                                                        "value": ";",
                                                        "valueText": ";",
                                                        "hasTrailingTrivia": true,
                                                        "hasTrailingNewLine": true,
                                                        "trailingTrivia": [
                                                            {
                                                                "kind": "NewLineTrivia",
                                                                "text": "\r\n"
                                                            }
                                                        ]
                                                    }
                                                }
                                            ],
                                            "closeBraceToken": {
                                                "kind": "CloseBraceToken",
                                                "fullStart": 636,
                                                "fullEnd": 651,
                                                "start": 648,
                                                "end": 649,
                                                "fullWidth": 15,
                                                "width": 1,
                                                "text": "}",
                                                "value": "}",
                                                "valueText": "}",
                                                "hasLeadingTrivia": true,
                                                "hasTrailingTrivia": true,
                                                "hasTrailingNewLine": true,
                                                "leadingTrivia": [
                                                    {
                                                        "kind": "WhitespaceTrivia",
                                                        "text": "            "
                                                    }
                                                ],
                                                "trailingTrivia": [
                                                    {
                                                        "kind": "NewLineTrivia",
                                                        "text": "\r\n"
                                                    }
                                                ]
                                            }
                                        }
                                    }
                                ],
                                "closeBraceToken": {
                                    "kind": "CloseBraceToken",
                                    "fullStart": 651,
                                    "fullEnd": 662,
                                    "start": 659,
                                    "end": 660,
                                    "fullWidth": 11,
                                    "width": 1,
                                    "text": "}",
                                    "value": "}",
                                    "valueText": "}",
                                    "hasLeadingTrivia": true,
                                    "hasTrailingTrivia": true,
                                    "hasTrailingNewLine": true,
                                    "leadingTrivia": [
                                        {
                                            "kind": "WhitespaceTrivia",
                                            "text": "        "
                                        }
                                    ],
                                    "trailingTrivia": [
                                        {
                                            "kind": "NewLineTrivia",
                                            "text": "\r\n"
                                        }
                                    ]
                                }
                            }
                        },
                        {
                            "kind": "ReturnStatement",
                            "fullStart": 662,
                            "fullEnd": 684,
                            "start": 670,
                            "end": 682,
                            "fullWidth": 22,
                            "width": 12,
                            "returnKeyword": {
                                "kind": "ReturnKeyword",
                                "fullStart": 662,
                                "fullEnd": 677,
                                "start": 670,
                                "end": 676,
                                "fullWidth": 15,
                                "width": 6,
                                "text": "return",
                                "value": "return",
                                "valueText": "return",
                                "hasLeadingTrivia": true,
                                "hasTrailingTrivia": true,
                                "leadingTrivia": [
                                    {
                                        "kind": "WhitespaceTrivia",
                                        "text": "        "
                                    }
                                ],
                                "trailingTrivia": [
                                    {
                                        "kind": "WhitespaceTrivia",
                                        "text": " "
                                    }
                                ]
                            },
                            "expression": {
                                "kind": "TrueKeyword",
                                "fullStart": 677,
                                "fullEnd": 681,
                                "start": 677,
                                "end": 681,
                                "fullWidth": 4,
                                "width": 4,
                                "text": "true",
                                "value": true,
                                "valueText": "true"
                            },
                            "semicolonToken": {
                                "kind": "SemicolonToken",
                                "fullStart": 681,
                                "fullEnd": 684,
                                "start": 681,
                                "end": 682,
                                "fullWidth": 3,
                                "width": 1,
                                "text": ";",
                                "value": ";",
                                "valueText": ";",
                                "hasTrailingTrivia": true,
                                "hasTrailingNewLine": true,
                                "trailingTrivia": [
                                    {
                                        "kind": "NewLineTrivia",
                                        "text": "\r\n"
                                    }
                                ]
                            }
                        }
                    ],
                    "closeBraceToken": {
                        "kind": "CloseBraceToken",
                        "fullStart": 684,
                        "fullEnd": 687,
                        "start": 684,
                        "end": 685,
                        "fullWidth": 3,
                        "width": 1,
                        "text": "}",
                        "value": "}",
                        "valueText": "}",
                        "hasTrailingTrivia": true,
                        "hasTrailingNewLine": true,
                        "trailingTrivia": [
                            {
                                "kind": "NewLineTrivia",
                                "text": "\r\n"
                            }
                        ]
                    }
                }
            },
            {
                "kind": "ExpressionStatement",
                "fullStart": 687,
                "fullEnd": 709,
                "start": 687,
                "end": 709,
                "fullWidth": 22,
                "width": 22,
                "expression": {
                    "kind": "InvocationExpression",
                    "fullStart": 687,
                    "fullEnd": 708,
                    "start": 687,
                    "end": 708,
                    "fullWidth": 21,
                    "width": 21,
                    "expression": {
                        "kind": "IdentifierName",
                        "fullStart": 687,
                        "fullEnd": 698,
                        "start": 687,
                        "end": 698,
                        "fullWidth": 11,
                        "width": 11,
                        "text": "runTestCase",
                        "value": "runTestCase",
                        "valueText": "runTestCase"
                    },
                    "argumentList": {
                        "kind": "ArgumentList",
                        "fullStart": 698,
                        "fullEnd": 708,
                        "start": 698,
                        "end": 708,
                        "fullWidth": 10,
                        "width": 10,
                        "openParenToken": {
                            "kind": "OpenParenToken",
                            "fullStart": 698,
                            "fullEnd": 699,
                            "start": 698,
                            "end": 699,
                            "fullWidth": 1,
                            "width": 1,
                            "text": "(",
                            "value": "(",
                            "valueText": "("
                        },
                        "arguments": [
                            {
                                "kind": "IdentifierName",
                                "fullStart": 699,
                                "fullEnd": 707,
                                "start": 699,
                                "end": 707,
                                "fullWidth": 8,
                                "width": 8,
                                "text": "testcase",
                                "value": "testcase",
                                "valueText": "testcase"
                            }
                        ],
                        "closeParenToken": {
                            "kind": "CloseParenToken",
                            "fullStart": 707,
                            "fullEnd": 708,
                            "start": 707,
                            "end": 708,
                            "fullWidth": 1,
                            "width": 1,
                            "text": ")",
                            "value": ")",
                            "valueText": ")"
                        }
                    }
                },
                "semicolonToken": {
                    "kind": "SemicolonToken",
                    "fullStart": 708,
                    "fullEnd": 709,
                    "start": 708,
                    "end": 709,
                    "fullWidth": 1,
                    "width": 1,
                    "text": ";",
                    "value": ";",
                    "valueText": ";"
                }
            }
        ],
        "endOfFileToken": {
            "kind": "EndOfFileToken",
            "fullStart": 709,
            "fullEnd": 709,
            "start": 709,
            "end": 709,
            "fullWidth": 0,
            "width": 0,
            "text": ""
        }
    },
    "lineMap": {
        "lineStarts": [
            0,
            67,
            152,
            232,
            308,
            380,
            385,
            439,
            496,
            501,
            503,
            505,
            507,
            509,
            532,
            574,
            605,
            636,
            651,
            662,
            684,
            687
        ],
        "length": 709
    }
}<|MERGE_RESOLUTION|>--- conflicted
+++ resolved
@@ -283,12 +283,8 @@
                                         "start": 549,
                                         "end": 550,
                                         "fullWidth": 2,
-<<<<<<< HEAD
                                         "width": 1,
-                                        "identifier": {
-=======
                                         "propertyName": {
->>>>>>> 85e84683
                                             "kind": "IdentifierName",
                                             "fullStart": 549,
                                             "fullEnd": 551,
