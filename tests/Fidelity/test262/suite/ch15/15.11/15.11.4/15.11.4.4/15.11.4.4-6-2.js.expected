--- conflicted
+++ resolved
@@ -245,12 +245,8 @@
                                         "start": 633,
                                         "end": 667,
                                         "fullWidth": 34,
-<<<<<<< HEAD
                                         "width": 34,
-                                        "identifier": {
-=======
                                         "propertyName": {
->>>>>>> 85e84683
                                             "kind": "IdentifierName",
                                             "fullStart": 633,
                                             "fullEnd": 640,
