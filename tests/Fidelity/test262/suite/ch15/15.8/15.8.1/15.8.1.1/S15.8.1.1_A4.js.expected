{
    "isDeclaration": false,
    "languageVersion": "EcmaScript5",
    "parseOptions": {
        "allowAutomaticSemicolonInsertion": true
    },
    "sourceUnit": {
        "kind": "SourceUnit",
        "fullStart": 0,
        "fullEnd": 489,
        "start": 357,
        "end": 489,
        "fullWidth": 489,
        "width": 132,
        "moduleElements": [
            {
                "kind": "VariableStatement",
                "fullStart": 0,
                "fullEnd": 373,
                "start": 357,
                "end": 372,
                "fullWidth": 373,
                "width": 15,
                "modifiers": [],
                "variableDeclaration": {
                    "kind": "VariableDeclaration",
                    "fullStart": 0,
                    "fullEnd": 371,
                    "start": 357,
                    "end": 371,
                    "fullWidth": 371,
                    "width": 14,
                    "varKeyword": {
                        "kind": "VarKeyword",
                        "fullStart": 0,
                        "fullEnd": 361,
                        "start": 357,
                        "end": 360,
                        "fullWidth": 361,
                        "width": 3,
                        "text": "var",
                        "value": "var",
                        "valueText": "var",
                        "hasLeadingTrivia": true,
                        "hasLeadingComment": true,
                        "hasLeadingNewLine": true,
                        "hasTrailingTrivia": true,
                        "leadingTrivia": [
                            {
                                "kind": "SingleLineCommentTrivia",
                                "text": "// Copyright 2009 the Sputnik authors.  All rights reserved."
                            },
                            {
                                "kind": "NewLineTrivia",
                                "text": "\n"
                            },
                            {
                                "kind": "SingleLineCommentTrivia",
                                "text": "// This code is governed by the BSD license found in the LICENSE file."
                            },
                            {
                                "kind": "NewLineTrivia",
                                "text": "\n"
                            },
                            {
                                "kind": "NewLineTrivia",
                                "text": "\n"
                            },
                            {
                                "kind": "MultiLineCommentTrivia",
                                "text": "/**\n * Value Property E of the Math Object has the attribute ReadOnly\n *\n * @path ch15/15.8/15.8.1/15.8.1.1/S15.8.1.1_A4.js\n * @description Checking if Math.E property has the attribute ReadOnly\n * @noStrict\n */"
                            },
                            {
                                "kind": "NewLineTrivia",
                                "text": "\n"
                            },
                            {
                                "kind": "NewLineTrivia",
                                "text": "\n"
                            },
                            {
                                "kind": "SingleLineCommentTrivia",
                                "text": "// CHECK#1"
                            },
                            {
                                "kind": "NewLineTrivia",
                                "text": "\n"
                            }
                        ],
                        "trailingTrivia": [
                            {
                                "kind": "WhitespaceTrivia",
                                "text": " "
                            }
                        ]
                    },
                    "variableDeclarators": [
                        {
                            "kind": "VariableDeclarator",
                            "fullStart": 361,
                            "fullEnd": 371,
                            "start": 361,
                            "end": 371,
                            "fullWidth": 10,
<<<<<<< HEAD
                            "width": 10,
                            "identifier": {
=======
                            "propertyName": {
>>>>>>> 85e84683
                                "kind": "IdentifierName",
                                "fullStart": 361,
                                "fullEnd": 363,
                                "start": 361,
                                "end": 362,
                                "fullWidth": 2,
                                "width": 1,
                                "text": "x",
                                "value": "x",
                                "valueText": "x",
                                "hasTrailingTrivia": true,
                                "trailingTrivia": [
                                    {
                                        "kind": "WhitespaceTrivia",
                                        "text": " "
                                    }
                                ]
                            },
                            "equalsValueClause": {
                                "kind": "EqualsValueClause",
                                "fullStart": 363,
                                "fullEnd": 371,
                                "start": 363,
                                "end": 371,
                                "fullWidth": 8,
                                "width": 8,
                                "equalsToken": {
                                    "kind": "EqualsToken",
                                    "fullStart": 363,
                                    "fullEnd": 365,
                                    "start": 363,
                                    "end": 364,
                                    "fullWidth": 2,
                                    "width": 1,
                                    "text": "=",
                                    "value": "=",
                                    "valueText": "=",
                                    "hasTrailingTrivia": true,
                                    "trailingTrivia": [
                                        {
                                            "kind": "WhitespaceTrivia",
                                            "text": " "
                                        }
                                    ]
                                },
                                "value": {
                                    "kind": "MemberAccessExpression",
                                    "fullStart": 365,
                                    "fullEnd": 371,
                                    "start": 365,
                                    "end": 371,
                                    "fullWidth": 6,
                                    "width": 6,
                                    "expression": {
                                        "kind": "IdentifierName",
                                        "fullStart": 365,
                                        "fullEnd": 369,
                                        "start": 365,
                                        "end": 369,
                                        "fullWidth": 4,
                                        "width": 4,
                                        "text": "Math",
                                        "value": "Math",
                                        "valueText": "Math"
                                    },
                                    "dotToken": {
                                        "kind": "DotToken",
                                        "fullStart": 369,
                                        "fullEnd": 370,
                                        "start": 369,
                                        "end": 370,
                                        "fullWidth": 1,
                                        "width": 1,
                                        "text": ".",
                                        "value": ".",
                                        "valueText": "."
                                    },
                                    "name": {
                                        "kind": "IdentifierName",
                                        "fullStart": 370,
                                        "fullEnd": 371,
                                        "start": 370,
                                        "end": 371,
                                        "fullWidth": 1,
                                        "width": 1,
                                        "text": "E",
                                        "value": "E",
                                        "valueText": "E"
                                    }
                                }
                            }
                        }
                    ]
                },
                "semicolonToken": {
                    "kind": "SemicolonToken",
                    "fullStart": 371,
                    "fullEnd": 373,
                    "start": 371,
                    "end": 372,
                    "fullWidth": 2,
                    "width": 1,
                    "text": ";",
                    "value": ";",
                    "valueText": ";",
                    "hasTrailingTrivia": true,
                    "hasTrailingNewLine": true,
                    "trailingTrivia": [
                        {
                            "kind": "NewLineTrivia",
                            "text": "\n"
                        }
                    ]
                }
            },
            {
                "kind": "ExpressionStatement",
                "fullStart": 373,
                "fullEnd": 385,
                "start": 373,
                "end": 384,
                "fullWidth": 12,
                "width": 11,
                "expression": {
                    "kind": "AssignmentExpression",
                    "fullStart": 373,
                    "fullEnd": 383,
                    "start": 373,
                    "end": 383,
                    "fullWidth": 10,
                    "width": 10,
                    "left": {
                        "kind": "MemberAccessExpression",
                        "fullStart": 373,
                        "fullEnd": 380,
                        "start": 373,
                        "end": 379,
                        "fullWidth": 7,
                        "width": 6,
                        "expression": {
                            "kind": "IdentifierName",
                            "fullStart": 373,
                            "fullEnd": 377,
                            "start": 373,
                            "end": 377,
                            "fullWidth": 4,
                            "width": 4,
                            "text": "Math",
                            "value": "Math",
                            "valueText": "Math"
                        },
                        "dotToken": {
                            "kind": "DotToken",
                            "fullStart": 377,
                            "fullEnd": 378,
                            "start": 377,
                            "end": 378,
                            "fullWidth": 1,
                            "width": 1,
                            "text": ".",
                            "value": ".",
                            "valueText": "."
                        },
                        "name": {
                            "kind": "IdentifierName",
                            "fullStart": 378,
                            "fullEnd": 380,
                            "start": 378,
                            "end": 379,
                            "fullWidth": 2,
                            "width": 1,
                            "text": "E",
                            "value": "E",
                            "valueText": "E",
                            "hasTrailingTrivia": true,
                            "trailingTrivia": [
                                {
                                    "kind": "WhitespaceTrivia",
                                    "text": " "
                                }
                            ]
                        }
                    },
                    "operatorToken": {
                        "kind": "EqualsToken",
                        "fullStart": 380,
                        "fullEnd": 382,
                        "start": 380,
                        "end": 381,
                        "fullWidth": 2,
                        "width": 1,
                        "text": "=",
                        "value": "=",
                        "valueText": "=",
                        "hasTrailingTrivia": true,
                        "trailingTrivia": [
                            {
                                "kind": "WhitespaceTrivia",
                                "text": " "
                            }
                        ]
                    },
                    "right": {
                        "kind": "NumericLiteral",
                        "fullStart": 382,
                        "fullEnd": 383,
                        "start": 382,
                        "end": 383,
                        "fullWidth": 1,
                        "width": 1,
                        "text": "1",
                        "value": 1,
                        "valueText": "1"
                    }
                },
                "semicolonToken": {
                    "kind": "SemicolonToken",
                    "fullStart": 383,
                    "fullEnd": 385,
                    "start": 383,
                    "end": 384,
                    "fullWidth": 2,
                    "width": 1,
                    "text": ";",
                    "value": ";",
                    "valueText": ";",
                    "hasTrailingTrivia": true,
                    "hasTrailingNewLine": true,
                    "trailingTrivia": [
                        {
                            "kind": "NewLineTrivia",
                            "text": "\n"
                        }
                    ]
                }
            },
            {
                "kind": "IfStatement",
                "fullStart": 385,
                "fullEnd": 488,
                "start": 385,
                "end": 487,
                "fullWidth": 103,
                "width": 102,
                "ifKeyword": {
                    "kind": "IfKeyword",
                    "fullStart": 385,
                    "fullEnd": 388,
                    "start": 385,
                    "end": 387,
                    "fullWidth": 3,
                    "width": 2,
                    "text": "if",
                    "value": "if",
                    "valueText": "if",
                    "hasTrailingTrivia": true,
                    "trailingTrivia": [
                        {
                            "kind": "WhitespaceTrivia",
                            "text": " "
                        }
                    ]
                },
                "openParenToken": {
                    "kind": "OpenParenToken",
                    "fullStart": 388,
                    "fullEnd": 389,
                    "start": 388,
                    "end": 389,
                    "fullWidth": 1,
                    "width": 1,
                    "text": "(",
                    "value": "(",
                    "valueText": "("
                },
                "condition": {
                    "kind": "NotEqualsExpression",
                    "fullStart": 389,
                    "fullEnd": 401,
                    "start": 389,
                    "end": 401,
                    "fullWidth": 12,
                    "width": 12,
                    "left": {
                        "kind": "MemberAccessExpression",
                        "fullStart": 389,
                        "fullEnd": 396,
                        "start": 389,
                        "end": 395,
                        "fullWidth": 7,
                        "width": 6,
                        "expression": {
                            "kind": "IdentifierName",
                            "fullStart": 389,
                            "fullEnd": 393,
                            "start": 389,
                            "end": 393,
                            "fullWidth": 4,
                            "width": 4,
                            "text": "Math",
                            "value": "Math",
                            "valueText": "Math"
                        },
                        "dotToken": {
                            "kind": "DotToken",
                            "fullStart": 393,
                            "fullEnd": 394,
                            "start": 393,
                            "end": 394,
                            "fullWidth": 1,
                            "width": 1,
                            "text": ".",
                            "value": ".",
                            "valueText": "."
                        },
                        "name": {
                            "kind": "IdentifierName",
                            "fullStart": 394,
                            "fullEnd": 396,
                            "start": 394,
                            "end": 395,
                            "fullWidth": 2,
                            "width": 1,
                            "text": "E",
                            "value": "E",
                            "valueText": "E",
                            "hasTrailingTrivia": true,
                            "trailingTrivia": [
                                {
                                    "kind": "WhitespaceTrivia",
                                    "text": " "
                                }
                            ]
                        }
                    },
                    "operatorToken": {
                        "kind": "ExclamationEqualsEqualsToken",
                        "fullStart": 396,
                        "fullEnd": 400,
                        "start": 396,
                        "end": 399,
                        "fullWidth": 4,
                        "width": 3,
                        "text": "!==",
                        "value": "!==",
                        "valueText": "!==",
                        "hasTrailingTrivia": true,
                        "trailingTrivia": [
                            {
                                "kind": "WhitespaceTrivia",
                                "text": " "
                            }
                        ]
                    },
                    "right": {
                        "kind": "IdentifierName",
                        "fullStart": 400,
                        "fullEnd": 401,
                        "start": 400,
                        "end": 401,
                        "fullWidth": 1,
                        "width": 1,
                        "text": "x",
                        "value": "x",
                        "valueText": "x"
                    }
                },
                "closeParenToken": {
                    "kind": "CloseParenToken",
                    "fullStart": 401,
                    "fullEnd": 403,
                    "start": 401,
                    "end": 402,
                    "fullWidth": 2,
                    "width": 1,
                    "text": ")",
                    "value": ")",
                    "valueText": ")",
                    "hasTrailingTrivia": true,
                    "trailingTrivia": [
                        {
                            "kind": "WhitespaceTrivia",
                            "text": " "
                        }
                    ]
                },
                "statement": {
                    "kind": "Block",
                    "fullStart": 403,
                    "fullEnd": 488,
                    "start": 403,
                    "end": 487,
                    "fullWidth": 85,
                    "width": 84,
                    "openBraceToken": {
                        "kind": "OpenBraceToken",
                        "fullStart": 403,
                        "fullEnd": 405,
                        "start": 403,
                        "end": 404,
                        "fullWidth": 2,
                        "width": 1,
                        "text": "{",
                        "value": "{",
                        "valueText": "{",
                        "hasTrailingTrivia": true,
                        "hasTrailingNewLine": true,
                        "trailingTrivia": [
                            {
                                "kind": "NewLineTrivia",
                                "text": "\n"
                            }
                        ]
                    },
                    "statements": [
                        {
                            "kind": "ExpressionStatement",
                            "fullStart": 405,
                            "fullEnd": 486,
                            "start": 407,
                            "end": 485,
                            "fullWidth": 81,
                            "width": 78,
                            "expression": {
                                "kind": "InvocationExpression",
                                "fullStart": 405,
                                "fullEnd": 484,
                                "start": 407,
                                "end": 484,
                                "fullWidth": 79,
                                "width": 77,
                                "expression": {
                                    "kind": "IdentifierName",
                                    "fullStart": 405,
                                    "fullEnd": 413,
                                    "start": 407,
                                    "end": 413,
                                    "fullWidth": 8,
                                    "width": 6,
                                    "text": "$ERROR",
                                    "value": "$ERROR",
                                    "valueText": "$ERROR",
                                    "hasLeadingTrivia": true,
                                    "leadingTrivia": [
                                        {
                                            "kind": "WhitespaceTrivia",
                                            "text": "  "
                                        }
                                    ]
                                },
                                "argumentList": {
                                    "kind": "ArgumentList",
                                    "fullStart": 413,
                                    "fullEnd": 484,
                                    "start": 413,
                                    "end": 484,
                                    "fullWidth": 71,
                                    "width": 71,
                                    "openParenToken": {
                                        "kind": "OpenParenToken",
                                        "fullStart": 413,
                                        "fullEnd": 414,
                                        "start": 413,
                                        "end": 414,
                                        "fullWidth": 1,
                                        "width": 1,
                                        "text": "(",
                                        "value": "(",
                                        "valueText": "("
                                    },
                                    "arguments": [
                                        {
                                            "kind": "StringLiteral",
                                            "fullStart": 414,
                                            "fullEnd": 483,
                                            "start": 414,
                                            "end": 483,
                                            "fullWidth": 69,
                                            "width": 69,
                                            "text": "'#1: Math.E hasn\\'t ReadOnly: \\'x = Math.E;Math.E = 1;Math.E === x\\''",
                                            "value": "#1: Math.E hasn't ReadOnly: 'x = Math.E;Math.E = 1;Math.E === x'",
                                            "valueText": "#1: Math.E hasn't ReadOnly: 'x = Math.E;Math.E = 1;Math.E === x'"
                                        }
                                    ],
                                    "closeParenToken": {
                                        "kind": "CloseParenToken",
                                        "fullStart": 483,
                                        "fullEnd": 484,
                                        "start": 483,
                                        "end": 484,
                                        "fullWidth": 1,
                                        "width": 1,
                                        "text": ")",
                                        "value": ")",
                                        "valueText": ")"
                                    }
                                }
                            },
                            "semicolonToken": {
                                "kind": "SemicolonToken",
                                "fullStart": 484,
                                "fullEnd": 486,
                                "start": 484,
                                "end": 485,
                                "fullWidth": 2,
                                "width": 1,
                                "text": ";",
                                "value": ";",
                                "valueText": ";",
                                "hasTrailingTrivia": true,
                                "hasTrailingNewLine": true,
                                "trailingTrivia": [
                                    {
                                        "kind": "NewLineTrivia",
                                        "text": "\n"
                                    }
                                ]
                            }
                        }
                    ],
                    "closeBraceToken": {
                        "kind": "CloseBraceToken",
                        "fullStart": 486,
                        "fullEnd": 488,
                        "start": 486,
                        "end": 487,
                        "fullWidth": 2,
                        "width": 1,
                        "text": "}",
                        "value": "}",
                        "valueText": "}",
                        "hasTrailingTrivia": true,
                        "hasTrailingNewLine": true,
                        "trailingTrivia": [
                            {
                                "kind": "NewLineTrivia",
                                "text": "\n"
                            }
                        ]
                    }
                }
            }
        ],
        "endOfFileToken": {
            "kind": "EndOfFileToken",
            "fullStart": 488,
            "fullEnd": 489,
            "start": 489,
            "end": 489,
            "fullWidth": 1,
            "width": 0,
            "text": "",
            "hasLeadingTrivia": true,
            "hasLeadingNewLine": true,
            "leadingTrivia": [
                {
                    "kind": "NewLineTrivia",
                    "text": "\n"
                }
            ]
        }
    },
    "lineMap": {
        "lineStarts": [
            0,
            61,
            132,
            133,
            137,
            203,
            206,
            257,
            328,
            341,
            345,
            346,
            357,
            373,
            385,
            405,
            486,
            488,
            489
        ],
        "length": 489
    }
}<|MERGE_RESOLUTION|>--- conflicted
+++ resolved
@@ -102,12 +102,8 @@
                             "start": 361,
                             "end": 371,
                             "fullWidth": 10,
-<<<<<<< HEAD
                             "width": 10,
-                            "identifier": {
-=======
                             "propertyName": {
->>>>>>> 85e84683
                                 "kind": "IdentifierName",
                                 "fullStart": 361,
                                 "fullEnd": 363,
