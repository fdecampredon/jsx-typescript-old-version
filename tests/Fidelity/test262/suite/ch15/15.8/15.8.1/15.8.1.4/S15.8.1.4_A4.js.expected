{
    "isDeclaration": false,
    "languageVersion": "EcmaScript5",
    "parseOptions": {
        "allowAutomaticSemicolonInsertion": true
    },
    "sourceUnit": {
        "kind": "SourceUnit",
        "fullStart": 0,
        "fullEnd": 525,
        "start": 365,
        "end": 525,
        "fullWidth": 525,
        "width": 160,
        "moduleElements": [
            {
                "kind": "VariableStatement",
                "fullStart": 0,
                "fullEnd": 385,
                "start": 365,
                "end": 384,
                "fullWidth": 385,
                "width": 19,
                "modifiers": [],
                "variableDeclaration": {
                    "kind": "VariableDeclaration",
                    "fullStart": 0,
                    "fullEnd": 383,
                    "start": 365,
                    "end": 383,
                    "fullWidth": 383,
                    "width": 18,
                    "varKeyword": {
                        "kind": "VarKeyword",
                        "fullStart": 0,
                        "fullEnd": 369,
                        "start": 365,
                        "end": 368,
                        "fullWidth": 369,
                        "width": 3,
                        "text": "var",
                        "value": "var",
                        "valueText": "var",
                        "hasLeadingTrivia": true,
                        "hasLeadingComment": true,
                        "hasLeadingNewLine": true,
                        "hasTrailingTrivia": true,
                        "leadingTrivia": [
                            {
                                "kind": "SingleLineCommentTrivia",
                                "text": "// Copyright 2009 the Sputnik authors.  All rights reserved."
                            },
                            {
                                "kind": "NewLineTrivia",
                                "text": "\n"
                            },
                            {
                                "kind": "SingleLineCommentTrivia",
                                "text": "// This code is governed by the BSD license found in the LICENSE file."
                            },
                            {
                                "kind": "NewLineTrivia",
                                "text": "\n"
                            },
                            {
                                "kind": "NewLineTrivia",
                                "text": "\n"
                            },
                            {
                                "kind": "MultiLineCommentTrivia",
                                "text": "/**\n * Value Property LOG2E of the Math Object has the attribute ReadOnly\n *\n * @path ch15/15.8/15.8.1/15.8.1.4/S15.8.1.4_A4.js\n * @description Checking if Math.LOG2E property has the attribute ReadOnly\n * @noStrict\n */"
                            },
                            {
                                "kind": "NewLineTrivia",
                                "text": "\n"
                            },
                            {
                                "kind": "NewLineTrivia",
                                "text": "\n"
                            },
                            {
                                "kind": "SingleLineCommentTrivia",
                                "text": "// CHECK#1"
                            },
                            {
                                "kind": "NewLineTrivia",
                                "text": "\n"
                            }
                        ],
                        "trailingTrivia": [
                            {
                                "kind": "WhitespaceTrivia",
                                "text": " "
                            }
                        ]
                    },
                    "variableDeclarators": [
                        {
                            "kind": "VariableDeclarator",
                            "fullStart": 369,
                            "fullEnd": 383,
                            "start": 369,
                            "end": 383,
                            "fullWidth": 14,
<<<<<<< HEAD
                            "width": 14,
                            "identifier": {
=======
                            "propertyName": {
>>>>>>> 85e84683
                                "kind": "IdentifierName",
                                "fullStart": 369,
                                "fullEnd": 371,
                                "start": 369,
                                "end": 370,
                                "fullWidth": 2,
                                "width": 1,
                                "text": "x",
                                "value": "x",
                                "valueText": "x",
                                "hasTrailingTrivia": true,
                                "trailingTrivia": [
                                    {
                                        "kind": "WhitespaceTrivia",
                                        "text": " "
                                    }
                                ]
                            },
                            "equalsValueClause": {
                                "kind": "EqualsValueClause",
                                "fullStart": 371,
                                "fullEnd": 383,
                                "start": 371,
                                "end": 383,
                                "fullWidth": 12,
                                "width": 12,
                                "equalsToken": {
                                    "kind": "EqualsToken",
                                    "fullStart": 371,
                                    "fullEnd": 373,
                                    "start": 371,
                                    "end": 372,
                                    "fullWidth": 2,
                                    "width": 1,
                                    "text": "=",
                                    "value": "=",
                                    "valueText": "=",
                                    "hasTrailingTrivia": true,
                                    "trailingTrivia": [
                                        {
                                            "kind": "WhitespaceTrivia",
                                            "text": " "
                                        }
                                    ]
                                },
                                "value": {
                                    "kind": "MemberAccessExpression",
                                    "fullStart": 373,
                                    "fullEnd": 383,
                                    "start": 373,
                                    "end": 383,
                                    "fullWidth": 10,
                                    "width": 10,
                                    "expression": {
                                        "kind": "IdentifierName",
                                        "fullStart": 373,
                                        "fullEnd": 377,
                                        "start": 373,
                                        "end": 377,
                                        "fullWidth": 4,
                                        "width": 4,
                                        "text": "Math",
                                        "value": "Math",
                                        "valueText": "Math"
                                    },
                                    "dotToken": {
                                        "kind": "DotToken",
                                        "fullStart": 377,
                                        "fullEnd": 378,
                                        "start": 377,
                                        "end": 378,
                                        "fullWidth": 1,
                                        "width": 1,
                                        "text": ".",
                                        "value": ".",
                                        "valueText": "."
                                    },
                                    "name": {
                                        "kind": "IdentifierName",
                                        "fullStart": 378,
                                        "fullEnd": 383,
                                        "start": 378,
                                        "end": 383,
                                        "fullWidth": 5,
                                        "width": 5,
                                        "text": "LOG2E",
                                        "value": "LOG2E",
                                        "valueText": "LOG2E"
                                    }
                                }
                            }
                        }
                    ]
                },
                "semicolonToken": {
                    "kind": "SemicolonToken",
                    "fullStart": 383,
                    "fullEnd": 385,
                    "start": 383,
                    "end": 384,
                    "fullWidth": 2,
                    "width": 1,
                    "text": ";",
                    "value": ";",
                    "valueText": ";",
                    "hasTrailingTrivia": true,
                    "hasTrailingNewLine": true,
                    "trailingTrivia": [
                        {
                            "kind": "NewLineTrivia",
                            "text": "\n"
                        }
                    ]
                }
            },
            {
                "kind": "ExpressionStatement",
                "fullStart": 385,
                "fullEnd": 401,
                "start": 385,
                "end": 400,
                "fullWidth": 16,
                "width": 15,
                "expression": {
                    "kind": "AssignmentExpression",
                    "fullStart": 385,
                    "fullEnd": 399,
                    "start": 385,
                    "end": 399,
                    "fullWidth": 14,
                    "width": 14,
                    "left": {
                        "kind": "MemberAccessExpression",
                        "fullStart": 385,
                        "fullEnd": 396,
                        "start": 385,
                        "end": 395,
                        "fullWidth": 11,
                        "width": 10,
                        "expression": {
                            "kind": "IdentifierName",
                            "fullStart": 385,
                            "fullEnd": 389,
                            "start": 385,
                            "end": 389,
                            "fullWidth": 4,
                            "width": 4,
                            "text": "Math",
                            "value": "Math",
                            "valueText": "Math"
                        },
                        "dotToken": {
                            "kind": "DotToken",
                            "fullStart": 389,
                            "fullEnd": 390,
                            "start": 389,
                            "end": 390,
                            "fullWidth": 1,
                            "width": 1,
                            "text": ".",
                            "value": ".",
                            "valueText": "."
                        },
                        "name": {
                            "kind": "IdentifierName",
                            "fullStart": 390,
                            "fullEnd": 396,
                            "start": 390,
                            "end": 395,
                            "fullWidth": 6,
                            "width": 5,
                            "text": "LOG2E",
                            "value": "LOG2E",
                            "valueText": "LOG2E",
                            "hasTrailingTrivia": true,
                            "trailingTrivia": [
                                {
                                    "kind": "WhitespaceTrivia",
                                    "text": " "
                                }
                            ]
                        }
                    },
                    "operatorToken": {
                        "kind": "EqualsToken",
                        "fullStart": 396,
                        "fullEnd": 398,
                        "start": 396,
                        "end": 397,
                        "fullWidth": 2,
                        "width": 1,
                        "text": "=",
                        "value": "=",
                        "valueText": "=",
                        "hasTrailingTrivia": true,
                        "trailingTrivia": [
                            {
                                "kind": "WhitespaceTrivia",
                                "text": " "
                            }
                        ]
                    },
                    "right": {
                        "kind": "NumericLiteral",
                        "fullStart": 398,
                        "fullEnd": 399,
                        "start": 398,
                        "end": 399,
                        "fullWidth": 1,
                        "width": 1,
                        "text": "1",
                        "value": 1,
                        "valueText": "1"
                    }
                },
                "semicolonToken": {
                    "kind": "SemicolonToken",
                    "fullStart": 399,
                    "fullEnd": 401,
                    "start": 399,
                    "end": 400,
                    "fullWidth": 2,
                    "width": 1,
                    "text": ";",
                    "value": ";",
                    "valueText": ";",
                    "hasTrailingTrivia": true,
                    "hasTrailingNewLine": true,
                    "trailingTrivia": [
                        {
                            "kind": "NewLineTrivia",
                            "text": "\n"
                        }
                    ]
                }
            },
            {
                "kind": "IfStatement",
                "fullStart": 401,
                "fullEnd": 524,
                "start": 401,
                "end": 523,
                "fullWidth": 123,
                "width": 122,
                "ifKeyword": {
                    "kind": "IfKeyword",
                    "fullStart": 401,
                    "fullEnd": 404,
                    "start": 401,
                    "end": 403,
                    "fullWidth": 3,
                    "width": 2,
                    "text": "if",
                    "value": "if",
                    "valueText": "if",
                    "hasTrailingTrivia": true,
                    "trailingTrivia": [
                        {
                            "kind": "WhitespaceTrivia",
                            "text": " "
                        }
                    ]
                },
                "openParenToken": {
                    "kind": "OpenParenToken",
                    "fullStart": 404,
                    "fullEnd": 405,
                    "start": 404,
                    "end": 405,
                    "fullWidth": 1,
                    "width": 1,
                    "text": "(",
                    "value": "(",
                    "valueText": "("
                },
                "condition": {
                    "kind": "NotEqualsExpression",
                    "fullStart": 405,
                    "fullEnd": 421,
                    "start": 405,
                    "end": 421,
                    "fullWidth": 16,
                    "width": 16,
                    "left": {
                        "kind": "MemberAccessExpression",
                        "fullStart": 405,
                        "fullEnd": 416,
                        "start": 405,
                        "end": 415,
                        "fullWidth": 11,
                        "width": 10,
                        "expression": {
                            "kind": "IdentifierName",
                            "fullStart": 405,
                            "fullEnd": 409,
                            "start": 405,
                            "end": 409,
                            "fullWidth": 4,
                            "width": 4,
                            "text": "Math",
                            "value": "Math",
                            "valueText": "Math"
                        },
                        "dotToken": {
                            "kind": "DotToken",
                            "fullStart": 409,
                            "fullEnd": 410,
                            "start": 409,
                            "end": 410,
                            "fullWidth": 1,
                            "width": 1,
                            "text": ".",
                            "value": ".",
                            "valueText": "."
                        },
                        "name": {
                            "kind": "IdentifierName",
                            "fullStart": 410,
                            "fullEnd": 416,
                            "start": 410,
                            "end": 415,
                            "fullWidth": 6,
                            "width": 5,
                            "text": "LOG2E",
                            "value": "LOG2E",
                            "valueText": "LOG2E",
                            "hasTrailingTrivia": true,
                            "trailingTrivia": [
                                {
                                    "kind": "WhitespaceTrivia",
                                    "text": " "
                                }
                            ]
                        }
                    },
                    "operatorToken": {
                        "kind": "ExclamationEqualsEqualsToken",
                        "fullStart": 416,
                        "fullEnd": 420,
                        "start": 416,
                        "end": 419,
                        "fullWidth": 4,
                        "width": 3,
                        "text": "!==",
                        "value": "!==",
                        "valueText": "!==",
                        "hasTrailingTrivia": true,
                        "trailingTrivia": [
                            {
                                "kind": "WhitespaceTrivia",
                                "text": " "
                            }
                        ]
                    },
                    "right": {
                        "kind": "IdentifierName",
                        "fullStart": 420,
                        "fullEnd": 421,
                        "start": 420,
                        "end": 421,
                        "fullWidth": 1,
                        "width": 1,
                        "text": "x",
                        "value": "x",
                        "valueText": "x"
                    }
                },
                "closeParenToken": {
                    "kind": "CloseParenToken",
                    "fullStart": 421,
                    "fullEnd": 423,
                    "start": 421,
                    "end": 422,
                    "fullWidth": 2,
                    "width": 1,
                    "text": ")",
                    "value": ")",
                    "valueText": ")",
                    "hasTrailingTrivia": true,
                    "trailingTrivia": [
                        {
                            "kind": "WhitespaceTrivia",
                            "text": " "
                        }
                    ]
                },
                "statement": {
                    "kind": "Block",
                    "fullStart": 423,
                    "fullEnd": 524,
                    "start": 423,
                    "end": 523,
                    "fullWidth": 101,
                    "width": 100,
                    "openBraceToken": {
                        "kind": "OpenBraceToken",
                        "fullStart": 423,
                        "fullEnd": 425,
                        "start": 423,
                        "end": 424,
                        "fullWidth": 2,
                        "width": 1,
                        "text": "{",
                        "value": "{",
                        "valueText": "{",
                        "hasTrailingTrivia": true,
                        "hasTrailingNewLine": true,
                        "trailingTrivia": [
                            {
                                "kind": "NewLineTrivia",
                                "text": "\n"
                            }
                        ]
                    },
                    "statements": [
                        {
                            "kind": "ExpressionStatement",
                            "fullStart": 425,
                            "fullEnd": 522,
                            "start": 427,
                            "end": 521,
                            "fullWidth": 97,
                            "width": 94,
                            "expression": {
                                "kind": "InvocationExpression",
                                "fullStart": 425,
                                "fullEnd": 520,
                                "start": 427,
                                "end": 520,
                                "fullWidth": 95,
                                "width": 93,
                                "expression": {
                                    "kind": "IdentifierName",
                                    "fullStart": 425,
                                    "fullEnd": 433,
                                    "start": 427,
                                    "end": 433,
                                    "fullWidth": 8,
                                    "width": 6,
                                    "text": "$ERROR",
                                    "value": "$ERROR",
                                    "valueText": "$ERROR",
                                    "hasLeadingTrivia": true,
                                    "leadingTrivia": [
                                        {
                                            "kind": "WhitespaceTrivia",
                                            "text": "  "
                                        }
                                    ]
                                },
                                "argumentList": {
                                    "kind": "ArgumentList",
                                    "fullStart": 433,
                                    "fullEnd": 520,
                                    "start": 433,
                                    "end": 520,
                                    "fullWidth": 87,
                                    "width": 87,
                                    "openParenToken": {
                                        "kind": "OpenParenToken",
                                        "fullStart": 433,
                                        "fullEnd": 434,
                                        "start": 433,
                                        "end": 434,
                                        "fullWidth": 1,
                                        "width": 1,
                                        "text": "(",
                                        "value": "(",
                                        "valueText": "("
                                    },
                                    "arguments": [
                                        {
                                            "kind": "StringLiteral",
                                            "fullStart": 434,
                                            "fullEnd": 519,
                                            "start": 434,
                                            "end": 519,
                                            "fullWidth": 85,
                                            "width": 85,
                                            "text": "'#1: Math.LOG2E hasn\\'t ReadOnly: \\'x = Math.LOG2E;Math.LOG2E = 1;Math.LOG2E === x\\''",
                                            "value": "#1: Math.LOG2E hasn't ReadOnly: 'x = Math.LOG2E;Math.LOG2E = 1;Math.LOG2E === x'",
                                            "valueText": "#1: Math.LOG2E hasn't ReadOnly: 'x = Math.LOG2E;Math.LOG2E = 1;Math.LOG2E === x'"
                                        }
                                    ],
                                    "closeParenToken": {
                                        "kind": "CloseParenToken",
                                        "fullStart": 519,
                                        "fullEnd": 520,
                                        "start": 519,
                                        "end": 520,
                                        "fullWidth": 1,
                                        "width": 1,
                                        "text": ")",
                                        "value": ")",
                                        "valueText": ")"
                                    }
                                }
                            },
                            "semicolonToken": {
                                "kind": "SemicolonToken",
                                "fullStart": 520,
                                "fullEnd": 522,
                                "start": 520,
                                "end": 521,
                                "fullWidth": 2,
                                "width": 1,
                                "text": ";",
                                "value": ";",
                                "valueText": ";",
                                "hasTrailingTrivia": true,
                                "hasTrailingNewLine": true,
                                "trailingTrivia": [
                                    {
                                        "kind": "NewLineTrivia",
                                        "text": "\n"
                                    }
                                ]
                            }
                        }
                    ],
                    "closeBraceToken": {
                        "kind": "CloseBraceToken",
                        "fullStart": 522,
                        "fullEnd": 524,
                        "start": 522,
                        "end": 523,
                        "fullWidth": 2,
                        "width": 1,
                        "text": "}",
                        "value": "}",
                        "valueText": "}",
                        "hasTrailingTrivia": true,
                        "hasTrailingNewLine": true,
                        "trailingTrivia": [
                            {
                                "kind": "NewLineTrivia",
                                "text": "\n"
                            }
                        ]
                    }
                }
            }
        ],
        "endOfFileToken": {
            "kind": "EndOfFileToken",
            "fullStart": 524,
            "fullEnd": 525,
            "start": 525,
            "end": 525,
            "fullWidth": 1,
            "width": 0,
            "text": "",
            "hasLeadingTrivia": true,
            "hasLeadingNewLine": true,
            "leadingTrivia": [
                {
                    "kind": "NewLineTrivia",
                    "text": "\n"
                }
            ]
        }
    },
    "lineMap": {
        "lineStarts": [
            0,
            61,
            132,
            133,
            137,
            207,
            210,
            261,
            336,
            349,
            353,
            354,
            365,
            385,
            401,
            425,
            522,
            524,
            525
        ],
        "length": 525
    }
}<|MERGE_RESOLUTION|>--- conflicted
+++ resolved
@@ -102,12 +102,8 @@
                             "start": 369,
                             "end": 383,
                             "fullWidth": 14,
-<<<<<<< HEAD
                             "width": 14,
-                            "identifier": {
-=======
                             "propertyName": {
->>>>>>> 85e84683
                                 "kind": "IdentifierName",
                                 "fullStart": 369,
                                 "fullEnd": 371,
