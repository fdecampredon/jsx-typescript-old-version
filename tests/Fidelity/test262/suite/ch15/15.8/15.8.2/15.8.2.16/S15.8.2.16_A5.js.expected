--- conflicted
+++ resolved
@@ -102,12 +102,8 @@
                             "start": 309,
                             "end": 322,
                             "fullWidth": 13,
-<<<<<<< HEAD
                             "width": 13,
-                            "identifier": {
-=======
                             "propertyName": {
->>>>>>> 85e84683
                                 "kind": "IdentifierName",
                                 "fullStart": 309,
                                 "fullEnd": 311,
