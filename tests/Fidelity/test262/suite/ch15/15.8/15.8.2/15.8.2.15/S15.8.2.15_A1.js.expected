--- conflicted
+++ resolved
@@ -102,12 +102,8 @@
                             "start": 315,
                             "end": 322,
                             "fullWidth": 7,
-<<<<<<< HEAD
                             "width": 7,
-                            "identifier": {
-=======
                             "propertyName": {
->>>>>>> 85e84683
                                 "kind": "IdentifierName",
                                 "fullStart": 315,
                                 "fullEnd": 317,
