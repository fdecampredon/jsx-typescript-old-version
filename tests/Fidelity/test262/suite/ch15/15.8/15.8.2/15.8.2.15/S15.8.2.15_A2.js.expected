{
    "isDeclaration": false,
    "languageVersion": "EcmaScript5",
    "parseOptions": {
        "allowAutomaticSemicolonInsertion": true
    },
    "sourceUnit": {
        "kind": "SourceUnit",
        "fullStart": 0,
        "fullEnd": 406,
        "start": 314,
        "end": 406,
        "fullWidth": 406,
        "width": 92,
        "moduleElements": [
            {
                "kind": "VariableStatement",
                "fullStart": 0,
                "fullEnd": 326,
                "start": 314,
                "end": 325,
                "fullWidth": 326,
                "width": 11,
                "modifiers": [],
                "variableDeclaration": {
                    "kind": "VariableDeclaration",
                    "fullStart": 0,
                    "fullEnd": 324,
                    "start": 314,
                    "end": 324,
                    "fullWidth": 324,
                    "width": 10,
                    "varKeyword": {
                        "kind": "VarKeyword",
                        "fullStart": 0,
                        "fullEnd": 318,
                        "start": 314,
                        "end": 317,
                        "fullWidth": 318,
                        "width": 3,
                        "text": "var",
                        "value": "var",
                        "valueText": "var",
                        "hasLeadingTrivia": true,
                        "hasLeadingComment": true,
                        "hasLeadingNewLine": true,
                        "hasTrailingTrivia": true,
                        "leadingTrivia": [
                            {
                                "kind": "SingleLineCommentTrivia",
                                "text": "// Copyright 2009 the Sputnik authors.  All rights reserved."
                            },
                            {
                                "kind": "NewLineTrivia",
                                "text": "\n"
                            },
                            {
                                "kind": "SingleLineCommentTrivia",
                                "text": "// This code is governed by the BSD license found in the LICENSE file."
                            },
                            {
                                "kind": "NewLineTrivia",
                                "text": "\n"
                            },
                            {
                                "kind": "NewLineTrivia",
                                "text": "\n"
                            },
                            {
                                "kind": "MultiLineCommentTrivia",
                                "text": "/**\n * If x is +0, Math.round(x) is +0\n *\n * @path ch15/15.8/15.8.2/15.8.2.15/S15.8.2.15_A2.js\n * @description Checking if Math.round(x) equals to +0, where x is +0\n */"
                            },
                            {
                                "kind": "NewLineTrivia",
                                "text": "\n"
                            },
                            {
                                "kind": "NewLineTrivia",
                                "text": "\n"
                            },
                            {
                                "kind": "SingleLineCommentTrivia",
                                "text": "// CHECK#1"
                            },
                            {
                                "kind": "NewLineTrivia",
                                "text": "\n"
                            }
                        ],
                        "trailingTrivia": [
                            {
                                "kind": "WhitespaceTrivia",
                                "text": " "
                            }
                        ]
                    },
                    "variableDeclarators": [
                        {
                            "kind": "VariableDeclarator",
                            "fullStart": 318,
                            "fullEnd": 324,
                            "start": 318,
                            "end": 324,
                            "fullWidth": 6,
<<<<<<< HEAD
                            "width": 6,
                            "identifier": {
=======
                            "propertyName": {
>>>>>>> 85e84683
                                "kind": "IdentifierName",
                                "fullStart": 318,
                                "fullEnd": 320,
                                "start": 318,
                                "end": 319,
                                "fullWidth": 2,
                                "width": 1,
                                "text": "x",
                                "value": "x",
                                "valueText": "x",
                                "hasTrailingTrivia": true,
                                "trailingTrivia": [
                                    {
                                        "kind": "WhitespaceTrivia",
                                        "text": " "
                                    }
                                ]
                            },
                            "equalsValueClause": {
                                "kind": "EqualsValueClause",
                                "fullStart": 320,
                                "fullEnd": 324,
                                "start": 320,
                                "end": 324,
                                "fullWidth": 4,
                                "width": 4,
                                "equalsToken": {
                                    "kind": "EqualsToken",
                                    "fullStart": 320,
                                    "fullEnd": 322,
                                    "start": 320,
                                    "end": 321,
                                    "fullWidth": 2,
                                    "width": 1,
                                    "text": "=",
                                    "value": "=",
                                    "valueText": "=",
                                    "hasTrailingTrivia": true,
                                    "trailingTrivia": [
                                        {
                                            "kind": "WhitespaceTrivia",
                                            "text": " "
                                        }
                                    ]
                                },
                                "value": {
                                    "kind": "PlusExpression",
                                    "fullStart": 322,
                                    "fullEnd": 324,
                                    "start": 322,
                                    "end": 324,
                                    "fullWidth": 2,
                                    "width": 2,
                                    "operatorToken": {
                                        "kind": "PlusToken",
                                        "fullStart": 322,
                                        "fullEnd": 323,
                                        "start": 322,
                                        "end": 323,
                                        "fullWidth": 1,
                                        "width": 1,
                                        "text": "+",
                                        "value": "+",
                                        "valueText": "+"
                                    },
                                    "operand": {
                                        "kind": "NumericLiteral",
                                        "fullStart": 323,
                                        "fullEnd": 324,
                                        "start": 323,
                                        "end": 324,
                                        "fullWidth": 1,
                                        "width": 1,
                                        "text": "0",
                                        "value": 0,
                                        "valueText": "0"
                                    }
                                }
                            }
                        }
                    ]
                },
                "semicolonToken": {
                    "kind": "SemicolonToken",
                    "fullStart": 324,
                    "fullEnd": 326,
                    "start": 324,
                    "end": 325,
                    "fullWidth": 2,
                    "width": 1,
                    "text": ";",
                    "value": ";",
                    "valueText": ";",
                    "hasTrailingTrivia": true,
                    "hasTrailingNewLine": true,
                    "trailingTrivia": [
                        {
                            "kind": "NewLineTrivia",
                            "text": "\n"
                        }
                    ]
                }
            },
            {
                "kind": "IfStatement",
                "fullStart": 326,
                "fullEnd": 405,
                "start": 326,
                "end": 404,
                "fullWidth": 79,
                "width": 78,
                "ifKeyword": {
                    "kind": "IfKeyword",
                    "fullStart": 326,
                    "fullEnd": 329,
                    "start": 326,
                    "end": 328,
                    "fullWidth": 3,
                    "width": 2,
                    "text": "if",
                    "value": "if",
                    "valueText": "if",
                    "hasTrailingTrivia": true,
                    "trailingTrivia": [
                        {
                            "kind": "WhitespaceTrivia",
                            "text": " "
                        }
                    ]
                },
                "openParenToken": {
                    "kind": "OpenParenToken",
                    "fullStart": 329,
                    "fullEnd": 330,
                    "start": 329,
                    "end": 330,
                    "fullWidth": 1,
                    "width": 1,
                    "text": "(",
                    "value": "(",
                    "valueText": "("
                },
                "condition": {
                    "kind": "NotEqualsExpression",
                    "fullStart": 330,
                    "fullEnd": 350,
                    "start": 330,
                    "end": 350,
                    "fullWidth": 20,
                    "width": 20,
                    "left": {
                        "kind": "InvocationExpression",
                        "fullStart": 330,
                        "fullEnd": 344,
                        "start": 330,
                        "end": 343,
                        "fullWidth": 14,
                        "width": 13,
                        "expression": {
                            "kind": "MemberAccessExpression",
                            "fullStart": 330,
                            "fullEnd": 340,
                            "start": 330,
                            "end": 340,
                            "fullWidth": 10,
                            "width": 10,
                            "expression": {
                                "kind": "IdentifierName",
                                "fullStart": 330,
                                "fullEnd": 334,
                                "start": 330,
                                "end": 334,
                                "fullWidth": 4,
                                "width": 4,
                                "text": "Math",
                                "value": "Math",
                                "valueText": "Math"
                            },
                            "dotToken": {
                                "kind": "DotToken",
                                "fullStart": 334,
                                "fullEnd": 335,
                                "start": 334,
                                "end": 335,
                                "fullWidth": 1,
                                "width": 1,
                                "text": ".",
                                "value": ".",
                                "valueText": "."
                            },
                            "name": {
                                "kind": "IdentifierName",
                                "fullStart": 335,
                                "fullEnd": 340,
                                "start": 335,
                                "end": 340,
                                "fullWidth": 5,
                                "width": 5,
                                "text": "round",
                                "value": "round",
                                "valueText": "round"
                            }
                        },
                        "argumentList": {
                            "kind": "ArgumentList",
                            "fullStart": 340,
                            "fullEnd": 344,
                            "start": 340,
                            "end": 343,
                            "fullWidth": 4,
                            "width": 3,
                            "openParenToken": {
                                "kind": "OpenParenToken",
                                "fullStart": 340,
                                "fullEnd": 341,
                                "start": 340,
                                "end": 341,
                                "fullWidth": 1,
                                "width": 1,
                                "text": "(",
                                "value": "(",
                                "valueText": "("
                            },
                            "arguments": [
                                {
                                    "kind": "IdentifierName",
                                    "fullStart": 341,
                                    "fullEnd": 342,
                                    "start": 341,
                                    "end": 342,
                                    "fullWidth": 1,
                                    "width": 1,
                                    "text": "x",
                                    "value": "x",
                                    "valueText": "x"
                                }
                            ],
                            "closeParenToken": {
                                "kind": "CloseParenToken",
                                "fullStart": 342,
                                "fullEnd": 344,
                                "start": 342,
                                "end": 343,
                                "fullWidth": 2,
                                "width": 1,
                                "text": ")",
                                "value": ")",
                                "valueText": ")",
                                "hasTrailingTrivia": true,
                                "trailingTrivia": [
                                    {
                                        "kind": "WhitespaceTrivia",
                                        "text": " "
                                    }
                                ]
                            }
                        }
                    },
                    "operatorToken": {
                        "kind": "ExclamationEqualsEqualsToken",
                        "fullStart": 344,
                        "fullEnd": 348,
                        "start": 344,
                        "end": 347,
                        "fullWidth": 4,
                        "width": 3,
                        "text": "!==",
                        "value": "!==",
                        "valueText": "!==",
                        "hasTrailingTrivia": true,
                        "trailingTrivia": [
                            {
                                "kind": "WhitespaceTrivia",
                                "text": " "
                            }
                        ]
                    },
                    "right": {
                        "kind": "PlusExpression",
                        "fullStart": 348,
                        "fullEnd": 350,
                        "start": 348,
                        "end": 350,
                        "fullWidth": 2,
                        "width": 2,
                        "operatorToken": {
                            "kind": "PlusToken",
                            "fullStart": 348,
                            "fullEnd": 349,
                            "start": 348,
                            "end": 349,
                            "fullWidth": 1,
                            "width": 1,
                            "text": "+",
                            "value": "+",
                            "valueText": "+"
                        },
                        "operand": {
                            "kind": "NumericLiteral",
                            "fullStart": 349,
                            "fullEnd": 350,
                            "start": 349,
                            "end": 350,
                            "fullWidth": 1,
                            "width": 1,
                            "text": "0",
                            "value": 0,
                            "valueText": "0"
                        }
                    }
                },
                "closeParenToken": {
                    "kind": "CloseParenToken",
                    "fullStart": 350,
                    "fullEnd": 352,
                    "start": 350,
                    "end": 351,
                    "fullWidth": 2,
                    "width": 1,
                    "text": ")",
                    "value": ")",
                    "valueText": ")",
                    "hasTrailingTrivia": true,
                    "hasTrailingNewLine": true,
                    "trailingTrivia": [
                        {
                            "kind": "NewLineTrivia",
                            "text": "\n"
                        }
                    ]
                },
                "statement": {
                    "kind": "Block",
                    "fullStart": 352,
                    "fullEnd": 405,
                    "start": 352,
                    "end": 404,
                    "fullWidth": 53,
                    "width": 52,
                    "openBraceToken": {
                        "kind": "OpenBraceToken",
                        "fullStart": 352,
                        "fullEnd": 354,
                        "start": 352,
                        "end": 353,
                        "fullWidth": 2,
                        "width": 1,
                        "text": "{",
                        "value": "{",
                        "valueText": "{",
                        "hasTrailingTrivia": true,
                        "hasTrailingNewLine": true,
                        "trailingTrivia": [
                            {
                                "kind": "NewLineTrivia",
                                "text": "\n"
                            }
                        ]
                    },
                    "statements": [
                        {
                            "kind": "ExpressionStatement",
                            "fullStart": 354,
                            "fullEnd": 403,
                            "start": 355,
                            "end": 402,
                            "fullWidth": 49,
                            "width": 47,
                            "expression": {
                                "kind": "InvocationExpression",
                                "fullStart": 354,
                                "fullEnd": 401,
                                "start": 355,
                                "end": 401,
                                "fullWidth": 47,
                                "width": 46,
                                "expression": {
                                    "kind": "IdentifierName",
                                    "fullStart": 354,
                                    "fullEnd": 361,
                                    "start": 355,
                                    "end": 361,
                                    "fullWidth": 7,
                                    "width": 6,
                                    "text": "$ERROR",
                                    "value": "$ERROR",
                                    "valueText": "$ERROR",
                                    "hasLeadingTrivia": true,
                                    "leadingTrivia": [
                                        {
                                            "kind": "WhitespaceTrivia",
                                            "text": "\t"
                                        }
                                    ]
                                },
                                "argumentList": {
                                    "kind": "ArgumentList",
                                    "fullStart": 361,
                                    "fullEnd": 401,
                                    "start": 361,
                                    "end": 401,
                                    "fullWidth": 40,
                                    "width": 40,
                                    "openParenToken": {
                                        "kind": "OpenParenToken",
                                        "fullStart": 361,
                                        "fullEnd": 362,
                                        "start": 361,
                                        "end": 362,
                                        "fullWidth": 1,
                                        "width": 1,
                                        "text": "(",
                                        "value": "(",
                                        "valueText": "("
                                    },
                                    "arguments": [
                                        {
                                            "kind": "StringLiteral",
                                            "fullStart": 362,
                                            "fullEnd": 400,
                                            "start": 362,
                                            "end": 400,
                                            "fullWidth": 38,
                                            "width": 38,
                                            "text": "\"#1: 'var x=+0; Math.round(x) !== +0'\"",
                                            "value": "#1: 'var x=+0; Math.round(x) !== +0'",
                                            "valueText": "#1: 'var x=+0; Math.round(x) !== +0'"
                                        }
                                    ],
                                    "closeParenToken": {
                                        "kind": "CloseParenToken",
                                        "fullStart": 400,
                                        "fullEnd": 401,
                                        "start": 400,
                                        "end": 401,
                                        "fullWidth": 1,
                                        "width": 1,
                                        "text": ")",
                                        "value": ")",
                                        "valueText": ")"
                                    }
                                }
                            },
                            "semicolonToken": {
                                "kind": "SemicolonToken",
                                "fullStart": 401,
                                "fullEnd": 403,
                                "start": 401,
                                "end": 402,
                                "fullWidth": 2,
                                "width": 1,
                                "text": ";",
                                "value": ";",
                                "valueText": ";",
                                "hasTrailingTrivia": true,
                                "hasTrailingNewLine": true,
                                "trailingTrivia": [
                                    {
                                        "kind": "NewLineTrivia",
                                        "text": "\n"
                                    }
                                ]
                            }
                        }
                    ],
                    "closeBraceToken": {
                        "kind": "CloseBraceToken",
                        "fullStart": 403,
                        "fullEnd": 405,
                        "start": 403,
                        "end": 404,
                        "fullWidth": 2,
                        "width": 1,
                        "text": "}",
                        "value": "}",
                        "valueText": "}",
                        "hasTrailingTrivia": true,
                        "hasTrailingNewLine": true,
                        "trailingTrivia": [
                            {
                                "kind": "NewLineTrivia",
                                "text": "\n"
                            }
                        ]
                    }
                }
            }
        ],
        "endOfFileToken": {
            "kind": "EndOfFileToken",
            "fullStart": 405,
            "fullEnd": 406,
            "start": 406,
            "end": 406,
            "fullWidth": 1,
            "width": 0,
            "text": "",
            "hasLeadingTrivia": true,
            "hasLeadingNewLine": true,
            "leadingTrivia": [
                {
                    "kind": "NewLineTrivia",
                    "text": "\n"
                }
            ]
        }
    },
    "lineMap": {
        "lineStarts": [
            0,
            61,
            132,
            133,
            137,
            172,
            175,
            228,
            298,
            302,
            303,
            314,
            326,
            352,
            354,
            403,
            405,
            406
        ],
        "length": 406
    }
}<|MERGE_RESOLUTION|>--- conflicted
+++ resolved
@@ -102,12 +102,8 @@
                             "start": 318,
                             "end": 324,
                             "fullWidth": 6,
-<<<<<<< HEAD
                             "width": 6,
-                            "identifier": {
-=======
                             "propertyName": {
->>>>>>> 85e84683
                                 "kind": "IdentifierName",
                                 "fullStart": 318,
                                 "fullEnd": 320,
