{
    "isDeclaration": false,
    "languageVersion": "EcmaScript5",
    "parseOptions": {
        "allowAutomaticSemicolonInsertion": true
    },
    "sourceUnit": {
        "kind": "SourceUnit",
        "fullStart": 0,
        "fullEnd": 726,
        "start": 361,
        "end": 726,
        "fullWidth": 726,
        "width": 365,
        "moduleElements": [
            {
                "kind": "VariableStatement",
                "fullStart": 0,
                "fullEnd": 388,
                "start": 361,
                "end": 387,
                "fullWidth": 388,
                "width": 26,
                "modifiers": [],
                "variableDeclaration": {
                    "kind": "VariableDeclaration",
                    "fullStart": 0,
                    "fullEnd": 386,
                    "start": 361,
                    "end": 386,
                    "fullWidth": 386,
                    "width": 25,
                    "varKeyword": {
                        "kind": "VarKeyword",
                        "fullStart": 0,
                        "fullEnd": 365,
                        "start": 361,
                        "end": 364,
                        "fullWidth": 365,
                        "width": 3,
                        "text": "var",
                        "value": "var",
                        "valueText": "var",
                        "hasLeadingTrivia": true,
                        "hasLeadingComment": true,
                        "hasLeadingNewLine": true,
                        "hasTrailingTrivia": true,
                        "leadingTrivia": [
                            {
                                "kind": "SingleLineCommentTrivia",
                                "text": "// Copyright 2009 the Sputnik authors.  All rights reserved."
                            },
                            {
                                "kind": "NewLineTrivia",
                                "text": "\n"
                            },
                            {
                                "kind": "SingleLineCommentTrivia",
                                "text": "// This code is governed by the BSD license found in the LICENSE file."
                            },
                            {
                                "kind": "NewLineTrivia",
                                "text": "\n"
                            },
                            {
                                "kind": "NewLineTrivia",
                                "text": "\n"
                            },
                            {
                                "kind": "MultiLineCommentTrivia",
                                "text": "/**\n * If x is greater than 0 but less than 1, Math.floor(x) is +0\n *\n * @path ch15/15.8/15.8.2/15.8.2.9/S15.8.2.9_A6.js\n * @description Checking if Math.floor(x) is +0, where x is greater than 0 but less than 1\n */"
                            },
                            {
                                "kind": "NewLineTrivia",
                                "text": "\n"
                            },
                            {
                                "kind": "NewLineTrivia",
                                "text": "\n"
                            },
                            {
                                "kind": "SingleLineCommentTrivia",
                                "text": "// CHECK#1"
                            },
                            {
                                "kind": "NewLineTrivia",
                                "text": "\n"
                            }
                        ],
                        "trailingTrivia": [
                            {
                                "kind": "WhitespaceTrivia",
                                "text": " "
                            }
                        ]
                    },
                    "variableDeclarators": [
                        {
                            "kind": "VariableDeclarator",
                            "fullStart": 365,
                            "fullEnd": 386,
                            "start": 365,
                            "end": 386,
                            "fullWidth": 21,
<<<<<<< HEAD
                            "width": 21,
                            "identifier": {
=======
                            "propertyName": {
>>>>>>> 85e84683
                                "kind": "IdentifierName",
                                "fullStart": 365,
                                "fullEnd": 367,
                                "start": 365,
                                "end": 366,
                                "fullWidth": 2,
                                "width": 1,
                                "text": "x",
                                "value": "x",
                                "valueText": "x",
                                "hasTrailingTrivia": true,
                                "trailingTrivia": [
                                    {
                                        "kind": "WhitespaceTrivia",
                                        "text": " "
                                    }
                                ]
                            },
                            "equalsValueClause": {
                                "kind": "EqualsValueClause",
                                "fullStart": 367,
                                "fullEnd": 386,
                                "start": 367,
                                "end": 386,
                                "fullWidth": 19,
                                "width": 19,
                                "equalsToken": {
                                    "kind": "EqualsToken",
                                    "fullStart": 367,
                                    "fullEnd": 369,
                                    "start": 367,
                                    "end": 368,
                                    "fullWidth": 2,
                                    "width": 1,
                                    "text": "=",
                                    "value": "=",
                                    "valueText": "=",
                                    "hasTrailingTrivia": true,
                                    "trailingTrivia": [
                                        {
                                            "kind": "WhitespaceTrivia",
                                            "text": " "
                                        }
                                    ]
                                },
                                "value": {
                                    "kind": "NumericLiteral",
                                    "fullStart": 369,
                                    "fullEnd": 386,
                                    "start": 369,
                                    "end": 386,
                                    "fullWidth": 17,
                                    "width": 17,
                                    "text": "0.000000000000001",
                                    "value": 1e-15,
                                    "valueText": "1e-15"
                                }
                            }
                        }
                    ]
                },
                "semicolonToken": {
                    "kind": "SemicolonToken",
                    "fullStart": 386,
                    "fullEnd": 388,
                    "start": 386,
                    "end": 387,
                    "fullWidth": 2,
                    "width": 1,
                    "text": ";",
                    "value": ";",
                    "valueText": ";",
                    "hasTrailingTrivia": true,
                    "hasTrailingNewLine": true,
                    "trailingTrivia": [
                        {
                            "kind": "NewLineTrivia",
                            "text": "\n"
                        }
                    ]
                }
            },
            {
                "kind": "IfStatement",
                "fullStart": 388,
                "fullEnd": 485,
                "start": 388,
                "end": 484,
                "fullWidth": 97,
                "width": 96,
                "ifKeyword": {
                    "kind": "IfKeyword",
                    "fullStart": 388,
                    "fullEnd": 391,
                    "start": 388,
                    "end": 390,
                    "fullWidth": 3,
                    "width": 2,
                    "text": "if",
                    "value": "if",
                    "valueText": "if",
                    "hasTrailingTrivia": true,
                    "trailingTrivia": [
                        {
                            "kind": "WhitespaceTrivia",
                            "text": " "
                        }
                    ]
                },
                "openParenToken": {
                    "kind": "OpenParenToken",
                    "fullStart": 391,
                    "fullEnd": 392,
                    "start": 391,
                    "end": 392,
                    "fullWidth": 1,
                    "width": 1,
                    "text": "(",
                    "value": "(",
                    "valueText": "("
                },
                "condition": {
                    "kind": "NotEqualsExpression",
                    "fullStart": 392,
                    "fullEnd": 412,
                    "start": 392,
                    "end": 412,
                    "fullWidth": 20,
                    "width": 20,
                    "left": {
                        "kind": "InvocationExpression",
                        "fullStart": 392,
                        "fullEnd": 406,
                        "start": 392,
                        "end": 405,
                        "fullWidth": 14,
                        "width": 13,
                        "expression": {
                            "kind": "MemberAccessExpression",
                            "fullStart": 392,
                            "fullEnd": 402,
                            "start": 392,
                            "end": 402,
                            "fullWidth": 10,
                            "width": 10,
                            "expression": {
                                "kind": "IdentifierName",
                                "fullStart": 392,
                                "fullEnd": 396,
                                "start": 392,
                                "end": 396,
                                "fullWidth": 4,
                                "width": 4,
                                "text": "Math",
                                "value": "Math",
                                "valueText": "Math"
                            },
                            "dotToken": {
                                "kind": "DotToken",
                                "fullStart": 396,
                                "fullEnd": 397,
                                "start": 396,
                                "end": 397,
                                "fullWidth": 1,
                                "width": 1,
                                "text": ".",
                                "value": ".",
                                "valueText": "."
                            },
                            "name": {
                                "kind": "IdentifierName",
                                "fullStart": 397,
                                "fullEnd": 402,
                                "start": 397,
                                "end": 402,
                                "fullWidth": 5,
                                "width": 5,
                                "text": "floor",
                                "value": "floor",
                                "valueText": "floor"
                            }
                        },
                        "argumentList": {
                            "kind": "ArgumentList",
                            "fullStart": 402,
                            "fullEnd": 406,
                            "start": 402,
                            "end": 405,
                            "fullWidth": 4,
                            "width": 3,
                            "openParenToken": {
                                "kind": "OpenParenToken",
                                "fullStart": 402,
                                "fullEnd": 403,
                                "start": 402,
                                "end": 403,
                                "fullWidth": 1,
                                "width": 1,
                                "text": "(",
                                "value": "(",
                                "valueText": "("
                            },
                            "arguments": [
                                {
                                    "kind": "IdentifierName",
                                    "fullStart": 403,
                                    "fullEnd": 404,
                                    "start": 403,
                                    "end": 404,
                                    "fullWidth": 1,
                                    "width": 1,
                                    "text": "x",
                                    "value": "x",
                                    "valueText": "x"
                                }
                            ],
                            "closeParenToken": {
                                "kind": "CloseParenToken",
                                "fullStart": 404,
                                "fullEnd": 406,
                                "start": 404,
                                "end": 405,
                                "fullWidth": 2,
                                "width": 1,
                                "text": ")",
                                "value": ")",
                                "valueText": ")",
                                "hasTrailingTrivia": true,
                                "trailingTrivia": [
                                    {
                                        "kind": "WhitespaceTrivia",
                                        "text": " "
                                    }
                                ]
                            }
                        }
                    },
                    "operatorToken": {
                        "kind": "ExclamationEqualsEqualsToken",
                        "fullStart": 406,
                        "fullEnd": 410,
                        "start": 406,
                        "end": 409,
                        "fullWidth": 4,
                        "width": 3,
                        "text": "!==",
                        "value": "!==",
                        "valueText": "!==",
                        "hasTrailingTrivia": true,
                        "trailingTrivia": [
                            {
                                "kind": "WhitespaceTrivia",
                                "text": " "
                            }
                        ]
                    },
                    "right": {
                        "kind": "PlusExpression",
                        "fullStart": 410,
                        "fullEnd": 412,
                        "start": 410,
                        "end": 412,
                        "fullWidth": 2,
                        "width": 2,
                        "operatorToken": {
                            "kind": "PlusToken",
                            "fullStart": 410,
                            "fullEnd": 411,
                            "start": 410,
                            "end": 411,
                            "fullWidth": 1,
                            "width": 1,
                            "text": "+",
                            "value": "+",
                            "valueText": "+"
                        },
                        "operand": {
                            "kind": "NumericLiteral",
                            "fullStart": 411,
                            "fullEnd": 412,
                            "start": 411,
                            "end": 412,
                            "fullWidth": 1,
                            "width": 1,
                            "text": "0",
                            "value": 0,
                            "valueText": "0"
                        }
                    }
                },
                "closeParenToken": {
                    "kind": "CloseParenToken",
                    "fullStart": 412,
                    "fullEnd": 414,
                    "start": 412,
                    "end": 413,
                    "fullWidth": 2,
                    "width": 1,
                    "text": ")",
                    "value": ")",
                    "valueText": ")",
                    "hasTrailingTrivia": true,
                    "hasTrailingNewLine": true,
                    "trailingTrivia": [
                        {
                            "kind": "NewLineTrivia",
                            "text": "\n"
                        }
                    ]
                },
                "statement": {
                    "kind": "Block",
                    "fullStart": 414,
                    "fullEnd": 485,
                    "start": 414,
                    "end": 484,
                    "fullWidth": 71,
                    "width": 70,
                    "openBraceToken": {
                        "kind": "OpenBraceToken",
                        "fullStart": 414,
                        "fullEnd": 416,
                        "start": 414,
                        "end": 415,
                        "fullWidth": 2,
                        "width": 1,
                        "text": "{",
                        "value": "{",
                        "valueText": "{",
                        "hasTrailingTrivia": true,
                        "hasTrailingNewLine": true,
                        "trailingTrivia": [
                            {
                                "kind": "NewLineTrivia",
                                "text": "\n"
                            }
                        ]
                    },
                    "statements": [
                        {
                            "kind": "ExpressionStatement",
                            "fullStart": 416,
                            "fullEnd": 483,
                            "start": 417,
                            "end": 482,
                            "fullWidth": 67,
                            "width": 65,
                            "expression": {
                                "kind": "InvocationExpression",
                                "fullStart": 416,
                                "fullEnd": 481,
                                "start": 417,
                                "end": 481,
                                "fullWidth": 65,
                                "width": 64,
                                "expression": {
                                    "kind": "IdentifierName",
                                    "fullStart": 416,
                                    "fullEnd": 423,
                                    "start": 417,
                                    "end": 423,
                                    "fullWidth": 7,
                                    "width": 6,
                                    "text": "$ERROR",
                                    "value": "$ERROR",
                                    "valueText": "$ERROR",
                                    "hasLeadingTrivia": true,
                                    "leadingTrivia": [
                                        {
                                            "kind": "WhitespaceTrivia",
                                            "text": "\t"
                                        }
                                    ]
                                },
                                "argumentList": {
                                    "kind": "ArgumentList",
                                    "fullStart": 423,
                                    "fullEnd": 481,
                                    "start": 423,
                                    "end": 481,
                                    "fullWidth": 58,
                                    "width": 58,
                                    "openParenToken": {
                                        "kind": "OpenParenToken",
                                        "fullStart": 423,
                                        "fullEnd": 424,
                                        "start": 423,
                                        "end": 424,
                                        "fullWidth": 1,
                                        "width": 1,
                                        "text": "(",
                                        "value": "(",
                                        "valueText": "("
                                    },
                                    "arguments": [
                                        {
                                            "kind": "StringLiteral",
                                            "fullStart": 424,
                                            "fullEnd": 480,
                                            "start": 424,
                                            "end": 480,
                                            "fullWidth": 56,
                                            "width": 56,
                                            "text": "\"#1: 'var x = 0.000000000000001; Math.floor(x) !==  +0'\"",
                                            "value": "#1: 'var x = 0.000000000000001; Math.floor(x) !==  +0'",
                                            "valueText": "#1: 'var x = 0.000000000000001; Math.floor(x) !==  +0'"
                                        }
                                    ],
                                    "closeParenToken": {
                                        "kind": "CloseParenToken",
                                        "fullStart": 480,
                                        "fullEnd": 481,
                                        "start": 480,
                                        "end": 481,
                                        "fullWidth": 1,
                                        "width": 1,
                                        "text": ")",
                                        "value": ")",
                                        "valueText": ")"
                                    }
                                }
                            },
                            "semicolonToken": {
                                "kind": "SemicolonToken",
                                "fullStart": 481,
                                "fullEnd": 483,
                                "start": 481,
                                "end": 482,
                                "fullWidth": 2,
                                "width": 1,
                                "text": ";",
                                "value": ";",
                                "valueText": ";",
                                "hasTrailingTrivia": true,
                                "hasTrailingNewLine": true,
                                "trailingTrivia": [
                                    {
                                        "kind": "NewLineTrivia",
                                        "text": "\n"
                                    }
                                ]
                            }
                        }
                    ],
                    "closeBraceToken": {
                        "kind": "CloseBraceToken",
                        "fullStart": 483,
                        "fullEnd": 485,
                        "start": 483,
                        "end": 484,
                        "fullWidth": 2,
                        "width": 1,
                        "text": "}",
                        "value": "}",
                        "valueText": "}",
                        "hasTrailingTrivia": true,
                        "hasTrailingNewLine": true,
                        "trailingTrivia": [
                            {
                                "kind": "NewLineTrivia",
                                "text": "\n"
                            }
                        ]
                    }
                }
            },
            {
                "kind": "VariableStatement",
                "fullStart": 485,
                "fullEnd": 524,
                "start": 497,
                "end": 523,
                "fullWidth": 39,
                "width": 26,
                "modifiers": [],
                "variableDeclaration": {
                    "kind": "VariableDeclaration",
                    "fullStart": 485,
                    "fullEnd": 522,
                    "start": 497,
                    "end": 522,
                    "fullWidth": 37,
                    "width": 25,
                    "varKeyword": {
                        "kind": "VarKeyword",
                        "fullStart": 485,
                        "fullEnd": 501,
                        "start": 497,
                        "end": 500,
                        "fullWidth": 16,
                        "width": 3,
                        "text": "var",
                        "value": "var",
                        "valueText": "var",
                        "hasLeadingTrivia": true,
                        "hasLeadingComment": true,
                        "hasLeadingNewLine": true,
                        "hasTrailingTrivia": true,
                        "leadingTrivia": [
                            {
                                "kind": "NewLineTrivia",
                                "text": "\n"
                            },
                            {
                                "kind": "SingleLineCommentTrivia",
                                "text": "// CHECK#2"
                            },
                            {
                                "kind": "NewLineTrivia",
                                "text": "\n"
                            }
                        ],
                        "trailingTrivia": [
                            {
                                "kind": "WhitespaceTrivia",
                                "text": " "
                            }
                        ]
                    },
                    "variableDeclarators": [
                        {
                            "kind": "VariableDeclarator",
                            "fullStart": 501,
                            "fullEnd": 522,
                            "start": 501,
                            "end": 522,
                            "fullWidth": 21,
<<<<<<< HEAD
                            "width": 21,
                            "identifier": {
=======
                            "propertyName": {
>>>>>>> 85e84683
                                "kind": "IdentifierName",
                                "fullStart": 501,
                                "fullEnd": 503,
                                "start": 501,
                                "end": 502,
                                "fullWidth": 2,
                                "width": 1,
                                "text": "x",
                                "value": "x",
                                "valueText": "x",
                                "hasTrailingTrivia": true,
                                "trailingTrivia": [
                                    {
                                        "kind": "WhitespaceTrivia",
                                        "text": " "
                                    }
                                ]
                            },
                            "equalsValueClause": {
                                "kind": "EqualsValueClause",
                                "fullStart": 503,
                                "fullEnd": 522,
                                "start": 503,
                                "end": 522,
                                "fullWidth": 19,
                                "width": 19,
                                "equalsToken": {
                                    "kind": "EqualsToken",
                                    "fullStart": 503,
                                    "fullEnd": 505,
                                    "start": 503,
                                    "end": 504,
                                    "fullWidth": 2,
                                    "width": 1,
                                    "text": "=",
                                    "value": "=",
                                    "valueText": "=",
                                    "hasTrailingTrivia": true,
                                    "trailingTrivia": [
                                        {
                                            "kind": "WhitespaceTrivia",
                                            "text": " "
                                        }
                                    ]
                                },
                                "value": {
                                    "kind": "NumericLiteral",
                                    "fullStart": 505,
                                    "fullEnd": 522,
                                    "start": 505,
                                    "end": 522,
                                    "fullWidth": 17,
                                    "width": 17,
                                    "text": "0.999999999999999",
                                    "value": 0.999999999999999,
                                    "valueText": "0.999999999999999"
                                }
                            }
                        }
                    ]
                },
                "semicolonToken": {
                    "kind": "SemicolonToken",
                    "fullStart": 522,
                    "fullEnd": 524,
                    "start": 522,
                    "end": 523,
                    "fullWidth": 2,
                    "width": 1,
                    "text": ";",
                    "value": ";",
                    "valueText": ";",
                    "hasTrailingTrivia": true,
                    "hasTrailingNewLine": true,
                    "trailingTrivia": [
                        {
                            "kind": "NewLineTrivia",
                            "text": "\n"
                        }
                    ]
                }
            },
            {
                "kind": "IfStatement",
                "fullStart": 524,
                "fullEnd": 619,
                "start": 524,
                "end": 618,
                "fullWidth": 95,
                "width": 94,
                "ifKeyword": {
                    "kind": "IfKeyword",
                    "fullStart": 524,
                    "fullEnd": 527,
                    "start": 524,
                    "end": 526,
                    "fullWidth": 3,
                    "width": 2,
                    "text": "if",
                    "value": "if",
                    "valueText": "if",
                    "hasTrailingTrivia": true,
                    "trailingTrivia": [
                        {
                            "kind": "WhitespaceTrivia",
                            "text": " "
                        }
                    ]
                },
                "openParenToken": {
                    "kind": "OpenParenToken",
                    "fullStart": 527,
                    "fullEnd": 528,
                    "start": 527,
                    "end": 528,
                    "fullWidth": 1,
                    "width": 1,
                    "text": "(",
                    "value": "(",
                    "valueText": "("
                },
                "condition": {
                    "kind": "NotEqualsExpression",
                    "fullStart": 528,
                    "fullEnd": 548,
                    "start": 528,
                    "end": 548,
                    "fullWidth": 20,
                    "width": 20,
                    "left": {
                        "kind": "InvocationExpression",
                        "fullStart": 528,
                        "fullEnd": 542,
                        "start": 528,
                        "end": 541,
                        "fullWidth": 14,
                        "width": 13,
                        "expression": {
                            "kind": "MemberAccessExpression",
                            "fullStart": 528,
                            "fullEnd": 538,
                            "start": 528,
                            "end": 538,
                            "fullWidth": 10,
                            "width": 10,
                            "expression": {
                                "kind": "IdentifierName",
                                "fullStart": 528,
                                "fullEnd": 532,
                                "start": 528,
                                "end": 532,
                                "fullWidth": 4,
                                "width": 4,
                                "text": "Math",
                                "value": "Math",
                                "valueText": "Math"
                            },
                            "dotToken": {
                                "kind": "DotToken",
                                "fullStart": 532,
                                "fullEnd": 533,
                                "start": 532,
                                "end": 533,
                                "fullWidth": 1,
                                "width": 1,
                                "text": ".",
                                "value": ".",
                                "valueText": "."
                            },
                            "name": {
                                "kind": "IdentifierName",
                                "fullStart": 533,
                                "fullEnd": 538,
                                "start": 533,
                                "end": 538,
                                "fullWidth": 5,
                                "width": 5,
                                "text": "floor",
                                "value": "floor",
                                "valueText": "floor"
                            }
                        },
                        "argumentList": {
                            "kind": "ArgumentList",
                            "fullStart": 538,
                            "fullEnd": 542,
                            "start": 538,
                            "end": 541,
                            "fullWidth": 4,
                            "width": 3,
                            "openParenToken": {
                                "kind": "OpenParenToken",
                                "fullStart": 538,
                                "fullEnd": 539,
                                "start": 538,
                                "end": 539,
                                "fullWidth": 1,
                                "width": 1,
                                "text": "(",
                                "value": "(",
                                "valueText": "("
                            },
                            "arguments": [
                                {
                                    "kind": "IdentifierName",
                                    "fullStart": 539,
                                    "fullEnd": 540,
                                    "start": 539,
                                    "end": 540,
                                    "fullWidth": 1,
                                    "width": 1,
                                    "text": "x",
                                    "value": "x",
                                    "valueText": "x"
                                }
                            ],
                            "closeParenToken": {
                                "kind": "CloseParenToken",
                                "fullStart": 540,
                                "fullEnd": 542,
                                "start": 540,
                                "end": 541,
                                "fullWidth": 2,
                                "width": 1,
                                "text": ")",
                                "value": ")",
                                "valueText": ")",
                                "hasTrailingTrivia": true,
                                "trailingTrivia": [
                                    {
                                        "kind": "WhitespaceTrivia",
                                        "text": " "
                                    }
                                ]
                            }
                        }
                    },
                    "operatorToken": {
                        "kind": "ExclamationEqualsEqualsToken",
                        "fullStart": 542,
                        "fullEnd": 546,
                        "start": 542,
                        "end": 545,
                        "fullWidth": 4,
                        "width": 3,
                        "text": "!==",
                        "value": "!==",
                        "valueText": "!==",
                        "hasTrailingTrivia": true,
                        "trailingTrivia": [
                            {
                                "kind": "WhitespaceTrivia",
                                "text": " "
                            }
                        ]
                    },
                    "right": {
                        "kind": "PlusExpression",
                        "fullStart": 546,
                        "fullEnd": 548,
                        "start": 546,
                        "end": 548,
                        "fullWidth": 2,
                        "width": 2,
                        "operatorToken": {
                            "kind": "PlusToken",
                            "fullStart": 546,
                            "fullEnd": 547,
                            "start": 546,
                            "end": 547,
                            "fullWidth": 1,
                            "width": 1,
                            "text": "+",
                            "value": "+",
                            "valueText": "+"
                        },
                        "operand": {
                            "kind": "NumericLiteral",
                            "fullStart": 547,
                            "fullEnd": 548,
                            "start": 547,
                            "end": 548,
                            "fullWidth": 1,
                            "width": 1,
                            "text": "0",
                            "value": 0,
                            "valueText": "0"
                        }
                    }
                },
                "closeParenToken": {
                    "kind": "CloseParenToken",
                    "fullStart": 548,
                    "fullEnd": 550,
                    "start": 548,
                    "end": 549,
                    "fullWidth": 2,
                    "width": 1,
                    "text": ")",
                    "value": ")",
                    "valueText": ")",
                    "hasTrailingTrivia": true,
                    "hasTrailingNewLine": true,
                    "trailingTrivia": [
                        {
                            "kind": "NewLineTrivia",
                            "text": "\n"
                        }
                    ]
                },
                "statement": {
                    "kind": "Block",
                    "fullStart": 550,
                    "fullEnd": 619,
                    "start": 550,
                    "end": 618,
                    "fullWidth": 69,
                    "width": 68,
                    "openBraceToken": {
                        "kind": "OpenBraceToken",
                        "fullStart": 550,
                        "fullEnd": 552,
                        "start": 550,
                        "end": 551,
                        "fullWidth": 2,
                        "width": 1,
                        "text": "{",
                        "value": "{",
                        "valueText": "{",
                        "hasTrailingTrivia": true,
                        "hasTrailingNewLine": true,
                        "trailingTrivia": [
                            {
                                "kind": "NewLineTrivia",
                                "text": "\n"
                            }
                        ]
                    },
                    "statements": [
                        {
                            "kind": "ExpressionStatement",
                            "fullStart": 552,
                            "fullEnd": 617,
                            "start": 553,
                            "end": 616,
                            "fullWidth": 65,
                            "width": 63,
                            "expression": {
                                "kind": "InvocationExpression",
                                "fullStart": 552,
                                "fullEnd": 615,
                                "start": 553,
                                "end": 615,
                                "fullWidth": 63,
                                "width": 62,
                                "expression": {
                                    "kind": "IdentifierName",
                                    "fullStart": 552,
                                    "fullEnd": 559,
                                    "start": 553,
                                    "end": 559,
                                    "fullWidth": 7,
                                    "width": 6,
                                    "text": "$ERROR",
                                    "value": "$ERROR",
                                    "valueText": "$ERROR",
                                    "hasLeadingTrivia": true,
                                    "leadingTrivia": [
                                        {
                                            "kind": "WhitespaceTrivia",
                                            "text": "\t"
                                        }
                                    ]
                                },
                                "argumentList": {
                                    "kind": "ArgumentList",
                                    "fullStart": 559,
                                    "fullEnd": 615,
                                    "start": 559,
                                    "end": 615,
                                    "fullWidth": 56,
                                    "width": 56,
                                    "openParenToken": {
                                        "kind": "OpenParenToken",
                                        "fullStart": 559,
                                        "fullEnd": 560,
                                        "start": 559,
                                        "end": 560,
                                        "fullWidth": 1,
                                        "width": 1,
                                        "text": "(",
                                        "value": "(",
                                        "valueText": "("
                                    },
                                    "arguments": [
                                        {
                                            "kind": "StringLiteral",
                                            "fullStart": 560,
                                            "fullEnd": 614,
                                            "start": 560,
                                            "end": 614,
                                            "fullWidth": 54,
                                            "width": 54,
                                            "text": "\"#2: 'var x = 0.999999999999999; Math.ceil(x) !== +0'\"",
                                            "value": "#2: 'var x = 0.999999999999999; Math.ceil(x) !== +0'",
                                            "valueText": "#2: 'var x = 0.999999999999999; Math.ceil(x) !== +0'"
                                        }
                                    ],
                                    "closeParenToken": {
                                        "kind": "CloseParenToken",
                                        "fullStart": 614,
                                        "fullEnd": 615,
                                        "start": 614,
                                        "end": 615,
                                        "fullWidth": 1,
                                        "width": 1,
                                        "text": ")",
                                        "value": ")",
                                        "valueText": ")"
                                    }
                                }
                            },
                            "semicolonToken": {
                                "kind": "SemicolonToken",
                                "fullStart": 615,
                                "fullEnd": 617,
                                "start": 615,
                                "end": 616,
                                "fullWidth": 2,
                                "width": 1,
                                "text": ";",
                                "value": ";",
                                "valueText": ";",
                                "hasTrailingTrivia": true,
                                "hasTrailingNewLine": true,
                                "trailingTrivia": [
                                    {
                                        "kind": "NewLineTrivia",
                                        "text": "\n"
                                    }
                                ]
                            }
                        }
                    ],
                    "closeBraceToken": {
                        "kind": "CloseBraceToken",
                        "fullStart": 617,
                        "fullEnd": 619,
                        "start": 617,
                        "end": 618,
                        "fullWidth": 2,
                        "width": 1,
                        "text": "}",
                        "value": "}",
                        "valueText": "}",
                        "hasTrailingTrivia": true,
                        "hasTrailingNewLine": true,
                        "trailingTrivia": [
                            {
                                "kind": "NewLineTrivia",
                                "text": "\n"
                            }
                        ]
                    }
                }
            },
            {
                "kind": "VariableStatement",
                "fullStart": 619,
                "fullEnd": 644,
                "start": 631,
                "end": 643,
                "fullWidth": 25,
                "width": 12,
                "modifiers": [],
                "variableDeclaration": {
                    "kind": "VariableDeclaration",
                    "fullStart": 619,
                    "fullEnd": 642,
                    "start": 631,
                    "end": 642,
                    "fullWidth": 23,
                    "width": 11,
                    "varKeyword": {
                        "kind": "VarKeyword",
                        "fullStart": 619,
                        "fullEnd": 635,
                        "start": 631,
                        "end": 634,
                        "fullWidth": 16,
                        "width": 3,
                        "text": "var",
                        "value": "var",
                        "valueText": "var",
                        "hasLeadingTrivia": true,
                        "hasLeadingComment": true,
                        "hasLeadingNewLine": true,
                        "hasTrailingTrivia": true,
                        "leadingTrivia": [
                            {
                                "kind": "NewLineTrivia",
                                "text": "\n"
                            },
                            {
                                "kind": "SingleLineCommentTrivia",
                                "text": "// CHECK#3"
                            },
                            {
                                "kind": "NewLineTrivia",
                                "text": "\n"
                            }
                        ],
                        "trailingTrivia": [
                            {
                                "kind": "WhitespaceTrivia",
                                "text": " "
                            }
                        ]
                    },
                    "variableDeclarators": [
                        {
                            "kind": "VariableDeclarator",
                            "fullStart": 635,
                            "fullEnd": 642,
                            "start": 635,
                            "end": 642,
                            "fullWidth": 7,
<<<<<<< HEAD
                            "width": 7,
                            "identifier": {
=======
                            "propertyName": {
>>>>>>> 85e84683
                                "kind": "IdentifierName",
                                "fullStart": 635,
                                "fullEnd": 637,
                                "start": 635,
                                "end": 636,
                                "fullWidth": 2,
                                "width": 1,
                                "text": "x",
                                "value": "x",
                                "valueText": "x",
                                "hasTrailingTrivia": true,
                                "trailingTrivia": [
                                    {
                                        "kind": "WhitespaceTrivia",
                                        "text": " "
                                    }
                                ]
                            },
                            "equalsValueClause": {
                                "kind": "EqualsValueClause",
                                "fullStart": 637,
                                "fullEnd": 642,
                                "start": 637,
                                "end": 642,
                                "fullWidth": 5,
                                "width": 5,
                                "equalsToken": {
                                    "kind": "EqualsToken",
                                    "fullStart": 637,
                                    "fullEnd": 639,
                                    "start": 637,
                                    "end": 638,
                                    "fullWidth": 2,
                                    "width": 1,
                                    "text": "=",
                                    "value": "=",
                                    "valueText": "=",
                                    "hasTrailingTrivia": true,
                                    "trailingTrivia": [
                                        {
                                            "kind": "WhitespaceTrivia",
                                            "text": " "
                                        }
                                    ]
                                },
                                "value": {
                                    "kind": "NumericLiteral",
                                    "fullStart": 639,
                                    "fullEnd": 642,
                                    "start": 639,
                                    "end": 642,
                                    "fullWidth": 3,
                                    "width": 3,
                                    "text": "0.5",
                                    "value": 0.5,
                                    "valueText": "0.5"
                                }
                            }
                        }
                    ]
                },
                "semicolonToken": {
                    "kind": "SemicolonToken",
                    "fullStart": 642,
                    "fullEnd": 644,
                    "start": 642,
                    "end": 643,
                    "fullWidth": 2,
                    "width": 1,
                    "text": ";",
                    "value": ";",
                    "valueText": ";",
                    "hasTrailingTrivia": true,
                    "hasTrailingNewLine": true,
                    "trailingTrivia": [
                        {
                            "kind": "NewLineTrivia",
                            "text": "\n"
                        }
                    ]
                }
            },
            {
                "kind": "IfStatement",
                "fullStart": 644,
                "fullEnd": 725,
                "start": 644,
                "end": 724,
                "fullWidth": 81,
                "width": 80,
                "ifKeyword": {
                    "kind": "IfKeyword",
                    "fullStart": 644,
                    "fullEnd": 647,
                    "start": 644,
                    "end": 646,
                    "fullWidth": 3,
                    "width": 2,
                    "text": "if",
                    "value": "if",
                    "valueText": "if",
                    "hasTrailingTrivia": true,
                    "trailingTrivia": [
                        {
                            "kind": "WhitespaceTrivia",
                            "text": " "
                        }
                    ]
                },
                "openParenToken": {
                    "kind": "OpenParenToken",
                    "fullStart": 647,
                    "fullEnd": 648,
                    "start": 647,
                    "end": 648,
                    "fullWidth": 1,
                    "width": 1,
                    "text": "(",
                    "value": "(",
                    "valueText": "("
                },
                "condition": {
                    "kind": "NotEqualsExpression",
                    "fullStart": 648,
                    "fullEnd": 668,
                    "start": 648,
                    "end": 668,
                    "fullWidth": 20,
                    "width": 20,
                    "left": {
                        "kind": "InvocationExpression",
                        "fullStart": 648,
                        "fullEnd": 662,
                        "start": 648,
                        "end": 661,
                        "fullWidth": 14,
                        "width": 13,
                        "expression": {
                            "kind": "MemberAccessExpression",
                            "fullStart": 648,
                            "fullEnd": 658,
                            "start": 648,
                            "end": 658,
                            "fullWidth": 10,
                            "width": 10,
                            "expression": {
                                "kind": "IdentifierName",
                                "fullStart": 648,
                                "fullEnd": 652,
                                "start": 648,
                                "end": 652,
                                "fullWidth": 4,
                                "width": 4,
                                "text": "Math",
                                "value": "Math",
                                "valueText": "Math"
                            },
                            "dotToken": {
                                "kind": "DotToken",
                                "fullStart": 652,
                                "fullEnd": 653,
                                "start": 652,
                                "end": 653,
                                "fullWidth": 1,
                                "width": 1,
                                "text": ".",
                                "value": ".",
                                "valueText": "."
                            },
                            "name": {
                                "kind": "IdentifierName",
                                "fullStart": 653,
                                "fullEnd": 658,
                                "start": 653,
                                "end": 658,
                                "fullWidth": 5,
                                "width": 5,
                                "text": "floor",
                                "value": "floor",
                                "valueText": "floor"
                            }
                        },
                        "argumentList": {
                            "kind": "ArgumentList",
                            "fullStart": 658,
                            "fullEnd": 662,
                            "start": 658,
                            "end": 661,
                            "fullWidth": 4,
                            "width": 3,
                            "openParenToken": {
                                "kind": "OpenParenToken",
                                "fullStart": 658,
                                "fullEnd": 659,
                                "start": 658,
                                "end": 659,
                                "fullWidth": 1,
                                "width": 1,
                                "text": "(",
                                "value": "(",
                                "valueText": "("
                            },
                            "arguments": [
                                {
                                    "kind": "IdentifierName",
                                    "fullStart": 659,
                                    "fullEnd": 660,
                                    "start": 659,
                                    "end": 660,
                                    "fullWidth": 1,
                                    "width": 1,
                                    "text": "x",
                                    "value": "x",
                                    "valueText": "x"
                                }
                            ],
                            "closeParenToken": {
                                "kind": "CloseParenToken",
                                "fullStart": 660,
                                "fullEnd": 662,
                                "start": 660,
                                "end": 661,
                                "fullWidth": 2,
                                "width": 1,
                                "text": ")",
                                "value": ")",
                                "valueText": ")",
                                "hasTrailingTrivia": true,
                                "trailingTrivia": [
                                    {
                                        "kind": "WhitespaceTrivia",
                                        "text": " "
                                    }
                                ]
                            }
                        }
                    },
                    "operatorToken": {
                        "kind": "ExclamationEqualsEqualsToken",
                        "fullStart": 662,
                        "fullEnd": 666,
                        "start": 662,
                        "end": 665,
                        "fullWidth": 4,
                        "width": 3,
                        "text": "!==",
                        "value": "!==",
                        "valueText": "!==",
                        "hasTrailingTrivia": true,
                        "trailingTrivia": [
                            {
                                "kind": "WhitespaceTrivia",
                                "text": " "
                            }
                        ]
                    },
                    "right": {
                        "kind": "PlusExpression",
                        "fullStart": 666,
                        "fullEnd": 668,
                        "start": 666,
                        "end": 668,
                        "fullWidth": 2,
                        "width": 2,
                        "operatorToken": {
                            "kind": "PlusToken",
                            "fullStart": 666,
                            "fullEnd": 667,
                            "start": 666,
                            "end": 667,
                            "fullWidth": 1,
                            "width": 1,
                            "text": "+",
                            "value": "+",
                            "valueText": "+"
                        },
                        "operand": {
                            "kind": "NumericLiteral",
                            "fullStart": 667,
                            "fullEnd": 668,
                            "start": 667,
                            "end": 668,
                            "fullWidth": 1,
                            "width": 1,
                            "text": "0",
                            "value": 0,
                            "valueText": "0"
                        }
                    }
                },
                "closeParenToken": {
                    "kind": "CloseParenToken",
                    "fullStart": 668,
                    "fullEnd": 670,
                    "start": 668,
                    "end": 669,
                    "fullWidth": 2,
                    "width": 1,
                    "text": ")",
                    "value": ")",
                    "valueText": ")",
                    "hasTrailingTrivia": true,
                    "hasTrailingNewLine": true,
                    "trailingTrivia": [
                        {
                            "kind": "NewLineTrivia",
                            "text": "\n"
                        }
                    ]
                },
                "statement": {
                    "kind": "Block",
                    "fullStart": 670,
                    "fullEnd": 725,
                    "start": 670,
                    "end": 724,
                    "fullWidth": 55,
                    "width": 54,
                    "openBraceToken": {
                        "kind": "OpenBraceToken",
                        "fullStart": 670,
                        "fullEnd": 672,
                        "start": 670,
                        "end": 671,
                        "fullWidth": 2,
                        "width": 1,
                        "text": "{",
                        "value": "{",
                        "valueText": "{",
                        "hasTrailingTrivia": true,
                        "hasTrailingNewLine": true,
                        "trailingTrivia": [
                            {
                                "kind": "NewLineTrivia",
                                "text": "\n"
                            }
                        ]
                    },
                    "statements": [
                        {
                            "kind": "ExpressionStatement",
                            "fullStart": 672,
                            "fullEnd": 723,
                            "start": 673,
                            "end": 722,
                            "fullWidth": 51,
                            "width": 49,
                            "expression": {
                                "kind": "InvocationExpression",
                                "fullStart": 672,
                                "fullEnd": 721,
                                "start": 673,
                                "end": 721,
                                "fullWidth": 49,
                                "width": 48,
                                "expression": {
                                    "kind": "IdentifierName",
                                    "fullStart": 672,
                                    "fullEnd": 679,
                                    "start": 673,
                                    "end": 679,
                                    "fullWidth": 7,
                                    "width": 6,
                                    "text": "$ERROR",
                                    "value": "$ERROR",
                                    "valueText": "$ERROR",
                                    "hasLeadingTrivia": true,
                                    "leadingTrivia": [
                                        {
                                            "kind": "WhitespaceTrivia",
                                            "text": "\t"
                                        }
                                    ]
                                },
                                "argumentList": {
                                    "kind": "ArgumentList",
                                    "fullStart": 679,
                                    "fullEnd": 721,
                                    "start": 679,
                                    "end": 721,
                                    "fullWidth": 42,
                                    "width": 42,
                                    "openParenToken": {
                                        "kind": "OpenParenToken",
                                        "fullStart": 679,
                                        "fullEnd": 680,
                                        "start": 679,
                                        "end": 680,
                                        "fullWidth": 1,
                                        "width": 1,
                                        "text": "(",
                                        "value": "(",
                                        "valueText": "("
                                    },
                                    "arguments": [
                                        {
                                            "kind": "StringLiteral",
                                            "fullStart": 680,
                                            "fullEnd": 720,
                                            "start": 680,
                                            "end": 720,
                                            "fullWidth": 40,
                                            "width": 40,
                                            "text": "\"#3: 'var x = 0.5; Math.ceil(x) !== +0'\"",
                                            "value": "#3: 'var x = 0.5; Math.ceil(x) !== +0'",
                                            "valueText": "#3: 'var x = 0.5; Math.ceil(x) !== +0'"
                                        }
                                    ],
                                    "closeParenToken": {
                                        "kind": "CloseParenToken",
                                        "fullStart": 720,
                                        "fullEnd": 721,
                                        "start": 720,
                                        "end": 721,
                                        "fullWidth": 1,
                                        "width": 1,
                                        "text": ")",
                                        "value": ")",
                                        "valueText": ")"
                                    }
                                }
                            },
                            "semicolonToken": {
                                "kind": "SemicolonToken",
                                "fullStart": 721,
                                "fullEnd": 723,
                                "start": 721,
                                "end": 722,
                                "fullWidth": 2,
                                "width": 1,
                                "text": ";",
                                "value": ";",
                                "valueText": ";",
                                "hasTrailingTrivia": true,
                                "hasTrailingNewLine": true,
                                "trailingTrivia": [
                                    {
                                        "kind": "NewLineTrivia",
                                        "text": "\n"
                                    }
                                ]
                            }
                        }
                    ],
                    "closeBraceToken": {
                        "kind": "CloseBraceToken",
                        "fullStart": 723,
                        "fullEnd": 725,
                        "start": 723,
                        "end": 724,
                        "fullWidth": 2,
                        "width": 1,
                        "text": "}",
                        "value": "}",
                        "valueText": "}",
                        "hasTrailingTrivia": true,
                        "hasTrailingNewLine": true,
                        "trailingTrivia": [
                            {
                                "kind": "NewLineTrivia",
                                "text": "\n"
                            }
                        ]
                    }
                }
            }
        ],
        "endOfFileToken": {
            "kind": "EndOfFileToken",
            "fullStart": 725,
            "fullEnd": 726,
            "start": 726,
            "end": 726,
            "fullWidth": 1,
            "width": 0,
            "text": "",
            "hasLeadingTrivia": true,
            "hasLeadingNewLine": true,
            "leadingTrivia": [
                {
                    "kind": "NewLineTrivia",
                    "text": "\n"
                }
            ]
        }
    },
    "lineMap": {
        "lineStarts": [
            0,
            61,
            132,
            133,
            137,
            200,
            203,
            254,
            345,
            349,
            350,
            361,
            388,
            414,
            416,
            483,
            485,
            486,
            497,
            524,
            550,
            552,
            617,
            619,
            620,
            631,
            644,
            670,
            672,
            723,
            725,
            726
        ],
        "length": 726
    }
}<|MERGE_RESOLUTION|>--- conflicted
+++ resolved
@@ -102,12 +102,8 @@
                             "start": 365,
                             "end": 386,
                             "fullWidth": 21,
-<<<<<<< HEAD
                             "width": 21,
-                            "identifier": {
-=======
                             "propertyName": {
->>>>>>> 85e84683
                                 "kind": "IdentifierName",
                                 "fullStart": 365,
                                 "fullEnd": 367,
@@ -635,12 +631,8 @@
                             "start": 501,
                             "end": 522,
                             "fullWidth": 21,
-<<<<<<< HEAD
                             "width": 21,
-                            "identifier": {
-=======
                             "propertyName": {
->>>>>>> 85e84683
                                 "kind": "IdentifierName",
                                 "fullStart": 501,
                                 "fullEnd": 503,
@@ -1168,12 +1160,8 @@
                             "start": 635,
                             "end": 642,
                             "fullWidth": 7,
-<<<<<<< HEAD
                             "width": 7,
-                            "identifier": {
-=======
                             "propertyName": {
->>>>>>> 85e84683
                                 "kind": "IdentifierName",
                                 "fullStart": 635,
                                 "fullEnd": 637,
