{
    "isDeclaration": false,
    "languageVersion": "EcmaScript5",
    "parseOptions": {
        "allowAutomaticSemicolonInsertion": true
    },
    "sourceUnit": {
        "kind": "SourceUnit",
        "fullStart": 0,
        "fullEnd": 400,
        "start": 295,
        "end": 400,
        "fullWidth": 400,
        "width": 105,
        "moduleElements": [
            {
                "kind": "VariableStatement",
                "fullStart": 0,
                "fullEnd": 308,
                "start": 295,
                "end": 307,
                "fullWidth": 308,
                "width": 12,
                "modifiers": [],
                "variableDeclaration": {
                    "kind": "VariableDeclaration",
                    "fullStart": 0,
                    "fullEnd": 306,
                    "start": 295,
                    "end": 306,
                    "fullWidth": 306,
                    "width": 11,
                    "varKeyword": {
                        "kind": "VarKeyword",
                        "fullStart": 0,
                        "fullEnd": 299,
                        "start": 295,
                        "end": 298,
                        "fullWidth": 299,
                        "width": 3,
                        "text": "var",
                        "value": "var",
                        "valueText": "var",
                        "hasLeadingTrivia": true,
                        "hasLeadingComment": true,
                        "hasLeadingNewLine": true,
                        "hasTrailingTrivia": true,
                        "leadingTrivia": [
                            {
                                "kind": "SingleLineCommentTrivia",
                                "text": "// Copyright 2009 the Sputnik authors.  All rights reserved."
                            },
                            {
                                "kind": "NewLineTrivia",
                                "text": "\n"
                            },
                            {
                                "kind": "SingleLineCommentTrivia",
                                "text": "// This code is governed by the BSD license found in the LICENSE file."
                            },
                            {
                                "kind": "NewLineTrivia",
                                "text": "\n"
                            },
                            {
                                "kind": "NewLineTrivia",
                                "text": "\n"
                            },
                            {
                                "kind": "MultiLineCommentTrivia",
                                "text": "/**\n * If x is NaN, Math.floor(x) is NaN\n *\n * @path ch15/15.8/15.8.2/15.8.2.9/S15.8.2.9_A1.js\n * @description Checking if Math.floor(NaN) is NaN\n */"
                            },
                            {
                                "kind": "NewLineTrivia",
                                "text": "\n"
                            },
                            {
                                "kind": "NewLineTrivia",
                                "text": "\n"
                            },
                            {
                                "kind": "SingleLineCommentTrivia",
                                "text": "// CHECK#1"
                            },
                            {
                                "kind": "NewLineTrivia",
                                "text": "\n"
                            }
                        ],
                        "trailingTrivia": [
                            {
                                "kind": "WhitespaceTrivia",
                                "text": " "
                            }
                        ]
                    },
                    "variableDeclarators": [
                        {
                            "kind": "VariableDeclarator",
                            "fullStart": 299,
                            "fullEnd": 306,
                            "start": 299,
                            "end": 306,
                            "fullWidth": 7,
<<<<<<< HEAD
                            "width": 7,
                            "identifier": {
=======
                            "propertyName": {
>>>>>>> 85e84683
                                "kind": "IdentifierName",
                                "fullStart": 299,
                                "fullEnd": 301,
                                "start": 299,
                                "end": 300,
                                "fullWidth": 2,
                                "width": 1,
                                "text": "x",
                                "value": "x",
                                "valueText": "x",
                                "hasTrailingTrivia": true,
                                "trailingTrivia": [
                                    {
                                        "kind": "WhitespaceTrivia",
                                        "text": " "
                                    }
                                ]
                            },
                            "equalsValueClause": {
                                "kind": "EqualsValueClause",
                                "fullStart": 301,
                                "fullEnd": 306,
                                "start": 301,
                                "end": 306,
                                "fullWidth": 5,
                                "width": 5,
                                "equalsToken": {
                                    "kind": "EqualsToken",
                                    "fullStart": 301,
                                    "fullEnd": 303,
                                    "start": 301,
                                    "end": 302,
                                    "fullWidth": 2,
                                    "width": 1,
                                    "text": "=",
                                    "value": "=",
                                    "valueText": "=",
                                    "hasTrailingTrivia": true,
                                    "trailingTrivia": [
                                        {
                                            "kind": "WhitespaceTrivia",
                                            "text": " "
                                        }
                                    ]
                                },
                                "value": {
                                    "kind": "IdentifierName",
                                    "fullStart": 303,
                                    "fullEnd": 306,
                                    "start": 303,
                                    "end": 306,
                                    "fullWidth": 3,
                                    "width": 3,
                                    "text": "NaN",
                                    "value": "NaN",
                                    "valueText": "NaN"
                                }
                            }
                        }
                    ]
                },
                "semicolonToken": {
                    "kind": "SemicolonToken",
                    "fullStart": 306,
                    "fullEnd": 308,
                    "start": 306,
                    "end": 307,
                    "fullWidth": 2,
                    "width": 1,
                    "text": ";",
                    "value": ";",
                    "valueText": ";",
                    "hasTrailingTrivia": true,
                    "hasTrailingNewLine": true,
                    "trailingTrivia": [
                        {
                            "kind": "NewLineTrivia",
                            "text": "\n"
                        }
                    ]
                }
            },
            {
                "kind": "IfStatement",
                "fullStart": 308,
                "fullEnd": 399,
                "start": 308,
                "end": 398,
                "fullWidth": 91,
                "width": 90,
                "ifKeyword": {
                    "kind": "IfKeyword",
                    "fullStart": 308,
                    "fullEnd": 311,
                    "start": 308,
                    "end": 310,
                    "fullWidth": 3,
                    "width": 2,
                    "text": "if",
                    "value": "if",
                    "valueText": "if",
                    "hasTrailingTrivia": true,
                    "trailingTrivia": [
                        {
                            "kind": "WhitespaceTrivia",
                            "text": " "
                        }
                    ]
                },
                "openParenToken": {
                    "kind": "OpenParenToken",
                    "fullStart": 311,
                    "fullEnd": 312,
                    "start": 311,
                    "end": 312,
                    "fullWidth": 1,
                    "width": 1,
                    "text": "(",
                    "value": "(",
                    "valueText": "("
                },
                "condition": {
                    "kind": "LogicalNotExpression",
                    "fullStart": 312,
                    "fullEnd": 333,
                    "start": 312,
                    "end": 333,
                    "fullWidth": 21,
                    "width": 21,
                    "operatorToken": {
                        "kind": "ExclamationToken",
                        "fullStart": 312,
                        "fullEnd": 313,
                        "start": 312,
                        "end": 313,
                        "fullWidth": 1,
                        "width": 1,
                        "text": "!",
                        "value": "!",
                        "valueText": "!"
                    },
                    "operand": {
                        "kind": "InvocationExpression",
                        "fullStart": 313,
                        "fullEnd": 333,
                        "start": 313,
                        "end": 333,
                        "fullWidth": 20,
                        "width": 20,
                        "expression": {
                            "kind": "IdentifierName",
                            "fullStart": 313,
                            "fullEnd": 318,
                            "start": 313,
                            "end": 318,
                            "fullWidth": 5,
                            "width": 5,
                            "text": "isNaN",
                            "value": "isNaN",
                            "valueText": "isNaN"
                        },
                        "argumentList": {
                            "kind": "ArgumentList",
                            "fullStart": 318,
                            "fullEnd": 333,
                            "start": 318,
                            "end": 333,
                            "fullWidth": 15,
                            "width": 15,
                            "openParenToken": {
                                "kind": "OpenParenToken",
                                "fullStart": 318,
                                "fullEnd": 319,
                                "start": 318,
                                "end": 319,
                                "fullWidth": 1,
                                "width": 1,
                                "text": "(",
                                "value": "(",
                                "valueText": "("
                            },
                            "arguments": [
                                {
                                    "kind": "InvocationExpression",
                                    "fullStart": 319,
                                    "fullEnd": 332,
                                    "start": 319,
                                    "end": 332,
                                    "fullWidth": 13,
                                    "width": 13,
                                    "expression": {
                                        "kind": "MemberAccessExpression",
                                        "fullStart": 319,
                                        "fullEnd": 329,
                                        "start": 319,
                                        "end": 329,
                                        "fullWidth": 10,
                                        "width": 10,
                                        "expression": {
                                            "kind": "IdentifierName",
                                            "fullStart": 319,
                                            "fullEnd": 323,
                                            "start": 319,
                                            "end": 323,
                                            "fullWidth": 4,
                                            "width": 4,
                                            "text": "Math",
                                            "value": "Math",
                                            "valueText": "Math"
                                        },
                                        "dotToken": {
                                            "kind": "DotToken",
                                            "fullStart": 323,
                                            "fullEnd": 324,
                                            "start": 323,
                                            "end": 324,
                                            "fullWidth": 1,
                                            "width": 1,
                                            "text": ".",
                                            "value": ".",
                                            "valueText": "."
                                        },
                                        "name": {
                                            "kind": "IdentifierName",
                                            "fullStart": 324,
                                            "fullEnd": 329,
                                            "start": 324,
                                            "end": 329,
                                            "fullWidth": 5,
                                            "width": 5,
                                            "text": "floor",
                                            "value": "floor",
                                            "valueText": "floor"
                                        }
                                    },
                                    "argumentList": {
                                        "kind": "ArgumentList",
                                        "fullStart": 329,
                                        "fullEnd": 332,
                                        "start": 329,
                                        "end": 332,
                                        "fullWidth": 3,
                                        "width": 3,
                                        "openParenToken": {
                                            "kind": "OpenParenToken",
                                            "fullStart": 329,
                                            "fullEnd": 330,
                                            "start": 329,
                                            "end": 330,
                                            "fullWidth": 1,
                                            "width": 1,
                                            "text": "(",
                                            "value": "(",
                                            "valueText": "("
                                        },
                                        "arguments": [
                                            {
                                                "kind": "IdentifierName",
                                                "fullStart": 330,
                                                "fullEnd": 331,
                                                "start": 330,
                                                "end": 331,
                                                "fullWidth": 1,
                                                "width": 1,
                                                "text": "x",
                                                "value": "x",
                                                "valueText": "x"
                                            }
                                        ],
                                        "closeParenToken": {
                                            "kind": "CloseParenToken",
                                            "fullStart": 331,
                                            "fullEnd": 332,
                                            "start": 331,
                                            "end": 332,
                                            "fullWidth": 1,
                                            "width": 1,
                                            "text": ")",
                                            "value": ")",
                                            "valueText": ")"
                                        }
                                    }
                                }
                            ],
                            "closeParenToken": {
                                "kind": "CloseParenToken",
                                "fullStart": 332,
                                "fullEnd": 333,
                                "start": 332,
                                "end": 333,
                                "fullWidth": 1,
                                "width": 1,
                                "text": ")",
                                "value": ")",
                                "valueText": ")"
                            }
                        }
                    }
                },
                "closeParenToken": {
                    "kind": "CloseParenToken",
                    "fullStart": 333,
                    "fullEnd": 335,
                    "start": 333,
                    "end": 334,
                    "fullWidth": 2,
                    "width": 1,
                    "text": ")",
                    "value": ")",
                    "valueText": ")",
                    "hasTrailingTrivia": true,
                    "hasTrailingNewLine": true,
                    "trailingTrivia": [
                        {
                            "kind": "NewLineTrivia",
                            "text": "\n"
                        }
                    ]
                },
                "statement": {
                    "kind": "Block",
                    "fullStart": 335,
                    "fullEnd": 399,
                    "start": 335,
                    "end": 398,
                    "fullWidth": 64,
                    "width": 63,
                    "openBraceToken": {
                        "kind": "OpenBraceToken",
                        "fullStart": 335,
                        "fullEnd": 337,
                        "start": 335,
                        "end": 336,
                        "fullWidth": 2,
                        "width": 1,
                        "text": "{",
                        "value": "{",
                        "valueText": "{",
                        "hasTrailingTrivia": true,
                        "hasTrailingNewLine": true,
                        "trailingTrivia": [
                            {
                                "kind": "NewLineTrivia",
                                "text": "\n"
                            }
                        ]
                    },
                    "statements": [
                        {
                            "kind": "ExpressionStatement",
                            "fullStart": 337,
                            "fullEnd": 397,
                            "start": 338,
                            "end": 396,
                            "fullWidth": 60,
                            "width": 58,
                            "expression": {
                                "kind": "InvocationExpression",
                                "fullStart": 337,
                                "fullEnd": 395,
                                "start": 338,
                                "end": 395,
                                "fullWidth": 58,
                                "width": 57,
                                "expression": {
                                    "kind": "IdentifierName",
                                    "fullStart": 337,
                                    "fullEnd": 344,
                                    "start": 338,
                                    "end": 344,
                                    "fullWidth": 7,
                                    "width": 6,
                                    "text": "$ERROR",
                                    "value": "$ERROR",
                                    "valueText": "$ERROR",
                                    "hasLeadingTrivia": true,
                                    "leadingTrivia": [
                                        {
                                            "kind": "WhitespaceTrivia",
                                            "text": "\t"
                                        }
                                    ]
                                },
                                "argumentList": {
                                    "kind": "ArgumentList",
                                    "fullStart": 344,
                                    "fullEnd": 395,
                                    "start": 344,
                                    "end": 395,
                                    "fullWidth": 51,
                                    "width": 51,
                                    "openParenToken": {
                                        "kind": "OpenParenToken",
                                        "fullStart": 344,
                                        "fullEnd": 345,
                                        "start": 344,
                                        "end": 345,
                                        "fullWidth": 1,
                                        "width": 1,
                                        "text": "(",
                                        "value": "(",
                                        "valueText": "("
                                    },
                                    "arguments": [
                                        {
                                            "kind": "StringLiteral",
                                            "fullStart": 345,
                                            "fullEnd": 394,
                                            "start": 345,
                                            "end": 394,
                                            "fullWidth": 49,
                                            "width": 49,
                                            "text": "\"#1: 'var x=NaN; isNaN(Math.floor(x)) === false'\"",
                                            "value": "#1: 'var x=NaN; isNaN(Math.floor(x)) === false'",
                                            "valueText": "#1: 'var x=NaN; isNaN(Math.floor(x)) === false'"
                                        }
                                    ],
                                    "closeParenToken": {
                                        "kind": "CloseParenToken",
                                        "fullStart": 394,
                                        "fullEnd": 395,
                                        "start": 394,
                                        "end": 395,
                                        "fullWidth": 1,
                                        "width": 1,
                                        "text": ")",
                                        "value": ")",
                                        "valueText": ")"
                                    }
                                }
                            },
                            "semicolonToken": {
                                "kind": "SemicolonToken",
                                "fullStart": 395,
                                "fullEnd": 397,
                                "start": 395,
                                "end": 396,
                                "fullWidth": 2,
                                "width": 1,
                                "text": ";",
                                "value": ";",
                                "valueText": ";",
                                "hasTrailingTrivia": true,
                                "hasTrailingNewLine": true,
                                "trailingTrivia": [
                                    {
                                        "kind": "NewLineTrivia",
                                        "text": "\n"
                                    }
                                ]
                            }
                        }
                    ],
                    "closeBraceToken": {
                        "kind": "CloseBraceToken",
                        "fullStart": 397,
                        "fullEnd": 399,
                        "start": 397,
                        "end": 398,
                        "fullWidth": 2,
                        "width": 1,
                        "text": "}",
                        "value": "}",
                        "valueText": "}",
                        "hasTrailingTrivia": true,
                        "hasTrailingNewLine": true,
                        "trailingTrivia": [
                            {
                                "kind": "NewLineTrivia",
                                "text": "\n"
                            }
                        ]
                    }
                }
            }
        ],
        "endOfFileToken": {
            "kind": "EndOfFileToken",
            "fullStart": 399,
            "fullEnd": 400,
            "start": 400,
            "end": 400,
            "fullWidth": 1,
            "width": 0,
            "text": "",
            "hasLeadingTrivia": true,
            "hasLeadingNewLine": true,
            "leadingTrivia": [
                {
                    "kind": "NewLineTrivia",
                    "text": "\n"
                }
            ]
        }
    },
    "lineMap": {
        "lineStarts": [
            0,
            61,
            132,
            133,
            137,
            174,
            177,
            228,
            279,
            283,
            284,
            295,
            308,
            335,
            337,
            397,
            399,
            400
        ],
        "length": 400
    }
}<|MERGE_RESOLUTION|>--- conflicted
+++ resolved
@@ -102,12 +102,8 @@
                             "start": 299,
                             "end": 306,
                             "fullWidth": 7,
-<<<<<<< HEAD
                             "width": 7,
-                            "identifier": {
-=======
                             "propertyName": {
->>>>>>> 85e84683
                                 "kind": "IdentifierName",
                                 "fullStart": 299,
                                 "fullEnd": 301,
