{
    "isDeclaration": false,
    "languageVersion": "EcmaScript5",
    "parseOptions": {
        "allowAutomaticSemicolonInsertion": true
    },
    "sourceUnit": {
        "kind": "SourceUnit",
        "fullStart": 0,
        "fullEnd": 395,
        "start": 303,
        "end": 395,
        "fullWidth": 395,
        "width": 92,
        "moduleElements": [
            {
                "kind": "VariableStatement",
                "fullStart": 0,
                "fullEnd": 315,
                "start": 303,
                "end": 314,
                "fullWidth": 315,
                "width": 11,
                "modifiers": [],
                "variableDeclaration": {
                    "kind": "VariableDeclaration",
                    "fullStart": 0,
                    "fullEnd": 313,
                    "start": 303,
                    "end": 313,
                    "fullWidth": 313,
                    "width": 10,
                    "varKeyword": {
                        "kind": "VarKeyword",
                        "fullStart": 0,
                        "fullEnd": 307,
                        "start": 303,
                        "end": 306,
                        "fullWidth": 307,
                        "width": 3,
                        "text": "var",
                        "value": "var",
                        "valueText": "var",
                        "hasLeadingTrivia": true,
                        "hasLeadingComment": true,
                        "hasLeadingNewLine": true,
                        "hasTrailingTrivia": true,
                        "leadingTrivia": [
                            {
                                "kind": "SingleLineCommentTrivia",
                                "text": "// Copyright 2009 the Sputnik authors.  All rights reserved."
                            },
                            {
                                "kind": "NewLineTrivia",
                                "text": "\n"
                            },
                            {
                                "kind": "SingleLineCommentTrivia",
                                "text": "// This code is governed by the BSD license found in the LICENSE file."
                            },
                            {
                                "kind": "NewLineTrivia",
                                "text": "\n"
                            },
                            {
                                "kind": "NewLineTrivia",
                                "text": "\n"
                            },
                            {
                                "kind": "MultiLineCommentTrivia",
                                "text": "/**\n * If x is +0, Math.ceil(x) is +0\n *\n * @path ch15/15.8/15.8.2/15.8.2.6/S15.8.2.6_A2.js\n * @description Checking if Math.ceil(x) is +0, where x is +0\n */"
                            },
                            {
                                "kind": "NewLineTrivia",
                                "text": "\n"
                            },
                            {
                                "kind": "NewLineTrivia",
                                "text": "\n"
                            },
                            {
                                "kind": "SingleLineCommentTrivia",
                                "text": "// CHECK#1"
                            },
                            {
                                "kind": "NewLineTrivia",
                                "text": "\n"
                            }
                        ],
                        "trailingTrivia": [
                            {
                                "kind": "WhitespaceTrivia",
                                "text": " "
                            }
                        ]
                    },
                    "variableDeclarators": [
                        {
                            "kind": "VariableDeclarator",
                            "fullStart": 307,
                            "fullEnd": 313,
                            "start": 307,
                            "end": 313,
                            "fullWidth": 6,
<<<<<<< HEAD
                            "width": 6,
                            "identifier": {
=======
                            "propertyName": {
>>>>>>> 85e84683
                                "kind": "IdentifierName",
                                "fullStart": 307,
                                "fullEnd": 309,
                                "start": 307,
                                "end": 308,
                                "fullWidth": 2,
                                "width": 1,
                                "text": "x",
                                "value": "x",
                                "valueText": "x",
                                "hasTrailingTrivia": true,
                                "trailingTrivia": [
                                    {
                                        "kind": "WhitespaceTrivia",
                                        "text": " "
                                    }
                                ]
                            },
                            "equalsValueClause": {
                                "kind": "EqualsValueClause",
                                "fullStart": 309,
                                "fullEnd": 313,
                                "start": 309,
                                "end": 313,
                                "fullWidth": 4,
                                "width": 4,
                                "equalsToken": {
                                    "kind": "EqualsToken",
                                    "fullStart": 309,
                                    "fullEnd": 311,
                                    "start": 309,
                                    "end": 310,
                                    "fullWidth": 2,
                                    "width": 1,
                                    "text": "=",
                                    "value": "=",
                                    "valueText": "=",
                                    "hasTrailingTrivia": true,
                                    "trailingTrivia": [
                                        {
                                            "kind": "WhitespaceTrivia",
                                            "text": " "
                                        }
                                    ]
                                },
                                "value": {
                                    "kind": "PlusExpression",
                                    "fullStart": 311,
                                    "fullEnd": 313,
                                    "start": 311,
                                    "end": 313,
                                    "fullWidth": 2,
                                    "width": 2,
                                    "operatorToken": {
                                        "kind": "PlusToken",
                                        "fullStart": 311,
                                        "fullEnd": 312,
                                        "start": 311,
                                        "end": 312,
                                        "fullWidth": 1,
                                        "width": 1,
                                        "text": "+",
                                        "value": "+",
                                        "valueText": "+"
                                    },
                                    "operand": {
                                        "kind": "NumericLiteral",
                                        "fullStart": 312,
                                        "fullEnd": 313,
                                        "start": 312,
                                        "end": 313,
                                        "fullWidth": 1,
                                        "width": 1,
                                        "text": "0",
                                        "value": 0,
                                        "valueText": "0"
                                    }
                                }
                            }
                        }
                    ]
                },
                "semicolonToken": {
                    "kind": "SemicolonToken",
                    "fullStart": 313,
                    "fullEnd": 315,
                    "start": 313,
                    "end": 314,
                    "fullWidth": 2,
                    "width": 1,
                    "text": ";",
                    "value": ";",
                    "valueText": ";",
                    "hasTrailingTrivia": true,
                    "hasTrailingNewLine": true,
                    "trailingTrivia": [
                        {
                            "kind": "NewLineTrivia",
                            "text": "\n"
                        }
                    ]
                }
            },
            {
                "kind": "IfStatement",
                "fullStart": 315,
                "fullEnd": 394,
                "start": 315,
                "end": 393,
                "fullWidth": 79,
                "width": 78,
                "ifKeyword": {
                    "kind": "IfKeyword",
                    "fullStart": 315,
                    "fullEnd": 318,
                    "start": 315,
                    "end": 317,
                    "fullWidth": 3,
                    "width": 2,
                    "text": "if",
                    "value": "if",
                    "valueText": "if",
                    "hasTrailingTrivia": true,
                    "trailingTrivia": [
                        {
                            "kind": "WhitespaceTrivia",
                            "text": " "
                        }
                    ]
                },
                "openParenToken": {
                    "kind": "OpenParenToken",
                    "fullStart": 318,
                    "fullEnd": 319,
                    "start": 318,
                    "end": 319,
                    "fullWidth": 1,
                    "width": 1,
                    "text": "(",
                    "value": "(",
                    "valueText": "("
                },
                "condition": {
                    "kind": "NotEqualsExpression",
                    "fullStart": 319,
                    "fullEnd": 338,
                    "start": 319,
                    "end": 338,
                    "fullWidth": 19,
                    "width": 19,
                    "left": {
                        "kind": "InvocationExpression",
                        "fullStart": 319,
                        "fullEnd": 332,
                        "start": 319,
                        "end": 331,
                        "fullWidth": 13,
                        "width": 12,
                        "expression": {
                            "kind": "MemberAccessExpression",
                            "fullStart": 319,
                            "fullEnd": 328,
                            "start": 319,
                            "end": 328,
                            "fullWidth": 9,
                            "width": 9,
                            "expression": {
                                "kind": "IdentifierName",
                                "fullStart": 319,
                                "fullEnd": 323,
                                "start": 319,
                                "end": 323,
                                "fullWidth": 4,
                                "width": 4,
                                "text": "Math",
                                "value": "Math",
                                "valueText": "Math"
                            },
                            "dotToken": {
                                "kind": "DotToken",
                                "fullStart": 323,
                                "fullEnd": 324,
                                "start": 323,
                                "end": 324,
                                "fullWidth": 1,
                                "width": 1,
                                "text": ".",
                                "value": ".",
                                "valueText": "."
                            },
                            "name": {
                                "kind": "IdentifierName",
                                "fullStart": 324,
                                "fullEnd": 328,
                                "start": 324,
                                "end": 328,
                                "fullWidth": 4,
                                "width": 4,
                                "text": "ceil",
                                "value": "ceil",
                                "valueText": "ceil"
                            }
                        },
                        "argumentList": {
                            "kind": "ArgumentList",
                            "fullStart": 328,
                            "fullEnd": 332,
                            "start": 328,
                            "end": 331,
                            "fullWidth": 4,
                            "width": 3,
                            "openParenToken": {
                                "kind": "OpenParenToken",
                                "fullStart": 328,
                                "fullEnd": 329,
                                "start": 328,
                                "end": 329,
                                "fullWidth": 1,
                                "width": 1,
                                "text": "(",
                                "value": "(",
                                "valueText": "("
                            },
                            "arguments": [
                                {
                                    "kind": "IdentifierName",
                                    "fullStart": 329,
                                    "fullEnd": 330,
                                    "start": 329,
                                    "end": 330,
                                    "fullWidth": 1,
                                    "width": 1,
                                    "text": "x",
                                    "value": "x",
                                    "valueText": "x"
                                }
                            ],
                            "closeParenToken": {
                                "kind": "CloseParenToken",
                                "fullStart": 330,
                                "fullEnd": 332,
                                "start": 330,
                                "end": 331,
                                "fullWidth": 2,
                                "width": 1,
                                "text": ")",
                                "value": ")",
                                "valueText": ")",
                                "hasTrailingTrivia": true,
                                "trailingTrivia": [
                                    {
                                        "kind": "WhitespaceTrivia",
                                        "text": " "
                                    }
                                ]
                            }
                        }
                    },
                    "operatorToken": {
                        "kind": "ExclamationEqualsEqualsToken",
                        "fullStart": 332,
                        "fullEnd": 336,
                        "start": 332,
                        "end": 335,
                        "fullWidth": 4,
                        "width": 3,
                        "text": "!==",
                        "value": "!==",
                        "valueText": "!==",
                        "hasTrailingTrivia": true,
                        "trailingTrivia": [
                            {
                                "kind": "WhitespaceTrivia",
                                "text": " "
                            }
                        ]
                    },
                    "right": {
                        "kind": "PlusExpression",
                        "fullStart": 336,
                        "fullEnd": 338,
                        "start": 336,
                        "end": 338,
                        "fullWidth": 2,
                        "width": 2,
                        "operatorToken": {
                            "kind": "PlusToken",
                            "fullStart": 336,
                            "fullEnd": 337,
                            "start": 336,
                            "end": 337,
                            "fullWidth": 1,
                            "width": 1,
                            "text": "+",
                            "value": "+",
                            "valueText": "+"
                        },
                        "operand": {
                            "kind": "NumericLiteral",
                            "fullStart": 337,
                            "fullEnd": 338,
                            "start": 337,
                            "end": 338,
                            "fullWidth": 1,
                            "width": 1,
                            "text": "0",
                            "value": 0,
                            "valueText": "0"
                        }
                    }
                },
                "closeParenToken": {
                    "kind": "CloseParenToken",
                    "fullStart": 338,
                    "fullEnd": 340,
                    "start": 338,
                    "end": 339,
                    "fullWidth": 2,
                    "width": 1,
                    "text": ")",
                    "value": ")",
                    "valueText": ")",
                    "hasTrailingTrivia": true,
                    "hasTrailingNewLine": true,
                    "trailingTrivia": [
                        {
                            "kind": "NewLineTrivia",
                            "text": "\n"
                        }
                    ]
                },
                "statement": {
                    "kind": "Block",
                    "fullStart": 340,
                    "fullEnd": 394,
                    "start": 340,
                    "end": 393,
                    "fullWidth": 54,
                    "width": 53,
                    "openBraceToken": {
                        "kind": "OpenBraceToken",
                        "fullStart": 340,
                        "fullEnd": 342,
                        "start": 340,
                        "end": 341,
                        "fullWidth": 2,
                        "width": 1,
                        "text": "{",
                        "value": "{",
                        "valueText": "{",
                        "hasTrailingTrivia": true,
                        "hasTrailingNewLine": true,
                        "trailingTrivia": [
                            {
                                "kind": "NewLineTrivia",
                                "text": "\n"
                            }
                        ]
                    },
                    "statements": [
                        {
                            "kind": "ExpressionStatement",
                            "fullStart": 342,
                            "fullEnd": 392,
                            "start": 343,
                            "end": 391,
                            "fullWidth": 50,
                            "width": 48,
                            "expression": {
                                "kind": "InvocationExpression",
                                "fullStart": 342,
                                "fullEnd": 390,
                                "start": 343,
                                "end": 390,
                                "fullWidth": 48,
                                "width": 47,
                                "expression": {
                                    "kind": "IdentifierName",
                                    "fullStart": 342,
                                    "fullEnd": 349,
                                    "start": 343,
                                    "end": 349,
                                    "fullWidth": 7,
                                    "width": 6,
                                    "text": "$ERROR",
                                    "value": "$ERROR",
                                    "valueText": "$ERROR",
                                    "hasLeadingTrivia": true,
                                    "leadingTrivia": [
                                        {
                                            "kind": "WhitespaceTrivia",
                                            "text": "\t"
                                        }
                                    ]
                                },
                                "argumentList": {
                                    "kind": "ArgumentList",
                                    "fullStart": 349,
                                    "fullEnd": 390,
                                    "start": 349,
                                    "end": 390,
                                    "fullWidth": 41,
                                    "width": 41,
                                    "openParenToken": {
                                        "kind": "OpenParenToken",
                                        "fullStart": 349,
                                        "fullEnd": 350,
                                        "start": 349,
                                        "end": 350,
                                        "fullWidth": 1,
                                        "width": 1,
                                        "text": "(",
                                        "value": "(",
                                        "valueText": "("
                                    },
                                    "arguments": [
                                        {
                                            "kind": "StringLiteral",
                                            "fullStart": 350,
                                            "fullEnd": 389,
                                            "start": 350,
                                            "end": 389,
                                            "fullWidth": 39,
                                            "width": 39,
                                            "text": "\"#1: 'var x = +0; Math.ceil(x) !== +0'\"",
                                            "value": "#1: 'var x = +0; Math.ceil(x) !== +0'",
                                            "valueText": "#1: 'var x = +0; Math.ceil(x) !== +0'"
                                        }
                                    ],
                                    "closeParenToken": {
                                        "kind": "CloseParenToken",
                                        "fullStart": 389,
                                        "fullEnd": 390,
                                        "start": 389,
                                        "end": 390,
                                        "fullWidth": 1,
                                        "width": 1,
                                        "text": ")",
                                        "value": ")",
                                        "valueText": ")"
                                    }
                                }
                            },
                            "semicolonToken": {
                                "kind": "SemicolonToken",
                                "fullStart": 390,
                                "fullEnd": 392,
                                "start": 390,
                                "end": 391,
                                "fullWidth": 2,
                                "width": 1,
                                "text": ";",
                                "value": ";",
                                "valueText": ";",
                                "hasTrailingTrivia": true,
                                "hasTrailingNewLine": true,
                                "trailingTrivia": [
                                    {
                                        "kind": "NewLineTrivia",
                                        "text": "\n"
                                    }
                                ]
                            }
                        }
                    ],
                    "closeBraceToken": {
                        "kind": "CloseBraceToken",
                        "fullStart": 392,
                        "fullEnd": 394,
                        "start": 392,
                        "end": 393,
                        "fullWidth": 2,
                        "width": 1,
                        "text": "}",
                        "value": "}",
                        "valueText": "}",
                        "hasTrailingTrivia": true,
                        "hasTrailingNewLine": true,
                        "trailingTrivia": [
                            {
                                "kind": "NewLineTrivia",
                                "text": "\n"
                            }
                        ]
                    }
                }
            }
        ],
        "endOfFileToken": {
            "kind": "EndOfFileToken",
            "fullStart": 394,
            "fullEnd": 395,
            "start": 395,
            "end": 395,
            "fullWidth": 1,
            "width": 0,
            "text": "",
            "hasLeadingTrivia": true,
            "hasLeadingNewLine": true,
            "leadingTrivia": [
                {
                    "kind": "NewLineTrivia",
                    "text": "\n"
                }
            ]
        }
    },
    "lineMap": {
        "lineStarts": [
            0,
            61,
            132,
            133,
            137,
            171,
            174,
            225,
            287,
            291,
            292,
            303,
            315,
            340,
            342,
            392,
            394,
            395
        ],
        "length": 395
    }
}<|MERGE_RESOLUTION|>--- conflicted
+++ resolved
@@ -102,12 +102,8 @@
                             "start": 307,
                             "end": 313,
                             "fullWidth": 6,
-<<<<<<< HEAD
                             "width": 6,
-                            "identifier": {
-=======
                             "propertyName": {
->>>>>>> 85e84683
                                 "kind": "IdentifierName",
                                 "fullStart": 307,
                                 "fullEnd": 309,
