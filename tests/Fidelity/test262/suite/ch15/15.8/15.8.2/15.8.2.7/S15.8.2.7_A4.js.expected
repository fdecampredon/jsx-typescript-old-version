{
    "isDeclaration": false,
    "languageVersion": "EcmaScript5",
    "parseOptions": {
        "allowAutomaticSemicolonInsertion": true
    },
    "sourceUnit": {
        "kind": "SourceUnit",
        "fullStart": 0,
        "fullEnd": 418,
        "start": 303,
        "end": 418,
        "fullWidth": 418,
        "width": 115,
        "moduleElements": [
            {
                "kind": "VariableStatement",
                "fullStart": 0,
                "fullEnd": 322,
                "start": 303,
                "end": 321,
                "fullWidth": 322,
                "width": 18,
                "modifiers": [],
                "variableDeclaration": {
                    "kind": "VariableDeclaration",
                    "fullStart": 0,
                    "fullEnd": 320,
                    "start": 303,
                    "end": 320,
                    "fullWidth": 320,
                    "width": 17,
                    "varKeyword": {
                        "kind": "VarKeyword",
                        "fullStart": 0,
                        "fullEnd": 307,
                        "start": 303,
                        "end": 306,
                        "fullWidth": 307,
                        "width": 3,
                        "text": "var",
                        "value": "var",
                        "valueText": "var",
                        "hasLeadingTrivia": true,
                        "hasLeadingComment": true,
                        "hasLeadingNewLine": true,
                        "hasTrailingTrivia": true,
                        "leadingTrivia": [
                            {
                                "kind": "SingleLineCommentTrivia",
                                "text": "// Copyright 2009 the Sputnik authors.  All rights reserved."
                            },
                            {
                                "kind": "NewLineTrivia",
                                "text": "\n"
                            },
                            {
                                "kind": "SingleLineCommentTrivia",
                                "text": "// This code is governed by the BSD license found in the LICENSE file."
                            },
                            {
                                "kind": "NewLineTrivia",
                                "text": "\n"
                            },
                            {
                                "kind": "NewLineTrivia",
                                "text": "\n"
                            },
                            {
                                "kind": "MultiLineCommentTrivia",
                                "text": "/**\n * If x is +Infinity, Math.cos(x) is NaN\n *\n * @path ch15/15.8/15.8.2/15.8.2.7/S15.8.2.7_A4.js\n * @description Checking if Math.cos(+Infinity) is NaN\n */"
                            },
                            {
                                "kind": "NewLineTrivia",
                                "text": "\n"
                            },
                            {
                                "kind": "NewLineTrivia",
                                "text": "\n"
                            },
                            {
                                "kind": "SingleLineCommentTrivia",
                                "text": "// CHECK#1"
                            },
                            {
                                "kind": "NewLineTrivia",
                                "text": "\n"
                            }
                        ],
                        "trailingTrivia": [
                            {
                                "kind": "WhitespaceTrivia",
                                "text": " "
                            }
                        ]
                    },
                    "variableDeclarators": [
                        {
                            "kind": "VariableDeclarator",
                            "fullStart": 307,
                            "fullEnd": 320,
                            "start": 307,
                            "end": 320,
                            "fullWidth": 13,
<<<<<<< HEAD
                            "width": 13,
                            "identifier": {
=======
                            "propertyName": {
>>>>>>> 85e84683
                                "kind": "IdentifierName",
                                "fullStart": 307,
                                "fullEnd": 309,
                                "start": 307,
                                "end": 308,
                                "fullWidth": 2,
                                "width": 1,
                                "text": "x",
                                "value": "x",
                                "valueText": "x",
                                "hasTrailingTrivia": true,
                                "trailingTrivia": [
                                    {
                                        "kind": "WhitespaceTrivia",
                                        "text": " "
                                    }
                                ]
                            },
                            "equalsValueClause": {
                                "kind": "EqualsValueClause",
                                "fullStart": 309,
                                "fullEnd": 320,
                                "start": 309,
                                "end": 320,
                                "fullWidth": 11,
                                "width": 11,
                                "equalsToken": {
                                    "kind": "EqualsToken",
                                    "fullStart": 309,
                                    "fullEnd": 311,
                                    "start": 309,
                                    "end": 310,
                                    "fullWidth": 2,
                                    "width": 1,
                                    "text": "=",
                                    "value": "=",
                                    "valueText": "=",
                                    "hasTrailingTrivia": true,
                                    "trailingTrivia": [
                                        {
                                            "kind": "WhitespaceTrivia",
                                            "text": " "
                                        }
                                    ]
                                },
                                "value": {
                                    "kind": "PlusExpression",
                                    "fullStart": 311,
                                    "fullEnd": 320,
                                    "start": 311,
                                    "end": 320,
                                    "fullWidth": 9,
                                    "width": 9,
                                    "operatorToken": {
                                        "kind": "PlusToken",
                                        "fullStart": 311,
                                        "fullEnd": 312,
                                        "start": 311,
                                        "end": 312,
                                        "fullWidth": 1,
                                        "width": 1,
                                        "text": "+",
                                        "value": "+",
                                        "valueText": "+"
                                    },
                                    "operand": {
                                        "kind": "IdentifierName",
                                        "fullStart": 312,
                                        "fullEnd": 320,
                                        "start": 312,
                                        "end": 320,
                                        "fullWidth": 8,
                                        "width": 8,
                                        "text": "Infinity",
                                        "value": "Infinity",
                                        "valueText": "Infinity"
                                    }
                                }
                            }
                        }
                    ]
                },
                "semicolonToken": {
                    "kind": "SemicolonToken",
                    "fullStart": 320,
                    "fullEnd": 322,
                    "start": 320,
                    "end": 321,
                    "fullWidth": 2,
                    "width": 1,
                    "text": ";",
                    "value": ";",
                    "valueText": ";",
                    "hasTrailingTrivia": true,
                    "hasTrailingNewLine": true,
                    "trailingTrivia": [
                        {
                            "kind": "NewLineTrivia",
                            "text": "\n"
                        }
                    ]
                }
            },
            {
                "kind": "IfStatement",
                "fullStart": 322,
                "fullEnd": 417,
                "start": 322,
                "end": 416,
                "fullWidth": 95,
                "width": 94,
                "ifKeyword": {
                    "kind": "IfKeyword",
                    "fullStart": 322,
                    "fullEnd": 325,
                    "start": 322,
                    "end": 324,
                    "fullWidth": 3,
                    "width": 2,
                    "text": "if",
                    "value": "if",
                    "valueText": "if",
                    "hasTrailingTrivia": true,
                    "trailingTrivia": [
                        {
                            "kind": "WhitespaceTrivia",
                            "text": " "
                        }
                    ]
                },
                "openParenToken": {
                    "kind": "OpenParenToken",
                    "fullStart": 325,
                    "fullEnd": 326,
                    "start": 325,
                    "end": 326,
                    "fullWidth": 1,
                    "width": 1,
                    "text": "(",
                    "value": "(",
                    "valueText": "("
                },
                "condition": {
                    "kind": "LogicalNotExpression",
                    "fullStart": 326,
                    "fullEnd": 345,
                    "start": 326,
                    "end": 345,
                    "fullWidth": 19,
                    "width": 19,
                    "operatorToken": {
                        "kind": "ExclamationToken",
                        "fullStart": 326,
                        "fullEnd": 327,
                        "start": 326,
                        "end": 327,
                        "fullWidth": 1,
                        "width": 1,
                        "text": "!",
                        "value": "!",
                        "valueText": "!"
                    },
                    "operand": {
                        "kind": "InvocationExpression",
                        "fullStart": 327,
                        "fullEnd": 345,
                        "start": 327,
                        "end": 345,
                        "fullWidth": 18,
                        "width": 18,
                        "expression": {
                            "kind": "IdentifierName",
                            "fullStart": 327,
                            "fullEnd": 332,
                            "start": 327,
                            "end": 332,
                            "fullWidth": 5,
                            "width": 5,
                            "text": "isNaN",
                            "value": "isNaN",
                            "valueText": "isNaN"
                        },
                        "argumentList": {
                            "kind": "ArgumentList",
                            "fullStart": 332,
                            "fullEnd": 345,
                            "start": 332,
                            "end": 345,
                            "fullWidth": 13,
                            "width": 13,
                            "openParenToken": {
                                "kind": "OpenParenToken",
                                "fullStart": 332,
                                "fullEnd": 333,
                                "start": 332,
                                "end": 333,
                                "fullWidth": 1,
                                "width": 1,
                                "text": "(",
                                "value": "(",
                                "valueText": "("
                            },
                            "arguments": [
                                {
                                    "kind": "InvocationExpression",
                                    "fullStart": 333,
                                    "fullEnd": 344,
                                    "start": 333,
                                    "end": 344,
                                    "fullWidth": 11,
                                    "width": 11,
                                    "expression": {
                                        "kind": "MemberAccessExpression",
                                        "fullStart": 333,
                                        "fullEnd": 341,
                                        "start": 333,
                                        "end": 341,
                                        "fullWidth": 8,
                                        "width": 8,
                                        "expression": {
                                            "kind": "IdentifierName",
                                            "fullStart": 333,
                                            "fullEnd": 337,
                                            "start": 333,
                                            "end": 337,
                                            "fullWidth": 4,
                                            "width": 4,
                                            "text": "Math",
                                            "value": "Math",
                                            "valueText": "Math"
                                        },
                                        "dotToken": {
                                            "kind": "DotToken",
                                            "fullStart": 337,
                                            "fullEnd": 338,
                                            "start": 337,
                                            "end": 338,
                                            "fullWidth": 1,
                                            "width": 1,
                                            "text": ".",
                                            "value": ".",
                                            "valueText": "."
                                        },
                                        "name": {
                                            "kind": "IdentifierName",
                                            "fullStart": 338,
                                            "fullEnd": 341,
                                            "start": 338,
                                            "end": 341,
                                            "fullWidth": 3,
                                            "width": 3,
                                            "text": "cos",
                                            "value": "cos",
                                            "valueText": "cos"
                                        }
                                    },
                                    "argumentList": {
                                        "kind": "ArgumentList",
                                        "fullStart": 341,
                                        "fullEnd": 344,
                                        "start": 341,
                                        "end": 344,
                                        "fullWidth": 3,
                                        "width": 3,
                                        "openParenToken": {
                                            "kind": "OpenParenToken",
                                            "fullStart": 341,
                                            "fullEnd": 342,
                                            "start": 341,
                                            "end": 342,
                                            "fullWidth": 1,
                                            "width": 1,
                                            "text": "(",
                                            "value": "(",
                                            "valueText": "("
                                        },
                                        "arguments": [
                                            {
                                                "kind": "IdentifierName",
                                                "fullStart": 342,
                                                "fullEnd": 343,
                                                "start": 342,
                                                "end": 343,
                                                "fullWidth": 1,
                                                "width": 1,
                                                "text": "x",
                                                "value": "x",
                                                "valueText": "x"
                                            }
                                        ],
                                        "closeParenToken": {
                                            "kind": "CloseParenToken",
                                            "fullStart": 343,
                                            "fullEnd": 344,
                                            "start": 343,
                                            "end": 344,
                                            "fullWidth": 1,
                                            "width": 1,
                                            "text": ")",
                                            "value": ")",
                                            "valueText": ")"
                                        }
                                    }
                                }
                            ],
                            "closeParenToken": {
                                "kind": "CloseParenToken",
                                "fullStart": 344,
                                "fullEnd": 345,
                                "start": 344,
                                "end": 345,
                                "fullWidth": 1,
                                "width": 1,
                                "text": ")",
                                "value": ")",
                                "valueText": ")"
                            }
                        }
                    }
                },
                "closeParenToken": {
                    "kind": "CloseParenToken",
                    "fullStart": 345,
                    "fullEnd": 347,
                    "start": 345,
                    "end": 346,
                    "fullWidth": 2,
                    "width": 1,
                    "text": ")",
                    "value": ")",
                    "valueText": ")",
                    "hasTrailingTrivia": true,
                    "hasTrailingNewLine": true,
                    "trailingTrivia": [
                        {
                            "kind": "NewLineTrivia",
                            "text": "\n"
                        }
                    ]
                },
                "statement": {
                    "kind": "Block",
                    "fullStart": 347,
                    "fullEnd": 417,
                    "start": 347,
                    "end": 416,
                    "fullWidth": 70,
                    "width": 69,
                    "openBraceToken": {
                        "kind": "OpenBraceToken",
                        "fullStart": 347,
                        "fullEnd": 349,
                        "start": 347,
                        "end": 348,
                        "fullWidth": 2,
                        "width": 1,
                        "text": "{",
                        "value": "{",
                        "valueText": "{",
                        "hasTrailingTrivia": true,
                        "hasTrailingNewLine": true,
                        "trailingTrivia": [
                            {
                                "kind": "NewLineTrivia",
                                "text": "\n"
                            }
                        ]
                    },
                    "statements": [
                        {
                            "kind": "ExpressionStatement",
                            "fullStart": 349,
                            "fullEnd": 415,
                            "start": 350,
                            "end": 414,
                            "fullWidth": 66,
                            "width": 64,
                            "expression": {
                                "kind": "InvocationExpression",
                                "fullStart": 349,
                                "fullEnd": 413,
                                "start": 350,
                                "end": 413,
                                "fullWidth": 64,
                                "width": 63,
                                "expression": {
                                    "kind": "IdentifierName",
                                    "fullStart": 349,
                                    "fullEnd": 356,
                                    "start": 350,
                                    "end": 356,
                                    "fullWidth": 7,
                                    "width": 6,
                                    "text": "$ERROR",
                                    "value": "$ERROR",
                                    "valueText": "$ERROR",
                                    "hasLeadingTrivia": true,
                                    "leadingTrivia": [
                                        {
                                            "kind": "WhitespaceTrivia",
                                            "text": "\t"
                                        }
                                    ]
                                },
                                "argumentList": {
                                    "kind": "ArgumentList",
                                    "fullStart": 356,
                                    "fullEnd": 413,
                                    "start": 356,
                                    "end": 413,
                                    "fullWidth": 57,
                                    "width": 57,
                                    "openParenToken": {
                                        "kind": "OpenParenToken",
                                        "fullStart": 356,
                                        "fullEnd": 357,
                                        "start": 356,
                                        "end": 357,
                                        "fullWidth": 1,
                                        "width": 1,
                                        "text": "(",
                                        "value": "(",
                                        "valueText": "("
                                    },
                                    "arguments": [
                                        {
                                            "kind": "StringLiteral",
                                            "fullStart": 357,
                                            "fullEnd": 412,
                                            "start": 357,
                                            "end": 412,
                                            "fullWidth": 55,
                                            "width": 55,
                                            "text": "\"#1: 'var x = +Infinity; isNaN(Math.cos(x)) === false'\"",
                                            "value": "#1: 'var x = +Infinity; isNaN(Math.cos(x)) === false'",
                                            "valueText": "#1: 'var x = +Infinity; isNaN(Math.cos(x)) === false'"
                                        }
                                    ],
                                    "closeParenToken": {
                                        "kind": "CloseParenToken",
                                        "fullStart": 412,
                                        "fullEnd": 413,
                                        "start": 412,
                                        "end": 413,
                                        "fullWidth": 1,
                                        "width": 1,
                                        "text": ")",
                                        "value": ")",
                                        "valueText": ")"
                                    }
                                }
                            },
                            "semicolonToken": {
                                "kind": "SemicolonToken",
                                "fullStart": 413,
                                "fullEnd": 415,
                                "start": 413,
                                "end": 414,
                                "fullWidth": 2,
                                "width": 1,
                                "text": ";",
                                "value": ";",
                                "valueText": ";",
                                "hasTrailingTrivia": true,
                                "hasTrailingNewLine": true,
                                "trailingTrivia": [
                                    {
                                        "kind": "NewLineTrivia",
                                        "text": "\n"
                                    }
                                ]
                            }
                        }
                    ],
                    "closeBraceToken": {
                        "kind": "CloseBraceToken",
                        "fullStart": 415,
                        "fullEnd": 417,
                        "start": 415,
                        "end": 416,
                        "fullWidth": 2,
                        "width": 1,
                        "text": "}",
                        "value": "}",
                        "valueText": "}",
                        "hasTrailingTrivia": true,
                        "hasTrailingNewLine": true,
                        "trailingTrivia": [
                            {
                                "kind": "NewLineTrivia",
                                "text": "\n"
                            }
                        ]
                    }
                }
            }
        ],
        "endOfFileToken": {
            "kind": "EndOfFileToken",
            "fullStart": 417,
            "fullEnd": 418,
            "start": 418,
            "end": 418,
            "fullWidth": 1,
            "width": 0,
            "text": "",
            "hasLeadingTrivia": true,
            "hasLeadingNewLine": true,
            "leadingTrivia": [
                {
                    "kind": "NewLineTrivia",
                    "text": "\n"
                }
            ]
        }
    },
    "lineMap": {
        "lineStarts": [
            0,
            61,
            132,
            133,
            137,
            178,
            181,
            232,
            287,
            291,
            292,
            303,
            322,
            347,
            349,
            415,
            417,
            418
        ],
        "length": 418
    }
}<|MERGE_RESOLUTION|>--- conflicted
+++ resolved
@@ -102,12 +102,8 @@
                             "start": 307,
                             "end": 320,
                             "fullWidth": 13,
-<<<<<<< HEAD
                             "width": 13,
-                            "identifier": {
-=======
                             "propertyName": {
->>>>>>> 85e84683
                                 "kind": "IdentifierName",
                                 "fullStart": 307,
                                 "fullEnd": 309,
