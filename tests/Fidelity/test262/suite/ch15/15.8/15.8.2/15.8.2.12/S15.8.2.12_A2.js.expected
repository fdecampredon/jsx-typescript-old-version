{
    "isDeclaration": false,
    "languageVersion": "EcmaScript5",
    "parseOptions": {
        "allowAutomaticSemicolonInsertion": true
    },
    "sourceUnit": {
        "kind": "SourceUnit",
        "fullStart": 0,
        "fullEnd": 1341,
        "start": 392,
        "end": 1341,
        "fullWidth": 1341,
        "width": 949,
        "isIncrementallyUnusable": true,
        "moduleElements": [
            {
                "kind": "IfStatement",
                "fullStart": 0,
                "fullEnd": 471,
                "start": 392,
                "end": 470,
                "fullWidth": 471,
                "width": 78,
                "ifKeyword": {
                    "kind": "IfKeyword",
                    "fullStart": 0,
                    "fullEnd": 395,
                    "start": 392,
                    "end": 394,
                    "fullWidth": 395,
                    "width": 2,
                    "text": "if",
                    "value": "if",
                    "valueText": "if",
                    "hasLeadingTrivia": true,
                    "hasLeadingComment": true,
                    "hasLeadingNewLine": true,
                    "hasTrailingTrivia": true,
                    "leadingTrivia": [
                        {
                            "kind": "SingleLineCommentTrivia",
                            "text": "// Copyright 2009 the Sputnik authors.  All rights reserved."
                        },
                        {
                            "kind": "NewLineTrivia",
                            "text": "\n"
                        },
                        {
                            "kind": "SingleLineCommentTrivia",
                            "text": "// This code is governed by the BSD license found in the LICENSE file."
                        },
                        {
                            "kind": "NewLineTrivia",
                            "text": "\n"
                        },
                        {
                            "kind": "NewLineTrivia",
                            "text": "\n"
                        },
                        {
                            "kind": "MultiLineCommentTrivia",
                            "text": "/**\n * If any value is NaN, the result of Math.min is NaN\n *\n * @path ch15/15.8/15.8.2/15.8.2.12/S15.8.2.12_A2.js\n * @description The script tests Math.min giving 1, 2 and 3 arguments to the function where at least one of the arguments is NaN\n */"
                        },
                        {
                            "kind": "NewLineTrivia",
                            "text": "\n"
                        },
                        {
                            "kind": "NewLineTrivia",
                            "text": "\n"
                        },
                        {
                            "kind": "SingleLineCommentTrivia",
                            "text": "// CHECK#1"
                        },
                        {
                            "kind": "NewLineTrivia",
                            "text": "\n"
                        }
                    ],
                    "trailingTrivia": [
                        {
                            "kind": "WhitespaceTrivia",
                            "text": " "
                        }
                    ]
                },
                "openParenToken": {
                    "kind": "OpenParenToken",
                    "fullStart": 395,
                    "fullEnd": 396,
                    "start": 395,
                    "end": 396,
                    "fullWidth": 1,
                    "width": 1,
                    "text": "(",
                    "value": "(",
                    "valueText": "("
                },
                "condition": {
                    "kind": "LogicalNotExpression",
                    "fullStart": 396,
                    "fullEnd": 417,
                    "start": 396,
                    "end": 417,
                    "fullWidth": 21,
                    "width": 21,
                    "operatorToken": {
                        "kind": "ExclamationToken",
                        "fullStart": 396,
                        "fullEnd": 397,
                        "start": 396,
                        "end": 397,
                        "fullWidth": 1,
                        "width": 1,
                        "text": "!",
                        "value": "!",
                        "valueText": "!"
                    },
                    "operand": {
                        "kind": "InvocationExpression",
                        "fullStart": 397,
                        "fullEnd": 417,
                        "start": 397,
                        "end": 417,
                        "fullWidth": 20,
                        "width": 20,
                        "expression": {
                            "kind": "IdentifierName",
                            "fullStart": 397,
                            "fullEnd": 402,
                            "start": 397,
                            "end": 402,
                            "fullWidth": 5,
                            "width": 5,
                            "text": "isNaN",
                            "value": "isNaN",
                            "valueText": "isNaN"
                        },
                        "argumentList": {
                            "kind": "ArgumentList",
                            "fullStart": 402,
                            "fullEnd": 417,
                            "start": 402,
                            "end": 417,
                            "fullWidth": 15,
                            "width": 15,
                            "openParenToken": {
                                "kind": "OpenParenToken",
                                "fullStart": 402,
                                "fullEnd": 403,
                                "start": 402,
                                "end": 403,
                                "fullWidth": 1,
                                "width": 1,
                                "text": "(",
                                "value": "(",
                                "valueText": "("
                            },
                            "arguments": [
                                {
                                    "kind": "InvocationExpression",
                                    "fullStart": 403,
                                    "fullEnd": 416,
                                    "start": 403,
                                    "end": 416,
                                    "fullWidth": 13,
                                    "width": 13,
                                    "expression": {
                                        "kind": "MemberAccessExpression",
                                        "fullStart": 403,
                                        "fullEnd": 411,
                                        "start": 403,
                                        "end": 411,
                                        "fullWidth": 8,
                                        "width": 8,
                                        "expression": {
                                            "kind": "IdentifierName",
                                            "fullStart": 403,
                                            "fullEnd": 407,
                                            "start": 403,
                                            "end": 407,
                                            "fullWidth": 4,
                                            "width": 4,
                                            "text": "Math",
                                            "value": "Math",
                                            "valueText": "Math"
                                        },
                                        "dotToken": {
                                            "kind": "DotToken",
                                            "fullStart": 407,
                                            "fullEnd": 408,
                                            "start": 407,
                                            "end": 408,
                                            "fullWidth": 1,
                                            "width": 1,
                                            "text": ".",
                                            "value": ".",
                                            "valueText": "."
                                        },
                                        "name": {
                                            "kind": "IdentifierName",
                                            "fullStart": 408,
                                            "fullEnd": 411,
                                            "start": 408,
                                            "end": 411,
                                            "fullWidth": 3,
                                            "width": 3,
                                            "text": "min",
                                            "value": "min",
                                            "valueText": "min"
                                        }
                                    },
                                    "argumentList": {
                                        "kind": "ArgumentList",
                                        "fullStart": 411,
                                        "fullEnd": 416,
                                        "start": 411,
                                        "end": 416,
                                        "fullWidth": 5,
                                        "width": 5,
                                        "openParenToken": {
                                            "kind": "OpenParenToken",
                                            "fullStart": 411,
                                            "fullEnd": 412,
                                            "start": 411,
                                            "end": 412,
                                            "fullWidth": 1,
                                            "width": 1,
                                            "text": "(",
                                            "value": "(",
                                            "valueText": "("
                                        },
                                        "arguments": [
                                            {
                                                "kind": "IdentifierName",
                                                "fullStart": 412,
                                                "fullEnd": 415,
                                                "start": 412,
                                                "end": 415,
                                                "fullWidth": 3,
                                                "width": 3,
                                                "text": "NaN",
                                                "value": "NaN",
                                                "valueText": "NaN"
                                            }
                                        ],
                                        "closeParenToken": {
                                            "kind": "CloseParenToken",
                                            "fullStart": 415,
                                            "fullEnd": 416,
                                            "start": 415,
                                            "end": 416,
                                            "fullWidth": 1,
                                            "width": 1,
                                            "text": ")",
                                            "value": ")",
                                            "valueText": ")"
                                        }
                                    }
                                }
                            ],
                            "closeParenToken": {
                                "kind": "CloseParenToken",
                                "fullStart": 416,
                                "fullEnd": 417,
                                "start": 416,
                                "end": 417,
                                "fullWidth": 1,
                                "width": 1,
                                "text": ")",
                                "value": ")",
                                "valueText": ")"
                            }
                        }
                    }
                },
                "closeParenToken": {
                    "kind": "CloseParenToken",
                    "fullStart": 417,
                    "fullEnd": 419,
                    "start": 417,
                    "end": 418,
                    "fullWidth": 2,
                    "width": 1,
                    "text": ")",
                    "value": ")",
                    "valueText": ")",
                    "hasTrailingTrivia": true,
                    "hasTrailingNewLine": true,
                    "trailingTrivia": [
                        {
                            "kind": "NewLineTrivia",
                            "text": "\n"
                        }
                    ]
                },
                "statement": {
                    "kind": "Block",
                    "fullStart": 419,
                    "fullEnd": 471,
                    "start": 419,
                    "end": 470,
                    "fullWidth": 52,
                    "width": 51,
                    "openBraceToken": {
                        "kind": "OpenBraceToken",
                        "fullStart": 419,
                        "fullEnd": 421,
                        "start": 419,
                        "end": 420,
                        "fullWidth": 2,
                        "width": 1,
                        "text": "{",
                        "value": "{",
                        "valueText": "{",
                        "hasTrailingTrivia": true,
                        "hasTrailingNewLine": true,
                        "trailingTrivia": [
                            {
                                "kind": "NewLineTrivia",
                                "text": "\n"
                            }
                        ]
                    },
                    "statements": [
                        {
                            "kind": "ExpressionStatement",
                            "fullStart": 421,
                            "fullEnd": 469,
                            "start": 422,
                            "end": 468,
                            "fullWidth": 48,
                            "width": 46,
                            "expression": {
                                "kind": "InvocationExpression",
                                "fullStart": 421,
                                "fullEnd": 467,
                                "start": 422,
                                "end": 467,
                                "fullWidth": 46,
                                "width": 45,
                                "expression": {
                                    "kind": "IdentifierName",
                                    "fullStart": 421,
                                    "fullEnd": 428,
                                    "start": 422,
                                    "end": 428,
                                    "fullWidth": 7,
                                    "width": 6,
                                    "text": "$ERROR",
                                    "value": "$ERROR",
                                    "valueText": "$ERROR",
                                    "hasLeadingTrivia": true,
                                    "leadingTrivia": [
                                        {
                                            "kind": "WhitespaceTrivia",
                                            "text": "\t"
                                        }
                                    ]
                                },
                                "argumentList": {
                                    "kind": "ArgumentList",
                                    "fullStart": 428,
                                    "fullEnd": 467,
                                    "start": 428,
                                    "end": 467,
                                    "fullWidth": 39,
                                    "width": 39,
                                    "openParenToken": {
                                        "kind": "OpenParenToken",
                                        "fullStart": 428,
                                        "fullEnd": 429,
                                        "start": 428,
                                        "end": 429,
                                        "fullWidth": 1,
                                        "width": 1,
                                        "text": "(",
                                        "value": "(",
                                        "valueText": "("
                                    },
                                    "arguments": [
                                        {
                                            "kind": "StringLiteral",
                                            "fullStart": 429,
                                            "fullEnd": 466,
                                            "start": 429,
                                            "end": 466,
                                            "fullWidth": 37,
                                            "width": 37,
                                            "text": "\"#1: 'isNaN(Math.min(NaN)) === false\"",
                                            "value": "#1: 'isNaN(Math.min(NaN)) === false",
                                            "valueText": "#1: 'isNaN(Math.min(NaN)) === false"
                                        }
                                    ],
                                    "closeParenToken": {
                                        "kind": "CloseParenToken",
                                        "fullStart": 466,
                                        "fullEnd": 467,
                                        "start": 466,
                                        "end": 467,
                                        "fullWidth": 1,
                                        "width": 1,
                                        "text": ")",
                                        "value": ")",
                                        "valueText": ")"
                                    }
                                }
                            },
                            "semicolonToken": {
                                "kind": "SemicolonToken",
                                "fullStart": 467,
                                "fullEnd": 469,
                                "start": 467,
                                "end": 468,
                                "fullWidth": 2,
                                "width": 1,
                                "text": ";",
                                "value": ";",
                                "valueText": ";",
                                "hasTrailingTrivia": true,
                                "hasTrailingNewLine": true,
                                "trailingTrivia": [
                                    {
                                        "kind": "NewLineTrivia",
                                        "text": "\n"
                                    }
                                ]
                            }
                        }
                    ],
                    "closeBraceToken": {
                        "kind": "CloseBraceToken",
                        "fullStart": 469,
                        "fullEnd": 471,
                        "start": 469,
                        "end": 470,
                        "fullWidth": 2,
                        "width": 1,
                        "text": "}",
                        "value": "}",
                        "valueText": "}",
                        "hasTrailingTrivia": true,
                        "hasTrailingNewLine": true,
                        "trailingTrivia": [
                            {
                                "kind": "NewLineTrivia",
                                "text": "\n"
                            }
                        ]
                    }
                }
            },
            {
                "kind": "ExpressionStatement",
                "fullStart": 471,
                "fullEnd": 503,
                "start": 483,
                "end": 502,
                "fullWidth": 32,
                "width": 19,
                "expression": {
                    "kind": "AssignmentExpression",
                    "fullStart": 471,
                    "fullEnd": 501,
                    "start": 483,
                    "end": 501,
                    "fullWidth": 30,
                    "width": 18,
                    "left": {
                        "kind": "IdentifierName",
                        "fullStart": 471,
                        "fullEnd": 488,
                        "start": 483,
                        "end": 487,
                        "fullWidth": 17,
                        "width": 4,
                        "text": "vals",
                        "value": "vals",
                        "valueText": "vals",
                        "hasLeadingTrivia": true,
                        "hasLeadingComment": true,
                        "hasLeadingNewLine": true,
                        "hasTrailingTrivia": true,
                        "leadingTrivia": [
                            {
                                "kind": "NewLineTrivia",
                                "text": "\n"
                            },
                            {
                                "kind": "SingleLineCommentTrivia",
                                "text": "// CHECK#2"
                            },
                            {
                                "kind": "NewLineTrivia",
                                "text": "\n"
                            }
                        ],
                        "trailingTrivia": [
                            {
                                "kind": "WhitespaceTrivia",
                                "text": " "
                            }
                        ]
                    },
                    "operatorToken": {
                        "kind": "EqualsToken",
                        "fullStart": 488,
                        "fullEnd": 490,
                        "start": 488,
                        "end": 489,
                        "fullWidth": 2,
                        "width": 1,
                        "text": "=",
                        "value": "=",
                        "valueText": "=",
                        "hasTrailingTrivia": true,
                        "trailingTrivia": [
                            {
                                "kind": "WhitespaceTrivia",
                                "text": " "
                            }
                        ]
                    },
                    "right": {
                        "kind": "ObjectCreationExpression",
                        "fullStart": 490,
                        "fullEnd": 501,
                        "start": 490,
                        "end": 501,
                        "fullWidth": 11,
                        "width": 11,
                        "newKeyword": {
                            "kind": "NewKeyword",
                            "fullStart": 490,
                            "fullEnd": 494,
                            "start": 490,
                            "end": 493,
                            "fullWidth": 4,
                            "width": 3,
                            "text": "new",
                            "value": "new",
                            "valueText": "new",
                            "hasTrailingTrivia": true,
                            "trailingTrivia": [
                                {
                                    "kind": "WhitespaceTrivia",
                                    "text": " "
                                }
                            ]
                        },
                        "expression": {
                            "kind": "IdentifierName",
                            "fullStart": 494,
                            "fullEnd": 499,
                            "start": 494,
                            "end": 499,
                            "fullWidth": 5,
                            "width": 5,
                            "text": "Array",
                            "value": "Array",
                            "valueText": "Array"
                        },
                        "argumentList": {
                            "kind": "ArgumentList",
                            "fullStart": 499,
                            "fullEnd": 501,
                            "start": 499,
                            "end": 501,
                            "fullWidth": 2,
                            "width": 2,
                            "openParenToken": {
                                "kind": "OpenParenToken",
                                "fullStart": 499,
                                "fullEnd": 500,
                                "start": 499,
                                "end": 500,
                                "fullWidth": 1,
                                "width": 1,
                                "text": "(",
                                "value": "(",
                                "valueText": "("
                            },
                            "arguments": [],
                            "closeParenToken": {
                                "kind": "CloseParenToken",
                                "fullStart": 500,
                                "fullEnd": 501,
                                "start": 500,
                                "end": 501,
                                "fullWidth": 1,
                                "width": 1,
                                "text": ")",
                                "value": ")",
                                "valueText": ")"
                            }
                        }
                    }
                },
                "semicolonToken": {
                    "kind": "SemicolonToken",
                    "fullStart": 501,
                    "fullEnd": 503,
                    "start": 501,
                    "end": 502,
                    "fullWidth": 2,
                    "width": 1,
                    "text": ";",
                    "value": ";",
                    "valueText": ";",
                    "hasTrailingTrivia": true,
                    "hasTrailingNewLine": true,
                    "trailingTrivia": [
                        {
                            "kind": "NewLineTrivia",
                            "text": "\n"
                        }
                    ]
                }
            },
            {
                "kind": "ExpressionStatement",
                "fullStart": 503,
                "fullEnd": 524,
                "start": 503,
                "end": 523,
                "fullWidth": 21,
                "width": 20,
                "expression": {
                    "kind": "AssignmentExpression",
                    "fullStart": 503,
                    "fullEnd": 522,
                    "start": 503,
                    "end": 522,
                    "fullWidth": 19,
                    "width": 19,
                    "left": {
                        "kind": "ElementAccessExpression",
                        "fullStart": 503,
                        "fullEnd": 511,
                        "start": 503,
                        "end": 510,
                        "fullWidth": 8,
                        "width": 7,
                        "expression": {
                            "kind": "IdentifierName",
                            "fullStart": 503,
                            "fullEnd": 507,
                            "start": 503,
                            "end": 507,
                            "fullWidth": 4,
                            "width": 4,
                            "text": "vals",
                            "value": "vals",
                            "valueText": "vals"
                        },
                        "openBracketToken": {
                            "kind": "OpenBracketToken",
                            "fullStart": 507,
                            "fullEnd": 508,
                            "start": 507,
                            "end": 508,
                            "fullWidth": 1,
                            "width": 1,
                            "text": "[",
                            "value": "[",
                            "valueText": "["
                        },
                        "argumentExpression": {
                            "kind": "NumericLiteral",
                            "fullStart": 508,
                            "fullEnd": 509,
                            "start": 508,
                            "end": 509,
                            "fullWidth": 1,
                            "width": 1,
                            "text": "0",
                            "value": 0,
                            "valueText": "0"
                        },
                        "closeBracketToken": {
                            "kind": "CloseBracketToken",
                            "fullStart": 509,
                            "fullEnd": 511,
                            "start": 509,
                            "end": 510,
                            "fullWidth": 2,
                            "width": 1,
                            "text": "]",
                            "value": "]",
                            "valueText": "]",
                            "hasTrailingTrivia": true,
                            "trailingTrivia": [
                                {
                                    "kind": "WhitespaceTrivia",
                                    "text": " "
                                }
                            ]
                        }
                    },
                    "operatorToken": {
                        "kind": "EqualsToken",
                        "fullStart": 511,
                        "fullEnd": 513,
                        "start": 511,
                        "end": 512,
                        "fullWidth": 2,
                        "width": 1,
                        "text": "=",
                        "value": "=",
                        "valueText": "=",
                        "hasTrailingTrivia": true,
                        "trailingTrivia": [
                            {
                                "kind": "WhitespaceTrivia",
                                "text": " "
                            }
                        ]
                    },
                    "right": {
                        "kind": "NegateExpression",
                        "fullStart": 513,
                        "fullEnd": 522,
                        "start": 513,
                        "end": 522,
                        "fullWidth": 9,
                        "width": 9,
                        "operatorToken": {
                            "kind": "MinusToken",
                            "fullStart": 513,
                            "fullEnd": 514,
                            "start": 513,
                            "end": 514,
                            "fullWidth": 1,
                            "width": 1,
                            "text": "-",
                            "value": "-",
                            "valueText": "-"
                        },
                        "operand": {
                            "kind": "IdentifierName",
                            "fullStart": 514,
                            "fullEnd": 522,
                            "start": 514,
                            "end": 522,
                            "fullWidth": 8,
                            "width": 8,
                            "text": "Infinity",
                            "value": "Infinity",
                            "valueText": "Infinity"
                        }
                    }
                },
                "semicolonToken": {
                    "kind": "SemicolonToken",
                    "fullStart": 522,
                    "fullEnd": 524,
                    "start": 522,
                    "end": 523,
                    "fullWidth": 2,
                    "width": 1,
                    "text": ";",
                    "value": ";",
                    "valueText": ";",
                    "hasTrailingTrivia": true,
                    "hasTrailingNewLine": true,
                    "trailingTrivia": [
                        {
                            "kind": "NewLineTrivia",
                            "text": "\n"
                        }
                    ]
                }
            },
            {
                "kind": "ExpressionStatement",
                "fullStart": 524,
                "fullEnd": 554,
                "start": 524,
                "end": 553,
                "fullWidth": 30,
                "width": 29,
                "expression": {
                    "kind": "AssignmentExpression",
                    "fullStart": 524,
                    "fullEnd": 552,
                    "start": 524,
                    "end": 552,
                    "fullWidth": 28,
                    "width": 28,
                    "left": {
                        "kind": "ElementAccessExpression",
                        "fullStart": 524,
                        "fullEnd": 532,
                        "start": 524,
                        "end": 531,
                        "fullWidth": 8,
                        "width": 7,
                        "expression": {
                            "kind": "IdentifierName",
                            "fullStart": 524,
                            "fullEnd": 528,
                            "start": 524,
                            "end": 528,
                            "fullWidth": 4,
                            "width": 4,
                            "text": "vals",
                            "value": "vals",
                            "valueText": "vals"
                        },
                        "openBracketToken": {
                            "kind": "OpenBracketToken",
                            "fullStart": 528,
                            "fullEnd": 529,
                            "start": 528,
                            "end": 529,
                            "fullWidth": 1,
                            "width": 1,
                            "text": "[",
                            "value": "[",
                            "valueText": "["
                        },
                        "argumentExpression": {
                            "kind": "NumericLiteral",
                            "fullStart": 529,
                            "fullEnd": 530,
                            "start": 529,
                            "end": 530,
                            "fullWidth": 1,
                            "width": 1,
                            "text": "1",
                            "value": 1,
                            "valueText": "1"
                        },
                        "closeBracketToken": {
                            "kind": "CloseBracketToken",
                            "fullStart": 530,
                            "fullEnd": 532,
                            "start": 530,
                            "end": 531,
                            "fullWidth": 2,
                            "width": 1,
                            "text": "]",
                            "value": "]",
                            "valueText": "]",
                            "hasTrailingTrivia": true,
                            "trailingTrivia": [
                                {
                                    "kind": "WhitespaceTrivia",
                                    "text": " "
                                }
                            ]
                        }
                    },
                    "operatorToken": {
                        "kind": "EqualsToken",
                        "fullStart": 532,
                        "fullEnd": 534,
                        "start": 532,
                        "end": 533,
                        "fullWidth": 2,
                        "width": 1,
                        "text": "=",
                        "value": "=",
                        "valueText": "=",
                        "hasTrailingTrivia": true,
                        "trailingTrivia": [
                            {
                                "kind": "WhitespaceTrivia",
                                "text": " "
                            }
                        ]
                    },
                    "right": {
                        "kind": "NegateExpression",
                        "fullStart": 534,
                        "fullEnd": 552,
                        "start": 534,
                        "end": 552,
                        "fullWidth": 18,
                        "width": 18,
                        "operatorToken": {
                            "kind": "MinusToken",
                            "fullStart": 534,
                            "fullEnd": 535,
                            "start": 534,
                            "end": 535,
                            "fullWidth": 1,
                            "width": 1,
                            "text": "-",
                            "value": "-",
                            "valueText": "-"
                        },
                        "operand": {
                            "kind": "NumericLiteral",
                            "fullStart": 535,
                            "fullEnd": 552,
                            "start": 535,
                            "end": 552,
                            "fullWidth": 17,
                            "width": 17,
                            "text": "0.000000000000001",
                            "value": 1e-15,
                            "valueText": "1e-15"
                        }
                    }
                },
                "semicolonToken": {
                    "kind": "SemicolonToken",
                    "fullStart": 552,
                    "fullEnd": 554,
                    "start": 552,
                    "end": 553,
                    "fullWidth": 2,
                    "width": 1,
                    "text": ";",
                    "value": ";",
                    "valueText": ";",
                    "hasTrailingTrivia": true,
                    "hasTrailingNewLine": true,
                    "trailingTrivia": [
                        {
                            "kind": "NewLineTrivia",
                            "text": "\n"
                        }
                    ]
                }
            },
            {
                "kind": "ExpressionStatement",
                "fullStart": 554,
                "fullEnd": 568,
                "start": 554,
                "end": 567,
                "fullWidth": 14,
                "width": 13,
                "expression": {
                    "kind": "AssignmentExpression",
                    "fullStart": 554,
                    "fullEnd": 566,
                    "start": 554,
                    "end": 566,
                    "fullWidth": 12,
                    "width": 12,
                    "left": {
                        "kind": "ElementAccessExpression",
                        "fullStart": 554,
                        "fullEnd": 562,
                        "start": 554,
                        "end": 561,
                        "fullWidth": 8,
                        "width": 7,
                        "expression": {
                            "kind": "IdentifierName",
                            "fullStart": 554,
                            "fullEnd": 558,
                            "start": 554,
                            "end": 558,
                            "fullWidth": 4,
                            "width": 4,
                            "text": "vals",
                            "value": "vals",
                            "valueText": "vals"
                        },
                        "openBracketToken": {
                            "kind": "OpenBracketToken",
                            "fullStart": 558,
                            "fullEnd": 559,
                            "start": 558,
                            "end": 559,
                            "fullWidth": 1,
                            "width": 1,
                            "text": "[",
                            "value": "[",
                            "valueText": "["
                        },
                        "argumentExpression": {
                            "kind": "NumericLiteral",
                            "fullStart": 559,
                            "fullEnd": 560,
                            "start": 559,
                            "end": 560,
                            "fullWidth": 1,
                            "width": 1,
                            "text": "2",
                            "value": 2,
                            "valueText": "2"
                        },
                        "closeBracketToken": {
                            "kind": "CloseBracketToken",
                            "fullStart": 560,
                            "fullEnd": 562,
                            "start": 560,
                            "end": 561,
                            "fullWidth": 2,
                            "width": 1,
                            "text": "]",
                            "value": "]",
                            "valueText": "]",
                            "hasTrailingTrivia": true,
                            "trailingTrivia": [
                                {
                                    "kind": "WhitespaceTrivia",
                                    "text": " "
                                }
                            ]
                        }
                    },
                    "operatorToken": {
                        "kind": "EqualsToken",
                        "fullStart": 562,
                        "fullEnd": 564,
                        "start": 562,
                        "end": 563,
                        "fullWidth": 2,
                        "width": 1,
                        "text": "=",
                        "value": "=",
                        "valueText": "=",
                        "hasTrailingTrivia": true,
                        "trailingTrivia": [
                            {
                                "kind": "WhitespaceTrivia",
                                "text": " "
                            }
                        ]
                    },
                    "right": {
                        "kind": "NegateExpression",
                        "fullStart": 564,
                        "fullEnd": 566,
                        "start": 564,
                        "end": 566,
                        "fullWidth": 2,
                        "width": 2,
                        "operatorToken": {
                            "kind": "MinusToken",
                            "fullStart": 564,
                            "fullEnd": 565,
                            "start": 564,
                            "end": 565,
                            "fullWidth": 1,
                            "width": 1,
                            "text": "-",
                            "value": "-",
                            "valueText": "-"
                        },
                        "operand": {
                            "kind": "NumericLiteral",
                            "fullStart": 565,
                            "fullEnd": 566,
                            "start": 565,
                            "end": 566,
                            "fullWidth": 1,
                            "width": 1,
                            "text": "0",
                            "value": 0,
                            "valueText": "0"
                        }
                    }
                },
                "semicolonToken": {
                    "kind": "SemicolonToken",
                    "fullStart": 566,
                    "fullEnd": 568,
                    "start": 566,
                    "end": 567,
                    "fullWidth": 2,
                    "width": 1,
                    "text": ";",
                    "value": ";",
                    "valueText": ";",
                    "hasTrailingTrivia": true,
                    "hasTrailingNewLine": true,
                    "trailingTrivia": [
                        {
                            "kind": "NewLineTrivia",
                            "text": "\n"
                        }
                    ]
                }
            },
            {
                "kind": "ExpressionStatement",
                "fullStart": 568,
                "fullEnd": 581,
                "start": 568,
                "end": 580,
                "fullWidth": 13,
                "width": 12,
                "isIncrementallyUnusable": true,
                "expression": {
                    "kind": "AssignmentExpression",
                    "fullStart": 568,
                    "fullEnd": 581,
                    "start": 568,
                    "end": 580,
                    "fullWidth": 13,
                    "width": 12,
                    "left": {
                        "kind": "ElementAccessExpression",
                        "fullStart": 568,
                        "fullEnd": 576,
                        "start": 568,
                        "end": 575,
                        "fullWidth": 8,
                        "width": 7,
                        "expression": {
                            "kind": "IdentifierName",
                            "fullStart": 568,
                            "fullEnd": 572,
                            "start": 568,
                            "end": 572,
                            "fullWidth": 4,
                            "width": 4,
                            "text": "vals",
                            "value": "vals",
                            "valueText": "vals"
                        },
                        "openBracketToken": {
                            "kind": "OpenBracketToken",
                            "fullStart": 572,
                            "fullEnd": 573,
                            "start": 572,
                            "end": 573,
                            "fullWidth": 1,
                            "width": 1,
                            "text": "[",
                            "value": "[",
                            "valueText": "["
                        },
                        "argumentExpression": {
                            "kind": "NumericLiteral",
                            "fullStart": 573,
                            "fullEnd": 574,
                            "start": 573,
                            "end": 574,
                            "fullWidth": 1,
                            "width": 1,
                            "text": "3",
                            "value": 3,
                            "valueText": "3"
                        },
                        "closeBracketToken": {
                            "kind": "CloseBracketToken",
                            "fullStart": 574,
                            "fullEnd": 576,
                            "start": 574,
                            "end": 575,
                            "fullWidth": 2,
                            "width": 1,
                            "text": "]",
                            "value": "]",
                            "valueText": "]",
                            "hasTrailingTrivia": true,
                            "trailingTrivia": [
                                {
                                    "kind": "WhitespaceTrivia",
                                    "text": " "
                                }
                            ]
                        }
                    },
                    "operatorToken": {
                        "kind": "EqualsToken",
                        "fullStart": 576,
                        "fullEnd": 578,
                        "start": 576,
                        "end": 577,
                        "fullWidth": 2,
                        "width": 1,
                        "text": "=",
                        "value": "=",
                        "valueText": "=",
                        "hasTrailingTrivia": true,
                        "trailingTrivia": [
                            {
                                "kind": "WhitespaceTrivia",
                                "text": " "
                            }
                        ]
                    },
                    "right": {
                        "kind": "PlusExpression",
                        "fullStart": 578,
                        "fullEnd": 581,
                        "start": 578,
                        "end": 580,
                        "fullWidth": 3,
                        "width": 2,
                        "operatorToken": {
                            "kind": "PlusToken",
                            "fullStart": 578,
                            "fullEnd": 579,
                            "start": 578,
                            "end": 579,
                            "fullWidth": 1,
                            "width": 1,
                            "text": "+",
                            "value": "+",
                            "valueText": "+"
                        },
                        "operand": {
                            "kind": "NumericLiteral",
                            "fullStart": 579,
                            "fullEnd": 581,
                            "start": 579,
                            "end": 580,
                            "fullWidth": 2,
                            "width": 1,
                            "text": "0",
                            "value": 0,
                            "valueText": "0",
                            "hasTrailingTrivia": true,
                            "hasTrailingNewLine": true,
                            "trailingTrivia": [
                                {
                                    "kind": "NewLineTrivia",
                                    "text": "\n"
                                }
                            ]
                        }
                    }
                },
                "semicolonToken": {
                    "kind": "SemicolonToken",
                    "fullStart": -1,
                    "fullEnd": -1,
                    "start": -1,
                    "end": -1,
                    "fullWidth": 0,
                    "width": 0,
                    "text": ""
                }
            },
            {
                "kind": "ExpressionStatement",
                "fullStart": 581,
                "fullEnd": 610,
                "start": 581,
                "end": 609,
                "fullWidth": 29,
                "width": 28,
                "expression": {
                    "kind": "AssignmentExpression",
                    "fullStart": 581,
                    "fullEnd": 608,
                    "start": 581,
                    "end": 608,
                    "fullWidth": 27,
                    "width": 27,
                    "left": {
                        "kind": "ElementAccessExpression",
                        "fullStart": 581,
                        "fullEnd": 589,
                        "start": 581,
                        "end": 588,
                        "fullWidth": 8,
                        "width": 7,
                        "expression": {
                            "kind": "IdentifierName",
                            "fullStart": 581,
                            "fullEnd": 585,
                            "start": 581,
                            "end": 585,
                            "fullWidth": 4,
                            "width": 4,
                            "text": "vals",
                            "value": "vals",
                            "valueText": "vals"
                        },
                        "openBracketToken": {
                            "kind": "OpenBracketToken",
                            "fullStart": 585,
                            "fullEnd": 586,
                            "start": 585,
                            "end": 586,
                            "fullWidth": 1,
                            "width": 1,
                            "text": "[",
                            "value": "[",
                            "valueText": "["
                        },
                        "argumentExpression": {
                            "kind": "NumericLiteral",
                            "fullStart": 586,
                            "fullEnd": 587,
                            "start": 586,
                            "end": 587,
                            "fullWidth": 1,
                            "width": 1,
                            "text": "4",
                            "value": 4,
                            "valueText": "4"
                        },
                        "closeBracketToken": {
                            "kind": "CloseBracketToken",
                            "fullStart": 587,
                            "fullEnd": 589,
                            "start": 587,
                            "end": 588,
                            "fullWidth": 2,
                            "width": 1,
                            "text": "]",
                            "value": "]",
                            "valueText": "]",
                            "hasTrailingTrivia": true,
                            "trailingTrivia": [
                                {
                                    "kind": "WhitespaceTrivia",
                                    "text": " "
                                }
                            ]
                        }
                    },
                    "operatorToken": {
                        "kind": "EqualsToken",
                        "fullStart": 589,
                        "fullEnd": 591,
                        "start": 589,
                        "end": 590,
                        "fullWidth": 2,
                        "width": 1,
                        "text": "=",
                        "value": "=",
                        "valueText": "=",
                        "hasTrailingTrivia": true,
                        "trailingTrivia": [
                            {
                                "kind": "WhitespaceTrivia",
                                "text": " "
                            }
                        ]
                    },
                    "right": {
                        "kind": "NumericLiteral",
                        "fullStart": 591,
                        "fullEnd": 608,
                        "start": 591,
                        "end": 608,
                        "fullWidth": 17,
                        "width": 17,
                        "text": "0.000000000000001",
                        "value": 1e-15,
                        "valueText": "1e-15"
                    }
                },
                "semicolonToken": {
                    "kind": "SemicolonToken",
                    "fullStart": 608,
                    "fullEnd": 610,
                    "start": 608,
                    "end": 609,
                    "fullWidth": 2,
                    "width": 1,
                    "text": ";",
                    "value": ";",
                    "valueText": ";",
                    "hasTrailingTrivia": true,
                    "hasTrailingNewLine": true,
                    "trailingTrivia": [
                        {
                            "kind": "NewLineTrivia",
                            "text": "\n"
                        }
                    ]
                }
            },
            {
                "kind": "ExpressionStatement",
                "fullStart": 610,
                "fullEnd": 631,
                "start": 610,
                "end": 630,
                "fullWidth": 21,
                "width": 20,
                "expression": {
                    "kind": "AssignmentExpression",
                    "fullStart": 610,
                    "fullEnd": 629,
                    "start": 610,
                    "end": 629,
                    "fullWidth": 19,
                    "width": 19,
                    "left": {
                        "kind": "ElementAccessExpression",
                        "fullStart": 610,
                        "fullEnd": 618,
                        "start": 610,
                        "end": 617,
                        "fullWidth": 8,
                        "width": 7,
                        "expression": {
                            "kind": "IdentifierName",
                            "fullStart": 610,
                            "fullEnd": 614,
                            "start": 610,
                            "end": 614,
                            "fullWidth": 4,
                            "width": 4,
                            "text": "vals",
                            "value": "vals",
                            "valueText": "vals"
                        },
                        "openBracketToken": {
                            "kind": "OpenBracketToken",
                            "fullStart": 614,
                            "fullEnd": 615,
                            "start": 614,
                            "end": 615,
                            "fullWidth": 1,
                            "width": 1,
                            "text": "[",
                            "value": "[",
                            "valueText": "["
                        },
                        "argumentExpression": {
                            "kind": "NumericLiteral",
                            "fullStart": 615,
                            "fullEnd": 616,
                            "start": 615,
                            "end": 616,
                            "fullWidth": 1,
                            "width": 1,
                            "text": "5",
                            "value": 5,
                            "valueText": "5"
                        },
                        "closeBracketToken": {
                            "kind": "CloseBracketToken",
                            "fullStart": 616,
                            "fullEnd": 618,
                            "start": 616,
                            "end": 617,
                            "fullWidth": 2,
                            "width": 1,
                            "text": "]",
                            "value": "]",
                            "valueText": "]",
                            "hasTrailingTrivia": true,
                            "trailingTrivia": [
                                {
                                    "kind": "WhitespaceTrivia",
                                    "text": " "
                                }
                            ]
                        }
                    },
                    "operatorToken": {
                        "kind": "EqualsToken",
                        "fullStart": 618,
                        "fullEnd": 620,
                        "start": 618,
                        "end": 619,
                        "fullWidth": 2,
                        "width": 1,
                        "text": "=",
                        "value": "=",
                        "valueText": "=",
                        "hasTrailingTrivia": true,
                        "trailingTrivia": [
                            {
                                "kind": "WhitespaceTrivia",
                                "text": " "
                            }
                        ]
                    },
                    "right": {
                        "kind": "PlusExpression",
                        "fullStart": 620,
                        "fullEnd": 629,
                        "start": 620,
                        "end": 629,
                        "fullWidth": 9,
                        "width": 9,
                        "operatorToken": {
                            "kind": "PlusToken",
                            "fullStart": 620,
                            "fullEnd": 621,
                            "start": 620,
                            "end": 621,
                            "fullWidth": 1,
                            "width": 1,
                            "text": "+",
                            "value": "+",
                            "valueText": "+"
                        },
                        "operand": {
                            "kind": "IdentifierName",
                            "fullStart": 621,
                            "fullEnd": 629,
                            "start": 621,
                            "end": 629,
                            "fullWidth": 8,
                            "width": 8,
                            "text": "Infinity",
                            "value": "Infinity",
                            "valueText": "Infinity"
                        }
                    }
                },
                "semicolonToken": {
                    "kind": "SemicolonToken",
                    "fullStart": 629,
                    "fullEnd": 631,
                    "start": 629,
                    "end": 630,
                    "fullWidth": 2,
                    "width": 1,
                    "text": ";",
                    "value": ";",
                    "valueText": ";",
                    "hasTrailingTrivia": true,
                    "hasTrailingNewLine": true,
                    "trailingTrivia": [
                        {
                            "kind": "NewLineTrivia",
                            "text": "\n"
                        }
                    ]
                }
            },
            {
                "kind": "ExpressionStatement",
                "fullStart": 631,
                "fullEnd": 646,
                "start": 631,
                "end": 645,
                "fullWidth": 15,
                "width": 14,
                "expression": {
                    "kind": "AssignmentExpression",
                    "fullStart": 631,
                    "fullEnd": 644,
                    "start": 631,
                    "end": 644,
                    "fullWidth": 13,
                    "width": 13,
                    "left": {
                        "kind": "ElementAccessExpression",
                        "fullStart": 631,
                        "fullEnd": 639,
                        "start": 631,
                        "end": 638,
                        "fullWidth": 8,
                        "width": 7,
                        "expression": {
                            "kind": "IdentifierName",
                            "fullStart": 631,
                            "fullEnd": 635,
                            "start": 631,
                            "end": 635,
                            "fullWidth": 4,
                            "width": 4,
                            "text": "vals",
                            "value": "vals",
                            "valueText": "vals"
                        },
                        "openBracketToken": {
                            "kind": "OpenBracketToken",
                            "fullStart": 635,
                            "fullEnd": 636,
                            "start": 635,
                            "end": 636,
                            "fullWidth": 1,
                            "width": 1,
                            "text": "[",
                            "value": "[",
                            "valueText": "["
                        },
                        "argumentExpression": {
                            "kind": "NumericLiteral",
                            "fullStart": 636,
                            "fullEnd": 637,
                            "start": 636,
                            "end": 637,
                            "fullWidth": 1,
                            "width": 1,
                            "text": "6",
                            "value": 6,
                            "valueText": "6"
                        },
                        "closeBracketToken": {
                            "kind": "CloseBracketToken",
                            "fullStart": 637,
                            "fullEnd": 639,
                            "start": 637,
                            "end": 638,
                            "fullWidth": 2,
                            "width": 1,
                            "text": "]",
                            "value": "]",
                            "valueText": "]",
                            "hasTrailingTrivia": true,
                            "trailingTrivia": [
                                {
                                    "kind": "WhitespaceTrivia",
                                    "text": " "
                                }
                            ]
                        }
                    },
                    "operatorToken": {
                        "kind": "EqualsToken",
                        "fullStart": 639,
                        "fullEnd": 641,
                        "start": 639,
                        "end": 640,
                        "fullWidth": 2,
                        "width": 1,
                        "text": "=",
                        "value": "=",
                        "valueText": "=",
                        "hasTrailingTrivia": true,
                        "trailingTrivia": [
                            {
                                "kind": "WhitespaceTrivia",
                                "text": " "
                            }
                        ]
                    },
                    "right": {
                        "kind": "IdentifierName",
                        "fullStart": 641,
                        "fullEnd": 644,
                        "start": 641,
                        "end": 644,
                        "fullWidth": 3,
                        "width": 3,
                        "text": "NaN",
                        "value": "NaN",
                        "valueText": "NaN"
                    }
                },
                "semicolonToken": {
                    "kind": "SemicolonToken",
                    "fullStart": 644,
                    "fullEnd": 646,
                    "start": 644,
                    "end": 645,
                    "fullWidth": 2,
                    "width": 1,
                    "text": ";",
                    "value": ";",
                    "valueText": ";",
                    "hasTrailingTrivia": true,
                    "hasTrailingNewLine": true,
                    "trailingTrivia": [
                        {
                            "kind": "NewLineTrivia",
                            "text": "\n"
                        }
                    ]
                }
            },
            {
                "kind": "ExpressionStatement",
                "fullStart": 646,
                "fullEnd": 658,
                "start": 646,
                "end": 657,
                "fullWidth": 12,
                "width": 11,
                "expression": {
                    "kind": "AssignmentExpression",
                    "fullStart": 646,
                    "fullEnd": 656,
                    "start": 646,
                    "end": 656,
                    "fullWidth": 10,
                    "width": 10,
                    "left": {
                        "kind": "IdentifierName",
                        "fullStart": 646,
                        "fullEnd": 653,
                        "start": 646,
                        "end": 652,
                        "fullWidth": 7,
                        "width": 6,
                        "text": "valnum",
                        "value": "valnum",
                        "valueText": "valnum",
                        "hasTrailingTrivia": true,
                        "trailingTrivia": [
                            {
                                "kind": "WhitespaceTrivia",
                                "text": " "
                            }
                        ]
                    },
                    "operatorToken": {
                        "kind": "EqualsToken",
                        "fullStart": 653,
                        "fullEnd": 655,
                        "start": 653,
                        "end": 654,
                        "fullWidth": 2,
                        "width": 1,
                        "text": "=",
                        "value": "=",
                        "valueText": "=",
                        "hasTrailingTrivia": true,
                        "trailingTrivia": [
                            {
                                "kind": "WhitespaceTrivia",
                                "text": " "
                            }
                        ]
                    },
                    "right": {
                        "kind": "NumericLiteral",
                        "fullStart": 655,
                        "fullEnd": 656,
                        "start": 655,
                        "end": 656,
                        "fullWidth": 1,
                        "width": 1,
                        "text": "7",
                        "value": 7,
                        "valueText": "7"
                    }
                },
                "semicolonToken": {
                    "kind": "SemicolonToken",
                    "fullStart": 656,
                    "fullEnd": 658,
                    "start": 656,
                    "end": 657,
                    "fullWidth": 2,
                    "width": 1,
                    "text": ";",
                    "value": ";",
                    "valueText": ";",
                    "hasTrailingTrivia": true,
                    "hasTrailingNewLine": true,
                    "trailingTrivia": [
                        {
                            "kind": "NewLineTrivia",
                            "text": "\n"
                        }
                    ]
                }
            },
            {
                "kind": "ExpressionStatement",
                "fullStart": 658,
                "fullEnd": 679,
                "start": 659,
                "end": 678,
                "fullWidth": 21,
                "width": 19,
                "expression": {
                    "kind": "AssignmentExpression",
                    "fullStart": 658,
                    "fullEnd": 677,
                    "start": 659,
                    "end": 677,
                    "fullWidth": 19,
                    "width": 18,
                    "left": {
                        "kind": "IdentifierName",
                        "fullStart": 658,
                        "fullEnd": 664,
                        "start": 659,
                        "end": 663,
                        "fullWidth": 6,
                        "width": 4,
                        "text": "args",
                        "value": "args",
                        "valueText": "args",
                        "hasLeadingTrivia": true,
                        "hasLeadingNewLine": true,
                        "hasTrailingTrivia": true,
                        "leadingTrivia": [
                            {
                                "kind": "NewLineTrivia",
                                "text": "\n"
                            }
                        ],
                        "trailingTrivia": [
                            {
                                "kind": "WhitespaceTrivia",
                                "text": " "
                            }
                        ]
                    },
                    "operatorToken": {
                        "kind": "EqualsToken",
                        "fullStart": 664,
                        "fullEnd": 666,
                        "start": 664,
                        "end": 665,
                        "fullWidth": 2,
                        "width": 1,
                        "text": "=",
                        "value": "=",
                        "valueText": "=",
                        "hasTrailingTrivia": true,
                        "trailingTrivia": [
                            {
                                "kind": "WhitespaceTrivia",
                                "text": " "
                            }
                        ]
                    },
                    "right": {
                        "kind": "ObjectCreationExpression",
                        "fullStart": 666,
                        "fullEnd": 677,
                        "start": 666,
                        "end": 677,
                        "fullWidth": 11,
                        "width": 11,
                        "newKeyword": {
                            "kind": "NewKeyword",
                            "fullStart": 666,
                            "fullEnd": 670,
                            "start": 666,
                            "end": 669,
                            "fullWidth": 4,
                            "width": 3,
                            "text": "new",
                            "value": "new",
                            "valueText": "new",
                            "hasTrailingTrivia": true,
                            "trailingTrivia": [
                                {
                                    "kind": "WhitespaceTrivia",
                                    "text": " "
                                }
                            ]
                        },
                        "expression": {
                            "kind": "IdentifierName",
                            "fullStart": 670,
                            "fullEnd": 675,
                            "start": 670,
                            "end": 675,
                            "fullWidth": 5,
                            "width": 5,
                            "text": "Array",
                            "value": "Array",
                            "valueText": "Array"
                        },
                        "argumentList": {
                            "kind": "ArgumentList",
                            "fullStart": 675,
                            "fullEnd": 677,
                            "start": 675,
                            "end": 677,
                            "fullWidth": 2,
                            "width": 2,
                            "openParenToken": {
                                "kind": "OpenParenToken",
                                "fullStart": 675,
                                "fullEnd": 676,
                                "start": 675,
                                "end": 676,
                                "fullWidth": 1,
                                "width": 1,
                                "text": "(",
                                "value": "(",
                                "valueText": "("
                            },
                            "arguments": [],
                            "closeParenToken": {
                                "kind": "CloseParenToken",
                                "fullStart": 676,
                                "fullEnd": 677,
                                "start": 676,
                                "end": 677,
                                "fullWidth": 1,
                                "width": 1,
                                "text": ")",
                                "value": ")",
                                "valueText": ")"
                            }
                        }
                    }
                },
                "semicolonToken": {
                    "kind": "SemicolonToken",
                    "fullStart": 677,
                    "fullEnd": 679,
                    "start": 677,
                    "end": 678,
                    "fullWidth": 2,
                    "width": 1,
                    "text": ";",
                    "value": ";",
                    "valueText": ";",
                    "hasTrailingTrivia": true,
                    "hasTrailingNewLine": true,
                    "trailingTrivia": [
                        {
                            "kind": "NewLineTrivia",
                            "text": "\n"
                        }
                    ]
                }
            },
            {
                "kind": "ForStatement",
                "fullStart": 679,
                "fullEnd": 913,
                "start": 679,
                "end": 912,
                "fullWidth": 234,
                "width": 233,
                "forKeyword": {
                    "kind": "ForKeyword",
                    "fullStart": 679,
                    "fullEnd": 683,
                    "start": 679,
                    "end": 682,
                    "fullWidth": 4,
                    "width": 3,
                    "text": "for",
                    "value": "for",
                    "valueText": "for",
                    "hasTrailingTrivia": true,
                    "trailingTrivia": [
                        {
                            "kind": "WhitespaceTrivia",
                            "text": " "
                        }
                    ]
                },
                "openParenToken": {
                    "kind": "OpenParenToken",
                    "fullStart": 683,
                    "fullEnd": 684,
                    "start": 683,
                    "end": 684,
                    "fullWidth": 1,
                    "width": 1,
                    "text": "(",
                    "value": "(",
                    "valueText": "("
                },
                "initializer": {
                    "kind": "AssignmentExpression",
                    "fullStart": 684,
                    "fullEnd": 689,
                    "start": 684,
                    "end": 689,
                    "fullWidth": 5,
                    "width": 5,
                    "left": {
                        "kind": "IdentifierName",
                        "fullStart": 684,
                        "fullEnd": 686,
                        "start": 684,
                        "end": 685,
                        "fullWidth": 2,
                        "width": 1,
                        "text": "i",
                        "value": "i",
                        "valueText": "i",
                        "hasTrailingTrivia": true,
                        "trailingTrivia": [
                            {
                                "kind": "WhitespaceTrivia",
                                "text": " "
                            }
                        ]
                    },
                    "operatorToken": {
                        "kind": "EqualsToken",
                        "fullStart": 686,
                        "fullEnd": 688,
                        "start": 686,
                        "end": 687,
                        "fullWidth": 2,
                        "width": 1,
                        "text": "=",
                        "value": "=",
                        "valueText": "=",
                        "hasTrailingTrivia": true,
                        "trailingTrivia": [
                            {
                                "kind": "WhitespaceTrivia",
                                "text": " "
                            }
                        ]
                    },
                    "right": {
                        "kind": "NumericLiteral",
                        "fullStart": 688,
                        "fullEnd": 689,
                        "start": 688,
                        "end": 689,
                        "fullWidth": 1,
                        "width": 1,
                        "text": "0",
                        "value": 0,
                        "valueText": "0"
                    }
                },
                "firstSemicolonToken": {
                    "kind": "SemicolonToken",
                    "fullStart": 689,
                    "fullEnd": 691,
                    "start": 689,
                    "end": 690,
                    "fullWidth": 2,
                    "width": 1,
                    "text": ";",
                    "value": ";",
                    "valueText": ";",
                    "hasTrailingTrivia": true,
                    "trailingTrivia": [
                        {
                            "kind": "WhitespaceTrivia",
                            "text": " "
                        }
                    ]
                },
                "condition": {
                    "kind": "LessThanOrEqualExpression",
                    "fullStart": 691,
                    "fullEnd": 697,
                    "start": 691,
                    "end": 697,
                    "fullWidth": 6,
                    "width": 6,
                    "left": {
                        "kind": "IdentifierName",
                        "fullStart": 691,
                        "fullEnd": 693,
                        "start": 691,
                        "end": 692,
                        "fullWidth": 2,
                        "width": 1,
                        "text": "i",
                        "value": "i",
                        "valueText": "i",
                        "hasTrailingTrivia": true,
                        "trailingTrivia": [
                            {
                                "kind": "WhitespaceTrivia",
                                "text": " "
                            }
                        ]
                    },
                    "operatorToken": {
                        "kind": "LessThanEqualsToken",
                        "fullStart": 693,
                        "fullEnd": 696,
                        "start": 693,
                        "end": 695,
                        "fullWidth": 3,
                        "width": 2,
                        "text": "<=",
                        "value": "<=",
                        "valueText": "<=",
                        "hasTrailingTrivia": true,
                        "trailingTrivia": [
                            {
                                "kind": "WhitespaceTrivia",
                                "text": " "
                            }
                        ]
                    },
                    "right": {
                        "kind": "NumericLiteral",
                        "fullStart": 696,
                        "fullEnd": 697,
                        "start": 696,
                        "end": 697,
                        "fullWidth": 1,
                        "width": 1,
                        "text": "1",
                        "value": 1,
                        "valueText": "1"
                    }
                },
                "secondSemicolonToken": {
                    "kind": "SemicolonToken",
                    "fullStart": 697,
                    "fullEnd": 699,
                    "start": 697,
                    "end": 698,
                    "fullWidth": 2,
                    "width": 1,
                    "text": ";",
                    "value": ";",
                    "valueText": ";",
                    "hasTrailingTrivia": true,
                    "trailingTrivia": [
                        {
                            "kind": "WhitespaceTrivia",
                            "text": " "
                        }
                    ]
                },
                "incrementor": {
                    "kind": "PostIncrementExpression",
                    "fullStart": 699,
                    "fullEnd": 702,
                    "start": 699,
                    "end": 702,
                    "fullWidth": 3,
                    "width": 3,
                    "operand": {
                        "kind": "IdentifierName",
                        "fullStart": 699,
                        "fullEnd": 700,
                        "start": 699,
                        "end": 700,
                        "fullWidth": 1,
                        "width": 1,
                        "text": "i",
                        "value": "i",
                        "valueText": "i"
                    },
                    "operatorToken": {
                        "kind": "PlusPlusToken",
                        "fullStart": 700,
                        "fullEnd": 702,
                        "start": 700,
                        "end": 702,
                        "fullWidth": 2,
                        "width": 2,
                        "text": "++",
                        "value": "++",
                        "valueText": "++"
                    }
                },
                "closeParenToken": {
                    "kind": "CloseParenToken",
                    "fullStart": 702,
                    "fullEnd": 704,
                    "start": 702,
                    "end": 703,
                    "fullWidth": 2,
                    "width": 1,
                    "text": ")",
                    "value": ")",
                    "valueText": ")",
                    "hasTrailingTrivia": true,
                    "hasTrailingNewLine": true,
                    "trailingTrivia": [
                        {
                            "kind": "NewLineTrivia",
                            "text": "\n"
                        }
                    ]
                },
                "statement": {
                    "kind": "Block",
                    "fullStart": 704,
                    "fullEnd": 913,
                    "start": 704,
                    "end": 912,
                    "fullWidth": 209,
                    "width": 208,
                    "openBraceToken": {
                        "kind": "OpenBraceToken",
                        "fullStart": 704,
                        "fullEnd": 706,
                        "start": 704,
                        "end": 705,
                        "fullWidth": 2,
                        "width": 1,
                        "text": "{",
                        "value": "{",
                        "valueText": "{",
                        "hasTrailingTrivia": true,
                        "hasTrailingNewLine": true,
                        "trailingTrivia": [
                            {
                                "kind": "NewLineTrivia",
                                "text": "\n"
                            }
                        ]
                    },
                    "statements": [
                        {
                            "kind": "ExpressionStatement",
                            "fullStart": 706,
                            "fullEnd": 722,
                            "start": 707,
                            "end": 721,
                            "fullWidth": 16,
                            "width": 14,
                            "expression": {
                                "kind": "AssignmentExpression",
                                "fullStart": 706,
                                "fullEnd": 720,
                                "start": 707,
                                "end": 720,
                                "fullWidth": 14,
                                "width": 13,
                                "left": {
                                    "kind": "ElementAccessExpression",
                                    "fullStart": 706,
                                    "fullEnd": 715,
                                    "start": 707,
                                    "end": 714,
                                    "fullWidth": 9,
                                    "width": 7,
                                    "expression": {
                                        "kind": "IdentifierName",
                                        "fullStart": 706,
                                        "fullEnd": 711,
                                        "start": 707,
                                        "end": 711,
                                        "fullWidth": 5,
                                        "width": 4,
                                        "text": "args",
                                        "value": "args",
                                        "valueText": "args",
                                        "hasLeadingTrivia": true,
                                        "leadingTrivia": [
                                            {
                                                "kind": "WhitespaceTrivia",
                                                "text": "\t"
                                            }
                                        ]
                                    },
                                    "openBracketToken": {
                                        "kind": "OpenBracketToken",
                                        "fullStart": 711,
                                        "fullEnd": 712,
                                        "start": 711,
                                        "end": 712,
                                        "fullWidth": 1,
                                        "width": 1,
                                        "text": "[",
                                        "value": "[",
                                        "valueText": "["
                                    },
                                    "argumentExpression": {
                                        "kind": "IdentifierName",
                                        "fullStart": 712,
                                        "fullEnd": 713,
                                        "start": 712,
                                        "end": 713,
                                        "fullWidth": 1,
                                        "width": 1,
                                        "text": "i",
                                        "value": "i",
                                        "valueText": "i"
                                    },
                                    "closeBracketToken": {
                                        "kind": "CloseBracketToken",
                                        "fullStart": 713,
                                        "fullEnd": 715,
                                        "start": 713,
                                        "end": 714,
                                        "fullWidth": 2,
                                        "width": 1,
                                        "text": "]",
                                        "value": "]",
                                        "valueText": "]",
                                        "hasTrailingTrivia": true,
                                        "trailingTrivia": [
                                            {
                                                "kind": "WhitespaceTrivia",
                                                "text": " "
                                            }
                                        ]
                                    }
                                },
                                "operatorToken": {
                                    "kind": "EqualsToken",
                                    "fullStart": 715,
                                    "fullEnd": 717,
                                    "start": 715,
                                    "end": 716,
                                    "fullWidth": 2,
                                    "width": 1,
                                    "text": "=",
                                    "value": "=",
                                    "valueText": "=",
                                    "hasTrailingTrivia": true,
                                    "trailingTrivia": [
                                        {
                                            "kind": "WhitespaceTrivia",
                                            "text": " "
                                        }
                                    ]
                                },
                                "right": {
                                    "kind": "IdentifierName",
                                    "fullStart": 717,
                                    "fullEnd": 720,
                                    "start": 717,
                                    "end": 720,
                                    "fullWidth": 3,
                                    "width": 3,
                                    "text": "NaN",
                                    "value": "NaN",
                                    "valueText": "NaN"
                                }
                            },
                            "semicolonToken": {
                                "kind": "SemicolonToken",
                                "fullStart": 720,
                                "fullEnd": 722,
                                "start": 720,
                                "end": 721,
                                "fullWidth": 2,
                                "width": 1,
                                "text": ";",
                                "value": ";",
                                "valueText": ";",
                                "hasTrailingTrivia": true,
                                "hasTrailingNewLine": true,
                                "trailingTrivia": [
                                    {
                                        "kind": "NewLineTrivia",
                                        "text": "\n"
                                    }
                                ]
                            }
                        },
                        {
                            "kind": "ForStatement",
                            "fullStart": 722,
                            "fullEnd": 911,
                            "start": 723,
                            "end": 910,
                            "fullWidth": 189,
                            "width": 187,
                            "forKeyword": {
                                "kind": "ForKeyword",
                                "fullStart": 722,
                                "fullEnd": 727,
                                "start": 723,
                                "end": 726,
                                "fullWidth": 5,
                                "width": 3,
                                "text": "for",
                                "value": "for",
                                "valueText": "for",
                                "hasLeadingTrivia": true,
                                "hasTrailingTrivia": true,
                                "leadingTrivia": [
                                    {
                                        "kind": "WhitespaceTrivia",
                                        "text": "\t"
                                    }
                                ],
                                "trailingTrivia": [
                                    {
                                        "kind": "WhitespaceTrivia",
                                        "text": " "
                                    }
                                ]
                            },
                            "openParenToken": {
                                "kind": "OpenParenToken",
                                "fullStart": 727,
                                "fullEnd": 728,
                                "start": 727,
                                "end": 728,
                                "fullWidth": 1,
                                "width": 1,
                                "text": "(",
                                "value": "(",
                                "valueText": "("
                            },
                            "initializer": {
                                "kind": "AssignmentExpression",
                                "fullStart": 728,
                                "fullEnd": 733,
                                "start": 728,
                                "end": 733,
                                "fullWidth": 5,
                                "width": 5,
                                "left": {
                                    "kind": "IdentifierName",
                                    "fullStart": 728,
                                    "fullEnd": 730,
                                    "start": 728,
                                    "end": 729,
                                    "fullWidth": 2,
                                    "width": 1,
                                    "text": "j",
                                    "value": "j",
                                    "valueText": "j",
                                    "hasTrailingTrivia": true,
                                    "trailingTrivia": [
                                        {
                                            "kind": "WhitespaceTrivia",
                                            "text": " "
                                        }
                                    ]
                                },
                                "operatorToken": {
                                    "kind": "EqualsToken",
                                    "fullStart": 730,
                                    "fullEnd": 732,
                                    "start": 730,
                                    "end": 731,
                                    "fullWidth": 2,
                                    "width": 1,
                                    "text": "=",
                                    "value": "=",
                                    "valueText": "=",
                                    "hasTrailingTrivia": true,
                                    "trailingTrivia": [
                                        {
                                            "kind": "WhitespaceTrivia",
                                            "text": " "
                                        }
                                    ]
                                },
                                "right": {
                                    "kind": "NumericLiteral",
                                    "fullStart": 732,
                                    "fullEnd": 733,
                                    "start": 732,
                                    "end": 733,
                                    "fullWidth": 1,
                                    "width": 1,
                                    "text": "0",
                                    "value": 0,
                                    "valueText": "0"
                                }
                            },
                            "firstSemicolonToken": {
                                "kind": "SemicolonToken",
                                "fullStart": 733,
                                "fullEnd": 735,
                                "start": 733,
                                "end": 734,
                                "fullWidth": 2,
                                "width": 1,
                                "text": ";",
                                "value": ";",
                                "valueText": ";",
                                "hasTrailingTrivia": true,
                                "trailingTrivia": [
                                    {
                                        "kind": "WhitespaceTrivia",
                                        "text": " "
                                    }
                                ]
                            },
                            "condition": {
                                "kind": "LessThanExpression",
                                "fullStart": 735,
                                "fullEnd": 745,
                                "start": 735,
                                "end": 745,
                                "fullWidth": 10,
                                "width": 10,
                                "left": {
                                    "kind": "IdentifierName",
                                    "fullStart": 735,
                                    "fullEnd": 737,
                                    "start": 735,
                                    "end": 736,
                                    "fullWidth": 2,
                                    "width": 1,
                                    "text": "j",
                                    "value": "j",
                                    "valueText": "j",
                                    "hasTrailingTrivia": true,
                                    "trailingTrivia": [
                                        {
                                            "kind": "WhitespaceTrivia",
                                            "text": " "
                                        }
                                    ]
                                },
                                "operatorToken": {
                                    "kind": "LessThanToken",
                                    "fullStart": 737,
                                    "fullEnd": 739,
                                    "start": 737,
                                    "end": 738,
                                    "fullWidth": 2,
                                    "width": 1,
                                    "text": "<",
                                    "value": "<",
                                    "valueText": "<",
                                    "hasTrailingTrivia": true,
                                    "trailingTrivia": [
                                        {
                                            "kind": "WhitespaceTrivia",
                                            "text": " "
                                        }
                                    ]
                                },
                                "right": {
                                    "kind": "IdentifierName",
                                    "fullStart": 739,
                                    "fullEnd": 745,
                                    "start": 739,
                                    "end": 745,
                                    "fullWidth": 6,
                                    "width": 6,
                                    "text": "valnum",
                                    "value": "valnum",
                                    "valueText": "valnum"
                                }
                            },
                            "secondSemicolonToken": {
                                "kind": "SemicolonToken",
                                "fullStart": 745,
                                "fullEnd": 747,
                                "start": 745,
                                "end": 746,
                                "fullWidth": 2,
                                "width": 1,
                                "text": ";",
                                "value": ";",
                                "valueText": ";",
                                "hasTrailingTrivia": true,
                                "trailingTrivia": [
                                    {
                                        "kind": "WhitespaceTrivia",
                                        "text": " "
                                    }
                                ]
                            },
                            "incrementor": {
                                "kind": "PostIncrementExpression",
                                "fullStart": 747,
                                "fullEnd": 750,
                                "start": 747,
                                "end": 750,
                                "fullWidth": 3,
                                "width": 3,
                                "operand": {
                                    "kind": "IdentifierName",
                                    "fullStart": 747,
                                    "fullEnd": 748,
                                    "start": 747,
                                    "end": 748,
                                    "fullWidth": 1,
                                    "width": 1,
                                    "text": "j",
                                    "value": "j",
                                    "valueText": "j"
                                },
                                "operatorToken": {
                                    "kind": "PlusPlusToken",
                                    "fullStart": 748,
                                    "fullEnd": 750,
                                    "start": 748,
                                    "end": 750,
                                    "fullWidth": 2,
                                    "width": 2,
                                    "text": "++",
                                    "value": "++",
                                    "valueText": "++"
                                }
                            },
                            "closeParenToken": {
                                "kind": "CloseParenToken",
                                "fullStart": 750,
                                "fullEnd": 752,
                                "start": 750,
                                "end": 751,
                                "fullWidth": 2,
                                "width": 1,
                                "text": ")",
                                "value": ")",
                                "valueText": ")",
                                "hasTrailingTrivia": true,
                                "hasTrailingNewLine": true,
                                "trailingTrivia": [
                                    {
                                        "kind": "NewLineTrivia",
                                        "text": "\n"
                                    }
                                ]
                            },
                            "statement": {
                                "kind": "Block",
                                "fullStart": 752,
                                "fullEnd": 911,
                                "start": 753,
                                "end": 910,
                                "fullWidth": 159,
                                "width": 157,
                                "openBraceToken": {
                                    "kind": "OpenBraceToken",
                                    "fullStart": 752,
                                    "fullEnd": 755,
                                    "start": 753,
                                    "end": 754,
                                    "fullWidth": 3,
                                    "width": 1,
                                    "text": "{",
                                    "value": "{",
                                    "valueText": "{",
                                    "hasLeadingTrivia": true,
                                    "hasTrailingTrivia": true,
                                    "hasTrailingNewLine": true,
                                    "leadingTrivia": [
                                        {
                                            "kind": "WhitespaceTrivia",
                                            "text": "\t"
                                        }
                                    ],
                                    "trailingTrivia": [
                                        {
                                            "kind": "NewLineTrivia",
                                            "text": "\n"
                                        }
                                    ]
                                },
                                "statements": [
                                    {
                                        "kind": "ExpressionStatement",
                                        "fullStart": 755,
                                        "fullEnd": 778,
                                        "start": 757,
                                        "end": 777,
                                        "fullWidth": 23,
                                        "width": 20,
                                        "expression": {
                                            "kind": "AssignmentExpression",
                                            "fullStart": 755,
                                            "fullEnd": 776,
                                            "start": 757,
                                            "end": 776,
                                            "fullWidth": 21,
                                            "width": 19,
                                            "left": {
                                                "kind": "ElementAccessExpression",
                                                "fullStart": 755,
                                                "fullEnd": 767,
                                                "start": 757,
                                                "end": 766,
                                                "fullWidth": 12,
                                                "width": 9,
                                                "expression": {
                                                    "kind": "IdentifierName",
                                                    "fullStart": 755,
                                                    "fullEnd": 761,
                                                    "start": 757,
                                                    "end": 761,
                                                    "fullWidth": 6,
                                                    "width": 4,
                                                    "text": "args",
                                                    "value": "args",
                                                    "valueText": "args",
                                                    "hasLeadingTrivia": true,
                                                    "leadingTrivia": [
                                                        {
                                                            "kind": "WhitespaceTrivia",
                                                            "text": "\t\t"
                                                        }
                                                    ]
                                                },
                                                "openBracketToken": {
                                                    "kind": "OpenBracketToken",
                                                    "fullStart": 761,
                                                    "fullEnd": 762,
                                                    "start": 761,
                                                    "end": 762,
                                                    "fullWidth": 1,
                                                    "width": 1,
                                                    "text": "[",
                                                    "value": "[",
                                                    "valueText": "["
                                                },
                                                "argumentExpression": {
                                                    "kind": "SubtractExpression",
                                                    "fullStart": 762,
                                                    "fullEnd": 765,
                                                    "start": 762,
                                                    "end": 765,
                                                    "fullWidth": 3,
                                                    "width": 3,
                                                    "left": {
                                                        "kind": "NumericLiteral",
                                                        "fullStart": 762,
                                                        "fullEnd": 763,
                                                        "start": 762,
                                                        "end": 763,
                                                        "fullWidth": 1,
                                                        "width": 1,
                                                        "text": "1",
                                                        "value": 1,
                                                        "valueText": "1"
                                                    },
                                                    "operatorToken": {
                                                        "kind": "MinusToken",
                                                        "fullStart": 763,
                                                        "fullEnd": 764,
                                                        "start": 763,
                                                        "end": 764,
                                                        "fullWidth": 1,
                                                        "width": 1,
                                                        "text": "-",
                                                        "value": "-",
                                                        "valueText": "-"
                                                    },
                                                    "right": {
                                                        "kind": "IdentifierName",
                                                        "fullStart": 764,
                                                        "fullEnd": 765,
                                                        "start": 764,
                                                        "end": 765,
                                                        "fullWidth": 1,
                                                        "width": 1,
                                                        "text": "i",
                                                        "value": "i",
                                                        "valueText": "i"
                                                    }
                                                },
                                                "closeBracketToken": {
                                                    "kind": "CloseBracketToken",
                                                    "fullStart": 765,
                                                    "fullEnd": 767,
                                                    "start": 765,
                                                    "end": 766,
                                                    "fullWidth": 2,
                                                    "width": 1,
                                                    "text": "]",
                                                    "value": "]",
                                                    "valueText": "]",
                                                    "hasTrailingTrivia": true,
                                                    "trailingTrivia": [
                                                        {
                                                            "kind": "WhitespaceTrivia",
                                                            "text": " "
                                                        }
                                                    ]
                                                }
                                            },
                                            "operatorToken": {
                                                "kind": "EqualsToken",
                                                "fullStart": 767,
                                                "fullEnd": 769,
                                                "start": 767,
                                                "end": 768,
                                                "fullWidth": 2,
                                                "width": 1,
                                                "text": "=",
                                                "value": "=",
                                                "valueText": "=",
                                                "hasTrailingTrivia": true,
                                                "trailingTrivia": [
                                                    {
                                                        "kind": "WhitespaceTrivia",
                                                        "text": " "
                                                    }
                                                ]
                                            },
                                            "right": {
                                                "kind": "ElementAccessExpression",
                                                "fullStart": 769,
                                                "fullEnd": 776,
                                                "start": 769,
                                                "end": 776,
                                                "fullWidth": 7,
                                                "width": 7,
                                                "expression": {
                                                    "kind": "IdentifierName",
                                                    "fullStart": 769,
                                                    "fullEnd": 773,
                                                    "start": 769,
                                                    "end": 773,
                                                    "fullWidth": 4,
                                                    "width": 4,
                                                    "text": "vals",
                                                    "value": "vals",
                                                    "valueText": "vals"
                                                },
                                                "openBracketToken": {
                                                    "kind": "OpenBracketToken",
                                                    "fullStart": 773,
                                                    "fullEnd": 774,
                                                    "start": 773,
                                                    "end": 774,
                                                    "fullWidth": 1,
                                                    "width": 1,
                                                    "text": "[",
                                                    "value": "[",
                                                    "valueText": "["
                                                },
                                                "argumentExpression": {
                                                    "kind": "IdentifierName",
                                                    "fullStart": 774,
                                                    "fullEnd": 775,
                                                    "start": 774,
                                                    "end": 775,
                                                    "fullWidth": 1,
                                                    "width": 1,
                                                    "text": "j",
                                                    "value": "j",
                                                    "valueText": "j"
                                                },
                                                "closeBracketToken": {
                                                    "kind": "CloseBracketToken",
                                                    "fullStart": 775,
                                                    "fullEnd": 776,
                                                    "start": 775,
                                                    "end": 776,
                                                    "fullWidth": 1,
                                                    "width": 1,
                                                    "text": "]",
                                                    "value": "]",
                                                    "valueText": "]"
                                                }
                                            }
                                        },
                                        "semicolonToken": {
                                            "kind": "SemicolonToken",
                                            "fullStart": 776,
                                            "fullEnd": 778,
                                            "start": 776,
                                            "end": 777,
                                            "fullWidth": 2,
                                            "width": 1,
                                            "text": ";",
                                            "value": ";",
                                            "valueText": ";",
                                            "hasTrailingTrivia": true,
                                            "hasTrailingNewLine": true,
                                            "trailingTrivia": [
                                                {
                                                    "kind": "NewLineTrivia",
                                                    "text": "\n"
                                                }
                                            ]
                                        }
                                    },
                                    {
                                        "kind": "IfStatement",
                                        "fullStart": 778,
                                        "fullEnd": 908,
                                        "start": 780,
                                        "end": 906,
                                        "fullWidth": 130,
                                        "width": 126,
                                        "ifKeyword": {
                                            "kind": "IfKeyword",
                                            "fullStart": 778,
                                            "fullEnd": 783,
                                            "start": 780,
                                            "end": 782,
                                            "fullWidth": 5,
                                            "width": 2,
                                            "text": "if",
                                            "value": "if",
                                            "valueText": "if",
                                            "hasLeadingTrivia": true,
                                            "hasTrailingTrivia": true,
                                            "leadingTrivia": [
                                                {
                                                    "kind": "WhitespaceTrivia",
                                                    "text": "\t\t"
                                                }
                                            ],
                                            "trailingTrivia": [
                                                {
                                                    "kind": "WhitespaceTrivia",
                                                    "text": " "
                                                }
                                            ]
                                        },
                                        "openParenToken": {
                                            "kind": "OpenParenToken",
                                            "fullStart": 783,
                                            "fullEnd": 784,
                                            "start": 783,
                                            "end": 784,
                                            "fullWidth": 1,
                                            "width": 1,
                                            "text": "(",
                                            "value": "(",
                                            "valueText": "("
                                        },
                                        "condition": {
                                            "kind": "LogicalNotExpression",
                                            "fullStart": 784,
                                            "fullEnd": 818,
                                            "start": 784,
                                            "end": 818,
                                            "fullWidth": 34,
                                            "width": 34,
                                            "operatorToken": {
                                                "kind": "ExclamationToken",
                                                "fullStart": 784,
                                                "fullEnd": 785,
                                                "start": 784,
                                                "end": 785,
                                                "fullWidth": 1,
                                                "width": 1,
                                                "text": "!",
                                                "value": "!",
                                                "valueText": "!"
                                            },
                                            "operand": {
                                                "kind": "InvocationExpression",
                                                "fullStart": 785,
                                                "fullEnd": 818,
                                                "start": 785,
                                                "end": 818,
                                                "fullWidth": 33,
                                                "width": 33,
                                                "expression": {
                                                    "kind": "IdentifierName",
                                                    "fullStart": 785,
                                                    "fullEnd": 790,
                                                    "start": 785,
                                                    "end": 790,
                                                    "fullWidth": 5,
                                                    "width": 5,
                                                    "text": "isNaN",
                                                    "value": "isNaN",
                                                    "valueText": "isNaN"
                                                },
                                                "argumentList": {
                                                    "kind": "ArgumentList",
                                                    "fullStart": 790,
                                                    "fullEnd": 818,
                                                    "start": 790,
                                                    "end": 818,
                                                    "fullWidth": 28,
                                                    "width": 28,
                                                    "openParenToken": {
                                                        "kind": "OpenParenToken",
                                                        "fullStart": 790,
                                                        "fullEnd": 791,
                                                        "start": 790,
                                                        "end": 791,
                                                        "fullWidth": 1,
                                                        "width": 1,
                                                        "text": "(",
                                                        "value": "(",
                                                        "valueText": "("
                                                    },
                                                    "arguments": [
                                                        {
                                                            "kind": "InvocationExpression",
                                                            "fullStart": 791,
                                                            "fullEnd": 817,
                                                            "start": 791,
                                                            "end": 817,
                                                            "fullWidth": 26,
                                                            "width": 26,
                                                            "expression": {
                                                                "kind": "MemberAccessExpression",
                                                                "fullStart": 791,
                                                                "fullEnd": 799,
                                                                "start": 791,
                                                                "end": 799,
                                                                "fullWidth": 8,
                                                                "width": 8,
                                                                "expression": {
                                                                    "kind": "IdentifierName",
                                                                    "fullStart": 791,
                                                                    "fullEnd": 795,
                                                                    "start": 791,
                                                                    "end": 795,
                                                                    "fullWidth": 4,
                                                                    "width": 4,
                                                                    "text": "Math",
                                                                    "value": "Math",
                                                                    "valueText": "Math"
                                                                },
                                                                "dotToken": {
                                                                    "kind": "DotToken",
                                                                    "fullStart": 795,
                                                                    "fullEnd": 796,
                                                                    "start": 795,
                                                                    "end": 796,
                                                                    "fullWidth": 1,
                                                                    "width": 1,
                                                                    "text": ".",
                                                                    "value": ".",
                                                                    "valueText": "."
                                                                },
                                                                "name": {
                                                                    "kind": "IdentifierName",
                                                                    "fullStart": 796,
                                                                    "fullEnd": 799,
                                                                    "start": 796,
                                                                    "end": 799,
                                                                    "fullWidth": 3,
                                                                    "width": 3,
                                                                    "text": "min",
                                                                    "value": "min",
                                                                    "valueText": "min"
                                                                }
                                                            },
                                                            "argumentList": {
                                                                "kind": "ArgumentList",
                                                                "fullStart": 799,
                                                                "fullEnd": 817,
                                                                "start": 799,
                                                                "end": 817,
                                                                "fullWidth": 18,
                                                                "width": 18,
                                                                "openParenToken": {
                                                                    "kind": "OpenParenToken",
                                                                    "fullStart": 799,
                                                                    "fullEnd": 800,
                                                                    "start": 799,
                                                                    "end": 800,
                                                                    "fullWidth": 1,
                                                                    "width": 1,
                                                                    "text": "(",
                                                                    "value": "(",
                                                                    "valueText": "("
                                                                },
                                                                "arguments": [
                                                                    {
                                                                        "kind": "ElementAccessExpression",
                                                                        "fullStart": 800,
                                                                        "fullEnd": 807,
                                                                        "start": 800,
                                                                        "end": 807,
                                                                        "fullWidth": 7,
                                                                        "width": 7,
                                                                        "expression": {
                                                                            "kind": "IdentifierName",
                                                                            "fullStart": 800,
                                                                            "fullEnd": 804,
                                                                            "start": 800,
                                                                            "end": 804,
                                                                            "fullWidth": 4,
                                                                            "width": 4,
                                                                            "text": "args",
                                                                            "value": "args",
                                                                            "valueText": "args"
                                                                        },
                                                                        "openBracketToken": {
                                                                            "kind": "OpenBracketToken",
                                                                            "fullStart": 804,
                                                                            "fullEnd": 805,
                                                                            "start": 804,
                                                                            "end": 805,
                                                                            "fullWidth": 1,
                                                                            "width": 1,
                                                                            "text": "[",
                                                                            "value": "[",
                                                                            "valueText": "["
                                                                        },
                                                                        "argumentExpression": {
                                                                            "kind": "NumericLiteral",
                                                                            "fullStart": 805,
                                                                            "fullEnd": 806,
                                                                            "start": 805,
                                                                            "end": 806,
                                                                            "fullWidth": 1,
                                                                            "width": 1,
                                                                            "text": "0",
                                                                            "value": 0,
                                                                            "valueText": "0"
                                                                        },
                                                                        "closeBracketToken": {
                                                                            "kind": "CloseBracketToken",
                                                                            "fullStart": 806,
                                                                            "fullEnd": 807,
                                                                            "start": 806,
                                                                            "end": 807,
                                                                            "fullWidth": 1,
                                                                            "width": 1,
                                                                            "text": "]",
                                                                            "value": "]",
                                                                            "valueText": "]"
                                                                        }
                                                                    },
                                                                    {
                                                                        "kind": "CommaToken",
                                                                        "fullStart": 807,
                                                                        "fullEnd": 809,
                                                                        "start": 807,
                                                                        "end": 808,
                                                                        "fullWidth": 2,
                                                                        "width": 1,
                                                                        "text": ",",
                                                                        "value": ",",
                                                                        "valueText": ",",
                                                                        "hasTrailingTrivia": true,
                                                                        "trailingTrivia": [
                                                                            {
                                                                                "kind": "WhitespaceTrivia",
                                                                                "text": " "
                                                                            }
                                                                        ]
                                                                    },
                                                                    {
                                                                        "kind": "ElementAccessExpression",
                                                                        "fullStart": 809,
                                                                        "fullEnd": 816,
                                                                        "start": 809,
                                                                        "end": 816,
                                                                        "fullWidth": 7,
                                                                        "width": 7,
                                                                        "expression": {
                                                                            "kind": "IdentifierName",
                                                                            "fullStart": 809,
                                                                            "fullEnd": 813,
                                                                            "start": 809,
                                                                            "end": 813,
                                                                            "fullWidth": 4,
                                                                            "width": 4,
                                                                            "text": "args",
                                                                            "value": "args",
                                                                            "valueText": "args"
                                                                        },
                                                                        "openBracketToken": {
                                                                            "kind": "OpenBracketToken",
                                                                            "fullStart": 813,
                                                                            "fullEnd": 814,
                                                                            "start": 813,
                                                                            "end": 814,
                                                                            "fullWidth": 1,
                                                                            "width": 1,
                                                                            "text": "[",
                                                                            "value": "[",
                                                                            "valueText": "["
                                                                        },
                                                                        "argumentExpression": {
                                                                            "kind": "NumericLiteral",
                                                                            "fullStart": 814,
                                                                            "fullEnd": 815,
                                                                            "start": 814,
                                                                            "end": 815,
                                                                            "fullWidth": 1,
                                                                            "width": 1,
                                                                            "text": "1",
                                                                            "value": 1,
                                                                            "valueText": "1"
                                                                        },
                                                                        "closeBracketToken": {
                                                                            "kind": "CloseBracketToken",
                                                                            "fullStart": 815,
                                                                            "fullEnd": 816,
                                                                            "start": 815,
                                                                            "end": 816,
                                                                            "fullWidth": 1,
                                                                            "width": 1,
                                                                            "text": "]",
                                                                            "value": "]",
                                                                            "valueText": "]"
                                                                        }
                                                                    }
                                                                ],
                                                                "closeParenToken": {
                                                                    "kind": "CloseParenToken",
                                                                    "fullStart": 816,
                                                                    "fullEnd": 817,
                                                                    "start": 816,
                                                                    "end": 817,
                                                                    "fullWidth": 1,
                                                                    "width": 1,
                                                                    "text": ")",
                                                                    "value": ")",
                                                                    "valueText": ")"
                                                                }
                                                            }
                                                        }
                                                    ],
                                                    "closeParenToken": {
                                                        "kind": "CloseParenToken",
                                                        "fullStart": 817,
                                                        "fullEnd": 818,
                                                        "start": 817,
                                                        "end": 818,
                                                        "fullWidth": 1,
                                                        "width": 1,
                                                        "text": ")",
                                                        "value": ")",
                                                        "valueText": ")"
                                                    }
                                                }
                                            }
                                        },
                                        "closeParenToken": {
                                            "kind": "CloseParenToken",
                                            "fullStart": 818,
                                            "fullEnd": 820,
                                            "start": 818,
                                            "end": 819,
                                            "fullWidth": 2,
                                            "width": 1,
                                            "text": ")",
                                            "value": ")",
                                            "valueText": ")",
                                            "hasTrailingTrivia": true,
                                            "hasTrailingNewLine": true,
                                            "trailingTrivia": [
                                                {
                                                    "kind": "NewLineTrivia",
                                                    "text": "\n"
                                                }
                                            ]
                                        },
                                        "statement": {
                                            "kind": "Block",
                                            "fullStart": 820,
                                            "fullEnd": 908,
                                            "start": 822,
                                            "end": 906,
                                            "fullWidth": 88,
                                            "width": 84,
                                            "openBraceToken": {
                                                "kind": "OpenBraceToken",
                                                "fullStart": 820,
                                                "fullEnd": 824,
                                                "start": 822,
                                                "end": 823,
                                                "fullWidth": 4,
                                                "width": 1,
                                                "text": "{",
                                                "value": "{",
                                                "valueText": "{",
                                                "hasLeadingTrivia": true,
                                                "hasTrailingTrivia": true,
                                                "hasTrailingNewLine": true,
                                                "leadingTrivia": [
                                                    {
                                                        "kind": "WhitespaceTrivia",
                                                        "text": "\t\t"
                                                    }
                                                ],
                                                "trailingTrivia": [
                                                    {
                                                        "kind": "NewLineTrivia",
                                                        "text": "\n"
                                                    }
                                                ]
                                            },
                                            "statements": [
                                                {
                                                    "kind": "ExpressionStatement",
                                                    "fullStart": 824,
                                                    "fullEnd": 903,
                                                    "start": 827,
                                                    "end": 902,
                                                    "fullWidth": 79,
                                                    "width": 75,
                                                    "expression": {
                                                        "kind": "InvocationExpression",
                                                        "fullStart": 824,
                                                        "fullEnd": 901,
                                                        "start": 827,
                                                        "end": 901,
                                                        "fullWidth": 77,
                                                        "width": 74,
                                                        "expression": {
                                                            "kind": "IdentifierName",
                                                            "fullStart": 824,
                                                            "fullEnd": 833,
                                                            "start": 827,
                                                            "end": 833,
                                                            "fullWidth": 9,
                                                            "width": 6,
                                                            "text": "$ERROR",
                                                            "value": "$ERROR",
                                                            "valueText": "$ERROR",
                                                            "hasLeadingTrivia": true,
                                                            "leadingTrivia": [
                                                                {
                                                                    "kind": "WhitespaceTrivia",
                                                                    "text": "\t\t\t"
                                                                }
                                                            ]
                                                        },
                                                        "argumentList": {
                                                            "kind": "ArgumentList",
                                                            "fullStart": 833,
                                                            "fullEnd": 901,
                                                            "start": 833,
                                                            "end": 901,
                                                            "fullWidth": 68,
                                                            "width": 68,
                                                            "openParenToken": {
                                                                "kind": "OpenParenToken",
                                                                "fullStart": 833,
                                                                "fullEnd": 834,
                                                                "start": 833,
                                                                "end": 834,
                                                                "fullWidth": 1,
                                                                "width": 1,
                                                                "text": "(",
                                                                "value": "(",
                                                                "valueText": "("
                                                            },
                                                            "arguments": [
                                                                {
                                                                    "kind": "AddExpression",
                                                                    "fullStart": 834,
                                                                    "fullEnd": 900,
                                                                    "start": 834,
                                                                    "end": 900,
                                                                    "fullWidth": 66,
                                                                    "width": 66,
                                                                    "left": {
                                                                        "kind": "AddExpression",
                                                                        "fullStart": 834,
                                                                        "fullEnd": 884,
                                                                        "start": 834,
                                                                        "end": 883,
                                                                        "fullWidth": 50,
                                                                        "width": 49,
                                                                        "left": {
                                                                            "kind": "AddExpression",
                                                                            "fullStart": 834,
                                                                            "fullEnd": 874,
                                                                            "start": 834,
                                                                            "end": 873,
                                                                            "fullWidth": 40,
                                                                            "width": 39,
                                                                            "left": {
                                                                                "kind": "AddExpression",
                                                                                "fullStart": 834,
                                                                                "fullEnd": 867,
                                                                                "start": 834,
                                                                                "end": 866,
                                                                                "fullWidth": 33,
                                                                                "width": 32,
                                                                                "left": {
                                                                                    "kind": "StringLiteral",
                                                                                    "fullStart": 834,
                                                                                    "fullEnd": 857,
                                                                                    "start": 834,
                                                                                    "end": 856,
                                                                                    "fullWidth": 23,
                                                                                    "width": 22,
                                                                                    "text": "\"#2: 'isNaN(Math.min(\"",
                                                                                    "value": "#2: 'isNaN(Math.min(",
                                                                                    "valueText": "#2: 'isNaN(Math.min(",
                                                                                    "hasTrailingTrivia": true,
                                                                                    "trailingTrivia": [
                                                                                        {
                                                                                            "kind": "WhitespaceTrivia",
                                                                                            "text": " "
                                                                                        }
                                                                                    ]
                                                                                },
                                                                                "operatorToken": {
                                                                                    "kind": "PlusToken",
                                                                                    "fullStart": 857,
                                                                                    "fullEnd": 859,
                                                                                    "start": 857,
                                                                                    "end": 858,
                                                                                    "fullWidth": 2,
                                                                                    "width": 1,
                                                                                    "text": "+",
                                                                                    "value": "+",
                                                                                    "valueText": "+",
                                                                                    "hasTrailingTrivia": true,
                                                                                    "trailingTrivia": [
                                                                                        {
                                                                                            "kind": "WhitespaceTrivia",
                                                                                            "text": " "
                                                                                        }
                                                                                    ]
                                                                                },
                                                                                "right": {
                                                                                    "kind": "ElementAccessExpression",
                                                                                    "fullStart": 859,
                                                                                    "fullEnd": 867,
                                                                                    "start": 859,
                                                                                    "end": 866,
                                                                                    "fullWidth": 8,
                                                                                    "width": 7,
                                                                                    "expression": {
                                                                                        "kind": "IdentifierName",
                                                                                        "fullStart": 859,
                                                                                        "fullEnd": 863,
                                                                                        "start": 859,
                                                                                        "end": 863,
                                                                                        "fullWidth": 4,
                                                                                        "width": 4,
                                                                                        "text": "args",
                                                                                        "value": "args",
                                                                                        "valueText": "args"
                                                                                    },
                                                                                    "openBracketToken": {
                                                                                        "kind": "OpenBracketToken",
                                                                                        "fullStart": 863,
                                                                                        "fullEnd": 864,
                                                                                        "start": 863,
                                                                                        "end": 864,
                                                                                        "fullWidth": 1,
                                                                                        "width": 1,
                                                                                        "text": "[",
                                                                                        "value": "[",
                                                                                        "valueText": "["
                                                                                    },
                                                                                    "argumentExpression": {
                                                                                        "kind": "NumericLiteral",
                                                                                        "fullStart": 864,
                                                                                        "fullEnd": 865,
                                                                                        "start": 864,
                                                                                        "end": 865,
                                                                                        "fullWidth": 1,
                                                                                        "width": 1,
                                                                                        "text": "0",
                                                                                        "value": 0,
                                                                                        "valueText": "0"
                                                                                    },
                                                                                    "closeBracketToken": {
                                                                                        "kind": "CloseBracketToken",
                                                                                        "fullStart": 865,
                                                                                        "fullEnd": 867,
                                                                                        "start": 865,
                                                                                        "end": 866,
                                                                                        "fullWidth": 2,
                                                                                        "width": 1,
                                                                                        "text": "]",
                                                                                        "value": "]",
                                                                                        "valueText": "]",
                                                                                        "hasTrailingTrivia": true,
                                                                                        "trailingTrivia": [
                                                                                            {
                                                                                                "kind": "WhitespaceTrivia",
                                                                                                "text": " "
                                                                                            }
                                                                                        ]
                                                                                    }
                                                                                }
                                                                            },
                                                                            "operatorToken": {
                                                                                "kind": "PlusToken",
                                                                                "fullStart": 867,
                                                                                "fullEnd": 869,
                                                                                "start": 867,
                                                                                "end": 868,
                                                                                "fullWidth": 2,
                                                                                "width": 1,
                                                                                "text": "+",
                                                                                "value": "+",
                                                                                "valueText": "+",
                                                                                "hasTrailingTrivia": true,
                                                                                "trailingTrivia": [
                                                                                    {
                                                                                        "kind": "WhitespaceTrivia",
                                                                                        "text": " "
                                                                                    }
                                                                                ]
                                                                            },
                                                                            "right": {
                                                                                "kind": "StringLiteral",
                                                                                "fullStart": 869,
                                                                                "fullEnd": 874,
                                                                                "start": 869,
                                                                                "end": 873,
                                                                                "fullWidth": 5,
                                                                                "width": 4,
                                                                                "text": "\", \"",
                                                                                "value": ", ",
                                                                                "valueText": ", ",
                                                                                "hasTrailingTrivia": true,
                                                                                "trailingTrivia": [
                                                                                    {
                                                                                        "kind": "WhitespaceTrivia",
                                                                                        "text": " "
                                                                                    }
                                                                                ]
                                                                            }
                                                                        },
                                                                        "operatorToken": {
                                                                            "kind": "PlusToken",
                                                                            "fullStart": 874,
                                                                            "fullEnd": 876,
                                                                            "start": 874,
                                                                            "end": 875,
                                                                            "fullWidth": 2,
                                                                            "width": 1,
                                                                            "text": "+",
                                                                            "value": "+",
                                                                            "valueText": "+",
                                                                            "hasTrailingTrivia": true,
                                                                            "trailingTrivia": [
                                                                                {
                                                                                    "kind": "WhitespaceTrivia",
                                                                                    "text": " "
                                                                                }
                                                                            ]
                                                                        },
                                                                        "right": {
                                                                            "kind": "ElementAccessExpression",
                                                                            "fullStart": 876,
                                                                            "fullEnd": 884,
                                                                            "start": 876,
                                                                            "end": 883,
                                                                            "fullWidth": 8,
                                                                            "width": 7,
                                                                            "expression": {
                                                                                "kind": "IdentifierName",
                                                                                "fullStart": 876,
                                                                                "fullEnd": 880,
                                                                                "start": 876,
                                                                                "end": 880,
                                                                                "fullWidth": 4,
                                                                                "width": 4,
                                                                                "text": "args",
                                                                                "value": "args",
                                                                                "valueText": "args"
                                                                            },
                                                                            "openBracketToken": {
                                                                                "kind": "OpenBracketToken",
                                                                                "fullStart": 880,
                                                                                "fullEnd": 881,
                                                                                "start": 880,
                                                                                "end": 881,
                                                                                "fullWidth": 1,
                                                                                "width": 1,
                                                                                "text": "[",
                                                                                "value": "[",
                                                                                "valueText": "["
                                                                            },
                                                                            "argumentExpression": {
                                                                                "kind": "NumericLiteral",
                                                                                "fullStart": 881,
                                                                                "fullEnd": 882,
                                                                                "start": 881,
                                                                                "end": 882,
                                                                                "fullWidth": 1,
                                                                                "width": 1,
                                                                                "text": "1",
                                                                                "value": 1,
                                                                                "valueText": "1"
                                                                            },
                                                                            "closeBracketToken": {
                                                                                "kind": "CloseBracketToken",
                                                                                "fullStart": 882,
                                                                                "fullEnd": 884,
                                                                                "start": 882,
                                                                                "end": 883,
                                                                                "fullWidth": 2,
                                                                                "width": 1,
                                                                                "text": "]",
                                                                                "value": "]",
                                                                                "valueText": "]",
                                                                                "hasTrailingTrivia": true,
                                                                                "trailingTrivia": [
                                                                                    {
                                                                                        "kind": "WhitespaceTrivia",
                                                                                        "text": " "
                                                                                    }
                                                                                ]
                                                                            }
                                                                        }
                                                                    },
                                                                    "operatorToken": {
                                                                        "kind": "PlusToken",
                                                                        "fullStart": 884,
                                                                        "fullEnd": 886,
                                                                        "start": 884,
                                                                        "end": 885,
                                                                        "fullWidth": 2,
                                                                        "width": 1,
                                                                        "text": "+",
                                                                        "value": "+",
                                                                        "valueText": "+",
                                                                        "hasTrailingTrivia": true,
                                                                        "trailingTrivia": [
                                                                            {
                                                                                "kind": "WhitespaceTrivia",
                                                                                "text": " "
                                                                            }
                                                                        ]
                                                                    },
                                                                    "right": {
                                                                        "kind": "StringLiteral",
                                                                        "fullStart": 886,
                                                                        "fullEnd": 900,
                                                                        "start": 886,
                                                                        "end": 900,
                                                                        "fullWidth": 14,
                                                                        "width": 14,
                                                                        "text": "\")) === false\"",
                                                                        "value": ")) === false",
                                                                        "valueText": ")) === false"
                                                                    }
                                                                }
                                                            ],
                                                            "closeParenToken": {
                                                                "kind": "CloseParenToken",
                                                                "fullStart": 900,
                                                                "fullEnd": 901,
                                                                "start": 900,
                                                                "end": 901,
                                                                "fullWidth": 1,
                                                                "width": 1,
                                                                "text": ")",
                                                                "value": ")",
                                                                "valueText": ")"
                                                            }
                                                        }
                                                    },
                                                    "semicolonToken": {
                                                        "kind": "SemicolonToken",
                                                        "fullStart": 901,
                                                        "fullEnd": 903,
                                                        "start": 901,
                                                        "end": 902,
                                                        "fullWidth": 2,
                                                        "width": 1,
                                                        "text": ";",
                                                        "value": ";",
                                                        "valueText": ";",
                                                        "hasTrailingTrivia": true,
                                                        "hasTrailingNewLine": true,
                                                        "trailingTrivia": [
                                                            {
                                                                "kind": "NewLineTrivia",
                                                                "text": "\n"
                                                            }
                                                        ]
                                                    }
                                                }
                                            ],
                                            "closeBraceToken": {
                                                "kind": "CloseBraceToken",
                                                "fullStart": 903,
                                                "fullEnd": 908,
                                                "start": 905,
                                                "end": 906,
                                                "fullWidth": 5,
                                                "width": 1,
                                                "text": "}",
                                                "value": "}",
                                                "valueText": "}",
                                                "hasLeadingTrivia": true,
                                                "hasTrailingTrivia": true,
                                                "hasTrailingNewLine": true,
                                                "leadingTrivia": [
                                                    {
                                                        "kind": "WhitespaceTrivia",
                                                        "text": "\t\t"
                                                    }
                                                ],
                                                "trailingTrivia": [
                                                    {
                                                        "kind": "WhitespaceTrivia",
                                                        "text": "\t"
                                                    },
                                                    {
                                                        "kind": "NewLineTrivia",
                                                        "text": "\n"
                                                    }
                                                ]
                                            }
                                        }
                                    }
                                ],
                                "closeBraceToken": {
                                    "kind": "CloseBraceToken",
                                    "fullStart": 908,
                                    "fullEnd": 911,
                                    "start": 909,
                                    "end": 910,
                                    "fullWidth": 3,
                                    "width": 1,
                                    "text": "}",
                                    "value": "}",
                                    "valueText": "}",
                                    "hasLeadingTrivia": true,
                                    "hasTrailingTrivia": true,
                                    "hasTrailingNewLine": true,
                                    "leadingTrivia": [
                                        {
                                            "kind": "WhitespaceTrivia",
                                            "text": "\t"
                                        }
                                    ],
                                    "trailingTrivia": [
                                        {
                                            "kind": "NewLineTrivia",
                                            "text": "\n"
                                        }
                                    ]
                                }
                            }
                        }
                    ],
                    "closeBraceToken": {
                        "kind": "CloseBraceToken",
                        "fullStart": 911,
                        "fullEnd": 913,
                        "start": 911,
                        "end": 912,
                        "fullWidth": 2,
                        "width": 1,
                        "text": "}",
                        "value": "}",
                        "valueText": "}",
                        "hasTrailingTrivia": true,
                        "hasTrailingNewLine": true,
                        "trailingTrivia": [
                            {
                                "kind": "NewLineTrivia",
                                "text": "\n"
                            }
                        ]
                    }
                }
            },
            {
                "kind": "VariableStatement",
                "fullStart": 913,
                "fullEnd": 937,
                "start": 926,
                "end": 936,
                "fullWidth": 24,
                "width": 10,
                "modifiers": [],
                "variableDeclaration": {
                    "kind": "VariableDeclaration",
                    "fullStart": 913,
                    "fullEnd": 935,
                    "start": 926,
                    "end": 935,
                    "fullWidth": 22,
                    "width": 9,
                    "varKeyword": {
                        "kind": "VarKeyword",
                        "fullStart": 913,
                        "fullEnd": 930,
                        "start": 926,
                        "end": 929,
                        "fullWidth": 17,
                        "width": 3,
                        "text": "var",
                        "value": "var",
                        "valueText": "var",
                        "hasLeadingTrivia": true,
                        "hasLeadingComment": true,
                        "hasLeadingNewLine": true,
                        "hasTrailingTrivia": true,
                        "leadingTrivia": [
                            {
                                "kind": "NewLineTrivia",
                                "text": "\n"
                            },
                            {
                                "kind": "SingleLineCommentTrivia",
                                "text": "// CHECK #3"
                            },
                            {
                                "kind": "NewLineTrivia",
                                "text": "\n"
                            }
                        ],
                        "trailingTrivia": [
                            {
                                "kind": "WhitespaceTrivia",
                                "text": " "
                            }
                        ]
                    },
                    "variableDeclarators": [
                        {
                            "kind": "VariableDeclarator",
                            "fullStart": 930,
                            "fullEnd": 935,
                            "start": 930,
                            "end": 935,
                            "fullWidth": 5,
<<<<<<< HEAD
                            "width": 5,
                            "identifier": {
=======
                            "propertyName": {
>>>>>>> 85e84683
                                "kind": "IdentifierName",
                                "fullStart": 930,
                                "fullEnd": 932,
                                "start": 930,
                                "end": 931,
                                "fullWidth": 2,
                                "width": 1,
                                "text": "k",
                                "value": "k",
                                "valueText": "k",
                                "hasTrailingTrivia": true,
                                "trailingTrivia": [
                                    {
                                        "kind": "WhitespaceTrivia",
                                        "text": " "
                                    }
                                ]
                            },
                            "equalsValueClause": {
                                "kind": "EqualsValueClause",
                                "fullStart": 932,
                                "fullEnd": 935,
                                "start": 932,
                                "end": 935,
                                "fullWidth": 3,
                                "width": 3,
                                "equalsToken": {
                                    "kind": "EqualsToken",
                                    "fullStart": 932,
                                    "fullEnd": 934,
                                    "start": 932,
                                    "end": 933,
                                    "fullWidth": 2,
                                    "width": 1,
                                    "text": "=",
                                    "value": "=",
                                    "valueText": "=",
                                    "hasTrailingTrivia": true,
                                    "trailingTrivia": [
                                        {
                                            "kind": "WhitespaceTrivia",
                                            "text": " "
                                        }
                                    ]
                                },
                                "value": {
                                    "kind": "NumericLiteral",
                                    "fullStart": 934,
                                    "fullEnd": 935,
                                    "start": 934,
                                    "end": 935,
                                    "fullWidth": 1,
                                    "width": 1,
                                    "text": "1",
                                    "value": 1,
                                    "valueText": "1"
                                }
                            }
                        }
                    ]
                },
                "semicolonToken": {
                    "kind": "SemicolonToken",
                    "fullStart": 935,
                    "fullEnd": 937,
                    "start": 935,
                    "end": 936,
                    "fullWidth": 2,
                    "width": 1,
                    "text": ";",
                    "value": ";",
                    "valueText": ";",
                    "hasTrailingTrivia": true,
                    "hasTrailingNewLine": true,
                    "trailingTrivia": [
                        {
                            "kind": "NewLineTrivia",
                            "text": "\n"
                        }
                    ]
                }
            },
            {
                "kind": "VariableStatement",
                "fullStart": 937,
                "fullEnd": 948,
                "start": 937,
                "end": 947,
                "fullWidth": 11,
                "width": 10,
                "modifiers": [],
                "variableDeclaration": {
                    "kind": "VariableDeclaration",
                    "fullStart": 937,
                    "fullEnd": 946,
                    "start": 937,
                    "end": 946,
                    "fullWidth": 9,
                    "width": 9,
                    "varKeyword": {
                        "kind": "VarKeyword",
                        "fullStart": 937,
                        "fullEnd": 941,
                        "start": 937,
                        "end": 940,
                        "fullWidth": 4,
                        "width": 3,
                        "text": "var",
                        "value": "var",
                        "valueText": "var",
                        "hasTrailingTrivia": true,
                        "trailingTrivia": [
                            {
                                "kind": "WhitespaceTrivia",
                                "text": " "
                            }
                        ]
                    },
                    "variableDeclarators": [
                        {
                            "kind": "VariableDeclarator",
                            "fullStart": 941,
                            "fullEnd": 946,
                            "start": 941,
                            "end": 946,
                            "fullWidth": 5,
<<<<<<< HEAD
                            "width": 5,
                            "identifier": {
=======
                            "propertyName": {
>>>>>>> 85e84683
                                "kind": "IdentifierName",
                                "fullStart": 941,
                                "fullEnd": 943,
                                "start": 941,
                                "end": 942,
                                "fullWidth": 2,
                                "width": 1,
                                "text": "l",
                                "value": "l",
                                "valueText": "l",
                                "hasTrailingTrivia": true,
                                "trailingTrivia": [
                                    {
                                        "kind": "WhitespaceTrivia",
                                        "text": " "
                                    }
                                ]
                            },
                            "equalsValueClause": {
                                "kind": "EqualsValueClause",
                                "fullStart": 943,
                                "fullEnd": 946,
                                "start": 943,
                                "end": 946,
                                "fullWidth": 3,
                                "width": 3,
                                "equalsToken": {
                                    "kind": "EqualsToken",
                                    "fullStart": 943,
                                    "fullEnd": 945,
                                    "start": 943,
                                    "end": 944,
                                    "fullWidth": 2,
                                    "width": 1,
                                    "text": "=",
                                    "value": "=",
                                    "valueText": "=",
                                    "hasTrailingTrivia": true,
                                    "trailingTrivia": [
                                        {
                                            "kind": "WhitespaceTrivia",
                                            "text": " "
                                        }
                                    ]
                                },
                                "value": {
                                    "kind": "NumericLiteral",
                                    "fullStart": 945,
                                    "fullEnd": 946,
                                    "start": 945,
                                    "end": 946,
                                    "fullWidth": 1,
                                    "width": 1,
                                    "text": "2",
                                    "value": 2,
                                    "valueText": "2"
                                }
                            }
                        }
                    ]
                },
                "semicolonToken": {
                    "kind": "SemicolonToken",
                    "fullStart": 946,
                    "fullEnd": 948,
                    "start": 946,
                    "end": 947,
                    "fullWidth": 2,
                    "width": 1,
                    "text": ";",
                    "value": ";",
                    "valueText": ";",
                    "hasTrailingTrivia": true,
                    "hasTrailingNewLine": true,
                    "trailingTrivia": [
                        {
                            "kind": "NewLineTrivia",
                            "text": "\n"
                        }
                    ]
                }
            },
            {
                "kind": "ForStatement",
                "fullStart": 948,
                "fullEnd": 1340,
                "start": 948,
                "end": 1339,
                "fullWidth": 392,
                "width": 391,
                "forKeyword": {
                    "kind": "ForKeyword",
                    "fullStart": 948,
                    "fullEnd": 952,
                    "start": 948,
                    "end": 951,
                    "fullWidth": 4,
                    "width": 3,
                    "text": "for",
                    "value": "for",
                    "valueText": "for",
                    "hasTrailingTrivia": true,
                    "trailingTrivia": [
                        {
                            "kind": "WhitespaceTrivia",
                            "text": " "
                        }
                    ]
                },
                "openParenToken": {
                    "kind": "OpenParenToken",
                    "fullStart": 952,
                    "fullEnd": 953,
                    "start": 952,
                    "end": 953,
                    "fullWidth": 1,
                    "width": 1,
                    "text": "(",
                    "value": "(",
                    "valueText": "("
                },
                "initializer": {
                    "kind": "AssignmentExpression",
                    "fullStart": 953,
                    "fullEnd": 958,
                    "start": 953,
                    "end": 958,
                    "fullWidth": 5,
                    "width": 5,
                    "left": {
                        "kind": "IdentifierName",
                        "fullStart": 953,
                        "fullEnd": 955,
                        "start": 953,
                        "end": 954,
                        "fullWidth": 2,
                        "width": 1,
                        "text": "i",
                        "value": "i",
                        "valueText": "i",
                        "hasTrailingTrivia": true,
                        "trailingTrivia": [
                            {
                                "kind": "WhitespaceTrivia",
                                "text": " "
                            }
                        ]
                    },
                    "operatorToken": {
                        "kind": "EqualsToken",
                        "fullStart": 955,
                        "fullEnd": 957,
                        "start": 955,
                        "end": 956,
                        "fullWidth": 2,
                        "width": 1,
                        "text": "=",
                        "value": "=",
                        "valueText": "=",
                        "hasTrailingTrivia": true,
                        "trailingTrivia": [
                            {
                                "kind": "WhitespaceTrivia",
                                "text": " "
                            }
                        ]
                    },
                    "right": {
                        "kind": "NumericLiteral",
                        "fullStart": 957,
                        "fullEnd": 958,
                        "start": 957,
                        "end": 958,
                        "fullWidth": 1,
                        "width": 1,
                        "text": "0",
                        "value": 0,
                        "valueText": "0"
                    }
                },
                "firstSemicolonToken": {
                    "kind": "SemicolonToken",
                    "fullStart": 958,
                    "fullEnd": 960,
                    "start": 958,
                    "end": 959,
                    "fullWidth": 2,
                    "width": 1,
                    "text": ";",
                    "value": ";",
                    "valueText": ";",
                    "hasTrailingTrivia": true,
                    "trailingTrivia": [
                        {
                            "kind": "WhitespaceTrivia",
                            "text": " "
                        }
                    ]
                },
                "condition": {
                    "kind": "LessThanOrEqualExpression",
                    "fullStart": 960,
                    "fullEnd": 966,
                    "start": 960,
                    "end": 966,
                    "fullWidth": 6,
                    "width": 6,
                    "left": {
                        "kind": "IdentifierName",
                        "fullStart": 960,
                        "fullEnd": 962,
                        "start": 960,
                        "end": 961,
                        "fullWidth": 2,
                        "width": 1,
                        "text": "i",
                        "value": "i",
                        "valueText": "i",
                        "hasTrailingTrivia": true,
                        "trailingTrivia": [
                            {
                                "kind": "WhitespaceTrivia",
                                "text": " "
                            }
                        ]
                    },
                    "operatorToken": {
                        "kind": "LessThanEqualsToken",
                        "fullStart": 962,
                        "fullEnd": 965,
                        "start": 962,
                        "end": 964,
                        "fullWidth": 3,
                        "width": 2,
                        "text": "<=",
                        "value": "<=",
                        "valueText": "<=",
                        "hasTrailingTrivia": true,
                        "trailingTrivia": [
                            {
                                "kind": "WhitespaceTrivia",
                                "text": " "
                            }
                        ]
                    },
                    "right": {
                        "kind": "NumericLiteral",
                        "fullStart": 965,
                        "fullEnd": 966,
                        "start": 965,
                        "end": 966,
                        "fullWidth": 1,
                        "width": 1,
                        "text": "2",
                        "value": 2,
                        "valueText": "2"
                    }
                },
                "secondSemicolonToken": {
                    "kind": "SemicolonToken",
                    "fullStart": 966,
                    "fullEnd": 968,
                    "start": 966,
                    "end": 967,
                    "fullWidth": 2,
                    "width": 1,
                    "text": ";",
                    "value": ";",
                    "valueText": ";",
                    "hasTrailingTrivia": true,
                    "trailingTrivia": [
                        {
                            "kind": "WhitespaceTrivia",
                            "text": " "
                        }
                    ]
                },
                "incrementor": {
                    "kind": "PostIncrementExpression",
                    "fullStart": 968,
                    "fullEnd": 971,
                    "start": 968,
                    "end": 971,
                    "fullWidth": 3,
                    "width": 3,
                    "operand": {
                        "kind": "IdentifierName",
                        "fullStart": 968,
                        "fullEnd": 969,
                        "start": 968,
                        "end": 969,
                        "fullWidth": 1,
                        "width": 1,
                        "text": "i",
                        "value": "i",
                        "valueText": "i"
                    },
                    "operatorToken": {
                        "kind": "PlusPlusToken",
                        "fullStart": 969,
                        "fullEnd": 971,
                        "start": 969,
                        "end": 971,
                        "fullWidth": 2,
                        "width": 2,
                        "text": "++",
                        "value": "++",
                        "valueText": "++"
                    }
                },
                "closeParenToken": {
                    "kind": "CloseParenToken",
                    "fullStart": 971,
                    "fullEnd": 973,
                    "start": 971,
                    "end": 972,
                    "fullWidth": 2,
                    "width": 1,
                    "text": ")",
                    "value": ")",
                    "valueText": ")",
                    "hasTrailingTrivia": true,
                    "hasTrailingNewLine": true,
                    "trailingTrivia": [
                        {
                            "kind": "NewLineTrivia",
                            "text": "\n"
                        }
                    ]
                },
                "statement": {
                    "kind": "Block",
                    "fullStart": 973,
                    "fullEnd": 1340,
                    "start": 973,
                    "end": 1339,
                    "fullWidth": 367,
                    "width": 366,
                    "openBraceToken": {
                        "kind": "OpenBraceToken",
                        "fullStart": 973,
                        "fullEnd": 975,
                        "start": 973,
                        "end": 974,
                        "fullWidth": 2,
                        "width": 1,
                        "text": "{",
                        "value": "{",
                        "valueText": "{",
                        "hasTrailingTrivia": true,
                        "hasTrailingNewLine": true,
                        "trailingTrivia": [
                            {
                                "kind": "NewLineTrivia",
                                "text": "\n"
                            }
                        ]
                    },
                    "statements": [
                        {
                            "kind": "ExpressionStatement",
                            "fullStart": 975,
                            "fullEnd": 991,
                            "start": 976,
                            "end": 990,
                            "fullWidth": 16,
                            "width": 14,
                            "expression": {
                                "kind": "AssignmentExpression",
                                "fullStart": 975,
                                "fullEnd": 989,
                                "start": 976,
                                "end": 989,
                                "fullWidth": 14,
                                "width": 13,
                                "left": {
                                    "kind": "ElementAccessExpression",
                                    "fullStart": 975,
                                    "fullEnd": 984,
                                    "start": 976,
                                    "end": 983,
                                    "fullWidth": 9,
                                    "width": 7,
                                    "expression": {
                                        "kind": "IdentifierName",
                                        "fullStart": 975,
                                        "fullEnd": 980,
                                        "start": 976,
                                        "end": 980,
                                        "fullWidth": 5,
                                        "width": 4,
                                        "text": "args",
                                        "value": "args",
                                        "valueText": "args",
                                        "hasLeadingTrivia": true,
                                        "leadingTrivia": [
                                            {
                                                "kind": "WhitespaceTrivia",
                                                "text": "\t"
                                            }
                                        ]
                                    },
                                    "openBracketToken": {
                                        "kind": "OpenBracketToken",
                                        "fullStart": 980,
                                        "fullEnd": 981,
                                        "start": 980,
                                        "end": 981,
                                        "fullWidth": 1,
                                        "width": 1,
                                        "text": "[",
                                        "value": "[",
                                        "valueText": "["
                                    },
                                    "argumentExpression": {
                                        "kind": "IdentifierName",
                                        "fullStart": 981,
                                        "fullEnd": 982,
                                        "start": 981,
                                        "end": 982,
                                        "fullWidth": 1,
                                        "width": 1,
                                        "text": "i",
                                        "value": "i",
                                        "valueText": "i"
                                    },
                                    "closeBracketToken": {
                                        "kind": "CloseBracketToken",
                                        "fullStart": 982,
                                        "fullEnd": 984,
                                        "start": 982,
                                        "end": 983,
                                        "fullWidth": 2,
                                        "width": 1,
                                        "text": "]",
                                        "value": "]",
                                        "valueText": "]",
                                        "hasTrailingTrivia": true,
                                        "trailingTrivia": [
                                            {
                                                "kind": "WhitespaceTrivia",
                                                "text": " "
                                            }
                                        ]
                                    }
                                },
                                "operatorToken": {
                                    "kind": "EqualsToken",
                                    "fullStart": 984,
                                    "fullEnd": 986,
                                    "start": 984,
                                    "end": 985,
                                    "fullWidth": 2,
                                    "width": 1,
                                    "text": "=",
                                    "value": "=",
                                    "valueText": "=",
                                    "hasTrailingTrivia": true,
                                    "trailingTrivia": [
                                        {
                                            "kind": "WhitespaceTrivia",
                                            "text": " "
                                        }
                                    ]
                                },
                                "right": {
                                    "kind": "IdentifierName",
                                    "fullStart": 986,
                                    "fullEnd": 989,
                                    "start": 986,
                                    "end": 989,
                                    "fullWidth": 3,
                                    "width": 3,
                                    "text": "NaN",
                                    "value": "NaN",
                                    "valueText": "NaN"
                                }
                            },
                            "semicolonToken": {
                                "kind": "SemicolonToken",
                                "fullStart": 989,
                                "fullEnd": 991,
                                "start": 989,
                                "end": 990,
                                "fullWidth": 2,
                                "width": 1,
                                "text": ";",
                                "value": ";",
                                "valueText": ";",
                                "hasTrailingTrivia": true,
                                "hasTrailingNewLine": true,
                                "trailingTrivia": [
                                    {
                                        "kind": "NewLineTrivia",
                                        "text": "\n"
                                    }
                                ]
                            }
                        },
                        {
                            "kind": "IfStatement",
                            "fullStart": 991,
                            "fullEnd": 1055,
                            "start": 992,
                            "end": 1054,
                            "fullWidth": 64,
                            "width": 62,
                            "ifKeyword": {
                                "kind": "IfKeyword",
                                "fullStart": 991,
                                "fullEnd": 995,
                                "start": 992,
                                "end": 994,
                                "fullWidth": 4,
                                "width": 2,
                                "text": "if",
                                "value": "if",
                                "valueText": "if",
                                "hasLeadingTrivia": true,
                                "hasTrailingTrivia": true,
                                "leadingTrivia": [
                                    {
                                        "kind": "WhitespaceTrivia",
                                        "text": "\t"
                                    }
                                ],
                                "trailingTrivia": [
                                    {
                                        "kind": "WhitespaceTrivia",
                                        "text": " "
                                    }
                                ]
                            },
                            "openParenToken": {
                                "kind": "OpenParenToken",
                                "fullStart": 995,
                                "fullEnd": 996,
                                "start": 995,
                                "end": 996,
                                "fullWidth": 1,
                                "width": 1,
                                "text": "(",
                                "value": "(",
                                "valueText": "("
                            },
                            "condition": {
                                "kind": "EqualsExpression",
                                "fullStart": 996,
                                "fullEnd": 1003,
                                "start": 996,
                                "end": 1003,
                                "fullWidth": 7,
                                "width": 7,
                                "left": {
                                    "kind": "IdentifierName",
                                    "fullStart": 996,
                                    "fullEnd": 998,
                                    "start": 996,
                                    "end": 997,
                                    "fullWidth": 2,
                                    "width": 1,
                                    "text": "i",
                                    "value": "i",
                                    "valueText": "i",
                                    "hasTrailingTrivia": true,
                                    "trailingTrivia": [
                                        {
                                            "kind": "WhitespaceTrivia",
                                            "text": " "
                                        }
                                    ]
                                },
                                "operatorToken": {
                                    "kind": "EqualsEqualsEqualsToken",
                                    "fullStart": 998,
                                    "fullEnd": 1002,
                                    "start": 998,
                                    "end": 1001,
                                    "fullWidth": 4,
                                    "width": 3,
                                    "text": "===",
                                    "value": "===",
                                    "valueText": "===",
                                    "hasTrailingTrivia": true,
                                    "trailingTrivia": [
                                        {
                                            "kind": "WhitespaceTrivia",
                                            "text": " "
                                        }
                                    ]
                                },
                                "right": {
                                    "kind": "NumericLiteral",
                                    "fullStart": 1002,
                                    "fullEnd": 1003,
                                    "start": 1002,
                                    "end": 1003,
                                    "fullWidth": 1,
                                    "width": 1,
                                    "text": "1",
                                    "value": 1,
                                    "valueText": "1"
                                }
                            },
                            "closeParenToken": {
                                "kind": "CloseParenToken",
                                "fullStart": 1003,
                                "fullEnd": 1005,
                                "start": 1003,
                                "end": 1004,
                                "fullWidth": 2,
                                "width": 1,
                                "text": ")",
                                "value": ")",
                                "valueText": ")",
                                "hasTrailingTrivia": true,
                                "hasTrailingNewLine": true,
                                "trailingTrivia": [
                                    {
                                        "kind": "NewLineTrivia",
                                        "text": "\n"
                                    }
                                ]
                            },
                            "statement": {
                                "kind": "Block",
                                "fullStart": 1005,
                                "fullEnd": 1020,
                                "start": 1006,
                                "end": 1019,
                                "fullWidth": 15,
                                "width": 13,
                                "openBraceToken": {
                                    "kind": "OpenBraceToken",
                                    "fullStart": 1005,
                                    "fullEnd": 1008,
                                    "start": 1006,
                                    "end": 1007,
                                    "fullWidth": 3,
                                    "width": 1,
                                    "text": "{",
                                    "value": "{",
                                    "valueText": "{",
                                    "hasLeadingTrivia": true,
                                    "hasTrailingTrivia": true,
                                    "hasTrailingNewLine": true,
                                    "leadingTrivia": [
                                        {
                                            "kind": "WhitespaceTrivia",
                                            "text": "\t"
                                        }
                                    ],
                                    "trailingTrivia": [
                                        {
                                            "kind": "NewLineTrivia",
                                            "text": "\n"
                                        }
                                    ]
                                },
                                "statements": [
                                    {
                                        "kind": "ExpressionStatement",
                                        "fullStart": 1008,
                                        "fullEnd": 1017,
                                        "start": 1010,
                                        "end": 1016,
                                        "fullWidth": 9,
                                        "width": 6,
                                        "expression": {
                                            "kind": "AssignmentExpression",
                                            "fullStart": 1008,
                                            "fullEnd": 1015,
                                            "start": 1010,
                                            "end": 1015,
                                            "fullWidth": 7,
                                            "width": 5,
                                            "left": {
                                                "kind": "IdentifierName",
                                                "fullStart": 1008,
                                                "fullEnd": 1012,
                                                "start": 1010,
                                                "end": 1011,
                                                "fullWidth": 4,
                                                "width": 1,
                                                "text": "k",
                                                "value": "k",
                                                "valueText": "k",
                                                "hasLeadingTrivia": true,
                                                "hasTrailingTrivia": true,
                                                "leadingTrivia": [
                                                    {
                                                        "kind": "WhitespaceTrivia",
                                                        "text": "\t\t"
                                                    }
                                                ],
                                                "trailingTrivia": [
                                                    {
                                                        "kind": "WhitespaceTrivia",
                                                        "text": " "
                                                    }
                                                ]
                                            },
                                            "operatorToken": {
                                                "kind": "EqualsToken",
                                                "fullStart": 1012,
                                                "fullEnd": 1014,
                                                "start": 1012,
                                                "end": 1013,
                                                "fullWidth": 2,
                                                "width": 1,
                                                "text": "=",
                                                "value": "=",
                                                "valueText": "=",
                                                "hasTrailingTrivia": true,
                                                "trailingTrivia": [
                                                    {
                                                        "kind": "WhitespaceTrivia",
                                                        "text": " "
                                                    }
                                                ]
                                            },
                                            "right": {
                                                "kind": "NumericLiteral",
                                                "fullStart": 1014,
                                                "fullEnd": 1015,
                                                "start": 1014,
                                                "end": 1015,
                                                "fullWidth": 1,
                                                "width": 1,
                                                "text": "0",
                                                "value": 0,
                                                "valueText": "0"
                                            }
                                        },
                                        "semicolonToken": {
                                            "kind": "SemicolonToken",
                                            "fullStart": 1015,
                                            "fullEnd": 1017,
                                            "start": 1015,
                                            "end": 1016,
                                            "fullWidth": 2,
                                            "width": 1,
                                            "text": ";",
                                            "value": ";",
                                            "valueText": ";",
                                            "hasTrailingTrivia": true,
                                            "hasTrailingNewLine": true,
                                            "trailingTrivia": [
                                                {
                                                    "kind": "NewLineTrivia",
                                                    "text": "\n"
                                                }
                                            ]
                                        }
                                    }
                                ],
                                "closeBraceToken": {
                                    "kind": "CloseBraceToken",
                                    "fullStart": 1017,
                                    "fullEnd": 1020,
                                    "start": 1018,
                                    "end": 1019,
                                    "fullWidth": 3,
                                    "width": 1,
                                    "text": "}",
                                    "value": "}",
                                    "valueText": "}",
                                    "hasLeadingTrivia": true,
                                    "hasTrailingTrivia": true,
                                    "leadingTrivia": [
                                        {
                                            "kind": "WhitespaceTrivia",
                                            "text": "\t"
                                        }
                                    ],
                                    "trailingTrivia": [
                                        {
                                            "kind": "WhitespaceTrivia",
                                            "text": " "
                                        }
                                    ]
                                }
                            },
                            "elseClause": {
                                "kind": "ElseClause",
                                "fullStart": 1020,
                                "fullEnd": 1055,
                                "start": 1020,
                                "end": 1054,
                                "fullWidth": 35,
                                "width": 34,
                                "elseKeyword": {
                                    "kind": "ElseKeyword",
                                    "fullStart": 1020,
                                    "fullEnd": 1025,
                                    "start": 1020,
                                    "end": 1024,
                                    "fullWidth": 5,
                                    "width": 4,
                                    "text": "else",
                                    "value": "else",
                                    "valueText": "else",
                                    "hasTrailingTrivia": true,
                                    "trailingTrivia": [
                                        {
                                            "kind": "WhitespaceTrivia",
                                            "text": " "
                                        }
                                    ]
                                },
                                "statement": {
                                    "kind": "IfStatement",
                                    "fullStart": 1025,
                                    "fullEnd": 1055,
                                    "start": 1025,
                                    "end": 1054,
                                    "fullWidth": 30,
                                    "width": 29,
                                    "ifKeyword": {
                                        "kind": "IfKeyword",
                                        "fullStart": 1025,
                                        "fullEnd": 1028,
                                        "start": 1025,
                                        "end": 1027,
                                        "fullWidth": 3,
                                        "width": 2,
                                        "text": "if",
                                        "value": "if",
                                        "valueText": "if",
                                        "hasTrailingTrivia": true,
                                        "trailingTrivia": [
                                            {
                                                "kind": "WhitespaceTrivia",
                                                "text": " "
                                            }
                                        ]
                                    },
                                    "openParenToken": {
                                        "kind": "OpenParenToken",
                                        "fullStart": 1028,
                                        "fullEnd": 1029,
                                        "start": 1028,
                                        "end": 1029,
                                        "fullWidth": 1,
                                        "width": 1,
                                        "text": "(",
                                        "value": "(",
                                        "valueText": "("
                                    },
                                    "condition": {
                                        "kind": "EqualsExpression",
                                        "fullStart": 1029,
                                        "fullEnd": 1036,
                                        "start": 1029,
                                        "end": 1036,
                                        "fullWidth": 7,
                                        "width": 7,
                                        "left": {
                                            "kind": "IdentifierName",
                                            "fullStart": 1029,
                                            "fullEnd": 1031,
                                            "start": 1029,
                                            "end": 1030,
                                            "fullWidth": 2,
                                            "width": 1,
                                            "text": "i",
                                            "value": "i",
                                            "valueText": "i",
                                            "hasTrailingTrivia": true,
                                            "trailingTrivia": [
                                                {
                                                    "kind": "WhitespaceTrivia",
                                                    "text": " "
                                                }
                                            ]
                                        },
                                        "operatorToken": {
                                            "kind": "EqualsEqualsEqualsToken",
                                            "fullStart": 1031,
                                            "fullEnd": 1035,
                                            "start": 1031,
                                            "end": 1034,
                                            "fullWidth": 4,
                                            "width": 3,
                                            "text": "===",
                                            "value": "===",
                                            "valueText": "===",
                                            "hasTrailingTrivia": true,
                                            "trailingTrivia": [
                                                {
                                                    "kind": "WhitespaceTrivia",
                                                    "text": " "
                                                }
                                            ]
                                        },
                                        "right": {
                                            "kind": "NumericLiteral",
                                            "fullStart": 1035,
                                            "fullEnd": 1036,
                                            "start": 1035,
                                            "end": 1036,
                                            "fullWidth": 1,
                                            "width": 1,
                                            "text": "2",
                                            "value": 2,
                                            "valueText": "2"
                                        }
                                    },
                                    "closeParenToken": {
                                        "kind": "CloseParenToken",
                                        "fullStart": 1036,
                                        "fullEnd": 1038,
                                        "start": 1036,
                                        "end": 1037,
                                        "fullWidth": 2,
                                        "width": 1,
                                        "text": ")",
                                        "value": ")",
                                        "valueText": ")",
                                        "hasTrailingTrivia": true,
                                        "hasTrailingNewLine": true,
                                        "trailingTrivia": [
                                            {
                                                "kind": "NewLineTrivia",
                                                "text": "\n"
                                            }
                                        ]
                                    },
                                    "statement": {
                                        "kind": "Block",
                                        "fullStart": 1038,
                                        "fullEnd": 1055,
                                        "start": 1039,
                                        "end": 1054,
                                        "fullWidth": 17,
                                        "width": 15,
                                        "openBraceToken": {
                                            "kind": "OpenBraceToken",
                                            "fullStart": 1038,
                                            "fullEnd": 1041,
                                            "start": 1039,
                                            "end": 1040,
                                            "fullWidth": 3,
                                            "width": 1,
                                            "text": "{",
                                            "value": "{",
                                            "valueText": "{",
                                            "hasLeadingTrivia": true,
                                            "hasTrailingTrivia": true,
                                            "hasTrailingNewLine": true,
                                            "leadingTrivia": [
                                                {
                                                    "kind": "WhitespaceTrivia",
                                                    "text": "\t"
                                                }
                                            ],
                                            "trailingTrivia": [
                                                {
                                                    "kind": "NewLineTrivia",
                                                    "text": "\n"
                                                }
                                            ]
                                        },
                                        "statements": [
                                            {
                                                "kind": "ExpressionStatement",
                                                "fullStart": 1041,
                                                "fullEnd": 1052,
                                                "start": 1044,
                                                "end": 1050,
                                                "fullWidth": 11,
                                                "width": 6,
                                                "expression": {
                                                    "kind": "AssignmentExpression",
                                                    "fullStart": 1041,
                                                    "fullEnd": 1049,
                                                    "start": 1044,
                                                    "end": 1049,
                                                    "fullWidth": 8,
                                                    "width": 5,
                                                    "left": {
                                                        "kind": "IdentifierName",
                                                        "fullStart": 1041,
                                                        "fullEnd": 1046,
                                                        "start": 1044,
                                                        "end": 1045,
                                                        "fullWidth": 5,
                                                        "width": 1,
                                                        "text": "l",
                                                        "value": "l",
                                                        "valueText": "l",
                                                        "hasLeadingTrivia": true,
                                                        "hasTrailingTrivia": true,
                                                        "leadingTrivia": [
                                                            {
                                                                "kind": "WhitespaceTrivia",
                                                                "text": "\t \t"
                                                            }
                                                        ],
                                                        "trailingTrivia": [
                                                            {
                                                                "kind": "WhitespaceTrivia",
                                                                "text": " "
                                                            }
                                                        ]
                                                    },
                                                    "operatorToken": {
                                                        "kind": "EqualsToken",
                                                        "fullStart": 1046,
                                                        "fullEnd": 1048,
                                                        "start": 1046,
                                                        "end": 1047,
                                                        "fullWidth": 2,
                                                        "width": 1,
                                                        "text": "=",
                                                        "value": "=",
                                                        "valueText": "=",
                                                        "hasTrailingTrivia": true,
                                                        "trailingTrivia": [
                                                            {
                                                                "kind": "WhitespaceTrivia",
                                                                "text": " "
                                                            }
                                                        ]
                                                    },
                                                    "right": {
                                                        "kind": "NumericLiteral",
                                                        "fullStart": 1048,
                                                        "fullEnd": 1049,
                                                        "start": 1048,
                                                        "end": 1049,
                                                        "fullWidth": 1,
                                                        "width": 1,
                                                        "text": "1",
                                                        "value": 1,
                                                        "valueText": "1"
                                                    }
                                                },
                                                "semicolonToken": {
                                                    "kind": "SemicolonToken",
                                                    "fullStart": 1049,
                                                    "fullEnd": 1052,
                                                    "start": 1049,
                                                    "end": 1050,
                                                    "fullWidth": 3,
                                                    "width": 1,
                                                    "text": ";",
                                                    "value": ";",
                                                    "valueText": ";",
                                                    "hasTrailingTrivia": true,
                                                    "hasTrailingNewLine": true,
                                                    "trailingTrivia": [
                                                        {
                                                            "kind": "WhitespaceTrivia",
                                                            "text": "\t"
                                                        },
                                                        {
                                                            "kind": "NewLineTrivia",
                                                            "text": "\n"
                                                        }
                                                    ]
                                                }
                                            }
                                        ],
                                        "closeBraceToken": {
                                            "kind": "CloseBraceToken",
                                            "fullStart": 1052,
                                            "fullEnd": 1055,
                                            "start": 1053,
                                            "end": 1054,
                                            "fullWidth": 3,
                                            "width": 1,
                                            "text": "}",
                                            "value": "}",
                                            "valueText": "}",
                                            "hasLeadingTrivia": true,
                                            "hasTrailingTrivia": true,
                                            "hasTrailingNewLine": true,
                                            "leadingTrivia": [
                                                {
                                                    "kind": "WhitespaceTrivia",
                                                    "text": "\t"
                                                }
                                            ],
                                            "trailingTrivia": [
                                                {
                                                    "kind": "NewLineTrivia",
                                                    "text": "\n"
                                                }
                                            ]
                                        }
                                    }
                                }
                            }
                        },
                        {
                            "kind": "ForStatement",
                            "fullStart": 1055,
                            "fullEnd": 1338,
                            "start": 1056,
                            "end": 1337,
                            "fullWidth": 283,
                            "width": 281,
                            "forKeyword": {
                                "kind": "ForKeyword",
                                "fullStart": 1055,
                                "fullEnd": 1060,
                                "start": 1056,
                                "end": 1059,
                                "fullWidth": 5,
                                "width": 3,
                                "text": "for",
                                "value": "for",
                                "valueText": "for",
                                "hasLeadingTrivia": true,
                                "hasTrailingTrivia": true,
                                "leadingTrivia": [
                                    {
                                        "kind": "WhitespaceTrivia",
                                        "text": "\t"
                                    }
                                ],
                                "trailingTrivia": [
                                    {
                                        "kind": "WhitespaceTrivia",
                                        "text": " "
                                    }
                                ]
                            },
                            "openParenToken": {
                                "kind": "OpenParenToken",
                                "fullStart": 1060,
                                "fullEnd": 1061,
                                "start": 1060,
                                "end": 1061,
                                "fullWidth": 1,
                                "width": 1,
                                "text": "(",
                                "value": "(",
                                "valueText": "("
                            },
                            "initializer": {
                                "kind": "AssignmentExpression",
                                "fullStart": 1061,
                                "fullEnd": 1066,
                                "start": 1061,
                                "end": 1066,
                                "fullWidth": 5,
                                "width": 5,
                                "left": {
                                    "kind": "IdentifierName",
                                    "fullStart": 1061,
                                    "fullEnd": 1063,
                                    "start": 1061,
                                    "end": 1062,
                                    "fullWidth": 2,
                                    "width": 1,
                                    "text": "j",
                                    "value": "j",
                                    "valueText": "j",
                                    "hasTrailingTrivia": true,
                                    "trailingTrivia": [
                                        {
                                            "kind": "WhitespaceTrivia",
                                            "text": " "
                                        }
                                    ]
                                },
                                "operatorToken": {
                                    "kind": "EqualsToken",
                                    "fullStart": 1063,
                                    "fullEnd": 1065,
                                    "start": 1063,
                                    "end": 1064,
                                    "fullWidth": 2,
                                    "width": 1,
                                    "text": "=",
                                    "value": "=",
                                    "valueText": "=",
                                    "hasTrailingTrivia": true,
                                    "trailingTrivia": [
                                        {
                                            "kind": "WhitespaceTrivia",
                                            "text": " "
                                        }
                                    ]
                                },
                                "right": {
                                    "kind": "NumericLiteral",
                                    "fullStart": 1065,
                                    "fullEnd": 1066,
                                    "start": 1065,
                                    "end": 1066,
                                    "fullWidth": 1,
                                    "width": 1,
                                    "text": "0",
                                    "value": 0,
                                    "valueText": "0"
                                }
                            },
                            "firstSemicolonToken": {
                                "kind": "SemicolonToken",
                                "fullStart": 1066,
                                "fullEnd": 1068,
                                "start": 1066,
                                "end": 1067,
                                "fullWidth": 2,
                                "width": 1,
                                "text": ";",
                                "value": ";",
                                "valueText": ";",
                                "hasTrailingTrivia": true,
                                "trailingTrivia": [
                                    {
                                        "kind": "WhitespaceTrivia",
                                        "text": " "
                                    }
                                ]
                            },
                            "condition": {
                                "kind": "LessThanExpression",
                                "fullStart": 1068,
                                "fullEnd": 1078,
                                "start": 1068,
                                "end": 1078,
                                "fullWidth": 10,
                                "width": 10,
                                "left": {
                                    "kind": "IdentifierName",
                                    "fullStart": 1068,
                                    "fullEnd": 1070,
                                    "start": 1068,
                                    "end": 1069,
                                    "fullWidth": 2,
                                    "width": 1,
                                    "text": "j",
                                    "value": "j",
                                    "valueText": "j",
                                    "hasTrailingTrivia": true,
                                    "trailingTrivia": [
                                        {
                                            "kind": "WhitespaceTrivia",
                                            "text": " "
                                        }
                                    ]
                                },
                                "operatorToken": {
                                    "kind": "LessThanToken",
                                    "fullStart": 1070,
                                    "fullEnd": 1072,
                                    "start": 1070,
                                    "end": 1071,
                                    "fullWidth": 2,
                                    "width": 1,
                                    "text": "<",
                                    "value": "<",
                                    "valueText": "<",
                                    "hasTrailingTrivia": true,
                                    "trailingTrivia": [
                                        {
                                            "kind": "WhitespaceTrivia",
                                            "text": " "
                                        }
                                    ]
                                },
                                "right": {
                                    "kind": "IdentifierName",
                                    "fullStart": 1072,
                                    "fullEnd": 1078,
                                    "start": 1072,
                                    "end": 1078,
                                    "fullWidth": 6,
                                    "width": 6,
                                    "text": "valnum",
                                    "value": "valnum",
                                    "valueText": "valnum"
                                }
                            },
                            "secondSemicolonToken": {
                                "kind": "SemicolonToken",
                                "fullStart": 1078,
                                "fullEnd": 1080,
                                "start": 1078,
                                "end": 1079,
                                "fullWidth": 2,
                                "width": 1,
                                "text": ";",
                                "value": ";",
                                "valueText": ";",
                                "hasTrailingTrivia": true,
                                "trailingTrivia": [
                                    {
                                        "kind": "WhitespaceTrivia",
                                        "text": " "
                                    }
                                ]
                            },
                            "incrementor": {
                                "kind": "PostIncrementExpression",
                                "fullStart": 1080,
                                "fullEnd": 1083,
                                "start": 1080,
                                "end": 1083,
                                "fullWidth": 3,
                                "width": 3,
                                "operand": {
                                    "kind": "IdentifierName",
                                    "fullStart": 1080,
                                    "fullEnd": 1081,
                                    "start": 1080,
                                    "end": 1081,
                                    "fullWidth": 1,
                                    "width": 1,
                                    "text": "j",
                                    "value": "j",
                                    "valueText": "j"
                                },
                                "operatorToken": {
                                    "kind": "PlusPlusToken",
                                    "fullStart": 1081,
                                    "fullEnd": 1083,
                                    "start": 1081,
                                    "end": 1083,
                                    "fullWidth": 2,
                                    "width": 2,
                                    "text": "++",
                                    "value": "++",
                                    "valueText": "++"
                                }
                            },
                            "closeParenToken": {
                                "kind": "CloseParenToken",
                                "fullStart": 1083,
                                "fullEnd": 1085,
                                "start": 1083,
                                "end": 1084,
                                "fullWidth": 2,
                                "width": 1,
                                "text": ")",
                                "value": ")",
                                "valueText": ")",
                                "hasTrailingTrivia": true,
                                "hasTrailingNewLine": true,
                                "trailingTrivia": [
                                    {
                                        "kind": "NewLineTrivia",
                                        "text": "\n"
                                    }
                                ]
                            },
                            "statement": {
                                "kind": "Block",
                                "fullStart": 1085,
                                "fullEnd": 1338,
                                "start": 1086,
                                "end": 1337,
                                "fullWidth": 253,
                                "width": 251,
                                "openBraceToken": {
                                    "kind": "OpenBraceToken",
                                    "fullStart": 1085,
                                    "fullEnd": 1088,
                                    "start": 1086,
                                    "end": 1087,
                                    "fullWidth": 3,
                                    "width": 1,
                                    "text": "{",
                                    "value": "{",
                                    "valueText": "{",
                                    "hasLeadingTrivia": true,
                                    "hasTrailingTrivia": true,
                                    "hasTrailingNewLine": true,
                                    "leadingTrivia": [
                                        {
                                            "kind": "WhitespaceTrivia",
                                            "text": "\t"
                                        }
                                    ],
                                    "trailingTrivia": [
                                        {
                                            "kind": "NewLineTrivia",
                                            "text": "\n"
                                        }
                                    ]
                                },
                                "statements": [
                                    {
                                        "kind": "ForStatement",
                                        "fullStart": 1088,
                                        "fullEnd": 1335,
                                        "start": 1090,
                                        "end": 1334,
                                        "fullWidth": 247,
                                        "width": 244,
                                        "forKeyword": {
                                            "kind": "ForKeyword",
                                            "fullStart": 1088,
                                            "fullEnd": 1094,
                                            "start": 1090,
                                            "end": 1093,
                                            "fullWidth": 6,
                                            "width": 3,
                                            "text": "for",
                                            "value": "for",
                                            "valueText": "for",
                                            "hasLeadingTrivia": true,
                                            "hasTrailingTrivia": true,
                                            "leadingTrivia": [
                                                {
                                                    "kind": "WhitespaceTrivia",
                                                    "text": "\t\t"
                                                }
                                            ],
                                            "trailingTrivia": [
                                                {
                                                    "kind": "WhitespaceTrivia",
                                                    "text": " "
                                                }
                                            ]
                                        },
                                        "openParenToken": {
                                            "kind": "OpenParenToken",
                                            "fullStart": 1094,
                                            "fullEnd": 1095,
                                            "start": 1094,
                                            "end": 1095,
                                            "fullWidth": 1,
                                            "width": 1,
                                            "text": "(",
                                            "value": "(",
                                            "valueText": "("
                                        },
                                        "initializer": {
                                            "kind": "AssignmentExpression",
                                            "fullStart": 1095,
                                            "fullEnd": 1101,
                                            "start": 1095,
                                            "end": 1101,
                                            "fullWidth": 6,
                                            "width": 6,
                                            "left": {
                                                "kind": "IdentifierName",
                                                "fullStart": 1095,
                                                "fullEnd": 1098,
                                                "start": 1095,
                                                "end": 1097,
                                                "fullWidth": 3,
                                                "width": 2,
                                                "text": "jj",
                                                "value": "jj",
                                                "valueText": "jj",
                                                "hasTrailingTrivia": true,
                                                "trailingTrivia": [
                                                    {
                                                        "kind": "WhitespaceTrivia",
                                                        "text": " "
                                                    }
                                                ]
                                            },
                                            "operatorToken": {
                                                "kind": "EqualsToken",
                                                "fullStart": 1098,
                                                "fullEnd": 1100,
                                                "start": 1098,
                                                "end": 1099,
                                                "fullWidth": 2,
                                                "width": 1,
                                                "text": "=",
                                                "value": "=",
                                                "valueText": "=",
                                                "hasTrailingTrivia": true,
                                                "trailingTrivia": [
                                                    {
                                                        "kind": "WhitespaceTrivia",
                                                        "text": " "
                                                    }
                                                ]
                                            },
                                            "right": {
                                                "kind": "NumericLiteral",
                                                "fullStart": 1100,
                                                "fullEnd": 1101,
                                                "start": 1100,
                                                "end": 1101,
                                                "fullWidth": 1,
                                                "width": 1,
                                                "text": "0",
                                                "value": 0,
                                                "valueText": "0"
                                            }
                                        },
                                        "firstSemicolonToken": {
                                            "kind": "SemicolonToken",
                                            "fullStart": 1101,
                                            "fullEnd": 1103,
                                            "start": 1101,
                                            "end": 1102,
                                            "fullWidth": 2,
                                            "width": 1,
                                            "text": ";",
                                            "value": ";",
                                            "valueText": ";",
                                            "hasTrailingTrivia": true,
                                            "trailingTrivia": [
                                                {
                                                    "kind": "WhitespaceTrivia",
                                                    "text": " "
                                                }
                                            ]
                                        },
                                        "condition": {
                                            "kind": "LessThanExpression",
                                            "fullStart": 1103,
                                            "fullEnd": 1114,
                                            "start": 1103,
                                            "end": 1114,
                                            "fullWidth": 11,
                                            "width": 11,
                                            "left": {
                                                "kind": "IdentifierName",
                                                "fullStart": 1103,
                                                "fullEnd": 1106,
                                                "start": 1103,
                                                "end": 1105,
                                                "fullWidth": 3,
                                                "width": 2,
                                                "text": "jj",
                                                "value": "jj",
                                                "valueText": "jj",
                                                "hasTrailingTrivia": true,
                                                "trailingTrivia": [
                                                    {
                                                        "kind": "WhitespaceTrivia",
                                                        "text": " "
                                                    }
                                                ]
                                            },
                                            "operatorToken": {
                                                "kind": "LessThanToken",
                                                "fullStart": 1106,
                                                "fullEnd": 1108,
                                                "start": 1106,
                                                "end": 1107,
                                                "fullWidth": 2,
                                                "width": 1,
                                                "text": "<",
                                                "value": "<",
                                                "valueText": "<",
                                                "hasTrailingTrivia": true,
                                                "trailingTrivia": [
                                                    {
                                                        "kind": "WhitespaceTrivia",
                                                        "text": " "
                                                    }
                                                ]
                                            },
                                            "right": {
                                                "kind": "IdentifierName",
                                                "fullStart": 1108,
                                                "fullEnd": 1114,
                                                "start": 1108,
                                                "end": 1114,
                                                "fullWidth": 6,
                                                "width": 6,
                                                "text": "valnum",
                                                "value": "valnum",
                                                "valueText": "valnum"
                                            }
                                        },
                                        "secondSemicolonToken": {
                                            "kind": "SemicolonToken",
                                            "fullStart": 1114,
                                            "fullEnd": 1116,
                                            "start": 1114,
                                            "end": 1115,
                                            "fullWidth": 2,
                                            "width": 1,
                                            "text": ";",
                                            "value": ";",
                                            "valueText": ";",
                                            "hasTrailingTrivia": true,
                                            "trailingTrivia": [
                                                {
                                                    "kind": "WhitespaceTrivia",
                                                    "text": " "
                                                }
                                            ]
                                        },
                                        "incrementor": {
                                            "kind": "PostIncrementExpression",
                                            "fullStart": 1116,
                                            "fullEnd": 1120,
                                            "start": 1116,
                                            "end": 1120,
                                            "fullWidth": 4,
                                            "width": 4,
                                            "operand": {
                                                "kind": "IdentifierName",
                                                "fullStart": 1116,
                                                "fullEnd": 1118,
                                                "start": 1116,
                                                "end": 1118,
                                                "fullWidth": 2,
                                                "width": 2,
                                                "text": "jj",
                                                "value": "jj",
                                                "valueText": "jj"
                                            },
                                            "operatorToken": {
                                                "kind": "PlusPlusToken",
                                                "fullStart": 1118,
                                                "fullEnd": 1120,
                                                "start": 1118,
                                                "end": 1120,
                                                "fullWidth": 2,
                                                "width": 2,
                                                "text": "++",
                                                "value": "++",
                                                "valueText": "++"
                                            }
                                        },
                                        "closeParenToken": {
                                            "kind": "CloseParenToken",
                                            "fullStart": 1120,
                                            "fullEnd": 1122,
                                            "start": 1120,
                                            "end": 1121,
                                            "fullWidth": 2,
                                            "width": 1,
                                            "text": ")",
                                            "value": ")",
                                            "valueText": ")",
                                            "hasTrailingTrivia": true,
                                            "hasTrailingNewLine": true,
                                            "trailingTrivia": [
                                                {
                                                    "kind": "NewLineTrivia",
                                                    "text": "\n"
                                                }
                                            ]
                                        },
                                        "statement": {
                                            "kind": "Block",
                                            "fullStart": 1122,
                                            "fullEnd": 1335,
                                            "start": 1124,
                                            "end": 1334,
                                            "fullWidth": 213,
                                            "width": 210,
                                            "openBraceToken": {
                                                "kind": "OpenBraceToken",
                                                "fullStart": 1122,
                                                "fullEnd": 1126,
                                                "start": 1124,
                                                "end": 1125,
                                                "fullWidth": 4,
                                                "width": 1,
                                                "text": "{",
                                                "value": "{",
                                                "valueText": "{",
                                                "hasLeadingTrivia": true,
                                                "hasTrailingTrivia": true,
                                                "hasTrailingNewLine": true,
                                                "leadingTrivia": [
                                                    {
                                                        "kind": "WhitespaceTrivia",
                                                        "text": "\t\t"
                                                    }
                                                ],
                                                "trailingTrivia": [
                                                    {
                                                        "kind": "NewLineTrivia",
                                                        "text": "\n"
                                                    }
                                                ]
                                            },
                                            "statements": [
                                                {
                                                    "kind": "ExpressionStatement",
                                                    "fullStart": 1126,
                                                    "fullEnd": 1148,
                                                    "start": 1129,
                                                    "end": 1147,
                                                    "fullWidth": 22,
                                                    "width": 18,
                                                    "expression": {
                                                        "kind": "AssignmentExpression",
                                                        "fullStart": 1126,
                                                        "fullEnd": 1146,
                                                        "start": 1129,
                                                        "end": 1146,
                                                        "fullWidth": 20,
                                                        "width": 17,
                                                        "left": {
                                                            "kind": "ElementAccessExpression",
                                                            "fullStart": 1126,
                                                            "fullEnd": 1137,
                                                            "start": 1129,
                                                            "end": 1136,
                                                            "fullWidth": 11,
                                                            "width": 7,
                                                            "expression": {
                                                                "kind": "IdentifierName",
                                                                "fullStart": 1126,
                                                                "fullEnd": 1133,
                                                                "start": 1129,
                                                                "end": 1133,
                                                                "fullWidth": 7,
                                                                "width": 4,
                                                                "text": "args",
                                                                "value": "args",
                                                                "valueText": "args",
                                                                "hasLeadingTrivia": true,
                                                                "leadingTrivia": [
                                                                    {
                                                                        "kind": "WhitespaceTrivia",
                                                                        "text": "\t\t\t"
                                                                    }
                                                                ]
                                                            },
                                                            "openBracketToken": {
                                                                "kind": "OpenBracketToken",
                                                                "fullStart": 1133,
                                                                "fullEnd": 1134,
                                                                "start": 1133,
                                                                "end": 1134,
                                                                "fullWidth": 1,
                                                                "width": 1,
                                                                "text": "[",
                                                                "value": "[",
                                                                "valueText": "["
                                                            },
                                                            "argumentExpression": {
                                                                "kind": "IdentifierName",
                                                                "fullStart": 1134,
                                                                "fullEnd": 1135,
                                                                "start": 1134,
                                                                "end": 1135,
                                                                "fullWidth": 1,
                                                                "width": 1,
                                                                "text": "k",
                                                                "value": "k",
                                                                "valueText": "k"
                                                            },
                                                            "closeBracketToken": {
                                                                "kind": "CloseBracketToken",
                                                                "fullStart": 1135,
                                                                "fullEnd": 1137,
                                                                "start": 1135,
                                                                "end": 1136,
                                                                "fullWidth": 2,
                                                                "width": 1,
                                                                "text": "]",
                                                                "value": "]",
                                                                "valueText": "]",
                                                                "hasTrailingTrivia": true,
                                                                "trailingTrivia": [
                                                                    {
                                                                        "kind": "WhitespaceTrivia",
                                                                        "text": " "
                                                                    }
                                                                ]
                                                            }
                                                        },
                                                        "operatorToken": {
                                                            "kind": "EqualsToken",
                                                            "fullStart": 1137,
                                                            "fullEnd": 1139,
                                                            "start": 1137,
                                                            "end": 1138,
                                                            "fullWidth": 2,
                                                            "width": 1,
                                                            "text": "=",
                                                            "value": "=",
                                                            "valueText": "=",
                                                            "hasTrailingTrivia": true,
                                                            "trailingTrivia": [
                                                                {
                                                                    "kind": "WhitespaceTrivia",
                                                                    "text": " "
                                                                }
                                                            ]
                                                        },
                                                        "right": {
                                                            "kind": "ElementAccessExpression",
                                                            "fullStart": 1139,
                                                            "fullEnd": 1146,
                                                            "start": 1139,
                                                            "end": 1146,
                                                            "fullWidth": 7,
                                                            "width": 7,
                                                            "expression": {
                                                                "kind": "IdentifierName",
                                                                "fullStart": 1139,
                                                                "fullEnd": 1143,
                                                                "start": 1139,
                                                                "end": 1143,
                                                                "fullWidth": 4,
                                                                "width": 4,
                                                                "text": "vals",
                                                                "value": "vals",
                                                                "valueText": "vals"
                                                            },
                                                            "openBracketToken": {
                                                                "kind": "OpenBracketToken",
                                                                "fullStart": 1143,
                                                                "fullEnd": 1144,
                                                                "start": 1143,
                                                                "end": 1144,
                                                                "fullWidth": 1,
                                                                "width": 1,
                                                                "text": "[",
                                                                "value": "[",
                                                                "valueText": "["
                                                            },
                                                            "argumentExpression": {
                                                                "kind": "IdentifierName",
                                                                "fullStart": 1144,
                                                                "fullEnd": 1145,
                                                                "start": 1144,
                                                                "end": 1145,
                                                                "fullWidth": 1,
                                                                "width": 1,
                                                                "text": "j",
                                                                "value": "j",
                                                                "valueText": "j"
                                                            },
                                                            "closeBracketToken": {
                                                                "kind": "CloseBracketToken",
                                                                "fullStart": 1145,
                                                                "fullEnd": 1146,
                                                                "start": 1145,
                                                                "end": 1146,
                                                                "fullWidth": 1,
                                                                "width": 1,
                                                                "text": "]",
                                                                "value": "]",
                                                                "valueText": "]"
                                                            }
                                                        }
                                                    },
                                                    "semicolonToken": {
                                                        "kind": "SemicolonToken",
                                                        "fullStart": 1146,
                                                        "fullEnd": 1148,
                                                        "start": 1146,
                                                        "end": 1147,
                                                        "fullWidth": 2,
                                                        "width": 1,
                                                        "text": ";",
                                                        "value": ";",
                                                        "valueText": ";",
                                                        "hasTrailingTrivia": true,
                                                        "hasTrailingNewLine": true,
                                                        "trailingTrivia": [
                                                            {
                                                                "kind": "NewLineTrivia",
                                                                "text": "\n"
                                                            }
                                                        ]
                                                    }
                                                },
                                                {
                                                    "kind": "ExpressionStatement",
                                                    "fullStart": 1148,
                                                    "fullEnd": 1171,
                                                    "start": 1151,
                                                    "end": 1170,
                                                    "fullWidth": 23,
                                                    "width": 19,
                                                    "expression": {
                                                        "kind": "AssignmentExpression",
                                                        "fullStart": 1148,
                                                        "fullEnd": 1169,
                                                        "start": 1151,
                                                        "end": 1169,
                                                        "fullWidth": 21,
                                                        "width": 18,
                                                        "left": {
                                                            "kind": "ElementAccessExpression",
                                                            "fullStart": 1148,
                                                            "fullEnd": 1159,
                                                            "start": 1151,
                                                            "end": 1158,
                                                            "fullWidth": 11,
                                                            "width": 7,
                                                            "expression": {
                                                                "kind": "IdentifierName",
                                                                "fullStart": 1148,
                                                                "fullEnd": 1155,
                                                                "start": 1151,
                                                                "end": 1155,
                                                                "fullWidth": 7,
                                                                "width": 4,
                                                                "text": "args",
                                                                "value": "args",
                                                                "valueText": "args",
                                                                "hasLeadingTrivia": true,
                                                                "leadingTrivia": [
                                                                    {
                                                                        "kind": "WhitespaceTrivia",
                                                                        "text": "\t\t\t"
                                                                    }
                                                                ]
                                                            },
                                                            "openBracketToken": {
                                                                "kind": "OpenBracketToken",
                                                                "fullStart": 1155,
                                                                "fullEnd": 1156,
                                                                "start": 1155,
                                                                "end": 1156,
                                                                "fullWidth": 1,
                                                                "width": 1,
                                                                "text": "[",
                                                                "value": "[",
                                                                "valueText": "["
                                                            },
                                                            "argumentExpression": {
                                                                "kind": "IdentifierName",
                                                                "fullStart": 1156,
                                                                "fullEnd": 1157,
                                                                "start": 1156,
                                                                "end": 1157,
                                                                "fullWidth": 1,
                                                                "width": 1,
                                                                "text": "l",
                                                                "value": "l",
                                                                "valueText": "l"
                                                            },
                                                            "closeBracketToken": {
                                                                "kind": "CloseBracketToken",
                                                                "fullStart": 1157,
                                                                "fullEnd": 1159,
                                                                "start": 1157,
                                                                "end": 1158,
                                                                "fullWidth": 2,
                                                                "width": 1,
                                                                "text": "]",
                                                                "value": "]",
                                                                "valueText": "]",
                                                                "hasTrailingTrivia": true,
                                                                "trailingTrivia": [
                                                                    {
                                                                        "kind": "WhitespaceTrivia",
                                                                        "text": " "
                                                                    }
                                                                ]
                                                            }
                                                        },
                                                        "operatorToken": {
                                                            "kind": "EqualsToken",
                                                            "fullStart": 1159,
                                                            "fullEnd": 1161,
                                                            "start": 1159,
                                                            "end": 1160,
                                                            "fullWidth": 2,
                                                            "width": 1,
                                                            "text": "=",
                                                            "value": "=",
                                                            "valueText": "=",
                                                            "hasTrailingTrivia": true,
                                                            "trailingTrivia": [
                                                                {
                                                                    "kind": "WhitespaceTrivia",
                                                                    "text": " "
                                                                }
                                                            ]
                                                        },
                                                        "right": {
                                                            "kind": "ElementAccessExpression",
                                                            "fullStart": 1161,
                                                            "fullEnd": 1169,
                                                            "start": 1161,
                                                            "end": 1169,
                                                            "fullWidth": 8,
                                                            "width": 8,
                                                            "expression": {
                                                                "kind": "IdentifierName",
                                                                "fullStart": 1161,
                                                                "fullEnd": 1165,
                                                                "start": 1161,
                                                                "end": 1165,
                                                                "fullWidth": 4,
                                                                "width": 4,
                                                                "text": "vals",
                                                                "value": "vals",
                                                                "valueText": "vals"
                                                            },
                                                            "openBracketToken": {
                                                                "kind": "OpenBracketToken",
                                                                "fullStart": 1165,
                                                                "fullEnd": 1166,
                                                                "start": 1165,
                                                                "end": 1166,
                                                                "fullWidth": 1,
                                                                "width": 1,
                                                                "text": "[",
                                                                "value": "[",
                                                                "valueText": "["
                                                            },
                                                            "argumentExpression": {
                                                                "kind": "IdentifierName",
                                                                "fullStart": 1166,
                                                                "fullEnd": 1168,
                                                                "start": 1166,
                                                                "end": 1168,
                                                                "fullWidth": 2,
                                                                "width": 2,
                                                                "text": "jj",
                                                                "value": "jj",
                                                                "valueText": "jj"
                                                            },
                                                            "closeBracketToken": {
                                                                "kind": "CloseBracketToken",
                                                                "fullStart": 1168,
                                                                "fullEnd": 1169,
                                                                "start": 1168,
                                                                "end": 1169,
                                                                "fullWidth": 1,
                                                                "width": 1,
                                                                "text": "]",
                                                                "value": "]",
                                                                "valueText": "]"
                                                            }
                                                        }
                                                    },
                                                    "semicolonToken": {
                                                        "kind": "SemicolonToken",
                                                        "fullStart": 1169,
                                                        "fullEnd": 1171,
                                                        "start": 1169,
                                                        "end": 1170,
                                                        "fullWidth": 2,
                                                        "width": 1,
                                                        "text": ";",
                                                        "value": ";",
                                                        "valueText": ";",
                                                        "hasTrailingTrivia": true,
                                                        "hasTrailingNewLine": true,
                                                        "trailingTrivia": [
                                                            {
                                                                "kind": "NewLineTrivia",
                                                                "text": "\n"
                                                            }
                                                        ]
                                                    }
                                                },
                                                {
                                                    "kind": "IfStatement",
                                                    "fullStart": 1171,
                                                    "fullEnd": 1331,
                                                    "start": 1174,
                                                    "end": 1329,
                                                    "fullWidth": 160,
                                                    "width": 155,
                                                    "ifKeyword": {
                                                        "kind": "IfKeyword",
                                                        "fullStart": 1171,
                                                        "fullEnd": 1177,
                                                        "start": 1174,
                                                        "end": 1176,
                                                        "fullWidth": 6,
                                                        "width": 2,
                                                        "text": "if",
                                                        "value": "if",
                                                        "valueText": "if",
                                                        "hasLeadingTrivia": true,
                                                        "hasTrailingTrivia": true,
                                                        "leadingTrivia": [
                                                            {
                                                                "kind": "WhitespaceTrivia",
                                                                "text": "\t\t\t"
                                                            }
                                                        ],
                                                        "trailingTrivia": [
                                                            {
                                                                "kind": "WhitespaceTrivia",
                                                                "text": " "
                                                            }
                                                        ]
                                                    },
                                                    "openParenToken": {
                                                        "kind": "OpenParenToken",
                                                        "fullStart": 1177,
                                                        "fullEnd": 1178,
                                                        "start": 1177,
                                                        "end": 1178,
                                                        "fullWidth": 1,
                                                        "width": 1,
                                                        "text": "(",
                                                        "value": "(",
                                                        "valueText": "("
                                                    },
                                                    "condition": {
                                                        "kind": "LogicalNotExpression",
                                                        "fullStart": 1178,
                                                        "fullEnd": 1221,
                                                        "start": 1178,
                                                        "end": 1221,
                                                        "fullWidth": 43,
                                                        "width": 43,
                                                        "operatorToken": {
                                                            "kind": "ExclamationToken",
                                                            "fullStart": 1178,
                                                            "fullEnd": 1179,
                                                            "start": 1178,
                                                            "end": 1179,
                                                            "fullWidth": 1,
                                                            "width": 1,
                                                            "text": "!",
                                                            "value": "!",
                                                            "valueText": "!"
                                                        },
                                                        "operand": {
                                                            "kind": "InvocationExpression",
                                                            "fullStart": 1179,
                                                            "fullEnd": 1221,
                                                            "start": 1179,
                                                            "end": 1221,
                                                            "fullWidth": 42,
                                                            "width": 42,
                                                            "expression": {
                                                                "kind": "IdentifierName",
                                                                "fullStart": 1179,
                                                                "fullEnd": 1184,
                                                                "start": 1179,
                                                                "end": 1184,
                                                                "fullWidth": 5,
                                                                "width": 5,
                                                                "text": "isNaN",
                                                                "value": "isNaN",
                                                                "valueText": "isNaN"
                                                            },
                                                            "argumentList": {
                                                                "kind": "ArgumentList",
                                                                "fullStart": 1184,
                                                                "fullEnd": 1221,
                                                                "start": 1184,
                                                                "end": 1221,
                                                                "fullWidth": 37,
                                                                "width": 37,
                                                                "openParenToken": {
                                                                    "kind": "OpenParenToken",
                                                                    "fullStart": 1184,
                                                                    "fullEnd": 1185,
                                                                    "start": 1184,
                                                                    "end": 1185,
                                                                    "fullWidth": 1,
                                                                    "width": 1,
                                                                    "text": "(",
                                                                    "value": "(",
                                                                    "valueText": "("
                                                                },
                                                                "arguments": [
                                                                    {
                                                                        "kind": "InvocationExpression",
                                                                        "fullStart": 1185,
                                                                        "fullEnd": 1220,
                                                                        "start": 1185,
                                                                        "end": 1220,
                                                                        "fullWidth": 35,
                                                                        "width": 35,
                                                                        "expression": {
                                                                            "kind": "MemberAccessExpression",
                                                                            "fullStart": 1185,
                                                                            "fullEnd": 1193,
                                                                            "start": 1185,
                                                                            "end": 1193,
                                                                            "fullWidth": 8,
                                                                            "width": 8,
                                                                            "expression": {
                                                                                "kind": "IdentifierName",
                                                                                "fullStart": 1185,
                                                                                "fullEnd": 1189,
                                                                                "start": 1185,
                                                                                "end": 1189,
                                                                                "fullWidth": 4,
                                                                                "width": 4,
                                                                                "text": "Math",
                                                                                "value": "Math",
                                                                                "valueText": "Math"
                                                                            },
                                                                            "dotToken": {
                                                                                "kind": "DotToken",
                                                                                "fullStart": 1189,
                                                                                "fullEnd": 1190,
                                                                                "start": 1189,
                                                                                "end": 1190,
                                                                                "fullWidth": 1,
                                                                                "width": 1,
                                                                                "text": ".",
                                                                                "value": ".",
                                                                                "valueText": "."
                                                                            },
                                                                            "name": {
                                                                                "kind": "IdentifierName",
                                                                                "fullStart": 1190,
                                                                                "fullEnd": 1193,
                                                                                "start": 1190,
                                                                                "end": 1193,
                                                                                "fullWidth": 3,
                                                                                "width": 3,
                                                                                "text": "min",
                                                                                "value": "min",
                                                                                "valueText": "min"
                                                                            }
                                                                        },
                                                                        "argumentList": {
                                                                            "kind": "ArgumentList",
                                                                            "fullStart": 1193,
                                                                            "fullEnd": 1220,
                                                                            "start": 1193,
                                                                            "end": 1220,
                                                                            "fullWidth": 27,
                                                                            "width": 27,
                                                                            "openParenToken": {
                                                                                "kind": "OpenParenToken",
                                                                                "fullStart": 1193,
                                                                                "fullEnd": 1194,
                                                                                "start": 1193,
                                                                                "end": 1194,
                                                                                "fullWidth": 1,
                                                                                "width": 1,
                                                                                "text": "(",
                                                                                "value": "(",
                                                                                "valueText": "("
                                                                            },
                                                                            "arguments": [
                                                                                {
                                                                                    "kind": "ElementAccessExpression",
                                                                                    "fullStart": 1194,
                                                                                    "fullEnd": 1201,
                                                                                    "start": 1194,
                                                                                    "end": 1201,
                                                                                    "fullWidth": 7,
                                                                                    "width": 7,
                                                                                    "expression": {
                                                                                        "kind": "IdentifierName",
                                                                                        "fullStart": 1194,
                                                                                        "fullEnd": 1198,
                                                                                        "start": 1194,
                                                                                        "end": 1198,
                                                                                        "fullWidth": 4,
                                                                                        "width": 4,
                                                                                        "text": "args",
                                                                                        "value": "args",
                                                                                        "valueText": "args"
                                                                                    },
                                                                                    "openBracketToken": {
                                                                                        "kind": "OpenBracketToken",
                                                                                        "fullStart": 1198,
                                                                                        "fullEnd": 1199,
                                                                                        "start": 1198,
                                                                                        "end": 1199,
                                                                                        "fullWidth": 1,
                                                                                        "width": 1,
                                                                                        "text": "[",
                                                                                        "value": "[",
                                                                                        "valueText": "["
                                                                                    },
                                                                                    "argumentExpression": {
                                                                                        "kind": "NumericLiteral",
                                                                                        "fullStart": 1199,
                                                                                        "fullEnd": 1200,
                                                                                        "start": 1199,
                                                                                        "end": 1200,
                                                                                        "fullWidth": 1,
                                                                                        "width": 1,
                                                                                        "text": "0",
                                                                                        "value": 0,
                                                                                        "valueText": "0"
                                                                                    },
                                                                                    "closeBracketToken": {
                                                                                        "kind": "CloseBracketToken",
                                                                                        "fullStart": 1200,
                                                                                        "fullEnd": 1201,
                                                                                        "start": 1200,
                                                                                        "end": 1201,
                                                                                        "fullWidth": 1,
                                                                                        "width": 1,
                                                                                        "text": "]",
                                                                                        "value": "]",
                                                                                        "valueText": "]"
                                                                                    }
                                                                                },
                                                                                {
                                                                                    "kind": "CommaToken",
                                                                                    "fullStart": 1201,
                                                                                    "fullEnd": 1203,
                                                                                    "start": 1201,
                                                                                    "end": 1202,
                                                                                    "fullWidth": 2,
                                                                                    "width": 1,
                                                                                    "text": ",",
                                                                                    "value": ",",
                                                                                    "valueText": ",",
                                                                                    "hasTrailingTrivia": true,
                                                                                    "trailingTrivia": [
                                                                                        {
                                                                                            "kind": "WhitespaceTrivia",
                                                                                            "text": " "
                                                                                        }
                                                                                    ]
                                                                                },
                                                                                {
                                                                                    "kind": "ElementAccessExpression",
                                                                                    "fullStart": 1203,
                                                                                    "fullEnd": 1210,
                                                                                    "start": 1203,
                                                                                    "end": 1210,
                                                                                    "fullWidth": 7,
                                                                                    "width": 7,
                                                                                    "expression": {
                                                                                        "kind": "IdentifierName",
                                                                                        "fullStart": 1203,
                                                                                        "fullEnd": 1207,
                                                                                        "start": 1203,
                                                                                        "end": 1207,
                                                                                        "fullWidth": 4,
                                                                                        "width": 4,
                                                                                        "text": "args",
                                                                                        "value": "args",
                                                                                        "valueText": "args"
                                                                                    },
                                                                                    "openBracketToken": {
                                                                                        "kind": "OpenBracketToken",
                                                                                        "fullStart": 1207,
                                                                                        "fullEnd": 1208,
                                                                                        "start": 1207,
                                                                                        "end": 1208,
                                                                                        "fullWidth": 1,
                                                                                        "width": 1,
                                                                                        "text": "[",
                                                                                        "value": "[",
                                                                                        "valueText": "["
                                                                                    },
                                                                                    "argumentExpression": {
                                                                                        "kind": "NumericLiteral",
                                                                                        "fullStart": 1208,
                                                                                        "fullEnd": 1209,
                                                                                        "start": 1208,
                                                                                        "end": 1209,
                                                                                        "fullWidth": 1,
                                                                                        "width": 1,
                                                                                        "text": "1",
                                                                                        "value": 1,
                                                                                        "valueText": "1"
                                                                                    },
                                                                                    "closeBracketToken": {
                                                                                        "kind": "CloseBracketToken",
                                                                                        "fullStart": 1209,
                                                                                        "fullEnd": 1210,
                                                                                        "start": 1209,
                                                                                        "end": 1210,
                                                                                        "fullWidth": 1,
                                                                                        "width": 1,
                                                                                        "text": "]",
                                                                                        "value": "]",
                                                                                        "valueText": "]"
                                                                                    }
                                                                                },
                                                                                {
                                                                                    "kind": "CommaToken",
                                                                                    "fullStart": 1210,
                                                                                    "fullEnd": 1212,
                                                                                    "start": 1210,
                                                                                    "end": 1211,
                                                                                    "fullWidth": 2,
                                                                                    "width": 1,
                                                                                    "text": ",",
                                                                                    "value": ",",
                                                                                    "valueText": ",",
                                                                                    "hasTrailingTrivia": true,
                                                                                    "trailingTrivia": [
                                                                                        {
                                                                                            "kind": "WhitespaceTrivia",
                                                                                            "text": " "
                                                                                        }
                                                                                    ]
                                                                                },
                                                                                {
                                                                                    "kind": "ElementAccessExpression",
                                                                                    "fullStart": 1212,
                                                                                    "fullEnd": 1219,
                                                                                    "start": 1212,
                                                                                    "end": 1219,
                                                                                    "fullWidth": 7,
                                                                                    "width": 7,
                                                                                    "expression": {
                                                                                        "kind": "IdentifierName",
                                                                                        "fullStart": 1212,
                                                                                        "fullEnd": 1216,
                                                                                        "start": 1212,
                                                                                        "end": 1216,
                                                                                        "fullWidth": 4,
                                                                                        "width": 4,
                                                                                        "text": "args",
                                                                                        "value": "args",
                                                                                        "valueText": "args"
                                                                                    },
                                                                                    "openBracketToken": {
                                                                                        "kind": "OpenBracketToken",
                                                                                        "fullStart": 1216,
                                                                                        "fullEnd": 1217,
                                                                                        "start": 1216,
                                                                                        "end": 1217,
                                                                                        "fullWidth": 1,
                                                                                        "width": 1,
                                                                                        "text": "[",
                                                                                        "value": "[",
                                                                                        "valueText": "["
                                                                                    },
                                                                                    "argumentExpression": {
                                                                                        "kind": "NumericLiteral",
                                                                                        "fullStart": 1217,
                                                                                        "fullEnd": 1218,
                                                                                        "start": 1217,
                                                                                        "end": 1218,
                                                                                        "fullWidth": 1,
                                                                                        "width": 1,
                                                                                        "text": "2",
                                                                                        "value": 2,
                                                                                        "valueText": "2"
                                                                                    },
                                                                                    "closeBracketToken": {
                                                                                        "kind": "CloseBracketToken",
                                                                                        "fullStart": 1218,
                                                                                        "fullEnd": 1219,
                                                                                        "start": 1218,
                                                                                        "end": 1219,
                                                                                        "fullWidth": 1,
                                                                                        "width": 1,
                                                                                        "text": "]",
                                                                                        "value": "]",
                                                                                        "valueText": "]"
                                                                                    }
                                                                                }
                                                                            ],
                                                                            "closeParenToken": {
                                                                                "kind": "CloseParenToken",
                                                                                "fullStart": 1219,
                                                                                "fullEnd": 1220,
                                                                                "start": 1219,
                                                                                "end": 1220,
                                                                                "fullWidth": 1,
                                                                                "width": 1,
                                                                                "text": ")",
                                                                                "value": ")",
                                                                                "valueText": ")"
                                                                            }
                                                                        }
                                                                    }
                                                                ],
                                                                "closeParenToken": {
                                                                    "kind": "CloseParenToken",
                                                                    "fullStart": 1220,
                                                                    "fullEnd": 1221,
                                                                    "start": 1220,
                                                                    "end": 1221,
                                                                    "fullWidth": 1,
                                                                    "width": 1,
                                                                    "text": ")",
                                                                    "value": ")",
                                                                    "valueText": ")"
                                                                }
                                                            }
                                                        }
                                                    },
                                                    "closeParenToken": {
                                                        "kind": "CloseParenToken",
                                                        "fullStart": 1221,
                                                        "fullEnd": 1223,
                                                        "start": 1221,
                                                        "end": 1222,
                                                        "fullWidth": 2,
                                                        "width": 1,
                                                        "text": ")",
                                                        "value": ")",
                                                        "valueText": ")",
                                                        "hasTrailingTrivia": true,
                                                        "hasTrailingNewLine": true,
                                                        "trailingTrivia": [
                                                            {
                                                                "kind": "NewLineTrivia",
                                                                "text": "\n"
                                                            }
                                                        ]
                                                    },
                                                    "statement": {
                                                        "kind": "Block",
                                                        "fullStart": 1223,
                                                        "fullEnd": 1331,
                                                        "start": 1226,
                                                        "end": 1329,
                                                        "fullWidth": 108,
                                                        "width": 103,
                                                        "openBraceToken": {
                                                            "kind": "OpenBraceToken",
                                                            "fullStart": 1223,
                                                            "fullEnd": 1228,
                                                            "start": 1226,
                                                            "end": 1227,
                                                            "fullWidth": 5,
                                                            "width": 1,
                                                            "text": "{",
                                                            "value": "{",
                                                            "valueText": "{",
                                                            "hasLeadingTrivia": true,
                                                            "hasTrailingTrivia": true,
                                                            "hasTrailingNewLine": true,
                                                            "leadingTrivia": [
                                                                {
                                                                    "kind": "WhitespaceTrivia",
                                                                    "text": "\t\t\t"
                                                                }
                                                            ],
                                                            "trailingTrivia": [
                                                                {
                                                                    "kind": "NewLineTrivia",
                                                                    "text": "\n"
                                                                }
                                                            ]
                                                        },
                                                        "statements": [
                                                            {
                                                                "kind": "ExpressionStatement",
                                                                "fullStart": 1228,
                                                                "fullEnd": 1325,
                                                                "start": 1232,
                                                                "end": 1324,
                                                                "fullWidth": 97,
                                                                "width": 92,
                                                                "expression": {
                                                                    "kind": "InvocationExpression",
                                                                    "fullStart": 1228,
                                                                    "fullEnd": 1323,
                                                                    "start": 1232,
                                                                    "end": 1323,
                                                                    "fullWidth": 95,
                                                                    "width": 91,
                                                                    "expression": {
                                                                        "kind": "IdentifierName",
                                                                        "fullStart": 1228,
                                                                        "fullEnd": 1238,
                                                                        "start": 1232,
                                                                        "end": 1238,
                                                                        "fullWidth": 10,
                                                                        "width": 6,
                                                                        "text": "$ERROR",
                                                                        "value": "$ERROR",
                                                                        "valueText": "$ERROR",
                                                                        "hasLeadingTrivia": true,
                                                                        "leadingTrivia": [
                                                                            {
                                                                                "kind": "WhitespaceTrivia",
                                                                                "text": "\t\t\t\t"
                                                                            }
                                                                        ]
                                                                    },
                                                                    "argumentList": {
                                                                        "kind": "ArgumentList",
                                                                        "fullStart": 1238,
                                                                        "fullEnd": 1323,
                                                                        "start": 1238,
                                                                        "end": 1323,
                                                                        "fullWidth": 85,
                                                                        "width": 85,
                                                                        "openParenToken": {
                                                                            "kind": "OpenParenToken",
                                                                            "fullStart": 1238,
                                                                            "fullEnd": 1239,
                                                                            "start": 1238,
                                                                            "end": 1239,
                                                                            "fullWidth": 1,
                                                                            "width": 1,
                                                                            "text": "(",
                                                                            "value": "(",
                                                                            "valueText": "("
                                                                        },
                                                                        "arguments": [
                                                                            {
                                                                                "kind": "AddExpression",
                                                                                "fullStart": 1239,
                                                                                "fullEnd": 1322,
                                                                                "start": 1239,
                                                                                "end": 1322,
                                                                                "fullWidth": 83,
                                                                                "width": 83,
                                                                                "left": {
                                                                                    "kind": "AddExpression",
                                                                                    "fullStart": 1239,
                                                                                    "fullEnd": 1306,
                                                                                    "start": 1239,
                                                                                    "end": 1305,
                                                                                    "fullWidth": 67,
                                                                                    "width": 66,
                                                                                    "left": {
                                                                                        "kind": "AddExpression",
                                                                                        "fullStart": 1239,
                                                                                        "fullEnd": 1296,
                                                                                        "start": 1239,
                                                                                        "end": 1295,
                                                                                        "fullWidth": 57,
                                                                                        "width": 56,
                                                                                        "left": {
                                                                                            "kind": "AddExpression",
                                                                                            "fullStart": 1239,
                                                                                            "fullEnd": 1289,
                                                                                            "start": 1239,
                                                                                            "end": 1288,
                                                                                            "fullWidth": 50,
                                                                                            "width": 49,
                                                                                            "left": {
                                                                                                "kind": "AddExpression",
                                                                                                "fullStart": 1239,
                                                                                                "fullEnd": 1279,
                                                                                                "start": 1239,
                                                                                                "end": 1278,
                                                                                                "fullWidth": 40,
                                                                                                "width": 39,
                                                                                                "left": {
                                                                                                    "kind": "AddExpression",
                                                                                                    "fullStart": 1239,
                                                                                                    "fullEnd": 1272,
                                                                                                    "start": 1239,
                                                                                                    "end": 1271,
                                                                                                    "fullWidth": 33,
                                                                                                    "width": 32,
                                                                                                    "left": {
                                                                                                        "kind": "StringLiteral",
                                                                                                        "fullStart": 1239,
                                                                                                        "fullEnd": 1262,
                                                                                                        "start": 1239,
                                                                                                        "end": 1261,
                                                                                                        "fullWidth": 23,
                                                                                                        "width": 22,
                                                                                                        "text": "\"#3: 'isNaN(Math.min(\"",
                                                                                                        "value": "#3: 'isNaN(Math.min(",
                                                                                                        "valueText": "#3: 'isNaN(Math.min(",
                                                                                                        "hasTrailingTrivia": true,
                                                                                                        "trailingTrivia": [
                                                                                                            {
                                                                                                                "kind": "WhitespaceTrivia",
                                                                                                                "text": " "
                                                                                                            }
                                                                                                        ]
                                                                                                    },
                                                                                                    "operatorToken": {
                                                                                                        "kind": "PlusToken",
                                                                                                        "fullStart": 1262,
                                                                                                        "fullEnd": 1264,
                                                                                                        "start": 1262,
                                                                                                        "end": 1263,
                                                                                                        "fullWidth": 2,
                                                                                                        "width": 1,
                                                                                                        "text": "+",
                                                                                                        "value": "+",
                                                                                                        "valueText": "+",
                                                                                                        "hasTrailingTrivia": true,
                                                                                                        "trailingTrivia": [
                                                                                                            {
                                                                                                                "kind": "WhitespaceTrivia",
                                                                                                                "text": " "
                                                                                                            }
                                                                                                        ]
                                                                                                    },
                                                                                                    "right": {
                                                                                                        "kind": "ElementAccessExpression",
                                                                                                        "fullStart": 1264,
                                                                                                        "fullEnd": 1272,
                                                                                                        "start": 1264,
                                                                                                        "end": 1271,
                                                                                                        "fullWidth": 8,
                                                                                                        "width": 7,
                                                                                                        "expression": {
                                                                                                            "kind": "IdentifierName",
                                                                                                            "fullStart": 1264,
                                                                                                            "fullEnd": 1268,
                                                                                                            "start": 1264,
                                                                                                            "end": 1268,
                                                                                                            "fullWidth": 4,
                                                                                                            "width": 4,
                                                                                                            "text": "args",
                                                                                                            "value": "args",
                                                                                                            "valueText": "args"
                                                                                                        },
                                                                                                        "openBracketToken": {
                                                                                                            "kind": "OpenBracketToken",
                                                                                                            "fullStart": 1268,
                                                                                                            "fullEnd": 1269,
                                                                                                            "start": 1268,
                                                                                                            "end": 1269,
                                                                                                            "fullWidth": 1,
                                                                                                            "width": 1,
                                                                                                            "text": "[",
                                                                                                            "value": "[",
                                                                                                            "valueText": "["
                                                                                                        },
                                                                                                        "argumentExpression": {
                                                                                                            "kind": "NumericLiteral",
                                                                                                            "fullStart": 1269,
                                                                                                            "fullEnd": 1270,
                                                                                                            "start": 1269,
                                                                                                            "end": 1270,
                                                                                                            "fullWidth": 1,
                                                                                                            "width": 1,
                                                                                                            "text": "0",
                                                                                                            "value": 0,
                                                                                                            "valueText": "0"
                                                                                                        },
                                                                                                        "closeBracketToken": {
                                                                                                            "kind": "CloseBracketToken",
                                                                                                            "fullStart": 1270,
                                                                                                            "fullEnd": 1272,
                                                                                                            "start": 1270,
                                                                                                            "end": 1271,
                                                                                                            "fullWidth": 2,
                                                                                                            "width": 1,
                                                                                                            "text": "]",
                                                                                                            "value": "]",
                                                                                                            "valueText": "]",
                                                                                                            "hasTrailingTrivia": true,
                                                                                                            "trailingTrivia": [
                                                                                                                {
                                                                                                                    "kind": "WhitespaceTrivia",
                                                                                                                    "text": " "
                                                                                                                }
                                                                                                            ]
                                                                                                        }
                                                                                                    }
                                                                                                },
                                                                                                "operatorToken": {
                                                                                                    "kind": "PlusToken",
                                                                                                    "fullStart": 1272,
                                                                                                    "fullEnd": 1274,
                                                                                                    "start": 1272,
                                                                                                    "end": 1273,
                                                                                                    "fullWidth": 2,
                                                                                                    "width": 1,
                                                                                                    "text": "+",
                                                                                                    "value": "+",
                                                                                                    "valueText": "+",
                                                                                                    "hasTrailingTrivia": true,
                                                                                                    "trailingTrivia": [
                                                                                                        {
                                                                                                            "kind": "WhitespaceTrivia",
                                                                                                            "text": " "
                                                                                                        }
                                                                                                    ]
                                                                                                },
                                                                                                "right": {
                                                                                                    "kind": "StringLiteral",
                                                                                                    "fullStart": 1274,
                                                                                                    "fullEnd": 1279,
                                                                                                    "start": 1274,
                                                                                                    "end": 1278,
                                                                                                    "fullWidth": 5,
                                                                                                    "width": 4,
                                                                                                    "text": "\", \"",
                                                                                                    "value": ", ",
                                                                                                    "valueText": ", ",
                                                                                                    "hasTrailingTrivia": true,
                                                                                                    "trailingTrivia": [
                                                                                                        {
                                                                                                            "kind": "WhitespaceTrivia",
                                                                                                            "text": " "
                                                                                                        }
                                                                                                    ]
                                                                                                }
                                                                                            },
                                                                                            "operatorToken": {
                                                                                                "kind": "PlusToken",
                                                                                                "fullStart": 1279,
                                                                                                "fullEnd": 1281,
                                                                                                "start": 1279,
                                                                                                "end": 1280,
                                                                                                "fullWidth": 2,
                                                                                                "width": 1,
                                                                                                "text": "+",
                                                                                                "value": "+",
                                                                                                "valueText": "+",
                                                                                                "hasTrailingTrivia": true,
                                                                                                "trailingTrivia": [
                                                                                                    {
                                                                                                        "kind": "WhitespaceTrivia",
                                                                                                        "text": " "
                                                                                                    }
                                                                                                ]
                                                                                            },
                                                                                            "right": {
                                                                                                "kind": "ElementAccessExpression",
                                                                                                "fullStart": 1281,
                                                                                                "fullEnd": 1289,
                                                                                                "start": 1281,
                                                                                                "end": 1288,
                                                                                                "fullWidth": 8,
                                                                                                "width": 7,
                                                                                                "expression": {
                                                                                                    "kind": "IdentifierName",
                                                                                                    "fullStart": 1281,
                                                                                                    "fullEnd": 1285,
                                                                                                    "start": 1281,
                                                                                                    "end": 1285,
                                                                                                    "fullWidth": 4,
                                                                                                    "width": 4,
                                                                                                    "text": "args",
                                                                                                    "value": "args",
                                                                                                    "valueText": "args"
                                                                                                },
                                                                                                "openBracketToken": {
                                                                                                    "kind": "OpenBracketToken",
                                                                                                    "fullStart": 1285,
                                                                                                    "fullEnd": 1286,
                                                                                                    "start": 1285,
                                                                                                    "end": 1286,
                                                                                                    "fullWidth": 1,
                                                                                                    "width": 1,
                                                                                                    "text": "[",
                                                                                                    "value": "[",
                                                                                                    "valueText": "["
                                                                                                },
                                                                                                "argumentExpression": {
                                                                                                    "kind": "NumericLiteral",
                                                                                                    "fullStart": 1286,
                                                                                                    "fullEnd": 1287,
                                                                                                    "start": 1286,
                                                                                                    "end": 1287,
                                                                                                    "fullWidth": 1,
                                                                                                    "width": 1,
                                                                                                    "text": "1",
                                                                                                    "value": 1,
                                                                                                    "valueText": "1"
                                                                                                },
                                                                                                "closeBracketToken": {
                                                                                                    "kind": "CloseBracketToken",
                                                                                                    "fullStart": 1287,
                                                                                                    "fullEnd": 1289,
                                                                                                    "start": 1287,
                                                                                                    "end": 1288,
                                                                                                    "fullWidth": 2,
                                                                                                    "width": 1,
                                                                                                    "text": "]",
                                                                                                    "value": "]",
                                                                                                    "valueText": "]",
                                                                                                    "hasTrailingTrivia": true,
                                                                                                    "trailingTrivia": [
                                                                                                        {
                                                                                                            "kind": "WhitespaceTrivia",
                                                                                                            "text": " "
                                                                                                        }
                                                                                                    ]
                                                                                                }
                                                                                            }
                                                                                        },
                                                                                        "operatorToken": {
                                                                                            "kind": "PlusToken",
                                                                                            "fullStart": 1289,
                                                                                            "fullEnd": 1291,
                                                                                            "start": 1289,
                                                                                            "end": 1290,
                                                                                            "fullWidth": 2,
                                                                                            "width": 1,
                                                                                            "text": "+",
                                                                                            "value": "+",
                                                                                            "valueText": "+",
                                                                                            "hasTrailingTrivia": true,
                                                                                            "trailingTrivia": [
                                                                                                {
                                                                                                    "kind": "WhitespaceTrivia",
                                                                                                    "text": " "
                                                                                                }
                                                                                            ]
                                                                                        },
                                                                                        "right": {
                                                                                            "kind": "StringLiteral",
                                                                                            "fullStart": 1291,
                                                                                            "fullEnd": 1296,
                                                                                            "start": 1291,
                                                                                            "end": 1295,
                                                                                            "fullWidth": 5,
                                                                                            "width": 4,
                                                                                            "text": "\", \"",
                                                                                            "value": ", ",
                                                                                            "valueText": ", ",
                                                                                            "hasTrailingTrivia": true,
                                                                                            "trailingTrivia": [
                                                                                                {
                                                                                                    "kind": "WhitespaceTrivia",
                                                                                                    "text": " "
                                                                                                }
                                                                                            ]
                                                                                        }
                                                                                    },
                                                                                    "operatorToken": {
                                                                                        "kind": "PlusToken",
                                                                                        "fullStart": 1296,
                                                                                        "fullEnd": 1298,
                                                                                        "start": 1296,
                                                                                        "end": 1297,
                                                                                        "fullWidth": 2,
                                                                                        "width": 1,
                                                                                        "text": "+",
                                                                                        "value": "+",
                                                                                        "valueText": "+",
                                                                                        "hasTrailingTrivia": true,
                                                                                        "trailingTrivia": [
                                                                                            {
                                                                                                "kind": "WhitespaceTrivia",
                                                                                                "text": " "
                                                                                            }
                                                                                        ]
                                                                                    },
                                                                                    "right": {
                                                                                        "kind": "ElementAccessExpression",
                                                                                        "fullStart": 1298,
                                                                                        "fullEnd": 1306,
                                                                                        "start": 1298,
                                                                                        "end": 1305,
                                                                                        "fullWidth": 8,
                                                                                        "width": 7,
                                                                                        "expression": {
                                                                                            "kind": "IdentifierName",
                                                                                            "fullStart": 1298,
                                                                                            "fullEnd": 1302,
                                                                                            "start": 1298,
                                                                                            "end": 1302,
                                                                                            "fullWidth": 4,
                                                                                            "width": 4,
                                                                                            "text": "args",
                                                                                            "value": "args",
                                                                                            "valueText": "args"
                                                                                        },
                                                                                        "openBracketToken": {
                                                                                            "kind": "OpenBracketToken",
                                                                                            "fullStart": 1302,
                                                                                            "fullEnd": 1303,
                                                                                            "start": 1302,
                                                                                            "end": 1303,
                                                                                            "fullWidth": 1,
                                                                                            "width": 1,
                                                                                            "text": "[",
                                                                                            "value": "[",
                                                                                            "valueText": "["
                                                                                        },
                                                                                        "argumentExpression": {
                                                                                            "kind": "NumericLiteral",
                                                                                            "fullStart": 1303,
                                                                                            "fullEnd": 1304,
                                                                                            "start": 1303,
                                                                                            "end": 1304,
                                                                                            "fullWidth": 1,
                                                                                            "width": 1,
                                                                                            "text": "2",
                                                                                            "value": 2,
                                                                                            "valueText": "2"
                                                                                        },
                                                                                        "closeBracketToken": {
                                                                                            "kind": "CloseBracketToken",
                                                                                            "fullStart": 1304,
                                                                                            "fullEnd": 1306,
                                                                                            "start": 1304,
                                                                                            "end": 1305,
                                                                                            "fullWidth": 2,
                                                                                            "width": 1,
                                                                                            "text": "]",
                                                                                            "value": "]",
                                                                                            "valueText": "]",
                                                                                            "hasTrailingTrivia": true,
                                                                                            "trailingTrivia": [
                                                                                                {
                                                                                                    "kind": "WhitespaceTrivia",
                                                                                                    "text": " "
                                                                                                }
                                                                                            ]
                                                                                        }
                                                                                    }
                                                                                },
                                                                                "operatorToken": {
                                                                                    "kind": "PlusToken",
                                                                                    "fullStart": 1306,
                                                                                    "fullEnd": 1308,
                                                                                    "start": 1306,
                                                                                    "end": 1307,
                                                                                    "fullWidth": 2,
                                                                                    "width": 1,
                                                                                    "text": "+",
                                                                                    "value": "+",
                                                                                    "valueText": "+",
                                                                                    "hasTrailingTrivia": true,
                                                                                    "trailingTrivia": [
                                                                                        {
                                                                                            "kind": "WhitespaceTrivia",
                                                                                            "text": " "
                                                                                        }
                                                                                    ]
                                                                                },
                                                                                "right": {
                                                                                    "kind": "StringLiteral",
                                                                                    "fullStart": 1308,
                                                                                    "fullEnd": 1322,
                                                                                    "start": 1308,
                                                                                    "end": 1322,
                                                                                    "fullWidth": 14,
                                                                                    "width": 14,
                                                                                    "text": "\")) === false\"",
                                                                                    "value": ")) === false",
                                                                                    "valueText": ")) === false"
                                                                                }
                                                                            }
                                                                        ],
                                                                        "closeParenToken": {
                                                                            "kind": "CloseParenToken",
                                                                            "fullStart": 1322,
                                                                            "fullEnd": 1323,
                                                                            "start": 1322,
                                                                            "end": 1323,
                                                                            "fullWidth": 1,
                                                                            "width": 1,
                                                                            "text": ")",
                                                                            "value": ")",
                                                                            "valueText": ")"
                                                                        }
                                                                    }
                                                                },
                                                                "semicolonToken": {
                                                                    "kind": "SemicolonToken",
                                                                    "fullStart": 1323,
                                                                    "fullEnd": 1325,
                                                                    "start": 1323,
                                                                    "end": 1324,
                                                                    "fullWidth": 2,
                                                                    "width": 1,
                                                                    "text": ";",
                                                                    "value": ";",
                                                                    "valueText": ";",
                                                                    "hasTrailingTrivia": true,
                                                                    "hasTrailingNewLine": true,
                                                                    "trailingTrivia": [
                                                                        {
                                                                            "kind": "NewLineTrivia",
                                                                            "text": "\n"
                                                                        }
                                                                    ]
                                                                }
                                                            }
                                                        ],
                                                        "closeBraceToken": {
                                                            "kind": "CloseBraceToken",
                                                            "fullStart": 1325,
                                                            "fullEnd": 1331,
                                                            "start": 1328,
                                                            "end": 1329,
                                                            "fullWidth": 6,
                                                            "width": 1,
                                                            "text": "}",
                                                            "value": "}",
                                                            "valueText": "}",
                                                            "hasLeadingTrivia": true,
                                                            "hasTrailingTrivia": true,
                                                            "hasTrailingNewLine": true,
                                                            "leadingTrivia": [
                                                                {
                                                                    "kind": "WhitespaceTrivia",
                                                                    "text": "\t\t\t"
                                                                }
                                                            ],
                                                            "trailingTrivia": [
                                                                {
                                                                    "kind": "WhitespaceTrivia",
                                                                    "text": "\t"
                                                                },
                                                                {
                                                                    "kind": "NewLineTrivia",
                                                                    "text": "\n"
                                                                }
                                                            ]
                                                        }
                                                    }
                                                }
                                            ],
                                            "closeBraceToken": {
                                                "kind": "CloseBraceToken",
                                                "fullStart": 1331,
                                                "fullEnd": 1335,
                                                "start": 1333,
                                                "end": 1334,
                                                "fullWidth": 4,
                                                "width": 1,
                                                "text": "}",
                                                "value": "}",
                                                "valueText": "}",
                                                "hasLeadingTrivia": true,
                                                "hasTrailingTrivia": true,
                                                "hasTrailingNewLine": true,
                                                "leadingTrivia": [
                                                    {
                                                        "kind": "WhitespaceTrivia",
                                                        "text": "\t\t"
                                                    }
                                                ],
                                                "trailingTrivia": [
                                                    {
                                                        "kind": "NewLineTrivia",
                                                        "text": "\n"
                                                    }
                                                ]
                                            }
                                        }
                                    }
                                ],
                                "closeBraceToken": {
                                    "kind": "CloseBraceToken",
                                    "fullStart": 1335,
                                    "fullEnd": 1338,
                                    "start": 1336,
                                    "end": 1337,
                                    "fullWidth": 3,
                                    "width": 1,
                                    "text": "}",
                                    "value": "}",
                                    "valueText": "}",
                                    "hasLeadingTrivia": true,
                                    "hasTrailingTrivia": true,
                                    "hasTrailingNewLine": true,
                                    "leadingTrivia": [
                                        {
                                            "kind": "WhitespaceTrivia",
                                            "text": "\t"
                                        }
                                    ],
                                    "trailingTrivia": [
                                        {
                                            "kind": "NewLineTrivia",
                                            "text": "\n"
                                        }
                                    ]
                                }
                            }
                        }
                    ],
                    "closeBraceToken": {
                        "kind": "CloseBraceToken",
                        "fullStart": 1338,
                        "fullEnd": 1340,
                        "start": 1338,
                        "end": 1339,
                        "fullWidth": 2,
                        "width": 1,
                        "text": "}",
                        "value": "}",
                        "valueText": "}",
                        "hasTrailingTrivia": true,
                        "hasTrailingNewLine": true,
                        "trailingTrivia": [
                            {
                                "kind": "NewLineTrivia",
                                "text": "\n"
                            }
                        ]
                    }
                }
            }
        ],
        "endOfFileToken": {
            "kind": "EndOfFileToken",
            "fullStart": 1340,
            "fullEnd": 1341,
            "start": 1341,
            "end": 1341,
            "fullWidth": 1,
            "width": 0,
            "text": "",
            "hasLeadingTrivia": true,
            "hasLeadingNewLine": true,
            "leadingTrivia": [
                {
                    "kind": "NewLineTrivia",
                    "text": "\n"
                }
            ]
        }
    },
    "lineMap": {
        "lineStarts": [
            0,
            61,
            132,
            133,
            137,
            191,
            194,
            247,
            376,
            380,
            381,
            392,
            419,
            421,
            469,
            471,
            472,
            483,
            503,
            524,
            554,
            568,
            581,
            610,
            631,
            646,
            658,
            659,
            679,
            704,
            706,
            722,
            752,
            755,
            778,
            820,
            824,
            903,
            908,
            911,
            913,
            914,
            926,
            937,
            948,
            973,
            975,
            991,
            1005,
            1008,
            1017,
            1038,
            1041,
            1052,
            1055,
            1085,
            1088,
            1122,
            1126,
            1148,
            1171,
            1223,
            1228,
            1325,
            1331,
            1335,
            1338,
            1340,
            1341
        ],
        "length": 1341
    }
}<|MERGE_RESOLUTION|>--- conflicted
+++ resolved
@@ -3757,12 +3757,8 @@
                             "start": 930,
                             "end": 935,
                             "fullWidth": 5,
-<<<<<<< HEAD
                             "width": 5,
-                            "identifier": {
-=======
                             "propertyName": {
->>>>>>> 85e84683
                                 "kind": "IdentifierName",
                                 "fullStart": 930,
                                 "fullEnd": 932,
@@ -3889,12 +3885,8 @@
                             "start": 941,
                             "end": 946,
                             "fullWidth": 5,
-<<<<<<< HEAD
                             "width": 5,
-                            "identifier": {
-=======
                             "propertyName": {
->>>>>>> 85e84683
                                 "kind": "IdentifierName",
                                 "fullStart": 941,
                                 "fullEnd": 943,
