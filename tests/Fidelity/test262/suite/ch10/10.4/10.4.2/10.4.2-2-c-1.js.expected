{
    "isDeclaration": false,
    "languageVersion": "EcmaScript5",
    "parseOptions": {
        "allowAutomaticSemicolonInsertion": true
    },
    "sourceUnit": {
        "kind": "SourceUnit",
        "fullStart": 0,
        "fullEnd": 709,
        "start": 535,
        "end": 709,
        "fullWidth": 709,
        "width": 174,
        "isIncrementallyUnusable": true,
        "moduleElements": [
            {
                "kind": "FunctionDeclaration",
                "fullStart": 0,
                "fullEnd": 685,
                "start": 535,
                "end": 683,
                "fullWidth": 685,
                "width": 148,
                "modifiers": [],
                "functionKeyword": {
                    "kind": "FunctionKeyword",
                    "fullStart": 0,
                    "fullEnd": 544,
                    "start": 535,
                    "end": 543,
                    "fullWidth": 544,
                    "width": 8,
                    "text": "function",
                    "value": "function",
                    "valueText": "function",
                    "hasLeadingTrivia": true,
                    "hasLeadingComment": true,
                    "hasLeadingNewLine": true,
                    "hasTrailingTrivia": true,
                    "leadingTrivia": [
                        {
                            "kind": "SingleLineCommentTrivia",
                            "text": "/// Copyright (c) 2012 Ecma International.  All rights reserved. "
                        },
                        {
                            "kind": "NewLineTrivia",
                            "text": "\r\n"
                        },
                        {
                            "kind": "SingleLineCommentTrivia",
                            "text": "/// Ecma International makes this code available under the terms and conditions set"
                        },
                        {
                            "kind": "NewLineTrivia",
                            "text": "\r\n"
                        },
                        {
                            "kind": "SingleLineCommentTrivia",
                            "text": "/// forth on http://hg.ecmascript.org/tests/test262/raw-file/tip/LICENSE (the "
                        },
                        {
                            "kind": "NewLineTrivia",
                            "text": "\r\n"
                        },
                        {
                            "kind": "SingleLineCommentTrivia",
                            "text": "/// \"Use Terms\").   Any redistribution of this code must retain the above "
                        },
                        {
                            "kind": "NewLineTrivia",
                            "text": "\r\n"
                        },
                        {
                            "kind": "SingleLineCommentTrivia",
                            "text": "/// copyright and this notice and otherwise comply with the Use Terms."
                        },
                        {
                            "kind": "NewLineTrivia",
                            "text": "\r\n"
                        },
                        {
                            "kind": "MultiLineCommentTrivia",
                            "text": "/**\r\n * @path ch10/10.4/10.4.2/10.4.2-2-c-1.js\r\n * @description Direct val code in non-strict mode - can instantiate variable in calling context\r\n */"
                        },
                        {
                            "kind": "NewLineTrivia",
                            "text": "\r\n"
                        },
                        {
                            "kind": "NewLineTrivia",
                            "text": "\r\n"
                        },
                        {
                            "kind": "NewLineTrivia",
                            "text": "\r\n"
                        }
                    ],
                    "trailingTrivia": [
                        {
                            "kind": "WhitespaceTrivia",
                            "text": " "
                        }
                    ]
                },
                "identifier": {
                    "kind": "IdentifierName",
                    "fullStart": 544,
                    "fullEnd": 552,
                    "start": 544,
                    "end": 552,
                    "fullWidth": 8,
                    "width": 8,
                    "text": "testcase",
                    "value": "testcase",
                    "valueText": "testcase"
                },
                "callSignature": {
                    "kind": "CallSignature",
                    "fullStart": 552,
                    "fullEnd": 555,
                    "start": 552,
                    "end": 554,
                    "fullWidth": 3,
                    "width": 2,
                    "parameterList": {
                        "kind": "ParameterList",
                        "fullStart": 552,
                        "fullEnd": 555,
                        "start": 552,
                        "end": 554,
                        "fullWidth": 3,
                        "width": 2,
                        "openParenToken": {
                            "kind": "OpenParenToken",
                            "fullStart": 552,
                            "fullEnd": 553,
                            "start": 552,
                            "end": 553,
                            "fullWidth": 1,
                            "width": 1,
                            "text": "(",
                            "value": "(",
                            "valueText": "("
                        },
                        "parameters": [],
                        "closeParenToken": {
                            "kind": "CloseParenToken",
                            "fullStart": 553,
                            "fullEnd": 555,
                            "start": 553,
                            "end": 554,
                            "fullWidth": 2,
                            "width": 1,
                            "text": ")",
                            "value": ")",
                            "valueText": ")",
                            "hasTrailingTrivia": true,
                            "trailingTrivia": [
                                {
                                    "kind": "WhitespaceTrivia",
                                    "text": " "
                                }
                            ]
                        }
                    }
                },
                "block": {
                    "kind": "Block",
                    "fullStart": 555,
                    "fullEnd": 685,
                    "start": 555,
                    "end": 683,
                    "fullWidth": 130,
                    "width": 128,
                    "openBraceToken": {
                        "kind": "OpenBraceToken",
                        "fullStart": 555,
                        "fullEnd": 558,
                        "start": 555,
                        "end": 556,
                        "fullWidth": 3,
                        "width": 1,
                        "text": "{",
                        "value": "{",
                        "valueText": "{",
                        "hasTrailingTrivia": true,
                        "hasTrailingNewLine": true,
                        "trailingTrivia": [
                            {
                                "kind": "NewLineTrivia",
                                "text": "\r\n"
                            }
                        ]
                    },
                    "statements": [
                        {
                            "kind": "VariableStatement",
                            "fullStart": 558,
                            "fullEnd": 572,
                            "start": 560,
                            "end": 570,
                            "fullWidth": 14,
                            "width": 10,
                            "modifiers": [],
                            "variableDeclaration": {
                                "kind": "VariableDeclaration",
                                "fullStart": 558,
                                "fullEnd": 569,
                                "start": 560,
                                "end": 569,
                                "fullWidth": 11,
                                "width": 9,
                                "varKeyword": {
                                    "kind": "VarKeyword",
                                    "fullStart": 558,
                                    "fullEnd": 564,
                                    "start": 560,
                                    "end": 563,
                                    "fullWidth": 6,
                                    "width": 3,
                                    "text": "var",
                                    "value": "var",
                                    "valueText": "var",
                                    "hasLeadingTrivia": true,
                                    "hasTrailingTrivia": true,
                                    "leadingTrivia": [
                                        {
                                            "kind": "WhitespaceTrivia",
                                            "text": "  "
                                        }
                                    ],
                                    "trailingTrivia": [
                                        {
                                            "kind": "WhitespaceTrivia",
                                            "text": " "
                                        }
                                    ]
                                },
                                "variableDeclarators": [
                                    {
                                        "kind": "VariableDeclarator",
                                        "fullStart": 564,
                                        "fullEnd": 569,
                                        "start": 564,
                                        "end": 569,
                                        "fullWidth": 5,
<<<<<<< HEAD
                                        "width": 5,
                                        "identifier": {
=======
                                        "propertyName": {
>>>>>>> 85e84683
                                            "kind": "IdentifierName",
                                            "fullStart": 564,
                                            "fullEnd": 566,
                                            "start": 564,
                                            "end": 565,
                                            "fullWidth": 2,
                                            "width": 1,
                                            "text": "x",
                                            "value": "x",
                                            "valueText": "x",
                                            "hasTrailingTrivia": true,
                                            "trailingTrivia": [
                                                {
                                                    "kind": "WhitespaceTrivia",
                                                    "text": " "
                                                }
                                            ]
                                        },
                                        "equalsValueClause": {
                                            "kind": "EqualsValueClause",
                                            "fullStart": 566,
                                            "fullEnd": 569,
                                            "start": 566,
                                            "end": 569,
                                            "fullWidth": 3,
                                            "width": 3,
                                            "equalsToken": {
                                                "kind": "EqualsToken",
                                                "fullStart": 566,
                                                "fullEnd": 568,
                                                "start": 566,
                                                "end": 567,
                                                "fullWidth": 2,
                                                "width": 1,
                                                "text": "=",
                                                "value": "=",
                                                "valueText": "=",
                                                "hasTrailingTrivia": true,
                                                "trailingTrivia": [
                                                    {
                                                        "kind": "WhitespaceTrivia",
                                                        "text": " "
                                                    }
                                                ]
                                            },
                                            "value": {
                                                "kind": "NumericLiteral",
                                                "fullStart": 568,
                                                "fullEnd": 569,
                                                "start": 568,
                                                "end": 569,
                                                "fullWidth": 1,
                                                "width": 1,
                                                "text": "0",
                                                "value": 0,
                                                "valueText": "0"
                                            }
                                        }
                                    }
                                ]
                            },
                            "semicolonToken": {
                                "kind": "SemicolonToken",
                                "fullStart": 569,
                                "fullEnd": 572,
                                "start": 569,
                                "end": 570,
                                "fullWidth": 3,
                                "width": 1,
                                "text": ";",
                                "value": ";",
                                "valueText": ";",
                                "hasTrailingTrivia": true,
                                "hasTrailingNewLine": true,
                                "trailingTrivia": [
                                    {
                                        "kind": "NewLineTrivia",
                                        "text": "\r\n"
                                    }
                                ]
                            }
                        },
                        {
                            "kind": "ReturnStatement",
                            "fullStart": 572,
                            "fullEnd": 679,
                            "start": 574,
                            "end": 677,
                            "fullWidth": 107,
                            "width": 103,
                            "returnKeyword": {
                                "kind": "ReturnKeyword",
                                "fullStart": 572,
                                "fullEnd": 581,
                                "start": 574,
                                "end": 580,
                                "fullWidth": 9,
                                "width": 6,
                                "text": "return",
                                "value": "return",
                                "valueText": "return",
                                "hasLeadingTrivia": true,
                                "hasTrailingTrivia": true,
                                "leadingTrivia": [
                                    {
                                        "kind": "WhitespaceTrivia",
                                        "text": "  "
                                    }
                                ],
                                "trailingTrivia": [
                                    {
                                        "kind": "WhitespaceTrivia",
                                        "text": " "
                                    }
                                ]
                            },
                            "expression": {
                                "kind": "InvocationExpression",
                                "fullStart": 581,
                                "fullEnd": 676,
                                "start": 581,
                                "end": 676,
                                "fullWidth": 95,
                                "width": 95,
                                "expression": {
                                    "kind": "FunctionExpression",
                                    "fullStart": 581,
                                    "fullEnd": 674,
                                    "start": 581,
                                    "end": 673,
                                    "fullWidth": 93,
                                    "width": 92,
                                    "functionKeyword": {
                                        "kind": "FunctionKeyword",
                                        "fullStart": 581,
                                        "fullEnd": 590,
                                        "start": 581,
                                        "end": 589,
                                        "fullWidth": 9,
                                        "width": 8,
                                        "text": "function",
                                        "value": "function",
                                        "valueText": "function",
                                        "hasTrailingTrivia": true,
                                        "trailingTrivia": [
                                            {
                                                "kind": "WhitespaceTrivia",
                                                "text": " "
                                            }
                                        ]
                                    },
                                    "identifier": {
                                        "kind": "IdentifierName",
                                        "fullStart": 590,
                                        "fullEnd": 595,
                                        "start": 590,
                                        "end": 595,
                                        "fullWidth": 5,
                                        "width": 5,
                                        "text": "inner",
                                        "value": "inner",
                                        "valueText": "inner"
                                    },
                                    "callSignature": {
                                        "kind": "CallSignature",
                                        "fullStart": 595,
                                        "fullEnd": 598,
                                        "start": 595,
                                        "end": 597,
                                        "fullWidth": 3,
                                        "width": 2,
                                        "parameterList": {
                                            "kind": "ParameterList",
                                            "fullStart": 595,
                                            "fullEnd": 598,
                                            "start": 595,
                                            "end": 597,
                                            "fullWidth": 3,
                                            "width": 2,
                                            "openParenToken": {
                                                "kind": "OpenParenToken",
                                                "fullStart": 595,
                                                "fullEnd": 596,
                                                "start": 595,
                                                "end": 596,
                                                "fullWidth": 1,
                                                "width": 1,
                                                "text": "(",
                                                "value": "(",
                                                "valueText": "("
                                            },
                                            "parameters": [],
                                            "closeParenToken": {
                                                "kind": "CloseParenToken",
                                                "fullStart": 596,
                                                "fullEnd": 598,
                                                "start": 596,
                                                "end": 597,
                                                "fullWidth": 2,
                                                "width": 1,
                                                "text": ")",
                                                "value": ")",
                                                "valueText": ")",
                                                "hasTrailingTrivia": true,
                                                "trailingTrivia": [
                                                    {
                                                        "kind": "WhitespaceTrivia",
                                                        "text": " "
                                                    }
                                                ]
                                            }
                                        }
                                    },
                                    "block": {
                                        "kind": "Block",
                                        "fullStart": 598,
                                        "fullEnd": 674,
                                        "start": 598,
                                        "end": 673,
                                        "fullWidth": 76,
                                        "width": 75,
                                        "openBraceToken": {
                                            "kind": "OpenBraceToken",
                                            "fullStart": 598,
                                            "fullEnd": 601,
                                            "start": 598,
                                            "end": 599,
                                            "fullWidth": 3,
                                            "width": 1,
                                            "text": "{",
                                            "value": "{",
                                            "valueText": "{",
                                            "hasTrailingTrivia": true,
                                            "hasTrailingNewLine": true,
                                            "trailingTrivia": [
                                                {
                                                    "kind": "NewLineTrivia",
                                                    "text": "\r\n"
                                                }
                                            ]
                                        },
                                        "statements": [
                                            {
                                                "kind": "ExpressionStatement",
                                                "fullStart": 601,
                                                "fullEnd": 626,
                                                "start": 606,
                                                "end": 624,
                                                "fullWidth": 25,
                                                "width": 18,
                                                "expression": {
                                                    "kind": "InvocationExpression",
                                                    "fullStart": 601,
                                                    "fullEnd": 623,
                                                    "start": 606,
                                                    "end": 623,
                                                    "fullWidth": 22,
                                                    "width": 17,
                                                    "expression": {
                                                        "kind": "IdentifierName",
                                                        "fullStart": 601,
                                                        "fullEnd": 610,
                                                        "start": 606,
                                                        "end": 610,
                                                        "fullWidth": 9,
                                                        "width": 4,
                                                        "text": "eval",
                                                        "value": "eval",
                                                        "valueText": "eval",
                                                        "hasLeadingTrivia": true,
                                                        "leadingTrivia": [
                                                            {
                                                                "kind": "WhitespaceTrivia",
                                                                "text": "     "
                                                            }
                                                        ]
                                                    },
                                                    "argumentList": {
                                                        "kind": "ArgumentList",
                                                        "fullStart": 610,
                                                        "fullEnd": 623,
                                                        "start": 610,
                                                        "end": 623,
                                                        "fullWidth": 13,
                                                        "width": 13,
                                                        "openParenToken": {
                                                            "kind": "OpenParenToken",
                                                            "fullStart": 610,
                                                            "fullEnd": 611,
                                                            "start": 610,
                                                            "end": 611,
                                                            "fullWidth": 1,
                                                            "width": 1,
                                                            "text": "(",
                                                            "value": "(",
                                                            "valueText": "("
                                                        },
                                                        "arguments": [
                                                            {
                                                                "kind": "StringLiteral",
                                                                "fullStart": 611,
                                                                "fullEnd": 622,
                                                                "start": 611,
                                                                "end": 622,
                                                                "fullWidth": 11,
                                                                "width": 11,
                                                                "text": "\"var x = 1\"",
                                                                "value": "var x = 1",
                                                                "valueText": "var x = 1"
                                                            }
                                                        ],
                                                        "closeParenToken": {
                                                            "kind": "CloseParenToken",
                                                            "fullStart": 622,
                                                            "fullEnd": 623,
                                                            "start": 622,
                                                            "end": 623,
                                                            "fullWidth": 1,
                                                            "width": 1,
                                                            "text": ")",
                                                            "value": ")",
                                                            "valueText": ")"
                                                        }
                                                    }
                                                },
                                                "semicolonToken": {
                                                    "kind": "SemicolonToken",
                                                    "fullStart": 623,
                                                    "fullEnd": 626,
                                                    "start": 623,
                                                    "end": 624,
                                                    "fullWidth": 3,
                                                    "width": 1,
                                                    "text": ";",
                                                    "value": ";",
                                                    "valueText": ";",
                                                    "hasTrailingTrivia": true,
                                                    "hasTrailingNewLine": true,
                                                    "trailingTrivia": [
                                                        {
                                                            "kind": "NewLineTrivia",
                                                            "text": "\r\n"
                                                        }
                                                    ]
                                                }
                                            },
                                            {
                                                "kind": "IfStatement",
                                                "fullStart": 626,
                                                "fullEnd": 667,
                                                "start": 631,
                                                "end": 665,
                                                "fullWidth": 41,
                                                "width": 34,
                                                "ifKeyword": {
                                                    "kind": "IfKeyword",
                                                    "fullStart": 626,
                                                    "fullEnd": 634,
                                                    "start": 631,
                                                    "end": 633,
                                                    "fullWidth": 8,
                                                    "width": 2,
                                                    "text": "if",
                                                    "value": "if",
                                                    "valueText": "if",
                                                    "hasLeadingTrivia": true,
                                                    "hasTrailingTrivia": true,
                                                    "leadingTrivia": [
                                                        {
                                                            "kind": "WhitespaceTrivia",
                                                            "text": "     "
                                                        }
                                                    ],
                                                    "trailingTrivia": [
                                                        {
                                                            "kind": "WhitespaceTrivia",
                                                            "text": " "
                                                        }
                                                    ]
                                                },
                                                "openParenToken": {
                                                    "kind": "OpenParenToken",
                                                    "fullStart": 634,
                                                    "fullEnd": 635,
                                                    "start": 634,
                                                    "end": 635,
                                                    "fullWidth": 1,
                                                    "width": 1,
                                                    "text": "(",
                                                    "value": "(",
                                                    "valueText": "("
                                                },
                                                "condition": {
                                                    "kind": "EqualsExpression",
                                                    "fullStart": 635,
                                                    "fullEnd": 642,
                                                    "start": 635,
                                                    "end": 642,
                                                    "fullWidth": 7,
                                                    "width": 7,
                                                    "left": {
                                                        "kind": "IdentifierName",
                                                        "fullStart": 635,
                                                        "fullEnd": 637,
                                                        "start": 635,
                                                        "end": 636,
                                                        "fullWidth": 2,
                                                        "width": 1,
                                                        "text": "x",
                                                        "value": "x",
                                                        "valueText": "x",
                                                        "hasTrailingTrivia": true,
                                                        "trailingTrivia": [
                                                            {
                                                                "kind": "WhitespaceTrivia",
                                                                "text": " "
                                                            }
                                                        ]
                                                    },
                                                    "operatorToken": {
                                                        "kind": "EqualsEqualsEqualsToken",
                                                        "fullStart": 637,
                                                        "fullEnd": 641,
                                                        "start": 637,
                                                        "end": 640,
                                                        "fullWidth": 4,
                                                        "width": 3,
                                                        "text": "===",
                                                        "value": "===",
                                                        "valueText": "===",
                                                        "hasTrailingTrivia": true,
                                                        "trailingTrivia": [
                                                            {
                                                                "kind": "WhitespaceTrivia",
                                                                "text": " "
                                                            }
                                                        ]
                                                    },
                                                    "right": {
                                                        "kind": "NumericLiteral",
                                                        "fullStart": 641,
                                                        "fullEnd": 642,
                                                        "start": 641,
                                                        "end": 642,
                                                        "fullWidth": 1,
                                                        "width": 1,
                                                        "text": "1",
                                                        "value": 1,
                                                        "valueText": "1"
                                                    }
                                                },
                                                "closeParenToken": {
                                                    "kind": "CloseParenToken",
                                                    "fullStart": 642,
                                                    "fullEnd": 645,
                                                    "start": 642,
                                                    "end": 643,
                                                    "fullWidth": 3,
                                                    "width": 1,
                                                    "text": ")",
                                                    "value": ")",
                                                    "valueText": ")",
                                                    "hasTrailingTrivia": true,
                                                    "hasTrailingNewLine": true,
                                                    "trailingTrivia": [
                                                        {
                                                            "kind": "NewLineTrivia",
                                                            "text": "\r\n"
                                                        }
                                                    ]
                                                },
                                                "statement": {
                                                    "kind": "ReturnStatement",
                                                    "fullStart": 645,
                                                    "fullEnd": 667,
                                                    "start": 653,
                                                    "end": 665,
                                                    "fullWidth": 22,
                                                    "width": 12,
                                                    "returnKeyword": {
                                                        "kind": "ReturnKeyword",
                                                        "fullStart": 645,
                                                        "fullEnd": 660,
                                                        "start": 653,
                                                        "end": 659,
                                                        "fullWidth": 15,
                                                        "width": 6,
                                                        "text": "return",
                                                        "value": "return",
                                                        "valueText": "return",
                                                        "hasLeadingTrivia": true,
                                                        "hasTrailingTrivia": true,
                                                        "leadingTrivia": [
                                                            {
                                                                "kind": "WhitespaceTrivia",
                                                                "text": "        "
                                                            }
                                                        ],
                                                        "trailingTrivia": [
                                                            {
                                                                "kind": "WhitespaceTrivia",
                                                                "text": " "
                                                            }
                                                        ]
                                                    },
                                                    "expression": {
                                                        "kind": "TrueKeyword",
                                                        "fullStart": 660,
                                                        "fullEnd": 664,
                                                        "start": 660,
                                                        "end": 664,
                                                        "fullWidth": 4,
                                                        "width": 4,
                                                        "text": "true",
                                                        "value": true,
                                                        "valueText": "true"
                                                    },
                                                    "semicolonToken": {
                                                        "kind": "SemicolonToken",
                                                        "fullStart": 664,
                                                        "fullEnd": 667,
                                                        "start": 664,
                                                        "end": 665,
                                                        "fullWidth": 3,
                                                        "width": 1,
                                                        "text": ";",
                                                        "value": ";",
                                                        "valueText": ";",
                                                        "hasTrailingTrivia": true,
                                                        "hasTrailingNewLine": true,
                                                        "trailingTrivia": [
                                                            {
                                                                "kind": "NewLineTrivia",
                                                                "text": "\r\n"
                                                            }
                                                        ]
                                                    }
                                                }
                                            }
                                        ],
                                        "closeBraceToken": {
                                            "kind": "CloseBraceToken",
                                            "fullStart": 667,
                                            "fullEnd": 674,
                                            "start": 672,
                                            "end": 673,
                                            "fullWidth": 7,
                                            "width": 1,
                                            "text": "}",
                                            "value": "}",
                                            "valueText": "}",
                                            "hasLeadingTrivia": true,
                                            "hasTrailingTrivia": true,
                                            "leadingTrivia": [
                                                {
                                                    "kind": "WhitespaceTrivia",
                                                    "text": "     "
                                                }
                                            ],
                                            "trailingTrivia": [
                                                {
                                                    "kind": "WhitespaceTrivia",
                                                    "text": " "
                                                }
                                            ]
                                        }
                                    }
                                },
                                "argumentList": {
                                    "kind": "ArgumentList",
                                    "fullStart": 674,
                                    "fullEnd": 676,
                                    "start": 674,
                                    "end": 676,
                                    "fullWidth": 2,
                                    "width": 2,
                                    "openParenToken": {
                                        "kind": "OpenParenToken",
                                        "fullStart": 674,
                                        "fullEnd": 675,
                                        "start": 674,
                                        "end": 675,
                                        "fullWidth": 1,
                                        "width": 1,
                                        "text": "(",
                                        "value": "(",
                                        "valueText": "("
                                    },
                                    "arguments": [],
                                    "closeParenToken": {
                                        "kind": "CloseParenToken",
                                        "fullStart": 675,
                                        "fullEnd": 676,
                                        "start": 675,
                                        "end": 676,
                                        "fullWidth": 1,
                                        "width": 1,
                                        "text": ")",
                                        "value": ")",
                                        "valueText": ")"
                                    }
                                }
                            },
                            "semicolonToken": {
                                "kind": "SemicolonToken",
                                "fullStart": 676,
                                "fullEnd": 679,
                                "start": 676,
                                "end": 677,
                                "fullWidth": 3,
                                "width": 1,
                                "text": ";",
                                "value": ";",
                                "valueText": ";",
                                "hasTrailingTrivia": true,
                                "hasTrailingNewLine": true,
                                "trailingTrivia": [
                                    {
                                        "kind": "NewLineTrivia",
                                        "text": "\r\n"
                                    }
                                ]
                            }
                        }
                    ],
                    "closeBraceToken": {
                        "kind": "CloseBraceToken",
                        "fullStart": 679,
                        "fullEnd": 685,
                        "start": 682,
                        "end": 683,
                        "fullWidth": 6,
                        "width": 1,
                        "text": "}",
                        "value": "}",
                        "valueText": "}",
                        "hasLeadingTrivia": true,
                        "hasTrailingTrivia": true,
                        "hasTrailingNewLine": true,
                        "leadingTrivia": [
                            {
                                "kind": "WhitespaceTrivia",
                                "text": "   "
                            }
                        ],
                        "trailingTrivia": [
                            {
                                "kind": "NewLineTrivia",
                                "text": "\r\n"
                            }
                        ]
                    }
                }
            },
            {
                "kind": "ExpressionStatement",
                "fullStart": 685,
                "fullEnd": 709,
                "start": 685,
                "end": 707,
                "fullWidth": 24,
                "width": 22,
                "expression": {
                    "kind": "InvocationExpression",
                    "fullStart": 685,
                    "fullEnd": 706,
                    "start": 685,
                    "end": 706,
                    "fullWidth": 21,
                    "width": 21,
                    "expression": {
                        "kind": "IdentifierName",
                        "fullStart": 685,
                        "fullEnd": 696,
                        "start": 685,
                        "end": 696,
                        "fullWidth": 11,
                        "width": 11,
                        "text": "runTestCase",
                        "value": "runTestCase",
                        "valueText": "runTestCase"
                    },
                    "argumentList": {
                        "kind": "ArgumentList",
                        "fullStart": 696,
                        "fullEnd": 706,
                        "start": 696,
                        "end": 706,
                        "fullWidth": 10,
                        "width": 10,
                        "openParenToken": {
                            "kind": "OpenParenToken",
                            "fullStart": 696,
                            "fullEnd": 697,
                            "start": 696,
                            "end": 697,
                            "fullWidth": 1,
                            "width": 1,
                            "text": "(",
                            "value": "(",
                            "valueText": "("
                        },
                        "arguments": [
                            {
                                "kind": "IdentifierName",
                                "fullStart": 697,
                                "fullEnd": 705,
                                "start": 697,
                                "end": 705,
                                "fullWidth": 8,
                                "width": 8,
                                "text": "testcase",
                                "value": "testcase",
                                "valueText": "testcase"
                            }
                        ],
                        "closeParenToken": {
                            "kind": "CloseParenToken",
                            "fullStart": 705,
                            "fullEnd": 706,
                            "start": 705,
                            "end": 706,
                            "fullWidth": 1,
                            "width": 1,
                            "text": ")",
                            "value": ")",
                            "valueText": ")"
                        }
                    }
                },
                "semicolonToken": {
                    "kind": "SemicolonToken",
                    "fullStart": 706,
                    "fullEnd": 709,
                    "start": 706,
                    "end": 707,
                    "fullWidth": 3,
                    "width": 1,
                    "text": ";",
                    "value": ";",
                    "valueText": ";",
                    "hasTrailingTrivia": true,
                    "hasTrailingNewLine": true,
                    "trailingTrivia": [
                        {
                            "kind": "NewLineTrivia",
                            "text": "\r\n"
                        }
                    ]
                }
            }
        ],
        "endOfFileToken": {
            "kind": "EndOfFileToken",
            "fullStart": 709,
            "fullEnd": 709,
            "start": 709,
            "end": 709,
            "fullWidth": 0,
            "width": 0,
            "text": ""
        }
    },
    "lineMap": {
        "lineStarts": [
            0,
            67,
            152,
            232,
            308,
            380,
            385,
            428,
            526,
            531,
            533,
            535,
            558,
            572,
            601,
            626,
            645,
            667,
            679,
            685,
            709
        ],
        "length": 709
    }
}<|MERGE_RESOLUTION|>--- conflicted
+++ resolved
@@ -245,12 +245,8 @@
                                         "start": 564,
                                         "end": 569,
                                         "fullWidth": 5,
-<<<<<<< HEAD
                                         "width": 5,
-                                        "identifier": {
-=======
                                         "propertyName": {
->>>>>>> 85e84683
                                             "kind": "IdentifierName",
                                             "fullStart": 564,
                                             "fullEnd": 566,
