--- conflicted
+++ resolved
@@ -115,12 +115,8 @@
                             "start": 528,
                             "end": 548,
                             "fullWidth": 20,
-<<<<<<< HEAD
                             "width": 20,
-                            "identifier": {
-=======
                             "propertyName": {
->>>>>>> 85e84683
                                 "kind": "IdentifierName",
                                 "fullStart": 528,
                                 "fullEnd": 541,
@@ -441,12 +437,8 @@
                                                     "start": 607,
                                                     "end": 619,
                                                     "fullWidth": 12,
-<<<<<<< HEAD
                                                     "width": 12,
-                                                    "identifier": {
-=======
                                                     "propertyName": {
->>>>>>> 85e84683
                                                         "kind": "IdentifierName",
                                                         "fullStart": 607,
                                                         "fullEnd": 613,
@@ -580,12 +572,8 @@
                                                     "start": 638,
                                                     "end": 659,
                                                     "fullWidth": 21,
-<<<<<<< HEAD
                                                     "width": 21,
-                                                    "identifier": {
-=======
                                                     "propertyName": {
->>>>>>> 85e84683
                                                         "kind": "IdentifierName",
                                                         "fullStart": 638,
                                                         "fullEnd": 651,
@@ -845,12 +833,8 @@
                                                                 "start": 712,
                                                                 "end": 733,
                                                                 "fullWidth": 21,
-<<<<<<< HEAD
                                                                 "width": 21,
-                                                                "identifier": {
-=======
                                                                 "propertyName": {
->>>>>>> 85e84683
                                                                     "kind": "IdentifierName",
                                                                     "fullStart": 712,
                                                                     "fullEnd": 725,
