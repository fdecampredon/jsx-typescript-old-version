{
    "isDeclaration": false,
    "languageVersion": "EcmaScript5",
    "parseOptions": {
        "allowAutomaticSemicolonInsertion": true
    },
    "sourceUnit": {
        "kind": "SourceUnit",
        "fullStart": 0,
        "fullEnd": 1056,
        "start": 528,
        "end": 1056,
        "fullWidth": 1056,
        "width": 528,
        "isIncrementallyUnusable": true,
        "moduleElements": [
            {
                "kind": "VariableStatement",
                "fullStart": 0,
                "fullEnd": 555,
                "start": 528,
                "end": 553,
                "fullWidth": 555,
                "width": 25,
                "modifiers": [],
                "variableDeclaration": {
                    "kind": "VariableDeclaration",
                    "fullStart": 0,
                    "fullEnd": 552,
                    "start": 528,
                    "end": 552,
                    "fullWidth": 552,
                    "width": 24,
                    "varKeyword": {
                        "kind": "VarKeyword",
                        "fullStart": 0,
                        "fullEnd": 532,
                        "start": 528,
                        "end": 531,
                        "fullWidth": 532,
                        "width": 3,
                        "text": "var",
                        "value": "var",
                        "valueText": "var",
                        "hasLeadingTrivia": true,
                        "hasLeadingComment": true,
                        "hasLeadingNewLine": true,
                        "hasTrailingTrivia": true,
                        "leadingTrivia": [
                            {
                                "kind": "SingleLineCommentTrivia",
                                "text": "/// Copyright (c) 2012 Ecma International.  All rights reserved. "
                            },
                            {
                                "kind": "NewLineTrivia",
                                "text": "\r\n"
                            },
                            {
                                "kind": "SingleLineCommentTrivia",
                                "text": "/// Ecma International makes this code available under the terms and conditions set"
                            },
                            {
                                "kind": "NewLineTrivia",
                                "text": "\r\n"
                            },
                            {
                                "kind": "SingleLineCommentTrivia",
                                "text": "/// forth on http://hg.ecmascript.org/tests/test262/raw-file/tip/LICENSE (the "
                            },
                            {
                                "kind": "NewLineTrivia",
                                "text": "\r\n"
                            },
                            {
                                "kind": "SingleLineCommentTrivia",
                                "text": "/// \"Use Terms\").   Any redistribution of this code must retain the above "
                            },
                            {
                                "kind": "NewLineTrivia",
                                "text": "\r\n"
                            },
                            {
                                "kind": "SingleLineCommentTrivia",
                                "text": "/// copyright and this notice and otherwise comply with the Use Terms."
                            },
                            {
                                "kind": "NewLineTrivia",
                                "text": "\r\n"
                            },
                            {
                                "kind": "MultiLineCommentTrivia",
                                "text": "/**\r\n * @path ch10/10.4/10.4.2/10.4.2-1-5.js\r\n * @description Indirect call to eval has context set to global context (inside another eval)\r\n */"
                            },
                            {
                                "kind": "NewLineTrivia",
                                "text": "\r\n"
                            },
                            {
                                "kind": "NewLineTrivia",
                                "text": "\r\n"
                            }
                        ],
                        "trailingTrivia": [
                            {
                                "kind": "WhitespaceTrivia",
                                "text": " "
                            }
                        ]
                    },
                    "variableDeclarators": [
                        {
                            "kind": "VariableDeclarator",
                            "fullStart": 532,
                            "fullEnd": 552,
                            "start": 532,
                            "end": 552,
                            "fullWidth": 20,
<<<<<<< HEAD
                            "width": 20,
                            "identifier": {
=======
                            "propertyName": {
>>>>>>> 85e84683
                                "kind": "IdentifierName",
                                "fullStart": 532,
                                "fullEnd": 545,
                                "start": 532,
                                "end": 544,
                                "fullWidth": 13,
                                "width": 12,
                                "text": "__10_4_2_1_5",
                                "value": "__10_4_2_1_5",
                                "valueText": "__10_4_2_1_5",
                                "hasTrailingTrivia": true,
                                "trailingTrivia": [
                                    {
                                        "kind": "WhitespaceTrivia",
                                        "text": " "
                                    }
                                ]
                            },
                            "equalsValueClause": {
                                "kind": "EqualsValueClause",
                                "fullStart": 545,
                                "fullEnd": 552,
                                "start": 545,
                                "end": 552,
                                "fullWidth": 7,
                                "width": 7,
                                "equalsToken": {
                                    "kind": "EqualsToken",
                                    "fullStart": 545,
                                    "fullEnd": 547,
                                    "start": 545,
                                    "end": 546,
                                    "fullWidth": 2,
                                    "width": 1,
                                    "text": "=",
                                    "value": "=",
                                    "valueText": "=",
                                    "hasTrailingTrivia": true,
                                    "trailingTrivia": [
                                        {
                                            "kind": "WhitespaceTrivia",
                                            "text": " "
                                        }
                                    ]
                                },
                                "value": {
                                    "kind": "StringLiteral",
                                    "fullStart": 547,
                                    "fullEnd": 552,
                                    "start": 547,
                                    "end": 552,
                                    "fullWidth": 5,
                                    "width": 5,
                                    "text": "\"str\"",
                                    "value": "str",
                                    "valueText": "str"
                                }
                            }
                        }
                    ]
                },
                "semicolonToken": {
                    "kind": "SemicolonToken",
                    "fullStart": 552,
                    "fullEnd": 555,
                    "start": 552,
                    "end": 553,
                    "fullWidth": 3,
                    "width": 1,
                    "text": ";",
                    "value": ";",
                    "valueText": ";",
                    "hasTrailingTrivia": true,
                    "hasTrailingNewLine": true,
                    "trailingTrivia": [
                        {
                            "kind": "NewLineTrivia",
                            "text": "\r\n"
                        }
                    ]
                }
            },
            {
                "kind": "FunctionDeclaration",
                "fullStart": 555,
                "fullEnd": 1032,
                "start": 555,
                "end": 1030,
                "fullWidth": 477,
                "width": 475,
                "modifiers": [],
                "functionKeyword": {
                    "kind": "FunctionKeyword",
                    "fullStart": 555,
                    "fullEnd": 564,
                    "start": 555,
                    "end": 563,
                    "fullWidth": 9,
                    "width": 8,
                    "text": "function",
                    "value": "function",
                    "valueText": "function",
                    "hasTrailingTrivia": true,
                    "trailingTrivia": [
                        {
                            "kind": "WhitespaceTrivia",
                            "text": " "
                        }
                    ]
                },
                "identifier": {
                    "kind": "IdentifierName",
                    "fullStart": 564,
                    "fullEnd": 572,
                    "start": 564,
                    "end": 572,
                    "fullWidth": 8,
                    "width": 8,
                    "text": "testcase",
                    "value": "testcase",
                    "valueText": "testcase"
                },
                "callSignature": {
                    "kind": "CallSignature",
                    "fullStart": 572,
                    "fullEnd": 575,
                    "start": 572,
                    "end": 574,
                    "fullWidth": 3,
                    "width": 2,
                    "parameterList": {
                        "kind": "ParameterList",
                        "fullStart": 572,
                        "fullEnd": 575,
                        "start": 572,
                        "end": 574,
                        "fullWidth": 3,
                        "width": 2,
                        "openParenToken": {
                            "kind": "OpenParenToken",
                            "fullStart": 572,
                            "fullEnd": 573,
                            "start": 572,
                            "end": 573,
                            "fullWidth": 1,
                            "width": 1,
                            "text": "(",
                            "value": "(",
                            "valueText": "("
                        },
                        "parameters": [],
                        "closeParenToken": {
                            "kind": "CloseParenToken",
                            "fullStart": 573,
                            "fullEnd": 575,
                            "start": 573,
                            "end": 574,
                            "fullWidth": 2,
                            "width": 1,
                            "text": ")",
                            "value": ")",
                            "valueText": ")",
                            "hasTrailingTrivia": true,
                            "trailingTrivia": [
                                {
                                    "kind": "WhitespaceTrivia",
                                    "text": " "
                                }
                            ]
                        }
                    }
                },
                "block": {
                    "kind": "Block",
                    "fullStart": 575,
                    "fullEnd": 1032,
                    "start": 575,
                    "end": 1030,
                    "fullWidth": 457,
                    "width": 455,
                    "openBraceToken": {
                        "kind": "OpenBraceToken",
                        "fullStart": 575,
                        "fullEnd": 578,
                        "start": 575,
                        "end": 576,
                        "fullWidth": 3,
                        "width": 1,
                        "text": "{",
                        "value": "{",
                        "valueText": "{",
                        "hasTrailingTrivia": true,
                        "hasTrailingNewLine": true,
                        "trailingTrivia": [
                            {
                                "kind": "NewLineTrivia",
                                "text": "\r\n"
                            }
                        ]
                    },
                    "statements": [
                        {
                            "kind": "TryStatement",
                            "fullStart": 578,
                            "fullEnd": 1025,
                            "start": 586,
                            "end": 1023,
                            "fullWidth": 447,
                            "width": 437,
                            "tryKeyword": {
                                "kind": "TryKeyword",
                                "fullStart": 578,
                                "fullEnd": 590,
                                "start": 586,
                                "end": 589,
                                "fullWidth": 12,
                                "width": 3,
                                "text": "try",
                                "value": "try",
                                "valueText": "try",
                                "hasLeadingTrivia": true,
                                "hasTrailingTrivia": true,
                                "leadingTrivia": [
                                    {
                                        "kind": "WhitespaceTrivia",
                                        "text": "        "
                                    }
                                ],
                                "trailingTrivia": [
                                    {
                                        "kind": "WhitespaceTrivia",
                                        "text": " "
                                    }
                                ]
                            },
                            "block": {
                                "kind": "Block",
                                "fullStart": 590,
                                "fullEnd": 964,
                                "start": 590,
                                "end": 963,
                                "fullWidth": 374,
                                "width": 373,
                                "openBraceToken": {
                                    "kind": "OpenBraceToken",
                                    "fullStart": 590,
                                    "fullEnd": 593,
                                    "start": 590,
                                    "end": 591,
                                    "fullWidth": 3,
                                    "width": 1,
                                    "text": "{",
                                    "value": "{",
                                    "valueText": "{",
                                    "hasTrailingTrivia": true,
                                    "hasTrailingNewLine": true,
                                    "trailingTrivia": [
                                        {
                                            "kind": "NewLineTrivia",
                                            "text": "\r\n"
                                        }
                                    ]
                                },
                                "statements": [
                                    {
                                        "kind": "VariableStatement",
                                        "fullStart": 593,
                                        "fullEnd": 635,
                                        "start": 607,
                                        "end": 633,
                                        "fullWidth": 42,
                                        "width": 26,
                                        "modifiers": [],
                                        "variableDeclaration": {
                                            "kind": "VariableDeclaration",
                                            "fullStart": 593,
                                            "fullEnd": 632,
                                            "start": 607,
                                            "end": 632,
                                            "fullWidth": 39,
                                            "width": 25,
                                            "varKeyword": {
                                                "kind": "VarKeyword",
                                                "fullStart": 593,
                                                "fullEnd": 611,
                                                "start": 607,
                                                "end": 610,
                                                "fullWidth": 18,
                                                "width": 3,
                                                "text": "var",
                                                "value": "var",
                                                "valueText": "var",
                                                "hasLeadingTrivia": true,
                                                "hasLeadingNewLine": true,
                                                "hasTrailingTrivia": true,
                                                "leadingTrivia": [
                                                    {
                                                        "kind": "NewLineTrivia",
                                                        "text": "\r\n"
                                                    },
                                                    {
                                                        "kind": "WhitespaceTrivia",
                                                        "text": "            "
                                                    }
                                                ],
                                                "trailingTrivia": [
                                                    {
                                                        "kind": "WhitespaceTrivia",
                                                        "text": " "
                                                    }
                                                ]
                                            },
                                            "variableDeclarators": [
                                                {
                                                    "kind": "VariableDeclarator",
                                                    "fullStart": 611,
                                                    "fullEnd": 632,
                                                    "start": 611,
                                                    "end": 632,
                                                    "fullWidth": 21,
<<<<<<< HEAD
                                                    "width": 21,
                                                    "identifier": {
=======
                                                    "propertyName": {
>>>>>>> 85e84683
                                                        "kind": "IdentifierName",
                                                        "fullStart": 611,
                                                        "fullEnd": 624,
                                                        "start": 611,
                                                        "end": 623,
                                                        "fullWidth": 13,
                                                        "width": 12,
                                                        "text": "__10_4_2_1_5",
                                                        "value": "__10_4_2_1_5",
                                                        "valueText": "__10_4_2_1_5",
                                                        "hasTrailingTrivia": true,
                                                        "trailingTrivia": [
                                                            {
                                                                "kind": "WhitespaceTrivia",
                                                                "text": " "
                                                            }
                                                        ]
                                                    },
                                                    "equalsValueClause": {
                                                        "kind": "EqualsValueClause",
                                                        "fullStart": 624,
                                                        "fullEnd": 632,
                                                        "start": 624,
                                                        "end": 632,
                                                        "fullWidth": 8,
                                                        "width": 8,
                                                        "equalsToken": {
                                                            "kind": "EqualsToken",
                                                            "fullStart": 624,
                                                            "fullEnd": 626,
                                                            "start": 624,
                                                            "end": 625,
                                                            "fullWidth": 2,
                                                            "width": 1,
                                                            "text": "=",
                                                            "value": "=",
                                                            "valueText": "=",
                                                            "hasTrailingTrivia": true,
                                                            "trailingTrivia": [
                                                                {
                                                                    "kind": "WhitespaceTrivia",
                                                                    "text": " "
                                                                }
                                                            ]
                                                        },
                                                        "value": {
                                                            "kind": "StringLiteral",
                                                            "fullStart": 626,
                                                            "fullEnd": 632,
                                                            "start": 626,
                                                            "end": 632,
                                                            "fullWidth": 6,
                                                            "width": 6,
                                                            "text": "\"str1\"",
                                                            "value": "str1",
                                                            "valueText": "str1"
                                                        }
                                                    }
                                                }
                                            ]
                                        },
                                        "semicolonToken": {
                                            "kind": "SemicolonToken",
                                            "fullStart": 632,
                                            "fullEnd": 635,
                                            "start": 632,
                                            "end": 633,
                                            "fullWidth": 3,
                                            "width": 1,
                                            "text": ";",
                                            "value": ";",
                                            "valueText": ";",
                                            "hasTrailingTrivia": true,
                                            "hasTrailingNewLine": true,
                                            "trailingTrivia": [
                                                {
                                                    "kind": "NewLineTrivia",
                                                    "text": "\r\n"
                                                }
                                            ]
                                        }
                                    },
                                    {
                                        "kind": "VariableStatement",
                                        "fullStart": 635,
                                        "fullEnd": 931,
                                        "start": 647,
                                        "end": 929,
                                        "fullWidth": 296,
                                        "width": 282,
                                        "modifiers": [],
                                        "variableDeclaration": {
                                            "kind": "VariableDeclaration",
                                            "fullStart": 635,
                                            "fullEnd": 928,
                                            "start": 647,
                                            "end": 928,
                                            "fullWidth": 293,
                                            "width": 281,
                                            "varKeyword": {
                                                "kind": "VarKeyword",
                                                "fullStart": 635,
                                                "fullEnd": 651,
                                                "start": 647,
                                                "end": 650,
                                                "fullWidth": 16,
                                                "width": 3,
                                                "text": "var",
                                                "value": "var",
                                                "valueText": "var",
                                                "hasLeadingTrivia": true,
                                                "hasTrailingTrivia": true,
                                                "leadingTrivia": [
                                                    {
                                                        "kind": "WhitespaceTrivia",
                                                        "text": "            "
                                                    }
                                                ],
                                                "trailingTrivia": [
                                                    {
                                                        "kind": "WhitespaceTrivia",
                                                        "text": " "
                                                    }
                                                ]
                                            },
                                            "variableDeclarators": [
                                                {
                                                    "kind": "VariableDeclarator",
                                                    "fullStart": 651,
                                                    "fullEnd": 928,
                                                    "start": 651,
                                                    "end": 928,
                                                    "fullWidth": 277,
<<<<<<< HEAD
                                                    "width": 277,
                                                    "identifier": {
=======
                                                    "propertyName": {
>>>>>>> 85e84683
                                                        "kind": "IdentifierName",
                                                        "fullStart": 651,
                                                        "fullEnd": 653,
                                                        "start": 651,
                                                        "end": 652,
                                                        "fullWidth": 2,
                                                        "width": 1,
                                                        "text": "r",
                                                        "value": "r",
                                                        "valueText": "r",
                                                        "hasTrailingTrivia": true,
                                                        "trailingTrivia": [
                                                            {
                                                                "kind": "WhitespaceTrivia",
                                                                "text": " "
                                                            }
                                                        ]
                                                    },
                                                    "equalsValueClause": {
                                                        "kind": "EqualsValueClause",
                                                        "fullStart": 653,
                                                        "fullEnd": 928,
                                                        "start": 653,
                                                        "end": 928,
                                                        "fullWidth": 275,
                                                        "width": 275,
                                                        "equalsToken": {
                                                            "kind": "EqualsToken",
                                                            "fullStart": 653,
                                                            "fullEnd": 655,
                                                            "start": 653,
                                                            "end": 654,
                                                            "fullWidth": 2,
                                                            "width": 1,
                                                            "text": "=",
                                                            "value": "=",
                                                            "valueText": "=",
                                                            "hasTrailingTrivia": true,
                                                            "trailingTrivia": [
                                                                {
                                                                    "kind": "WhitespaceTrivia",
                                                                    "text": " "
                                                                }
                                                            ]
                                                        },
                                                        "value": {
                                                            "kind": "InvocationExpression",
                                                            "fullStart": 655,
                                                            "fullEnd": 928,
                                                            "start": 655,
                                                            "end": 928,
                                                            "fullWidth": 273,
                                                            "width": 273,
                                                            "expression": {
                                                                "kind": "IdentifierName",
                                                                "fullStart": 655,
                                                                "fullEnd": 659,
                                                                "start": 655,
                                                                "end": 659,
                                                                "fullWidth": 4,
                                                                "width": 4,
                                                                "text": "eval",
                                                                "value": "eval",
                                                                "valueText": "eval"
                                                            },
                                                            "argumentList": {
                                                                "kind": "ArgumentList",
                                                                "fullStart": 659,
                                                                "fullEnd": 928,
                                                                "start": 659,
                                                                "end": 928,
                                                                "fullWidth": 269,
                                                                "width": 269,
                                                                "openParenToken": {
                                                                    "kind": "OpenParenToken",
                                                                    "fullStart": 659,
                                                                    "fullEnd": 660,
                                                                    "start": 659,
                                                                    "end": 660,
                                                                    "fullWidth": 1,
                                                                    "width": 1,
                                                                    "text": "(",
                                                                    "value": "(",
                                                                    "valueText": "("
                                                                },
                                                                "arguments": [
                                                                    {
                                                                        "kind": "StringLiteral",
                                                                        "fullStart": 660,
                                                                        "fullEnd": 927,
                                                                        "start": 660,
                                                                        "end": 927,
                                                                        "fullWidth": 267,
                                                                        "width": 267,
                                                                        "text": "\"\\\r\n                          var _eval = eval; \\\r\n                          var __10_4_2_1_5 = \\'str2\\'; \\\r\n                          _eval(\\\"\\'str\\' === __10_4_2_1_5 \\\") && \\\r\n                          eval(\\\"\\'str2\\' === __10_4_2_1_5\\\")\\\r\n                        \"",
                                                                        "value": "                          var _eval = eval;                           var __10_4_2_1_5 = 'str2';                           _eval(\"'str' === __10_4_2_1_5 \") &&                           eval(\"'str2' === __10_4_2_1_5\")                        ",
                                                                        "valueText": "                          var _eval = eval;                           var __10_4_2_1_5 = 'str2';                           _eval(\"'str' === __10_4_2_1_5 \") &&                           eval(\"'str2' === __10_4_2_1_5\")                        "
                                                                    }
                                                                ],
                                                                "closeParenToken": {
                                                                    "kind": "CloseParenToken",
                                                                    "fullStart": 927,
                                                                    "fullEnd": 928,
                                                                    "start": 927,
                                                                    "end": 928,
                                                                    "fullWidth": 1,
                                                                    "width": 1,
                                                                    "text": ")",
                                                                    "value": ")",
                                                                    "valueText": ")"
                                                                }
                                                            }
                                                        }
                                                    }
                                                }
                                            ]
                                        },
                                        "semicolonToken": {
                                            "kind": "SemicolonToken",
                                            "fullStart": 928,
                                            "fullEnd": 931,
                                            "start": 928,
                                            "end": 929,
                                            "fullWidth": 3,
                                            "width": 1,
                                            "text": ";",
                                            "value": ";",
                                            "valueText": ";",
                                            "hasTrailingTrivia": true,
                                            "hasTrailingNewLine": true,
                                            "trailingTrivia": [
                                                {
                                                    "kind": "NewLineTrivia",
                                                    "text": "\r\n"
                                                }
                                            ]
                                        }
                                    },
                                    {
                                        "kind": "ReturnStatement",
                                        "fullStart": 931,
                                        "fullEnd": 954,
                                        "start": 943,
                                        "end": 952,
                                        "fullWidth": 23,
                                        "width": 9,
                                        "returnKeyword": {
                                            "kind": "ReturnKeyword",
                                            "fullStart": 931,
                                            "fullEnd": 950,
                                            "start": 943,
                                            "end": 949,
                                            "fullWidth": 19,
                                            "width": 6,
                                            "text": "return",
                                            "value": "return",
                                            "valueText": "return",
                                            "hasLeadingTrivia": true,
                                            "hasTrailingTrivia": true,
                                            "leadingTrivia": [
                                                {
                                                    "kind": "WhitespaceTrivia",
                                                    "text": "            "
                                                }
                                            ],
                                            "trailingTrivia": [
                                                {
                                                    "kind": "WhitespaceTrivia",
                                                    "text": " "
                                                }
                                            ]
                                        },
                                        "expression": {
                                            "kind": "IdentifierName",
                                            "fullStart": 950,
                                            "fullEnd": 951,
                                            "start": 950,
                                            "end": 951,
                                            "fullWidth": 1,
                                            "width": 1,
                                            "text": "r",
                                            "value": "r",
                                            "valueText": "r"
                                        },
                                        "semicolonToken": {
                                            "kind": "SemicolonToken",
                                            "fullStart": 951,
                                            "fullEnd": 954,
                                            "start": 951,
                                            "end": 952,
                                            "fullWidth": 3,
                                            "width": 1,
                                            "text": ";",
                                            "value": ";",
                                            "valueText": ";",
                                            "hasTrailingTrivia": true,
                                            "hasTrailingNewLine": true,
                                            "trailingTrivia": [
                                                {
                                                    "kind": "NewLineTrivia",
                                                    "text": "\r\n"
                                                }
                                            ]
                                        }
                                    }
                                ],
                                "closeBraceToken": {
                                    "kind": "CloseBraceToken",
                                    "fullStart": 954,
                                    "fullEnd": 964,
                                    "start": 962,
                                    "end": 963,
                                    "fullWidth": 10,
                                    "width": 1,
                                    "text": "}",
                                    "value": "}",
                                    "valueText": "}",
                                    "hasLeadingTrivia": true,
                                    "hasTrailingTrivia": true,
                                    "leadingTrivia": [
                                        {
                                            "kind": "WhitespaceTrivia",
                                            "text": "        "
                                        }
                                    ],
                                    "trailingTrivia": [
                                        {
                                            "kind": "WhitespaceTrivia",
                                            "text": " "
                                        }
                                    ]
                                }
                            },
                            "finallyClause": {
                                "kind": "FinallyClause",
                                "fullStart": 964,
                                "fullEnd": 1025,
                                "start": 964,
                                "end": 1023,
                                "fullWidth": 61,
                                "width": 59,
                                "finallyKeyword": {
                                    "kind": "FinallyKeyword",
                                    "fullStart": 964,
                                    "fullEnd": 972,
                                    "start": 964,
                                    "end": 971,
                                    "fullWidth": 8,
                                    "width": 7,
                                    "text": "finally",
                                    "value": "finally",
                                    "valueText": "finally",
                                    "hasTrailingTrivia": true,
                                    "trailingTrivia": [
                                        {
                                            "kind": "WhitespaceTrivia",
                                            "text": " "
                                        }
                                    ]
                                },
                                "block": {
                                    "kind": "Block",
                                    "fullStart": 972,
                                    "fullEnd": 1025,
                                    "start": 972,
                                    "end": 1023,
                                    "fullWidth": 53,
                                    "width": 51,
                                    "openBraceToken": {
                                        "kind": "OpenBraceToken",
                                        "fullStart": 972,
                                        "fullEnd": 975,
                                        "start": 972,
                                        "end": 973,
                                        "fullWidth": 3,
                                        "width": 1,
                                        "text": "{",
                                        "value": "{",
                                        "valueText": "{",
                                        "hasTrailingTrivia": true,
                                        "hasTrailingNewLine": true,
                                        "trailingTrivia": [
                                            {
                                                "kind": "NewLineTrivia",
                                                "text": "\r\n"
                                            }
                                        ]
                                    },
                                    "statements": [
                                        {
                                            "kind": "ExpressionStatement",
                                            "fullStart": 975,
                                            "fullEnd": 1014,
                                            "start": 987,
                                            "end": 1012,
                                            "fullWidth": 39,
                                            "width": 25,
                                            "expression": {
                                                "kind": "DeleteExpression",
                                                "fullStart": 975,
                                                "fullEnd": 1011,
                                                "start": 987,
                                                "end": 1011,
                                                "fullWidth": 36,
                                                "width": 24,
                                                "deleteKeyword": {
                                                    "kind": "DeleteKeyword",
                                                    "fullStart": 975,
                                                    "fullEnd": 994,
                                                    "start": 987,
                                                    "end": 993,
                                                    "fullWidth": 19,
                                                    "width": 6,
                                                    "text": "delete",
                                                    "value": "delete",
                                                    "valueText": "delete",
                                                    "hasLeadingTrivia": true,
                                                    "hasTrailingTrivia": true,
                                                    "leadingTrivia": [
                                                        {
                                                            "kind": "WhitespaceTrivia",
                                                            "text": "            "
                                                        }
                                                    ],
                                                    "trailingTrivia": [
                                                        {
                                                            "kind": "WhitespaceTrivia",
                                                            "text": " "
                                                        }
                                                    ]
                                                },
                                                "expression": {
                                                    "kind": "MemberAccessExpression",
                                                    "fullStart": 994,
                                                    "fullEnd": 1011,
                                                    "start": 994,
                                                    "end": 1011,
                                                    "fullWidth": 17,
                                                    "width": 17,
                                                    "expression": {
                                                        "kind": "ThisKeyword",
                                                        "fullStart": 994,
                                                        "fullEnd": 998,
                                                        "start": 994,
                                                        "end": 998,
                                                        "fullWidth": 4,
                                                        "width": 4,
                                                        "text": "this",
                                                        "value": "this",
                                                        "valueText": "this"
                                                    },
                                                    "dotToken": {
                                                        "kind": "DotToken",
                                                        "fullStart": 998,
                                                        "fullEnd": 999,
                                                        "start": 998,
                                                        "end": 999,
                                                        "fullWidth": 1,
                                                        "width": 1,
                                                        "text": ".",
                                                        "value": ".",
                                                        "valueText": "."
                                                    },
                                                    "name": {
                                                        "kind": "IdentifierName",
                                                        "fullStart": 999,
                                                        "fullEnd": 1011,
                                                        "start": 999,
                                                        "end": 1011,
                                                        "fullWidth": 12,
                                                        "width": 12,
                                                        "text": "__10_4_2_1_5",
                                                        "value": "__10_4_2_1_5",
                                                        "valueText": "__10_4_2_1_5"
                                                    }
                                                }
                                            },
                                            "semicolonToken": {
                                                "kind": "SemicolonToken",
                                                "fullStart": 1011,
                                                "fullEnd": 1014,
                                                "start": 1011,
                                                "end": 1012,
                                                "fullWidth": 3,
                                                "width": 1,
                                                "text": ";",
                                                "value": ";",
                                                "valueText": ";",
                                                "hasTrailingTrivia": true,
                                                "hasTrailingNewLine": true,
                                                "trailingTrivia": [
                                                    {
                                                        "kind": "NewLineTrivia",
                                                        "text": "\r\n"
                                                    }
                                                ]
                                            }
                                        }
                                    ],
                                    "closeBraceToken": {
                                        "kind": "CloseBraceToken",
                                        "fullStart": 1014,
                                        "fullEnd": 1025,
                                        "start": 1022,
                                        "end": 1023,
                                        "fullWidth": 11,
                                        "width": 1,
                                        "text": "}",
                                        "value": "}",
                                        "valueText": "}",
                                        "hasLeadingTrivia": true,
                                        "hasTrailingTrivia": true,
                                        "hasTrailingNewLine": true,
                                        "leadingTrivia": [
                                            {
                                                "kind": "WhitespaceTrivia",
                                                "text": "        "
                                            }
                                        ],
                                        "trailingTrivia": [
                                            {
                                                "kind": "NewLineTrivia",
                                                "text": "\r\n"
                                            }
                                        ]
                                    }
                                }
                            }
                        }
                    ],
                    "closeBraceToken": {
                        "kind": "CloseBraceToken",
                        "fullStart": 1025,
                        "fullEnd": 1032,
                        "start": 1029,
                        "end": 1030,
                        "fullWidth": 7,
                        "width": 1,
                        "text": "}",
                        "value": "}",
                        "valueText": "}",
                        "hasLeadingTrivia": true,
                        "hasTrailingTrivia": true,
                        "hasTrailingNewLine": true,
                        "leadingTrivia": [
                            {
                                "kind": "WhitespaceTrivia",
                                "text": "    "
                            }
                        ],
                        "trailingTrivia": [
                            {
                                "kind": "NewLineTrivia",
                                "text": "\r\n"
                            }
                        ]
                    }
                }
            },
            {
                "kind": "ExpressionStatement",
                "fullStart": 1032,
                "fullEnd": 1056,
                "start": 1032,
                "end": 1054,
                "fullWidth": 24,
                "width": 22,
                "expression": {
                    "kind": "InvocationExpression",
                    "fullStart": 1032,
                    "fullEnd": 1053,
                    "start": 1032,
                    "end": 1053,
                    "fullWidth": 21,
                    "width": 21,
                    "expression": {
                        "kind": "IdentifierName",
                        "fullStart": 1032,
                        "fullEnd": 1043,
                        "start": 1032,
                        "end": 1043,
                        "fullWidth": 11,
                        "width": 11,
                        "text": "runTestCase",
                        "value": "runTestCase",
                        "valueText": "runTestCase"
                    },
                    "argumentList": {
                        "kind": "ArgumentList",
                        "fullStart": 1043,
                        "fullEnd": 1053,
                        "start": 1043,
                        "end": 1053,
                        "fullWidth": 10,
                        "width": 10,
                        "openParenToken": {
                            "kind": "OpenParenToken",
                            "fullStart": 1043,
                            "fullEnd": 1044,
                            "start": 1043,
                            "end": 1044,
                            "fullWidth": 1,
                            "width": 1,
                            "text": "(",
                            "value": "(",
                            "valueText": "("
                        },
                        "arguments": [
                            {
                                "kind": "IdentifierName",
                                "fullStart": 1044,
                                "fullEnd": 1052,
                                "start": 1044,
                                "end": 1052,
                                "fullWidth": 8,
                                "width": 8,
                                "text": "testcase",
                                "value": "testcase",
                                "valueText": "testcase"
                            }
                        ],
                        "closeParenToken": {
                            "kind": "CloseParenToken",
                            "fullStart": 1052,
                            "fullEnd": 1053,
                            "start": 1052,
                            "end": 1053,
                            "fullWidth": 1,
                            "width": 1,
                            "text": ")",
                            "value": ")",
                            "valueText": ")"
                        }
                    }
                },
                "semicolonToken": {
                    "kind": "SemicolonToken",
                    "fullStart": 1053,
                    "fullEnd": 1056,
                    "start": 1053,
                    "end": 1054,
                    "fullWidth": 3,
                    "width": 1,
                    "text": ";",
                    "value": ";",
                    "valueText": ";",
                    "hasTrailingTrivia": true,
                    "hasTrailingNewLine": true,
                    "trailingTrivia": [
                        {
                            "kind": "NewLineTrivia",
                            "text": "\r\n"
                        }
                    ]
                }
            }
        ],
        "endOfFileToken": {
            "kind": "EndOfFileToken",
            "fullStart": 1056,
            "fullEnd": 1056,
            "start": 1056,
            "end": 1056,
            "fullWidth": 0,
            "width": 0,
            "text": ""
        }
    },
    "lineMap": {
        "lineStarts": [
            0,
            67,
            152,
            232,
            308,
            380,
            385,
            426,
            521,
            526,
            528,
            555,
            578,
            593,
            595,
            635,
            664,
            711,
            769,
            838,
            902,
            931,
            954,
            975,
            1014,
            1025,
            1032,
            1056
        ],
        "length": 1056
    }
}<|MERGE_RESOLUTION|>--- conflicted
+++ resolved
@@ -115,12 +115,8 @@
                             "start": 532,
                             "end": 552,
                             "fullWidth": 20,
-<<<<<<< HEAD
                             "width": 20,
-                            "identifier": {
-=======
                             "propertyName": {
->>>>>>> 85e84683
                                 "kind": "IdentifierName",
                                 "fullStart": 532,
                                 "fullEnd": 545,
@@ -441,12 +437,8 @@
                                                     "start": 611,
                                                     "end": 632,
                                                     "fullWidth": 21,
-<<<<<<< HEAD
                                                     "width": 21,
-                                                    "identifier": {
-=======
                                                     "propertyName": {
->>>>>>> 85e84683
                                                         "kind": "IdentifierName",
                                                         "fullStart": 611,
                                                         "fullEnd": 624,
@@ -580,12 +572,8 @@
                                                     "start": 651,
                                                     "end": 928,
                                                     "fullWidth": 277,
-<<<<<<< HEAD
                                                     "width": 277,
-                                                    "identifier": {
-=======
                                                     "propertyName": {
->>>>>>> 85e84683
                                                         "kind": "IdentifierName",
                                                         "fullStart": 651,
                                                         "fullEnd": 653,
