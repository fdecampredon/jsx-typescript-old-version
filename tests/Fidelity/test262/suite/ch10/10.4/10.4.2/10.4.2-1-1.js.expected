{
    "isDeclaration": false,
    "languageVersion": "EcmaScript5",
    "parseOptions": {
        "allowAutomaticSemicolonInsertion": true
    },
    "sourceUnit": {
        "kind": "SourceUnit",
        "fullStart": 0,
        "fullEnd": 900,
        "start": 506,
        "end": 900,
        "fullWidth": 900,
        "width": 394,
        "isIncrementallyUnusable": true,
        "moduleElements": [
            {
                "kind": "VariableStatement",
                "fullStart": 0,
                "fullEnd": 535,
                "start": 506,
                "end": 533,
                "fullWidth": 535,
                "width": 27,
                "modifiers": [],
                "variableDeclaration": {
                    "kind": "VariableDeclaration",
                    "fullStart": 0,
                    "fullEnd": 532,
                    "start": 506,
                    "end": 532,
                    "fullWidth": 532,
                    "width": 26,
                    "varKeyword": {
                        "kind": "VarKeyword",
                        "fullStart": 0,
                        "fullEnd": 510,
                        "start": 506,
                        "end": 509,
                        "fullWidth": 510,
                        "width": 3,
                        "text": "var",
                        "value": "var",
                        "valueText": "var",
                        "hasLeadingTrivia": true,
                        "hasLeadingComment": true,
                        "hasLeadingNewLine": true,
                        "hasTrailingTrivia": true,
                        "leadingTrivia": [
                            {
                                "kind": "SingleLineCommentTrivia",
                                "text": "/// Copyright (c) 2012 Ecma International.  All rights reserved. "
                            },
                            {
                                "kind": "NewLineTrivia",
                                "text": "\r\n"
                            },
                            {
                                "kind": "SingleLineCommentTrivia",
                                "text": "/// Ecma International makes this code available under the terms and conditions set"
                            },
                            {
                                "kind": "NewLineTrivia",
                                "text": "\r\n"
                            },
                            {
                                "kind": "SingleLineCommentTrivia",
                                "text": "/// forth on http://hg.ecmascript.org/tests/test262/raw-file/tip/LICENSE (the "
                            },
                            {
                                "kind": "NewLineTrivia",
                                "text": "\r\n"
                            },
                            {
                                "kind": "SingleLineCommentTrivia",
                                "text": "/// \"Use Terms\").   Any redistribution of this code must retain the above "
                            },
                            {
                                "kind": "NewLineTrivia",
                                "text": "\r\n"
                            },
                            {
                                "kind": "SingleLineCommentTrivia",
                                "text": "/// copyright and this notice and otherwise comply with the Use Terms."
                            },
                            {
                                "kind": "NewLineTrivia",
                                "text": "\r\n"
                            },
                            {
                                "kind": "MultiLineCommentTrivia",
                                "text": "/**\r\n * @path ch10/10.4/10.4.2/10.4.2-1-1.js\r\n * @description Indirect call to eval has context set to global context\r\n */"
                            },
                            {
                                "kind": "NewLineTrivia",
                                "text": "\r\n"
                            },
                            {
                                "kind": "NewLineTrivia",
                                "text": "\r\n"
                            }
                        ],
                        "trailingTrivia": [
                            {
                                "kind": "WhitespaceTrivia",
                                "text": " "
                            }
                        ]
                    },
                    "variableDeclarators": [
                        {
                            "kind": "VariableDeclarator",
                            "fullStart": 510,
                            "fullEnd": 532,
                            "start": 510,
                            "end": 532,
                            "fullWidth": 22,
<<<<<<< HEAD
                            "width": 22,
                            "identifier": {
=======
                            "propertyName": {
>>>>>>> 85e84683
                                "kind": "IdentifierName",
                                "fullStart": 510,
                                "fullEnd": 525,
                                "start": 510,
                                "end": 524,
                                "fullWidth": 15,
                                "width": 14,
                                "text": "__10_4_2_1_1_1",
                                "value": "__10_4_2_1_1_1",
                                "valueText": "__10_4_2_1_1_1",
                                "hasTrailingTrivia": true,
                                "trailingTrivia": [
                                    {
                                        "kind": "WhitespaceTrivia",
                                        "text": " "
                                    }
                                ]
                            },
                            "equalsValueClause": {
                                "kind": "EqualsValueClause",
                                "fullStart": 525,
                                "fullEnd": 532,
                                "start": 525,
                                "end": 532,
                                "fullWidth": 7,
                                "width": 7,
                                "equalsToken": {
                                    "kind": "EqualsToken",
                                    "fullStart": 525,
                                    "fullEnd": 527,
                                    "start": 525,
                                    "end": 526,
                                    "fullWidth": 2,
                                    "width": 1,
                                    "text": "=",
                                    "value": "=",
                                    "valueText": "=",
                                    "hasTrailingTrivia": true,
                                    "trailingTrivia": [
                                        {
                                            "kind": "WhitespaceTrivia",
                                            "text": " "
                                        }
                                    ]
                                },
                                "value": {
                                    "kind": "StringLiteral",
                                    "fullStart": 527,
                                    "fullEnd": 532,
                                    "start": 527,
                                    "end": 532,
                                    "fullWidth": 5,
                                    "width": 5,
                                    "text": "\"str\"",
                                    "value": "str",
                                    "valueText": "str"
                                }
                            }
                        }
                    ]
                },
                "semicolonToken": {
                    "kind": "SemicolonToken",
                    "fullStart": 532,
                    "fullEnd": 535,
                    "start": 532,
                    "end": 533,
                    "fullWidth": 3,
                    "width": 1,
                    "text": ";",
                    "value": ";",
                    "valueText": ";",
                    "hasTrailingTrivia": true,
                    "hasTrailingNewLine": true,
                    "trailingTrivia": [
                        {
                            "kind": "NewLineTrivia",
                            "text": "\r\n"
                        }
                    ]
                }
            },
            {
                "kind": "FunctionDeclaration",
                "fullStart": 535,
                "fullEnd": 876,
                "start": 535,
                "end": 874,
                "fullWidth": 341,
                "width": 339,
                "modifiers": [],
                "functionKeyword": {
                    "kind": "FunctionKeyword",
                    "fullStart": 535,
                    "fullEnd": 544,
                    "start": 535,
                    "end": 543,
                    "fullWidth": 9,
                    "width": 8,
                    "text": "function",
                    "value": "function",
                    "valueText": "function",
                    "hasTrailingTrivia": true,
                    "trailingTrivia": [
                        {
                            "kind": "WhitespaceTrivia",
                            "text": " "
                        }
                    ]
                },
                "identifier": {
                    "kind": "IdentifierName",
                    "fullStart": 544,
                    "fullEnd": 552,
                    "start": 544,
                    "end": 552,
                    "fullWidth": 8,
                    "width": 8,
                    "text": "testcase",
                    "value": "testcase",
                    "valueText": "testcase"
                },
                "callSignature": {
                    "kind": "CallSignature",
                    "fullStart": 552,
                    "fullEnd": 555,
                    "start": 552,
                    "end": 554,
                    "fullWidth": 3,
                    "width": 2,
                    "parameterList": {
                        "kind": "ParameterList",
                        "fullStart": 552,
                        "fullEnd": 555,
                        "start": 552,
                        "end": 554,
                        "fullWidth": 3,
                        "width": 2,
                        "openParenToken": {
                            "kind": "OpenParenToken",
                            "fullStart": 552,
                            "fullEnd": 553,
                            "start": 552,
                            "end": 553,
                            "fullWidth": 1,
                            "width": 1,
                            "text": "(",
                            "value": "(",
                            "valueText": "("
                        },
                        "parameters": [],
                        "closeParenToken": {
                            "kind": "CloseParenToken",
                            "fullStart": 553,
                            "fullEnd": 555,
                            "start": 553,
                            "end": 554,
                            "fullWidth": 2,
                            "width": 1,
                            "text": ")",
                            "value": ")",
                            "valueText": ")",
                            "hasTrailingTrivia": true,
                            "trailingTrivia": [
                                {
                                    "kind": "WhitespaceTrivia",
                                    "text": " "
                                }
                            ]
                        }
                    }
                },
                "block": {
                    "kind": "Block",
                    "fullStart": 555,
                    "fullEnd": 876,
                    "start": 555,
                    "end": 874,
                    "fullWidth": 321,
                    "width": 319,
                    "openBraceToken": {
                        "kind": "OpenBraceToken",
                        "fullStart": 555,
                        "fullEnd": 558,
                        "start": 555,
                        "end": 556,
                        "fullWidth": 3,
                        "width": 1,
                        "text": "{",
                        "value": "{",
                        "valueText": "{",
                        "hasTrailingTrivia": true,
                        "hasTrailingNewLine": true,
                        "trailingTrivia": [
                            {
                                "kind": "NewLineTrivia",
                                "text": "\r\n"
                            }
                        ]
                    },
                    "statements": [
                        {
                            "kind": "TryStatement",
                            "fullStart": 558,
                            "fullEnd": 873,
                            "start": 560,
                            "end": 871,
                            "fullWidth": 315,
                            "width": 311,
                            "tryKeyword": {
                                "kind": "TryKeyword",
                                "fullStart": 558,
                                "fullEnd": 564,
                                "start": 560,
                                "end": 563,
                                "fullWidth": 6,
                                "width": 3,
                                "text": "try",
                                "value": "try",
                                "valueText": "try",
                                "hasLeadingTrivia": true,
                                "hasTrailingTrivia": true,
                                "leadingTrivia": [
                                    {
                                        "kind": "WhitespaceTrivia",
                                        "text": "  "
                                    }
                                ],
                                "trailingTrivia": [
                                    {
                                        "kind": "WhitespaceTrivia",
                                        "text": " "
                                    }
                                ]
                            },
                            "block": {
                                "kind": "Block",
                                "fullStart": 564,
                                "fullEnd": 824,
                                "start": 564,
                                "end": 823,
                                "fullWidth": 260,
                                "width": 259,
                                "openBraceToken": {
                                    "kind": "OpenBraceToken",
                                    "fullStart": 564,
                                    "fullEnd": 567,
                                    "start": 564,
                                    "end": 565,
                                    "fullWidth": 3,
                                    "width": 1,
                                    "text": "{",
                                    "value": "{",
                                    "valueText": "{",
                                    "hasTrailingTrivia": true,
                                    "hasTrailingNewLine": true,
                                    "trailingTrivia": [
                                        {
                                            "kind": "NewLineTrivia",
                                            "text": "\r\n"
                                        }
                                    ]
                                },
                                "statements": [
                                    {
                                        "kind": "VariableStatement",
                                        "fullStart": 567,
                                        "fullEnd": 592,
                                        "start": 573,
                                        "end": 590,
                                        "fullWidth": 25,
                                        "width": 17,
                                        "modifiers": [],
                                        "variableDeclaration": {
                                            "kind": "VariableDeclaration",
                                            "fullStart": 567,
                                            "fullEnd": 589,
                                            "start": 573,
                                            "end": 589,
                                            "fullWidth": 22,
                                            "width": 16,
                                            "varKeyword": {
                                                "kind": "VarKeyword",
                                                "fullStart": 567,
                                                "fullEnd": 577,
                                                "start": 573,
                                                "end": 576,
                                                "fullWidth": 10,
                                                "width": 3,
                                                "text": "var",
                                                "value": "var",
                                                "valueText": "var",
                                                "hasLeadingTrivia": true,
                                                "hasLeadingNewLine": true,
                                                "hasTrailingTrivia": true,
                                                "leadingTrivia": [
                                                    {
                                                        "kind": "NewLineTrivia",
                                                        "text": "\r\n"
                                                    },
                                                    {
                                                        "kind": "WhitespaceTrivia",
                                                        "text": "    "
                                                    }
                                                ],
                                                "trailingTrivia": [
                                                    {
                                                        "kind": "WhitespaceTrivia",
                                                        "text": " "
                                                    }
                                                ]
                                            },
                                            "variableDeclarators": [
                                                {
                                                    "kind": "VariableDeclarator",
                                                    "fullStart": 577,
                                                    "fullEnd": 589,
                                                    "start": 577,
                                                    "end": 589,
                                                    "fullWidth": 12,
<<<<<<< HEAD
                                                    "width": 12,
                                                    "identifier": {
=======
                                                    "propertyName": {
>>>>>>> 85e84683
                                                        "kind": "IdentifierName",
                                                        "fullStart": 577,
                                                        "fullEnd": 583,
                                                        "start": 577,
                                                        "end": 582,
                                                        "fullWidth": 6,
                                                        "width": 5,
                                                        "text": "_eval",
                                                        "value": "_eval",
                                                        "valueText": "_eval",
                                                        "hasTrailingTrivia": true,
                                                        "trailingTrivia": [
                                                            {
                                                                "kind": "WhitespaceTrivia",
                                                                "text": " "
                                                            }
                                                        ]
                                                    },
                                                    "equalsValueClause": {
                                                        "kind": "EqualsValueClause",
                                                        "fullStart": 583,
                                                        "fullEnd": 589,
                                                        "start": 583,
                                                        "end": 589,
                                                        "fullWidth": 6,
                                                        "width": 6,
                                                        "equalsToken": {
                                                            "kind": "EqualsToken",
                                                            "fullStart": 583,
                                                            "fullEnd": 585,
                                                            "start": 583,
                                                            "end": 584,
                                                            "fullWidth": 2,
                                                            "width": 1,
                                                            "text": "=",
                                                            "value": "=",
                                                            "valueText": "=",
                                                            "hasTrailingTrivia": true,
                                                            "trailingTrivia": [
                                                                {
                                                                    "kind": "WhitespaceTrivia",
                                                                    "text": " "
                                                                }
                                                            ]
                                                        },
                                                        "value": {
                                                            "kind": "IdentifierName",
                                                            "fullStart": 585,
                                                            "fullEnd": 589,
                                                            "start": 585,
                                                            "end": 589,
                                                            "fullWidth": 4,
                                                            "width": 4,
                                                            "text": "eval",
                                                            "value": "eval",
                                                            "valueText": "eval"
                                                        }
                                                    }
                                                }
                                            ]
                                        },
                                        "semicolonToken": {
                                            "kind": "SemicolonToken",
                                            "fullStart": 589,
                                            "fullEnd": 592,
                                            "start": 589,
                                            "end": 590,
                                            "fullWidth": 3,
                                            "width": 1,
                                            "text": ";",
                                            "value": ";",
                                            "valueText": ";",
                                            "hasTrailingTrivia": true,
                                            "hasTrailingNewLine": true,
                                            "trailingTrivia": [
                                                {
                                                    "kind": "NewLineTrivia",
                                                    "text": "\r\n"
                                                }
                                            ]
                                        }
                                    },
                                    {
                                        "kind": "VariableStatement",
                                        "fullStart": 592,
                                        "fullEnd": 626,
                                        "start": 596,
                                        "end": 624,
                                        "fullWidth": 34,
                                        "width": 28,
                                        "modifiers": [],
                                        "variableDeclaration": {
                                            "kind": "VariableDeclaration",
                                            "fullStart": 592,
                                            "fullEnd": 623,
                                            "start": 596,
                                            "end": 623,
                                            "fullWidth": 31,
                                            "width": 27,
                                            "varKeyword": {
                                                "kind": "VarKeyword",
                                                "fullStart": 592,
                                                "fullEnd": 600,
                                                "start": 596,
                                                "end": 599,
                                                "fullWidth": 8,
                                                "width": 3,
                                                "text": "var",
                                                "value": "var",
                                                "valueText": "var",
                                                "hasLeadingTrivia": true,
                                                "hasTrailingTrivia": true,
                                                "leadingTrivia": [
                                                    {
                                                        "kind": "WhitespaceTrivia",
                                                        "text": "    "
                                                    }
                                                ],
                                                "trailingTrivia": [
                                                    {
                                                        "kind": "WhitespaceTrivia",
                                                        "text": " "
                                                    }
                                                ]
                                            },
                                            "variableDeclarators": [
                                                {
                                                    "kind": "VariableDeclarator",
                                                    "fullStart": 600,
                                                    "fullEnd": 623,
                                                    "start": 600,
                                                    "end": 623,
                                                    "fullWidth": 23,
<<<<<<< HEAD
                                                    "width": 23,
                                                    "identifier": {
=======
                                                    "propertyName": {
>>>>>>> 85e84683
                                                        "kind": "IdentifierName",
                                                        "fullStart": 600,
                                                        "fullEnd": 615,
                                                        "start": 600,
                                                        "end": 614,
                                                        "fullWidth": 15,
                                                        "width": 14,
                                                        "text": "__10_4_2_1_1_1",
                                                        "value": "__10_4_2_1_1_1",
                                                        "valueText": "__10_4_2_1_1_1",
                                                        "hasTrailingTrivia": true,
                                                        "trailingTrivia": [
                                                            {
                                                                "kind": "WhitespaceTrivia",
                                                                "text": " "
                                                            }
                                                        ]
                                                    },
                                                    "equalsValueClause": {
                                                        "kind": "EqualsValueClause",
                                                        "fullStart": 615,
                                                        "fullEnd": 623,
                                                        "start": 615,
                                                        "end": 623,
                                                        "fullWidth": 8,
                                                        "width": 8,
                                                        "equalsToken": {
                                                            "kind": "EqualsToken",
                                                            "fullStart": 615,
                                                            "fullEnd": 617,
                                                            "start": 615,
                                                            "end": 616,
                                                            "fullWidth": 2,
                                                            "width": 1,
                                                            "text": "=",
                                                            "value": "=",
                                                            "valueText": "=",
                                                            "hasTrailingTrivia": true,
                                                            "trailingTrivia": [
                                                                {
                                                                    "kind": "WhitespaceTrivia",
                                                                    "text": " "
                                                                }
                                                            ]
                                                        },
                                                        "value": {
                                                            "kind": "StringLiteral",
                                                            "fullStart": 617,
                                                            "fullEnd": 623,
                                                            "start": 617,
                                                            "end": 623,
                                                            "fullWidth": 6,
                                                            "width": 6,
                                                            "text": "\"str1\"",
                                                            "value": "str1",
                                                            "valueText": "str1"
                                                        }
                                                    }
                                                }
                                            ]
                                        },
                                        "semicolonToken": {
                                            "kind": "SemicolonToken",
                                            "fullStart": 623,
                                            "fullEnd": 626,
                                            "start": 623,
                                            "end": 624,
                                            "fullWidth": 3,
                                            "width": 1,
                                            "text": ";",
                                            "value": ";",
                                            "valueText": ";",
                                            "hasTrailingTrivia": true,
                                            "hasTrailingNewLine": true,
                                            "trailingTrivia": [
                                                {
                                                    "kind": "NewLineTrivia",
                                                    "text": "\r\n"
                                                }
                                            ]
                                        }
                                    },
                                    {
                                        "kind": "IfStatement",
                                        "fullStart": 626,
                                        "fullEnd": 801,
                                        "start": 630,
                                        "end": 799,
                                        "fullWidth": 175,
                                        "width": 169,
                                        "ifKeyword": {
                                            "kind": "IfKeyword",
                                            "fullStart": 626,
                                            "fullEnd": 632,
                                            "start": 630,
                                            "end": 632,
                                            "fullWidth": 6,
                                            "width": 2,
                                            "text": "if",
                                            "value": "if",
                                            "valueText": "if",
                                            "hasLeadingTrivia": true,
                                            "leadingTrivia": [
                                                {
                                                    "kind": "WhitespaceTrivia",
                                                    "text": "    "
                                                }
                                            ]
                                        },
                                        "openParenToken": {
                                            "kind": "OpenParenToken",
                                            "fullStart": 632,
                                            "fullEnd": 633,
                                            "start": 632,
                                            "end": 633,
                                            "fullWidth": 1,
                                            "width": 1,
                                            "text": "(",
                                            "value": "(",
                                            "valueText": "("
                                        },
                                        "condition": {
                                            "kind": "LogicalAndExpression",
                                            "fullStart": 633,
                                            "fullEnd": 751,
                                            "start": 633,
                                            "end": 751,
                                            "fullWidth": 118,
                                            "width": 118,
                                            "left": {
                                                "kind": "EqualsExpression",
                                                "fullStart": 633,
                                                "fullEnd": 678,
                                                "start": 633,
                                                "end": 677,
                                                "fullWidth": 45,
                                                "width": 44,
                                                "left": {
                                                    "kind": "InvocationExpression",
                                                    "fullStart": 633,
                                                    "fullEnd": 669,
                                                    "start": 633,
                                                    "end": 668,
                                                    "fullWidth": 36,
                                                    "width": 35,
                                                    "expression": {
                                                        "kind": "IdentifierName",
                                                        "fullStart": 633,
                                                        "fullEnd": 638,
                                                        "start": 633,
                                                        "end": 638,
                                                        "fullWidth": 5,
                                                        "width": 5,
                                                        "text": "_eval",
                                                        "value": "_eval",
                                                        "valueText": "_eval"
                                                    },
                                                    "argumentList": {
                                                        "kind": "ArgumentList",
                                                        "fullStart": 638,
                                                        "fullEnd": 669,
                                                        "start": 638,
                                                        "end": 668,
                                                        "fullWidth": 31,
                                                        "width": 30,
                                                        "openParenToken": {
                                                            "kind": "OpenParenToken",
                                                            "fullStart": 638,
                                                            "fullEnd": 639,
                                                            "start": 638,
                                                            "end": 639,
                                                            "fullWidth": 1,
                                                            "width": 1,
                                                            "text": "(",
                                                            "value": "(",
                                                            "valueText": "("
                                                        },
                                                        "arguments": [
                                                            {
                                                                "kind": "StringLiteral",
                                                                "fullStart": 639,
                                                                "fullEnd": 667,
                                                                "start": 639,
                                                                "end": 667,
                                                                "fullWidth": 28,
                                                                "width": 28,
                                                                "text": "\"\\'str\\' === __10_4_2_1_1_1\"",
                                                                "value": "'str' === __10_4_2_1_1_1",
                                                                "valueText": "'str' === __10_4_2_1_1_1"
                                                            }
                                                        ],
                                                        "closeParenToken": {
                                                            "kind": "CloseParenToken",
                                                            "fullStart": 667,
                                                            "fullEnd": 669,
                                                            "start": 667,
                                                            "end": 668,
                                                            "fullWidth": 2,
                                                            "width": 1,
                                                            "text": ")",
                                                            "value": ")",
                                                            "valueText": ")",
                                                            "hasTrailingTrivia": true,
                                                            "trailingTrivia": [
                                                                {
                                                                    "kind": "WhitespaceTrivia",
                                                                    "text": " "
                                                                }
                                                            ]
                                                        }
                                                    }
                                                },
                                                "operatorToken": {
                                                    "kind": "EqualsEqualsEqualsToken",
                                                    "fullStart": 669,
                                                    "fullEnd": 673,
                                                    "start": 669,
                                                    "end": 672,
                                                    "fullWidth": 4,
                                                    "width": 3,
                                                    "text": "===",
                                                    "value": "===",
                                                    "valueText": "===",
                                                    "hasTrailingTrivia": true,
                                                    "trailingTrivia": [
                                                        {
                                                            "kind": "WhitespaceTrivia",
                                                            "text": " "
                                                        }
                                                    ]
                                                },
                                                "right": {
                                                    "kind": "TrueKeyword",
                                                    "fullStart": 673,
                                                    "fullEnd": 678,
                                                    "start": 673,
                                                    "end": 677,
                                                    "fullWidth": 5,
                                                    "width": 4,
                                                    "text": "true",
                                                    "value": true,
                                                    "valueText": "true",
                                                    "hasTrailingTrivia": true,
                                                    "trailingTrivia": [
                                                        {
                                                            "kind": "WhitespaceTrivia",
                                                            "text": " "
                                                        }
                                                    ]
                                                }
                                            },
                                            "operatorToken": {
                                                "kind": "AmpersandAmpersandToken",
                                                "fullStart": 678,
                                                "fullEnd": 700,
                                                "start": 678,
                                                "end": 680,
                                                "fullWidth": 22,
                                                "width": 2,
                                                "text": "&&",
                                                "value": "&&",
                                                "valueText": "&&",
                                                "hasTrailingTrivia": true,
                                                "hasTrailingComment": true,
                                                "hasTrailingNewLine": true,
                                                "trailingTrivia": [
                                                    {
                                                        "kind": "WhitespaceTrivia",
                                                        "text": "  "
                                                    },
                                                    {
                                                        "kind": "SingleLineCommentTrivia",
                                                        "text": "// indirect eval"
                                                    },
                                                    {
                                                        "kind": "NewLineTrivia",
                                                        "text": "\r\n"
                                                    }
                                                ]
                                            },
                                            "right": {
                                                "kind": "EqualsExpression",
                                                "fullStart": 700,
                                                "fullEnd": 751,
                                                "start": 707,
                                                "end": 751,
                                                "fullWidth": 51,
                                                "width": 44,
                                                "left": {
                                                    "kind": "InvocationExpression",
                                                    "fullStart": 700,
                                                    "fullEnd": 743,
                                                    "start": 707,
                                                    "end": 742,
                                                    "fullWidth": 43,
                                                    "width": 35,
                                                    "expression": {
                                                        "kind": "IdentifierName",
                                                        "fullStart": 700,
                                                        "fullEnd": 711,
                                                        "start": 707,
                                                        "end": 711,
                                                        "fullWidth": 11,
                                                        "width": 4,
                                                        "text": "eval",
                                                        "value": "eval",
                                                        "valueText": "eval",
                                                        "hasLeadingTrivia": true,
                                                        "leadingTrivia": [
                                                            {
                                                                "kind": "WhitespaceTrivia",
                                                                "text": "       "
                                                            }
                                                        ]
                                                    },
                                                    "argumentList": {
                                                        "kind": "ArgumentList",
                                                        "fullStart": 711,
                                                        "fullEnd": 743,
                                                        "start": 711,
                                                        "end": 742,
                                                        "fullWidth": 32,
                                                        "width": 31,
                                                        "openParenToken": {
                                                            "kind": "OpenParenToken",
                                                            "fullStart": 711,
                                                            "fullEnd": 712,
                                                            "start": 711,
                                                            "end": 712,
                                                            "fullWidth": 1,
                                                            "width": 1,
                                                            "text": "(",
                                                            "value": "(",
                                                            "valueText": "("
                                                        },
                                                        "arguments": [
                                                            {
                                                                "kind": "StringLiteral",
                                                                "fullStart": 712,
                                                                "fullEnd": 741,
                                                                "start": 712,
                                                                "end": 741,
                                                                "fullWidth": 29,
                                                                "width": 29,
                                                                "text": "\"\\'str1\\' === __10_4_2_1_1_1\"",
                                                                "value": "'str1' === __10_4_2_1_1_1",
                                                                "valueText": "'str1' === __10_4_2_1_1_1"
                                                            }
                                                        ],
                                                        "closeParenToken": {
                                                            "kind": "CloseParenToken",
                                                            "fullStart": 741,
                                                            "fullEnd": 743,
                                                            "start": 741,
                                                            "end": 742,
                                                            "fullWidth": 2,
                                                            "width": 1,
                                                            "text": ")",
                                                            "value": ")",
                                                            "valueText": ")",
                                                            "hasTrailingTrivia": true,
                                                            "trailingTrivia": [
                                                                {
                                                                    "kind": "WhitespaceTrivia",
                                                                    "text": " "
                                                                }
                                                            ]
                                                        }
                                                    }
                                                },
                                                "operatorToken": {
                                                    "kind": "EqualsEqualsEqualsToken",
                                                    "fullStart": 743,
                                                    "fullEnd": 747,
                                                    "start": 743,
                                                    "end": 746,
                                                    "fullWidth": 4,
                                                    "width": 3,
                                                    "text": "===",
                                                    "value": "===",
                                                    "valueText": "===",
                                                    "hasTrailingTrivia": true,
                                                    "trailingTrivia": [
                                                        {
                                                            "kind": "WhitespaceTrivia",
                                                            "text": " "
                                                        }
                                                    ]
                                                },
                                                "right": {
                                                    "kind": "TrueKeyword",
                                                    "fullStart": 747,
                                                    "fullEnd": 751,
                                                    "start": 747,
                                                    "end": 751,
                                                    "fullWidth": 4,
                                                    "width": 4,
                                                    "text": "true",
                                                    "value": true,
                                                    "valueText": "true"
                                                }
                                            }
                                        },
                                        "closeParenToken": {
                                            "kind": "CloseParenToken",
                                            "fullStart": 751,
                                            "fullEnd": 753,
                                            "start": 751,
                                            "end": 752,
                                            "fullWidth": 2,
                                            "width": 1,
                                            "text": ")",
                                            "value": ")",
                                            "valueText": ")",
                                            "hasTrailingTrivia": true,
                                            "trailingTrivia": [
                                                {
                                                    "kind": "WhitespaceTrivia",
                                                    "text": " "
                                                }
                                            ]
                                        },
                                        "statement": {
                                            "kind": "Block",
                                            "fullStart": 753,
                                            "fullEnd": 801,
                                            "start": 753,
                                            "end": 799,
                                            "fullWidth": 48,
                                            "width": 46,
                                            "openBraceToken": {
                                                "kind": "OpenBraceToken",
                                                "fullStart": 753,
                                                "fullEnd": 773,
                                                "start": 753,
                                                "end": 754,
                                                "fullWidth": 20,
                                                "width": 1,
                                                "text": "{",
                                                "value": "{",
                                                "valueText": "{",
                                                "hasTrailingTrivia": true,
                                                "hasTrailingComment": true,
                                                "hasTrailingNewLine": true,
                                                "trailingTrivia": [
                                                    {
                                                        "kind": "WhitespaceTrivia",
                                                        "text": "   "
                                                    },
                                                    {
                                                        "kind": "SingleLineCommentTrivia",
                                                        "text": "// direct eval"
                                                    },
                                                    {
                                                        "kind": "NewLineTrivia",
                                                        "text": "\r\n"
                                                    }
                                                ]
                                            },
                                            "statements": [
                                                {
                                                    "kind": "ReturnStatement",
                                                    "fullStart": 773,
                                                    "fullEnd": 794,
                                                    "start": 780,
                                                    "end": 792,
                                                    "fullWidth": 21,
                                                    "width": 12,
                                                    "returnKeyword": {
                                                        "kind": "ReturnKeyword",
                                                        "fullStart": 773,
                                                        "fullEnd": 787,
                                                        "start": 780,
                                                        "end": 786,
                                                        "fullWidth": 14,
                                                        "width": 6,
                                                        "text": "return",
                                                        "value": "return",
                                                        "valueText": "return",
                                                        "hasLeadingTrivia": true,
                                                        "hasTrailingTrivia": true,
                                                        "leadingTrivia": [
                                                            {
                                                                "kind": "WhitespaceTrivia",
                                                                "text": "       "
                                                            }
                                                        ],
                                                        "trailingTrivia": [
                                                            {
                                                                "kind": "WhitespaceTrivia",
                                                                "text": " "
                                                            }
                                                        ]
                                                    },
                                                    "expression": {
                                                        "kind": "TrueKeyword",
                                                        "fullStart": 787,
                                                        "fullEnd": 791,
                                                        "start": 787,
                                                        "end": 791,
                                                        "fullWidth": 4,
                                                        "width": 4,
                                                        "text": "true",
                                                        "value": true,
                                                        "valueText": "true"
                                                    },
                                                    "semicolonToken": {
                                                        "kind": "SemicolonToken",
                                                        "fullStart": 791,
                                                        "fullEnd": 794,
                                                        "start": 791,
                                                        "end": 792,
                                                        "fullWidth": 3,
                                                        "width": 1,
                                                        "text": ";",
                                                        "value": ";",
                                                        "valueText": ";",
                                                        "hasTrailingTrivia": true,
                                                        "hasTrailingNewLine": true,
                                                        "trailingTrivia": [
                                                            {
                                                                "kind": "NewLineTrivia",
                                                                "text": "\r\n"
                                                            }
                                                        ]
                                                    }
                                                }
                                            ],
                                            "closeBraceToken": {
                                                "kind": "CloseBraceToken",
                                                "fullStart": 794,
                                                "fullEnd": 801,
                                                "start": 798,
                                                "end": 799,
                                                "fullWidth": 7,
                                                "width": 1,
                                                "text": "}",
                                                "value": "}",
                                                "valueText": "}",
                                                "hasLeadingTrivia": true,
                                                "hasTrailingTrivia": true,
                                                "hasTrailingNewLine": true,
                                                "leadingTrivia": [
                                                    {
                                                        "kind": "WhitespaceTrivia",
                                                        "text": "    "
                                                    }
                                                ],
                                                "trailingTrivia": [
                                                    {
                                                        "kind": "NewLineTrivia",
                                                        "text": "\r\n"
                                                    }
                                                ]
                                            }
                                        }
                                    },
                                    {
                                        "kind": "ReturnStatement",
                                        "fullStart": 801,
                                        "fullEnd": 820,
                                        "start": 805,
                                        "end": 818,
                                        "fullWidth": 19,
                                        "width": 13,
                                        "returnKeyword": {
                                            "kind": "ReturnKeyword",
                                            "fullStart": 801,
                                            "fullEnd": 812,
                                            "start": 805,
                                            "end": 811,
                                            "fullWidth": 11,
                                            "width": 6,
                                            "text": "return",
                                            "value": "return",
                                            "valueText": "return",
                                            "hasLeadingTrivia": true,
                                            "hasTrailingTrivia": true,
                                            "leadingTrivia": [
                                                {
                                                    "kind": "WhitespaceTrivia",
                                                    "text": "    "
                                                }
                                            ],
                                            "trailingTrivia": [
                                                {
                                                    "kind": "WhitespaceTrivia",
                                                    "text": " "
                                                }
                                            ]
                                        },
                                        "expression": {
                                            "kind": "FalseKeyword",
                                            "fullStart": 812,
                                            "fullEnd": 817,
                                            "start": 812,
                                            "end": 817,
                                            "fullWidth": 5,
                                            "width": 5,
                                            "text": "false",
                                            "value": false,
                                            "valueText": "false"
                                        },
                                        "semicolonToken": {
                                            "kind": "SemicolonToken",
                                            "fullStart": 817,
                                            "fullEnd": 820,
                                            "start": 817,
                                            "end": 818,
                                            "fullWidth": 3,
                                            "width": 1,
                                            "text": ";",
                                            "value": ";",
                                            "valueText": ";",
                                            "hasTrailingTrivia": true,
                                            "hasTrailingNewLine": true,
                                            "trailingTrivia": [
                                                {
                                                    "kind": "NewLineTrivia",
                                                    "text": "\r\n"
                                                }
                                            ]
                                        }
                                    }
                                ],
                                "closeBraceToken": {
                                    "kind": "CloseBraceToken",
                                    "fullStart": 820,
                                    "fullEnd": 824,
                                    "start": 822,
                                    "end": 823,
                                    "fullWidth": 4,
                                    "width": 1,
                                    "text": "}",
                                    "value": "}",
                                    "valueText": "}",
                                    "hasLeadingTrivia": true,
                                    "hasTrailingTrivia": true,
                                    "leadingTrivia": [
                                        {
                                            "kind": "WhitespaceTrivia",
                                            "text": "  "
                                        }
                                    ],
                                    "trailingTrivia": [
                                        {
                                            "kind": "WhitespaceTrivia",
                                            "text": " "
                                        }
                                    ]
                                }
                            },
                            "finallyClause": {
                                "kind": "FinallyClause",
                                "fullStart": 824,
                                "fullEnd": 873,
                                "start": 824,
                                "end": 871,
                                "fullWidth": 49,
                                "width": 47,
                                "finallyKeyword": {
                                    "kind": "FinallyKeyword",
                                    "fullStart": 824,
                                    "fullEnd": 832,
                                    "start": 824,
                                    "end": 831,
                                    "fullWidth": 8,
                                    "width": 7,
                                    "text": "finally",
                                    "value": "finally",
                                    "valueText": "finally",
                                    "hasTrailingTrivia": true,
                                    "trailingTrivia": [
                                        {
                                            "kind": "WhitespaceTrivia",
                                            "text": " "
                                        }
                                    ]
                                },
                                "block": {
                                    "kind": "Block",
                                    "fullStart": 832,
                                    "fullEnd": 873,
                                    "start": 832,
                                    "end": 871,
                                    "fullWidth": 41,
                                    "width": 39,
                                    "openBraceToken": {
                                        "kind": "OpenBraceToken",
                                        "fullStart": 832,
                                        "fullEnd": 835,
                                        "start": 832,
                                        "end": 833,
                                        "fullWidth": 3,
                                        "width": 1,
                                        "text": "{",
                                        "value": "{",
                                        "valueText": "{",
                                        "hasTrailingTrivia": true,
                                        "hasTrailingNewLine": true,
                                        "trailingTrivia": [
                                            {
                                                "kind": "NewLineTrivia",
                                                "text": "\r\n"
                                            }
                                        ]
                                    },
                                    "statements": [
                                        {
                                            "kind": "ExpressionStatement",
                                            "fullStart": 835,
                                            "fullEnd": 868,
                                            "start": 839,
                                            "end": 866,
                                            "fullWidth": 33,
                                            "width": 27,
                                            "expression": {
                                                "kind": "DeleteExpression",
                                                "fullStart": 835,
                                                "fullEnd": 865,
                                                "start": 839,
                                                "end": 865,
                                                "fullWidth": 30,
                                                "width": 26,
                                                "deleteKeyword": {
                                                    "kind": "DeleteKeyword",
                                                    "fullStart": 835,
                                                    "fullEnd": 846,
                                                    "start": 839,
                                                    "end": 845,
                                                    "fullWidth": 11,
                                                    "width": 6,
                                                    "text": "delete",
                                                    "value": "delete",
                                                    "valueText": "delete",
                                                    "hasLeadingTrivia": true,
                                                    "hasTrailingTrivia": true,
                                                    "leadingTrivia": [
                                                        {
                                                            "kind": "WhitespaceTrivia",
                                                            "text": "    "
                                                        }
                                                    ],
                                                    "trailingTrivia": [
                                                        {
                                                            "kind": "WhitespaceTrivia",
                                                            "text": " "
                                                        }
                                                    ]
                                                },
                                                "expression": {
                                                    "kind": "MemberAccessExpression",
                                                    "fullStart": 846,
                                                    "fullEnd": 865,
                                                    "start": 846,
                                                    "end": 865,
                                                    "fullWidth": 19,
                                                    "width": 19,
                                                    "expression": {
                                                        "kind": "ThisKeyword",
                                                        "fullStart": 846,
                                                        "fullEnd": 850,
                                                        "start": 846,
                                                        "end": 850,
                                                        "fullWidth": 4,
                                                        "width": 4,
                                                        "text": "this",
                                                        "value": "this",
                                                        "valueText": "this"
                                                    },
                                                    "dotToken": {
                                                        "kind": "DotToken",
                                                        "fullStart": 850,
                                                        "fullEnd": 851,
                                                        "start": 850,
                                                        "end": 851,
                                                        "fullWidth": 1,
                                                        "width": 1,
                                                        "text": ".",
                                                        "value": ".",
                                                        "valueText": "."
                                                    },
                                                    "name": {
                                                        "kind": "IdentifierName",
                                                        "fullStart": 851,
                                                        "fullEnd": 865,
                                                        "start": 851,
                                                        "end": 865,
                                                        "fullWidth": 14,
                                                        "width": 14,
                                                        "text": "__10_4_2_1_1_1",
                                                        "value": "__10_4_2_1_1_1",
                                                        "valueText": "__10_4_2_1_1_1"
                                                    }
                                                }
                                            },
                                            "semicolonToken": {
                                                "kind": "SemicolonToken",
                                                "fullStart": 865,
                                                "fullEnd": 868,
                                                "start": 865,
                                                "end": 866,
                                                "fullWidth": 3,
                                                "width": 1,
                                                "text": ";",
                                                "value": ";",
                                                "valueText": ";",
                                                "hasTrailingTrivia": true,
                                                "hasTrailingNewLine": true,
                                                "trailingTrivia": [
                                                    {
                                                        "kind": "NewLineTrivia",
                                                        "text": "\r\n"
                                                    }
                                                ]
                                            }
                                        }
                                    ],
                                    "closeBraceToken": {
                                        "kind": "CloseBraceToken",
                                        "fullStart": 868,
                                        "fullEnd": 873,
                                        "start": 870,
                                        "end": 871,
                                        "fullWidth": 5,
                                        "width": 1,
                                        "text": "}",
                                        "value": "}",
                                        "valueText": "}",
                                        "hasLeadingTrivia": true,
                                        "hasTrailingTrivia": true,
                                        "hasTrailingNewLine": true,
                                        "leadingTrivia": [
                                            {
                                                "kind": "WhitespaceTrivia",
                                                "text": "  "
                                            }
                                        ],
                                        "trailingTrivia": [
                                            {
                                                "kind": "NewLineTrivia",
                                                "text": "\r\n"
                                            }
                                        ]
                                    }
                                }
                            }
                        }
                    ],
                    "closeBraceToken": {
                        "kind": "CloseBraceToken",
                        "fullStart": 873,
                        "fullEnd": 876,
                        "start": 873,
                        "end": 874,
                        "fullWidth": 3,
                        "width": 1,
                        "text": "}",
                        "value": "}",
                        "valueText": "}",
                        "hasTrailingTrivia": true,
                        "hasTrailingNewLine": true,
                        "trailingTrivia": [
                            {
                                "kind": "NewLineTrivia",
                                "text": "\r\n"
                            }
                        ]
                    }
                }
            },
            {
                "kind": "ExpressionStatement",
                "fullStart": 876,
                "fullEnd": 900,
                "start": 876,
                "end": 898,
                "fullWidth": 24,
                "width": 22,
                "expression": {
                    "kind": "InvocationExpression",
                    "fullStart": 876,
                    "fullEnd": 897,
                    "start": 876,
                    "end": 897,
                    "fullWidth": 21,
                    "width": 21,
                    "expression": {
                        "kind": "IdentifierName",
                        "fullStart": 876,
                        "fullEnd": 887,
                        "start": 876,
                        "end": 887,
                        "fullWidth": 11,
                        "width": 11,
                        "text": "runTestCase",
                        "value": "runTestCase",
                        "valueText": "runTestCase"
                    },
                    "argumentList": {
                        "kind": "ArgumentList",
                        "fullStart": 887,
                        "fullEnd": 897,
                        "start": 887,
                        "end": 897,
                        "fullWidth": 10,
                        "width": 10,
                        "openParenToken": {
                            "kind": "OpenParenToken",
                            "fullStart": 887,
                            "fullEnd": 888,
                            "start": 887,
                            "end": 888,
                            "fullWidth": 1,
                            "width": 1,
                            "text": "(",
                            "value": "(",
                            "valueText": "("
                        },
                        "arguments": [
                            {
                                "kind": "IdentifierName",
                                "fullStart": 888,
                                "fullEnd": 896,
                                "start": 888,
                                "end": 896,
                                "fullWidth": 8,
                                "width": 8,
                                "text": "testcase",
                                "value": "testcase",
                                "valueText": "testcase"
                            }
                        ],
                        "closeParenToken": {
                            "kind": "CloseParenToken",
                            "fullStart": 896,
                            "fullEnd": 897,
                            "start": 896,
                            "end": 897,
                            "fullWidth": 1,
                            "width": 1,
                            "text": ")",
                            "value": ")",
                            "valueText": ")"
                        }
                    }
                },
                "semicolonToken": {
                    "kind": "SemicolonToken",
                    "fullStart": 897,
                    "fullEnd": 900,
                    "start": 897,
                    "end": 898,
                    "fullWidth": 3,
                    "width": 1,
                    "text": ";",
                    "value": ";",
                    "valueText": ";",
                    "hasTrailingTrivia": true,
                    "hasTrailingNewLine": true,
                    "trailingTrivia": [
                        {
                            "kind": "NewLineTrivia",
                            "text": "\r\n"
                        }
                    ]
                }
            }
        ],
        "endOfFileToken": {
            "kind": "EndOfFileToken",
            "fullStart": 900,
            "fullEnd": 900,
            "start": 900,
            "end": 900,
            "fullWidth": 0,
            "width": 0,
            "text": ""
        }
    },
    "lineMap": {
        "lineStarts": [
            0,
            67,
            152,
            232,
            308,
            380,
            385,
            426,
            499,
            504,
            506,
            535,
            558,
            567,
            569,
            592,
            626,
            700,
            773,
            794,
            801,
            820,
            835,
            868,
            873,
            876,
            900
        ],
        "length": 900
    }
}<|MERGE_RESOLUTION|>--- conflicted
+++ resolved
@@ -115,12 +115,8 @@
                             "start": 510,
                             "end": 532,
                             "fullWidth": 22,
-<<<<<<< HEAD
                             "width": 22,
-                            "identifier": {
-=======
                             "propertyName": {
->>>>>>> 85e84683
                                 "kind": "IdentifierName",
                                 "fullStart": 510,
                                 "fullEnd": 525,
@@ -441,12 +437,8 @@
                                                     "start": 577,
                                                     "end": 589,
                                                     "fullWidth": 12,
-<<<<<<< HEAD
                                                     "width": 12,
-                                                    "identifier": {
-=======
                                                     "propertyName": {
->>>>>>> 85e84683
                                                         "kind": "IdentifierName",
                                                         "fullStart": 577,
                                                         "fullEnd": 583,
@@ -580,12 +572,8 @@
                                                     "start": 600,
                                                     "end": 623,
                                                     "fullWidth": 23,
-<<<<<<< HEAD
                                                     "width": 23,
-                                                    "identifier": {
-=======
                                                     "propertyName": {
->>>>>>> 85e84683
                                                         "kind": "IdentifierName",
                                                         "fullStart": 600,
                                                         "fullEnd": 615,
