--- conflicted
+++ resolved
@@ -115,12 +115,8 @@
                             "start": 523,
                             "end": 543,
                             "fullWidth": 20,
-<<<<<<< HEAD
                             "width": 20,
-                            "identifier": {
-=======
                             "propertyName": {
->>>>>>> 85e84683
                                 "kind": "IdentifierName",
                                 "fullStart": 523,
                                 "fullEnd": 536,
@@ -436,12 +432,8 @@
                                                     "start": 600,
                                                     "end": 616,
                                                     "fullWidth": 16,
-<<<<<<< HEAD
                                                     "width": 16,
-                                                    "identifier": {
-=======
                                                     "propertyName": {
->>>>>>> 85e84683
                                                         "kind": "IdentifierName",
                                                         "fullStart": 600,
                                                         "fullEnd": 602,
@@ -765,12 +757,8 @@
                                                     "start": 673,
                                                     "end": 685,
                                                     "fullWidth": 12,
-<<<<<<< HEAD
                                                     "width": 12,
-                                                    "identifier": {
-=======
                                                     "propertyName": {
->>>>>>> 85e84683
                                                         "kind": "IdentifierName",
                                                         "fullStart": 673,
                                                         "fullEnd": 679,
@@ -904,12 +892,8 @@
                                                     "start": 704,
                                                     "end": 725,
                                                     "fullWidth": 21,
-<<<<<<< HEAD
                                                     "width": 21,
-                                                    "identifier": {
-=======
                                                     "propertyName": {
->>>>>>> 85e84683
                                                         "kind": "IdentifierName",
                                                         "fullStart": 704,
                                                         "fullEnd": 717,
