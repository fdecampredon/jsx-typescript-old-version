--- conflicted
+++ resolved
@@ -238,12 +238,8 @@
                                         "start": 613,
                                         "end": 618,
                                         "fullWidth": 5,
-<<<<<<< HEAD
                                         "width": 5,
-                                        "identifier": {
-=======
                                         "propertyName": {
->>>>>>> 85e84683
                                             "kind": "IdentifierName",
                                             "fullStart": 613,
                                             "fullEnd": 615,
