{
    "isDeclaration": false,
    "languageVersion": "EcmaScript5",
    "parseOptions": {
        "allowAutomaticSemicolonInsertion": true
    },
    "sourceUnit": {
        "kind": "SourceUnit",
        "fullStart": 0,
        "fullEnd": 778,
        "start": 588,
        "end": 778,
        "fullWidth": 778,
        "width": 190,
        "isIncrementallyUnusable": true,
        "moduleElements": [
            {
                "kind": "FunctionDeclaration",
                "fullStart": 0,
                "fullEnd": 756,
                "start": 588,
                "end": 754,
                "fullWidth": 756,
                "width": 166,
                "modifiers": [],
                "functionKeyword": {
                    "kind": "FunctionKeyword",
                    "fullStart": 0,
                    "fullEnd": 597,
                    "start": 588,
                    "end": 596,
                    "fullWidth": 597,
                    "width": 8,
                    "text": "function",
                    "value": "function",
                    "valueText": "function",
                    "hasLeadingTrivia": true,
                    "hasLeadingComment": true,
                    "hasLeadingNewLine": true,
                    "hasTrailingTrivia": true,
                    "leadingTrivia": [
                        {
                            "kind": "SingleLineCommentTrivia",
                            "text": "/// Copyright (c) 2012 Ecma International.  All rights reserved. "
                        },
                        {
                            "kind": "NewLineTrivia",
                            "text": "\r\n"
                        },
                        {
                            "kind": "SingleLineCommentTrivia",
                            "text": "/// Ecma International makes this code available under the terms and conditions set"
                        },
                        {
                            "kind": "NewLineTrivia",
                            "text": "\r\n"
                        },
                        {
                            "kind": "SingleLineCommentTrivia",
                            "text": "/// forth on http://hg.ecmascript.org/tests/test262/raw-file/tip/LICENSE (the "
                        },
                        {
                            "kind": "NewLineTrivia",
                            "text": "\r\n"
                        },
                        {
                            "kind": "SingleLineCommentTrivia",
                            "text": "/// \"Use Terms\").   Any redistribution of this code must retain the above "
                        },
                        {
                            "kind": "NewLineTrivia",
                            "text": "\r\n"
                        },
                        {
                            "kind": "SingleLineCommentTrivia",
                            "text": "/// copyright and this notice and otherwise comply with the Use Terms."
                        },
                        {
                            "kind": "NewLineTrivia",
                            "text": "\r\n"
                        },
                        {
                            "kind": "MultiLineCommentTrivia",
                            "text": "/**\r\n * @path ch10/10.4/10.4.3/10.4.3-1-100-s.js\r\n * @description Strict Mode - checking 'this' (strict function passed as arg to String.prototype.replace from non-strict context)\r\n * @onlyStrict\r\n */"
                        },
                        {
                            "kind": "NewLineTrivia",
                            "text": "\r\n"
                        },
                        {
                            "kind": "WhitespaceTrivia",
                            "text": "    "
                        },
                        {
                            "kind": "NewLineTrivia",
                            "text": "\r\n"
                        }
                    ],
                    "trailingTrivia": [
                        {
                            "kind": "WhitespaceTrivia",
                            "text": " "
                        }
                    ]
                },
                "identifier": {
                    "kind": "IdentifierName",
                    "fullStart": 597,
                    "fullEnd": 605,
                    "start": 597,
                    "end": 605,
                    "fullWidth": 8,
                    "width": 8,
                    "text": "testcase",
                    "value": "testcase",
                    "valueText": "testcase"
                },
                "callSignature": {
                    "kind": "CallSignature",
                    "fullStart": 605,
                    "fullEnd": 608,
                    "start": 605,
                    "end": 607,
                    "fullWidth": 3,
                    "width": 2,
                    "parameterList": {
                        "kind": "ParameterList",
                        "fullStart": 605,
                        "fullEnd": 608,
                        "start": 605,
                        "end": 607,
                        "fullWidth": 3,
                        "width": 2,
                        "openParenToken": {
                            "kind": "OpenParenToken",
                            "fullStart": 605,
                            "fullEnd": 606,
                            "start": 605,
                            "end": 606,
                            "fullWidth": 1,
                            "width": 1,
                            "text": "(",
                            "value": "(",
                            "valueText": "("
                        },
                        "parameters": [],
                        "closeParenToken": {
                            "kind": "CloseParenToken",
                            "fullStart": 606,
                            "fullEnd": 608,
                            "start": 606,
                            "end": 607,
                            "fullWidth": 2,
                            "width": 1,
                            "text": ")",
                            "value": ")",
                            "valueText": ")",
                            "hasTrailingTrivia": true,
                            "trailingTrivia": [
                                {
                                    "kind": "WhitespaceTrivia",
                                    "text": " "
                                }
                            ]
                        }
                    }
                },
                "block": {
                    "kind": "Block",
                    "fullStart": 608,
                    "fullEnd": 756,
                    "start": 608,
                    "end": 754,
                    "fullWidth": 148,
                    "width": 146,
                    "openBraceToken": {
                        "kind": "OpenBraceToken",
                        "fullStart": 608,
                        "fullEnd": 611,
                        "start": 608,
                        "end": 609,
                        "fullWidth": 3,
                        "width": 1,
                        "text": "{",
                        "value": "{",
                        "valueText": "{",
                        "hasTrailingTrivia": true,
                        "hasTrailingNewLine": true,
                        "trailingTrivia": [
                            {
                                "kind": "NewLineTrivia",
                                "text": "\r\n"
                            }
                        ]
                    },
                    "statements": [
                        {
                            "kind": "VariableStatement",
                            "fullStart": 611,
                            "fullEnd": 623,
                            "start": 611,
                            "end": 621,
                            "fullWidth": 12,
                            "width": 10,
                            "modifiers": [],
                            "variableDeclaration": {
                                "kind": "VariableDeclaration",
                                "fullStart": 611,
                                "fullEnd": 620,
                                "start": 611,
                                "end": 620,
                                "fullWidth": 9,
                                "width": 9,
                                "varKeyword": {
                                    "kind": "VarKeyword",
                                    "fullStart": 611,
                                    "fullEnd": 615,
                                    "start": 611,
                                    "end": 614,
                                    "fullWidth": 4,
                                    "width": 3,
                                    "text": "var",
                                    "value": "var",
                                    "valueText": "var",
                                    "hasTrailingTrivia": true,
                                    "trailingTrivia": [
                                        {
                                            "kind": "WhitespaceTrivia",
                                            "text": " "
                                        }
                                    ]
                                },
                                "variableDeclarators": [
                                    {
                                        "kind": "VariableDeclarator",
                                        "fullStart": 615,
                                        "fullEnd": 620,
                                        "start": 615,
                                        "end": 620,
                                        "fullWidth": 5,
<<<<<<< HEAD
                                        "width": 5,
                                        "identifier": {
=======
                                        "propertyName": {
>>>>>>> 85e84683
                                            "kind": "IdentifierName",
                                            "fullStart": 615,
                                            "fullEnd": 617,
                                            "start": 615,
                                            "end": 616,
                                            "fullWidth": 2,
                                            "width": 1,
                                            "text": "x",
                                            "value": "x",
                                            "valueText": "x",
                                            "hasTrailingTrivia": true,
                                            "trailingTrivia": [
                                                {
                                                    "kind": "WhitespaceTrivia",
                                                    "text": " "
                                                }
                                            ]
                                        },
                                        "equalsValueClause": {
                                            "kind": "EqualsValueClause",
                                            "fullStart": 617,
                                            "fullEnd": 620,
                                            "start": 617,
                                            "end": 620,
                                            "fullWidth": 3,
                                            "width": 3,
                                            "equalsToken": {
                                                "kind": "EqualsToken",
                                                "fullStart": 617,
                                                "fullEnd": 619,
                                                "start": 617,
                                                "end": 618,
                                                "fullWidth": 2,
                                                "width": 1,
                                                "text": "=",
                                                "value": "=",
                                                "valueText": "=",
                                                "hasTrailingTrivia": true,
                                                "trailingTrivia": [
                                                    {
                                                        "kind": "WhitespaceTrivia",
                                                        "text": " "
                                                    }
                                                ]
                                            },
                                            "value": {
                                                "kind": "NumericLiteral",
                                                "fullStart": 619,
                                                "fullEnd": 620,
                                                "start": 619,
                                                "end": 620,
                                                "fullWidth": 1,
                                                "width": 1,
                                                "text": "3",
                                                "value": 3,
                                                "valueText": "3"
                                            }
                                        }
                                    }
                                ]
                            },
                            "semicolonToken": {
                                "kind": "SemicolonToken",
                                "fullStart": 620,
                                "fullEnd": 623,
                                "start": 620,
                                "end": 621,
                                "fullWidth": 3,
                                "width": 1,
                                "text": ";",
                                "value": ";",
                                "valueText": ";",
                                "hasTrailingTrivia": true,
                                "hasTrailingNewLine": true,
                                "trailingTrivia": [
                                    {
                                        "kind": "NewLineTrivia",
                                        "text": "\r\n"
                                    }
                                ]
                            }
                        },
                        {
                            "kind": "FunctionDeclaration",
                            "fullStart": 623,
                            "fullEnd": 695,
                            "start": 625,
                            "end": 693,
                            "fullWidth": 72,
                            "width": 68,
                            "modifiers": [],
                            "functionKeyword": {
                                "kind": "FunctionKeyword",
                                "fullStart": 623,
                                "fullEnd": 634,
                                "start": 625,
                                "end": 633,
                                "fullWidth": 11,
                                "width": 8,
                                "text": "function",
                                "value": "function",
                                "valueText": "function",
                                "hasLeadingTrivia": true,
                                "hasLeadingNewLine": true,
                                "hasTrailingTrivia": true,
                                "leadingTrivia": [
                                    {
                                        "kind": "NewLineTrivia",
                                        "text": "\r\n"
                                    }
                                ],
                                "trailingTrivia": [
                                    {
                                        "kind": "WhitespaceTrivia",
                                        "text": " "
                                    }
                                ]
                            },
                            "identifier": {
                                "kind": "IdentifierName",
                                "fullStart": 634,
                                "fullEnd": 635,
                                "start": 634,
                                "end": 635,
                                "fullWidth": 1,
                                "width": 1,
                                "text": "f",
                                "value": "f",
                                "valueText": "f"
                            },
                            "callSignature": {
                                "kind": "CallSignature",
                                "fullStart": 635,
                                "fullEnd": 638,
                                "start": 635,
                                "end": 637,
                                "fullWidth": 3,
                                "width": 2,
                                "parameterList": {
                                    "kind": "ParameterList",
                                    "fullStart": 635,
                                    "fullEnd": 638,
                                    "start": 635,
                                    "end": 637,
                                    "fullWidth": 3,
                                    "width": 2,
                                    "openParenToken": {
                                        "kind": "OpenParenToken",
                                        "fullStart": 635,
                                        "fullEnd": 636,
                                        "start": 635,
                                        "end": 636,
                                        "fullWidth": 1,
                                        "width": 1,
                                        "text": "(",
                                        "value": "(",
                                        "valueText": "("
                                    },
                                    "parameters": [],
                                    "closeParenToken": {
                                        "kind": "CloseParenToken",
                                        "fullStart": 636,
                                        "fullEnd": 638,
                                        "start": 636,
                                        "end": 637,
                                        "fullWidth": 2,
                                        "width": 1,
                                        "text": ")",
                                        "value": ")",
                                        "valueText": ")",
                                        "hasTrailingTrivia": true,
                                        "trailingTrivia": [
                                            {
                                                "kind": "WhitespaceTrivia",
                                                "text": " "
                                            }
                                        ]
                                    }
                                }
                            },
                            "block": {
                                "kind": "Block",
                                "fullStart": 638,
                                "fullEnd": 695,
                                "start": 638,
                                "end": 693,
                                "fullWidth": 57,
                                "width": 55,
                                "openBraceToken": {
                                    "kind": "OpenBraceToken",
                                    "fullStart": 638,
                                    "fullEnd": 641,
                                    "start": 638,
                                    "end": 639,
                                    "fullWidth": 3,
                                    "width": 1,
                                    "text": "{",
                                    "value": "{",
                                    "valueText": "{",
                                    "hasTrailingTrivia": true,
                                    "hasTrailingNewLine": true,
                                    "trailingTrivia": [
                                        {
                                            "kind": "NewLineTrivia",
                                            "text": "\r\n"
                                        }
                                    ]
                                },
                                "statements": [
                                    {
                                        "kind": "ExpressionStatement",
                                        "fullStart": 641,
                                        "fullEnd": 660,
                                        "start": 645,
                                        "end": 658,
                                        "fullWidth": 19,
                                        "width": 13,
                                        "expression": {
                                            "kind": "StringLiteral",
                                            "fullStart": 641,
                                            "fullEnd": 657,
                                            "start": 645,
                                            "end": 657,
                                            "fullWidth": 16,
                                            "width": 12,
                                            "text": "\"use strict\"",
                                            "value": "use strict",
                                            "valueText": "use strict",
                                            "hasLeadingTrivia": true,
                                            "leadingTrivia": [
                                                {
                                                    "kind": "WhitespaceTrivia",
                                                    "text": "    "
                                                }
                                            ]
                                        },
                                        "semicolonToken": {
                                            "kind": "SemicolonToken",
                                            "fullStart": 657,
                                            "fullEnd": 660,
                                            "start": 657,
                                            "end": 658,
                                            "fullWidth": 3,
                                            "width": 1,
                                            "text": ";",
                                            "value": ";",
                                            "valueText": ";",
                                            "hasTrailingTrivia": true,
                                            "hasTrailingNewLine": true,
                                            "trailingTrivia": [
                                                {
                                                    "kind": "NewLineTrivia",
                                                    "text": "\r\n"
                                                }
                                            ]
                                        }
                                    },
                                    {
                                        "kind": "ExpressionStatement",
                                        "fullStart": 660,
                                        "fullEnd": 675,
                                        "start": 664,
                                        "end": 673,
                                        "fullWidth": 15,
                                        "width": 9,
                                        "parsedInStrictMode": true,
                                        "expression": {
                                            "kind": "AssignmentExpression",
                                            "fullStart": 660,
                                            "fullEnd": 672,
                                            "start": 664,
                                            "end": 672,
                                            "fullWidth": 12,
                                            "width": 8,
                                            "parsedInStrictMode": true,
                                            "left": {
                                                "kind": "IdentifierName",
                                                "fullStart": 660,
                                                "fullEnd": 666,
                                                "start": 664,
                                                "end": 665,
                                                "fullWidth": 6,
                                                "width": 1,
                                                "text": "x",
                                                "value": "x",
                                                "valueText": "x",
                                                "hasLeadingTrivia": true,
                                                "hasTrailingTrivia": true,
                                                "leadingTrivia": [
                                                    {
                                                        "kind": "WhitespaceTrivia",
                                                        "text": "    "
                                                    }
                                                ],
                                                "trailingTrivia": [
                                                    {
                                                        "kind": "WhitespaceTrivia",
                                                        "text": " "
                                                    }
                                                ]
                                            },
                                            "operatorToken": {
                                                "kind": "EqualsToken",
                                                "fullStart": 666,
                                                "fullEnd": 668,
                                                "start": 666,
                                                "end": 667,
                                                "fullWidth": 2,
                                                "width": 1,
                                                "text": "=",
                                                "value": "=",
                                                "valueText": "=",
                                                "hasTrailingTrivia": true,
                                                "trailingTrivia": [
                                                    {
                                                        "kind": "WhitespaceTrivia",
                                                        "text": " "
                                                    }
                                                ]
                                            },
                                            "right": {
                                                "kind": "ThisKeyword",
                                                "fullStart": 668,
                                                "fullEnd": 672,
                                                "start": 668,
                                                "end": 672,
                                                "fullWidth": 4,
                                                "width": 4,
                                                "text": "this",
                                                "value": "this",
                                                "valueText": "this"
                                            }
                                        },
                                        "semicolonToken": {
                                            "kind": "SemicolonToken",
                                            "fullStart": 672,
                                            "fullEnd": 675,
                                            "start": 672,
                                            "end": 673,
                                            "fullWidth": 3,
                                            "width": 1,
                                            "text": ";",
                                            "value": ";",
                                            "valueText": ";",
                                            "hasTrailingTrivia": true,
                                            "hasTrailingNewLine": true,
                                            "trailingTrivia": [
                                                {
                                                    "kind": "NewLineTrivia",
                                                    "text": "\r\n"
                                                }
                                            ]
                                        }
                                    },
                                    {
                                        "kind": "ReturnStatement",
                                        "fullStart": 675,
                                        "fullEnd": 692,
                                        "start": 679,
                                        "end": 690,
                                        "fullWidth": 17,
                                        "width": 11,
                                        "parsedInStrictMode": true,
                                        "returnKeyword": {
                                            "kind": "ReturnKeyword",
                                            "fullStart": 675,
                                            "fullEnd": 686,
                                            "start": 679,
                                            "end": 685,
                                            "fullWidth": 11,
                                            "width": 6,
                                            "text": "return",
                                            "value": "return",
                                            "valueText": "return",
                                            "hasLeadingTrivia": true,
                                            "hasTrailingTrivia": true,
                                            "leadingTrivia": [
                                                {
                                                    "kind": "WhitespaceTrivia",
                                                    "text": "    "
                                                }
                                            ],
                                            "trailingTrivia": [
                                                {
                                                    "kind": "WhitespaceTrivia",
                                                    "text": " "
                                                }
                                            ]
                                        },
                                        "expression": {
                                            "kind": "StringLiteral",
                                            "fullStart": 686,
                                            "fullEnd": 689,
                                            "start": 686,
                                            "end": 689,
                                            "fullWidth": 3,
                                            "width": 3,
                                            "text": "\"a\"",
                                            "value": "a",
                                            "valueText": "a"
                                        },
                                        "semicolonToken": {
                                            "kind": "SemicolonToken",
                                            "fullStart": 689,
                                            "fullEnd": 692,
                                            "start": 689,
                                            "end": 690,
                                            "fullWidth": 3,
                                            "width": 1,
                                            "text": ";",
                                            "value": ";",
                                            "valueText": ";",
                                            "hasTrailingTrivia": true,
                                            "hasTrailingNewLine": true,
                                            "trailingTrivia": [
                                                {
                                                    "kind": "NewLineTrivia",
                                                    "text": "\r\n"
                                                }
                                            ]
                                        }
                                    }
                                ],
                                "closeBraceToken": {
                                    "kind": "CloseBraceToken",
                                    "fullStart": 692,
                                    "fullEnd": 695,
                                    "start": 692,
                                    "end": 693,
                                    "fullWidth": 3,
                                    "width": 1,
                                    "text": "}",
                                    "value": "}",
                                    "valueText": "}",
                                    "hasTrailingTrivia": true,
                                    "hasTrailingNewLine": true,
                                    "trailingTrivia": [
                                        {
                                            "kind": "NewLineTrivia",
                                            "text": "\r\n"
                                        }
                                    ]
                                }
                            }
                        },
                        {
                            "kind": "ReturnStatement",
                            "fullStart": 695,
                            "fullEnd": 753,
                            "start": 695,
                            "end": 751,
                            "fullWidth": 58,
                            "width": 56,
                            "returnKeyword": {
                                "kind": "ReturnKeyword",
                                "fullStart": 695,
                                "fullEnd": 702,
                                "start": 695,
                                "end": 701,
                                "fullWidth": 7,
                                "width": 6,
                                "text": "return",
                                "value": "return",
                                "valueText": "return",
                                "hasTrailingTrivia": true,
                                "trailingTrivia": [
                                    {
                                        "kind": "WhitespaceTrivia",
                                        "text": " "
                                    }
                                ]
                            },
                            "expression": {
                                "kind": "LogicalAndExpression",
                                "fullStart": 702,
                                "fullEnd": 750,
                                "start": 702,
                                "end": 750,
                                "fullWidth": 48,
                                "width": 48,
                                "left": {
                                    "kind": "ParenthesizedExpression",
                                    "fullStart": 702,
                                    "fullEnd": 732,
                                    "start": 702,
                                    "end": 731,
                                    "fullWidth": 30,
                                    "width": 29,
                                    "openParenToken": {
                                        "kind": "OpenParenToken",
                                        "fullStart": 702,
                                        "fullEnd": 703,
                                        "start": 702,
                                        "end": 703,
                                        "fullWidth": 1,
                                        "width": 1,
                                        "text": "(",
                                        "value": "(",
                                        "valueText": "("
                                    },
                                    "expression": {
                                        "kind": "EqualsExpression",
                                        "fullStart": 703,
                                        "fullEnd": 730,
                                        "start": 703,
                                        "end": 730,
                                        "fullWidth": 27,
                                        "width": 27,
                                        "left": {
                                            "kind": "InvocationExpression",
                                            "fullStart": 703,
                                            "fullEnd": 723,
                                            "start": 703,
                                            "end": 723,
                                            "fullWidth": 20,
                                            "width": 20,
                                            "expression": {
                                                "kind": "MemberAccessExpression",
                                                "fullStart": 703,
                                                "fullEnd": 715,
                                                "start": 703,
                                                "end": 715,
                                                "fullWidth": 12,
                                                "width": 12,
                                                "expression": {
                                                    "kind": "StringLiteral",
                                                    "fullStart": 703,
                                                    "fullEnd": 707,
                                                    "start": 703,
                                                    "end": 707,
                                                    "fullWidth": 4,
                                                    "width": 4,
                                                    "text": "\"ab\"",
                                                    "value": "ab",
                                                    "valueText": "ab"
                                                },
                                                "dotToken": {
                                                    "kind": "DotToken",
                                                    "fullStart": 707,
                                                    "fullEnd": 708,
                                                    "start": 707,
                                                    "end": 708,
                                                    "fullWidth": 1,
                                                    "width": 1,
                                                    "text": ".",
                                                    "value": ".",
                                                    "valueText": "."
                                                },
                                                "name": {
                                                    "kind": "IdentifierName",
                                                    "fullStart": 708,
                                                    "fullEnd": 715,
                                                    "start": 708,
                                                    "end": 715,
                                                    "fullWidth": 7,
                                                    "width": 7,
                                                    "text": "replace",
                                                    "value": "replace",
                                                    "valueText": "replace"
                                                }
                                            },
                                            "argumentList": {
                                                "kind": "ArgumentList",
                                                "fullStart": 715,
                                                "fullEnd": 723,
                                                "start": 715,
                                                "end": 723,
                                                "fullWidth": 8,
                                                "width": 8,
                                                "openParenToken": {
                                                    "kind": "OpenParenToken",
                                                    "fullStart": 715,
                                                    "fullEnd": 716,
                                                    "start": 715,
                                                    "end": 716,
                                                    "fullWidth": 1,
                                                    "width": 1,
                                                    "text": "(",
                                                    "value": "(",
                                                    "valueText": "("
                                                },
                                                "arguments": [
                                                    {
                                                        "kind": "StringLiteral",
                                                        "fullStart": 716,
                                                        "fullEnd": 719,
                                                        "start": 716,
                                                        "end": 719,
                                                        "fullWidth": 3,
                                                        "width": 3,
                                                        "text": "\"b\"",
                                                        "value": "b",
                                                        "valueText": "b"
                                                    },
                                                    {
                                                        "kind": "CommaToken",
                                                        "fullStart": 719,
                                                        "fullEnd": 721,
                                                        "start": 719,
                                                        "end": 720,
                                                        "fullWidth": 2,
                                                        "width": 1,
                                                        "text": ",",
                                                        "value": ",",
                                                        "valueText": ",",
                                                        "hasTrailingTrivia": true,
                                                        "trailingTrivia": [
                                                            {
                                                                "kind": "WhitespaceTrivia",
                                                                "text": " "
                                                            }
                                                        ]
                                                    },
                                                    {
                                                        "kind": "IdentifierName",
                                                        "fullStart": 721,
                                                        "fullEnd": 722,
                                                        "start": 721,
                                                        "end": 722,
                                                        "fullWidth": 1,
                                                        "width": 1,
                                                        "text": "f",
                                                        "value": "f",
                                                        "valueText": "f"
                                                    }
                                                ],
                                                "closeParenToken": {
                                                    "kind": "CloseParenToken",
                                                    "fullStart": 722,
                                                    "fullEnd": 723,
                                                    "start": 722,
                                                    "end": 723,
                                                    "fullWidth": 1,
                                                    "width": 1,
                                                    "text": ")",
                                                    "value": ")",
                                                    "valueText": ")"
                                                }
                                            }
                                        },
                                        "operatorToken": {
                                            "kind": "EqualsEqualsEqualsToken",
                                            "fullStart": 723,
                                            "fullEnd": 726,
                                            "start": 723,
                                            "end": 726,
                                            "fullWidth": 3,
                                            "width": 3,
                                            "text": "===",
                                            "value": "===",
                                            "valueText": "==="
                                        },
                                        "right": {
                                            "kind": "StringLiteral",
                                            "fullStart": 726,
                                            "fullEnd": 730,
                                            "start": 726,
                                            "end": 730,
                                            "fullWidth": 4,
                                            "width": 4,
                                            "text": "\"aa\"",
                                            "value": "aa",
                                            "valueText": "aa"
                                        }
                                    },
                                    "closeParenToken": {
                                        "kind": "CloseParenToken",
                                        "fullStart": 730,
                                        "fullEnd": 732,
                                        "start": 730,
                                        "end": 731,
                                        "fullWidth": 2,
                                        "width": 1,
                                        "text": ")",
                                        "value": ")",
                                        "valueText": ")",
                                        "hasTrailingTrivia": true,
                                        "trailingTrivia": [
                                            {
                                                "kind": "WhitespaceTrivia",
                                                "text": " "
                                            }
                                        ]
                                    }
                                },
                                "operatorToken": {
                                    "kind": "AmpersandAmpersandToken",
                                    "fullStart": 732,
                                    "fullEnd": 735,
                                    "start": 732,
                                    "end": 734,
                                    "fullWidth": 3,
                                    "width": 2,
                                    "text": "&&",
                                    "value": "&&",
                                    "valueText": "&&",
                                    "hasTrailingTrivia": true,
                                    "trailingTrivia": [
                                        {
                                            "kind": "WhitespaceTrivia",
                                            "text": " "
                                        }
                                    ]
                                },
                                "right": {
                                    "kind": "ParenthesizedExpression",
                                    "fullStart": 735,
                                    "fullEnd": 750,
                                    "start": 735,
                                    "end": 750,
                                    "fullWidth": 15,
                                    "width": 15,
                                    "openParenToken": {
                                        "kind": "OpenParenToken",
                                        "fullStart": 735,
                                        "fullEnd": 736,
                                        "start": 735,
                                        "end": 736,
                                        "fullWidth": 1,
                                        "width": 1,
                                        "text": "(",
                                        "value": "(",
                                        "valueText": "("
                                    },
                                    "expression": {
                                        "kind": "EqualsExpression",
                                        "fullStart": 736,
                                        "fullEnd": 749,
                                        "start": 736,
                                        "end": 749,
                                        "fullWidth": 13,
                                        "width": 13,
                                        "left": {
                                            "kind": "IdentifierName",
                                            "fullStart": 736,
                                            "fullEnd": 737,
                                            "start": 736,
                                            "end": 737,
                                            "fullWidth": 1,
                                            "width": 1,
                                            "text": "x",
                                            "value": "x",
                                            "valueText": "x"
                                        },
                                        "operatorToken": {
                                            "kind": "EqualsEqualsEqualsToken",
                                            "fullStart": 737,
                                            "fullEnd": 740,
                                            "start": 737,
                                            "end": 740,
                                            "fullWidth": 3,
                                            "width": 3,
                                            "text": "===",
                                            "value": "===",
                                            "valueText": "==="
                                        },
                                        "right": {
                                            "kind": "IdentifierName",
                                            "fullStart": 740,
                                            "fullEnd": 749,
                                            "start": 740,
                                            "end": 749,
                                            "fullWidth": 9,
                                            "width": 9,
                                            "text": "undefined",
                                            "value": "undefined",
                                            "valueText": "undefined"
                                        }
                                    },
                                    "closeParenToken": {
                                        "kind": "CloseParenToken",
                                        "fullStart": 749,
                                        "fullEnd": 750,
                                        "start": 749,
                                        "end": 750,
                                        "fullWidth": 1,
                                        "width": 1,
                                        "text": ")",
                                        "value": ")",
                                        "valueText": ")"
                                    }
                                }
                            },
                            "semicolonToken": {
                                "kind": "SemicolonToken",
                                "fullStart": 750,
                                "fullEnd": 753,
                                "start": 750,
                                "end": 751,
                                "fullWidth": 3,
                                "width": 1,
                                "text": ";",
                                "value": ";",
                                "valueText": ";",
                                "hasTrailingTrivia": true,
                                "hasTrailingNewLine": true,
                                "trailingTrivia": [
                                    {
                                        "kind": "NewLineTrivia",
                                        "text": "\r\n"
                                    }
                                ]
                            }
                        }
                    ],
                    "closeBraceToken": {
                        "kind": "CloseBraceToken",
                        "fullStart": 753,
                        "fullEnd": 756,
                        "start": 753,
                        "end": 754,
                        "fullWidth": 3,
                        "width": 1,
                        "text": "}",
                        "value": "}",
                        "valueText": "}",
                        "hasTrailingTrivia": true,
                        "hasTrailingNewLine": true,
                        "trailingTrivia": [
                            {
                                "kind": "NewLineTrivia",
                                "text": "\r\n"
                            }
                        ]
                    }
                }
            },
            {
                "kind": "ExpressionStatement",
                "fullStart": 756,
                "fullEnd": 778,
                "start": 756,
                "end": 778,
                "fullWidth": 22,
                "width": 22,
                "expression": {
                    "kind": "InvocationExpression",
                    "fullStart": 756,
                    "fullEnd": 777,
                    "start": 756,
                    "end": 777,
                    "fullWidth": 21,
                    "width": 21,
                    "expression": {
                        "kind": "IdentifierName",
                        "fullStart": 756,
                        "fullEnd": 767,
                        "start": 756,
                        "end": 767,
                        "fullWidth": 11,
                        "width": 11,
                        "text": "runTestCase",
                        "value": "runTestCase",
                        "valueText": "runTestCase"
                    },
                    "argumentList": {
                        "kind": "ArgumentList",
                        "fullStart": 767,
                        "fullEnd": 777,
                        "start": 767,
                        "end": 777,
                        "fullWidth": 10,
                        "width": 10,
                        "openParenToken": {
                            "kind": "OpenParenToken",
                            "fullStart": 767,
                            "fullEnd": 768,
                            "start": 767,
                            "end": 768,
                            "fullWidth": 1,
                            "width": 1,
                            "text": "(",
                            "value": "(",
                            "valueText": "("
                        },
                        "arguments": [
                            {
                                "kind": "IdentifierName",
                                "fullStart": 768,
                                "fullEnd": 776,
                                "start": 768,
                                "end": 776,
                                "fullWidth": 8,
                                "width": 8,
                                "text": "testcase",
                                "value": "testcase",
                                "valueText": "testcase"
                            }
                        ],
                        "closeParenToken": {
                            "kind": "CloseParenToken",
                            "fullStart": 776,
                            "fullEnd": 777,
                            "start": 776,
                            "end": 777,
                            "fullWidth": 1,
                            "width": 1,
                            "text": ")",
                            "value": ")",
                            "valueText": ")"
                        }
                    }
                },
                "semicolonToken": {
                    "kind": "SemicolonToken",
                    "fullStart": 777,
                    "fullEnd": 778,
                    "start": 777,
                    "end": 778,
                    "fullWidth": 1,
                    "width": 1,
                    "text": ";",
                    "value": ";",
                    "valueText": ";"
                }
            }
        ],
        "endOfFileToken": {
            "kind": "EndOfFileToken",
            "fullStart": 778,
            "fullEnd": 778,
            "start": 778,
            "end": 778,
            "fullWidth": 0,
            "width": 0,
            "text": ""
        }
    },
    "lineMap": {
        "lineStarts": [
            0,
            67,
            152,
            232,
            308,
            380,
            385,
            430,
            561,
            577,
            582,
            588,
            611,
            623,
            625,
            641,
            660,
            675,
            692,
            695,
            753,
            756
        ],
        "length": 778
    }
}<|MERGE_RESOLUTION|>--- conflicted
+++ resolved
@@ -238,12 +238,8 @@
                                         "start": 615,
                                         "end": 620,
                                         "fullWidth": 5,
-<<<<<<< HEAD
                                         "width": 5,
-                                        "identifier": {
-=======
                                         "propertyName": {
->>>>>>> 85e84683
                                             "kind": "IdentifierName",
                                             "fullStart": 615,
                                             "fullEnd": 617,
