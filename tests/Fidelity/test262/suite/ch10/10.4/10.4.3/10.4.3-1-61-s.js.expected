{
    "isDeclaration": false,
    "languageVersion": "EcmaScript5",
    "parseOptions": {
        "allowAutomaticSemicolonInsertion": true
    },
    "sourceUnit": {
        "kind": "SourceUnit",
        "fullStart": 0,
        "fullEnd": 742,
        "start": 556,
        "end": 742,
        "fullWidth": 742,
        "width": 186,
        "isIncrementallyUnusable": true,
        "moduleElements": [
            {
                "kind": "FunctionDeclaration",
                "fullStart": 0,
                "fullEnd": 720,
                "start": 556,
                "end": 718,
                "fullWidth": 720,
                "width": 162,
                "isIncrementallyUnusable": true,
                "modifiers": [],
                "functionKeyword": {
                    "kind": "FunctionKeyword",
                    "fullStart": 0,
                    "fullEnd": 565,
                    "start": 556,
                    "end": 564,
                    "fullWidth": 565,
                    "width": 8,
                    "text": "function",
                    "value": "function",
                    "valueText": "function",
                    "hasLeadingTrivia": true,
                    "hasLeadingComment": true,
                    "hasLeadingNewLine": true,
                    "hasTrailingTrivia": true,
                    "leadingTrivia": [
                        {
                            "kind": "SingleLineCommentTrivia",
                            "text": "/// Copyright (c) 2012 Ecma International.  All rights reserved. "
                        },
                        {
                            "kind": "NewLineTrivia",
                            "text": "\r\n"
                        },
                        {
                            "kind": "SingleLineCommentTrivia",
                            "text": "/// Ecma International makes this code available under the terms and conditions set"
                        },
                        {
                            "kind": "NewLineTrivia",
                            "text": "\r\n"
                        },
                        {
                            "kind": "SingleLineCommentTrivia",
                            "text": "/// forth on http://hg.ecmascript.org/tests/test262/raw-file/tip/LICENSE (the "
                        },
                        {
                            "kind": "NewLineTrivia",
                            "text": "\r\n"
                        },
                        {
                            "kind": "SingleLineCommentTrivia",
                            "text": "/// \"Use Terms\").   Any redistribution of this code must retain the above "
                        },
                        {
                            "kind": "NewLineTrivia",
                            "text": "\r\n"
                        },
                        {
                            "kind": "SingleLineCommentTrivia",
                            "text": "/// copyright and this notice and otherwise comply with the Use Terms."
                        },
                        {
                            "kind": "NewLineTrivia",
                            "text": "\r\n"
                        },
                        {
                            "kind": "MultiLineCommentTrivia",
                            "text": "/**\r\n * @path ch10/10.4/10.4.3/10.4.3-1-61-s.js\r\n * @description Strict Mode - checking 'this' (Injected setter includes strict directive prologue)\r\n * @onlyStrict\r\n */"
                        },
                        {
                            "kind": "NewLineTrivia",
                            "text": "\r\n"
                        },
                        {
                            "kind": "WhitespaceTrivia",
                            "text": "    "
                        },
                        {
                            "kind": "NewLineTrivia",
                            "text": "\r\n"
                        }
                    ],
                    "trailingTrivia": [
                        {
                            "kind": "WhitespaceTrivia",
                            "text": " "
                        }
                    ]
                },
                "identifier": {
                    "kind": "IdentifierName",
                    "fullStart": 565,
                    "fullEnd": 573,
                    "start": 565,
                    "end": 573,
                    "fullWidth": 8,
                    "width": 8,
                    "text": "testcase",
                    "value": "testcase",
                    "valueText": "testcase"
                },
                "callSignature": {
                    "kind": "CallSignature",
                    "fullStart": 573,
                    "fullEnd": 576,
                    "start": 573,
                    "end": 575,
                    "fullWidth": 3,
                    "width": 2,
                    "parameterList": {
                        "kind": "ParameterList",
                        "fullStart": 573,
                        "fullEnd": 576,
                        "start": 573,
                        "end": 575,
                        "fullWidth": 3,
                        "width": 2,
                        "openParenToken": {
                            "kind": "OpenParenToken",
                            "fullStart": 573,
                            "fullEnd": 574,
                            "start": 573,
                            "end": 574,
                            "fullWidth": 1,
                            "width": 1,
                            "text": "(",
                            "value": "(",
                            "valueText": "("
                        },
                        "parameters": [],
                        "closeParenToken": {
                            "kind": "CloseParenToken",
                            "fullStart": 574,
                            "fullEnd": 576,
                            "start": 574,
                            "end": 575,
                            "fullWidth": 2,
                            "width": 1,
                            "text": ")",
                            "value": ")",
                            "valueText": ")",
                            "hasTrailingTrivia": true,
                            "trailingTrivia": [
                                {
                                    "kind": "WhitespaceTrivia",
                                    "text": " "
                                }
                            ]
                        }
                    }
                },
                "block": {
                    "kind": "Block",
                    "fullStart": 576,
                    "fullEnd": 720,
                    "start": 576,
                    "end": 718,
                    "fullWidth": 144,
                    "width": 142,
                    "isIncrementallyUnusable": true,
                    "openBraceToken": {
                        "kind": "OpenBraceToken",
                        "fullStart": 576,
                        "fullEnd": 579,
                        "start": 576,
                        "end": 577,
                        "fullWidth": 3,
                        "width": 1,
                        "text": "{",
                        "value": "{",
                        "valueText": "{",
                        "hasTrailingTrivia": true,
                        "hasTrailingNewLine": true,
                        "trailingTrivia": [
                            {
                                "kind": "NewLineTrivia",
                                "text": "\r\n"
                            }
                        ]
                    },
                    "statements": [
                        {
                            "kind": "VariableStatement",
                            "fullStart": 579,
                            "fullEnd": 592,
                            "start": 579,
                            "end": 590,
                            "fullWidth": 13,
                            "width": 11,
                            "modifiers": [],
                            "variableDeclaration": {
                                "kind": "VariableDeclaration",
                                "fullStart": 579,
                                "fullEnd": 589,
                                "start": 579,
                                "end": 589,
                                "fullWidth": 10,
                                "width": 10,
                                "varKeyword": {
                                    "kind": "VarKeyword",
                                    "fullStart": 579,
                                    "fullEnd": 583,
                                    "start": 579,
                                    "end": 582,
                                    "fullWidth": 4,
                                    "width": 3,
                                    "text": "var",
                                    "value": "var",
                                    "valueText": "var",
                                    "hasTrailingTrivia": true,
                                    "trailingTrivia": [
                                        {
                                            "kind": "WhitespaceTrivia",
                                            "text": " "
                                        }
                                    ]
                                },
                                "variableDeclarators": [
                                    {
                                        "kind": "VariableDeclarator",
                                        "fullStart": 583,
                                        "fullEnd": 589,
                                        "start": 583,
                                        "end": 589,
                                        "fullWidth": 6,
<<<<<<< HEAD
                                        "width": 6,
                                        "identifier": {
=======
                                        "propertyName": {
>>>>>>> 85e84683
                                            "kind": "IdentifierName",
                                            "fullStart": 583,
                                            "fullEnd": 585,
                                            "start": 583,
                                            "end": 584,
                                            "fullWidth": 2,
                                            "width": 1,
                                            "text": "o",
                                            "value": "o",
                                            "valueText": "o",
                                            "hasTrailingTrivia": true,
                                            "trailingTrivia": [
                                                {
                                                    "kind": "WhitespaceTrivia",
                                                    "text": " "
                                                }
                                            ]
                                        },
                                        "equalsValueClause": {
                                            "kind": "EqualsValueClause",
                                            "fullStart": 585,
                                            "fullEnd": 589,
                                            "start": 585,
                                            "end": 589,
                                            "fullWidth": 4,
                                            "width": 4,
                                            "equalsToken": {
                                                "kind": "EqualsToken",
                                                "fullStart": 585,
                                                "fullEnd": 587,
                                                "start": 585,
                                                "end": 586,
                                                "fullWidth": 2,
                                                "width": 1,
                                                "text": "=",
                                                "value": "=",
                                                "valueText": "=",
                                                "hasTrailingTrivia": true,
                                                "trailingTrivia": [
                                                    {
                                                        "kind": "WhitespaceTrivia",
                                                        "text": " "
                                                    }
                                                ]
                                            },
                                            "value": {
                                                "kind": "ObjectLiteralExpression",
                                                "fullStart": 587,
                                                "fullEnd": 589,
                                                "start": 587,
                                                "end": 589,
                                                "fullWidth": 2,
                                                "width": 2,
                                                "openBraceToken": {
                                                    "kind": "OpenBraceToken",
                                                    "fullStart": 587,
                                                    "fullEnd": 588,
                                                    "start": 587,
                                                    "end": 588,
                                                    "fullWidth": 1,
                                                    "width": 1,
                                                    "text": "{",
                                                    "value": "{",
                                                    "valueText": "{"
                                                },
                                                "propertyAssignments": [],
                                                "closeBraceToken": {
                                                    "kind": "CloseBraceToken",
                                                    "fullStart": 588,
                                                    "fullEnd": 589,
                                                    "start": 588,
                                                    "end": 589,
                                                    "fullWidth": 1,
                                                    "width": 1,
                                                    "text": "}",
                                                    "value": "}",
                                                    "valueText": "}"
                                                }
                                            }
                                        }
                                    }
                                ]
                            },
                            "semicolonToken": {
                                "kind": "SemicolonToken",
                                "fullStart": 589,
                                "fullEnd": 592,
                                "start": 589,
                                "end": 590,
                                "fullWidth": 3,
                                "width": 1,
                                "text": ";",
                                "value": ";",
                                "valueText": ";",
                                "hasTrailingTrivia": true,
                                "hasTrailingNewLine": true,
                                "trailingTrivia": [
                                    {
                                        "kind": "NewLineTrivia",
                                        "text": "\r\n"
                                    }
                                ]
                            }
                        },
                        {
                            "kind": "VariableStatement",
                            "fullStart": 592,
                            "fullEnd": 604,
                            "start": 592,
                            "end": 602,
                            "fullWidth": 12,
                            "width": 10,
                            "modifiers": [],
                            "variableDeclaration": {
                                "kind": "VariableDeclaration",
                                "fullStart": 592,
                                "fullEnd": 601,
                                "start": 592,
                                "end": 601,
                                "fullWidth": 9,
                                "width": 9,
                                "varKeyword": {
                                    "kind": "VarKeyword",
                                    "fullStart": 592,
                                    "fullEnd": 596,
                                    "start": 592,
                                    "end": 595,
                                    "fullWidth": 4,
                                    "width": 3,
                                    "text": "var",
                                    "value": "var",
                                    "valueText": "var",
                                    "hasTrailingTrivia": true,
                                    "trailingTrivia": [
                                        {
                                            "kind": "WhitespaceTrivia",
                                            "text": " "
                                        }
                                    ]
                                },
                                "variableDeclarators": [
                                    {
                                        "kind": "VariableDeclarator",
                                        "fullStart": 596,
                                        "fullEnd": 601,
                                        "start": 596,
                                        "end": 601,
                                        "fullWidth": 5,
<<<<<<< HEAD
                                        "width": 5,
                                        "identifier": {
=======
                                        "propertyName": {
>>>>>>> 85e84683
                                            "kind": "IdentifierName",
                                            "fullStart": 596,
                                            "fullEnd": 598,
                                            "start": 596,
                                            "end": 597,
                                            "fullWidth": 2,
                                            "width": 1,
                                            "text": "x",
                                            "value": "x",
                                            "valueText": "x",
                                            "hasTrailingTrivia": true,
                                            "trailingTrivia": [
                                                {
                                                    "kind": "WhitespaceTrivia",
                                                    "text": " "
                                                }
                                            ]
                                        },
                                        "equalsValueClause": {
                                            "kind": "EqualsValueClause",
                                            "fullStart": 598,
                                            "fullEnd": 601,
                                            "start": 598,
                                            "end": 601,
                                            "fullWidth": 3,
                                            "width": 3,
                                            "equalsToken": {
                                                "kind": "EqualsToken",
                                                "fullStart": 598,
                                                "fullEnd": 600,
                                                "start": 598,
                                                "end": 599,
                                                "fullWidth": 2,
                                                "width": 1,
                                                "text": "=",
                                                "value": "=",
                                                "valueText": "=",
                                                "hasTrailingTrivia": true,
                                                "trailingTrivia": [
                                                    {
                                                        "kind": "WhitespaceTrivia",
                                                        "text": " "
                                                    }
                                                ]
                                            },
                                            "value": {
                                                "kind": "NumericLiteral",
                                                "fullStart": 600,
                                                "fullEnd": 601,
                                                "start": 600,
                                                "end": 601,
                                                "fullWidth": 1,
                                                "width": 1,
                                                "text": "2",
                                                "value": 2,
                                                "valueText": "2"
                                            }
                                        }
                                    }
                                ]
                            },
                            "semicolonToken": {
                                "kind": "SemicolonToken",
                                "fullStart": 601,
                                "fullEnd": 604,
                                "start": 601,
                                "end": 602,
                                "fullWidth": 3,
                                "width": 1,
                                "text": ";",
                                "value": ";",
                                "valueText": ";",
                                "hasTrailingTrivia": true,
                                "hasTrailingNewLine": true,
                                "trailingTrivia": [
                                    {
                                        "kind": "NewLineTrivia",
                                        "text": "\r\n"
                                    }
                                ]
                            }
                        },
                        {
                            "kind": "ExpressionStatement",
                            "fullStart": 604,
                            "fullEnd": 690,
                            "start": 604,
                            "end": 688,
                            "fullWidth": 86,
                            "width": 84,
                            "isIncrementallyUnusable": true,
                            "expression": {
                                "kind": "InvocationExpression",
                                "fullStart": 604,
                                "fullEnd": 687,
                                "start": 604,
                                "end": 687,
                                "fullWidth": 83,
                                "width": 83,
                                "isIncrementallyUnusable": true,
                                "expression": {
                                    "kind": "MemberAccessExpression",
                                    "fullStart": 604,
                                    "fullEnd": 625,
                                    "start": 604,
                                    "end": 625,
                                    "fullWidth": 21,
                                    "width": 21,
                                    "expression": {
                                        "kind": "IdentifierName",
                                        "fullStart": 604,
                                        "fullEnd": 610,
                                        "start": 604,
                                        "end": 610,
                                        "fullWidth": 6,
                                        "width": 6,
                                        "text": "Object",
                                        "value": "Object",
                                        "valueText": "Object"
                                    },
                                    "dotToken": {
                                        "kind": "DotToken",
                                        "fullStart": 610,
                                        "fullEnd": 611,
                                        "start": 610,
                                        "end": 611,
                                        "fullWidth": 1,
                                        "width": 1,
                                        "text": ".",
                                        "value": ".",
                                        "valueText": "."
                                    },
                                    "name": {
                                        "kind": "IdentifierName",
                                        "fullStart": 611,
                                        "fullEnd": 625,
                                        "start": 611,
                                        "end": 625,
                                        "fullWidth": 14,
                                        "width": 14,
                                        "text": "defineProperty",
                                        "value": "defineProperty",
                                        "valueText": "defineProperty"
                                    }
                                },
                                "argumentList": {
                                    "kind": "ArgumentList",
                                    "fullStart": 625,
                                    "fullEnd": 687,
                                    "start": 625,
                                    "end": 687,
                                    "fullWidth": 62,
                                    "width": 62,
                                    "isIncrementallyUnusable": true,
                                    "openParenToken": {
                                        "kind": "OpenParenToken",
                                        "fullStart": 625,
                                        "fullEnd": 626,
                                        "start": 625,
                                        "end": 626,
                                        "fullWidth": 1,
                                        "width": 1,
                                        "text": "(",
                                        "value": "(",
                                        "valueText": "("
                                    },
                                    "arguments": [
                                        {
                                            "kind": "IdentifierName",
                                            "fullStart": 626,
                                            "fullEnd": 627,
                                            "start": 626,
                                            "end": 627,
                                            "fullWidth": 1,
                                            "width": 1,
                                            "text": "o",
                                            "value": "o",
                                            "valueText": "o"
                                        },
                                        {
                                            "kind": "CommaToken",
                                            "fullStart": 627,
                                            "fullEnd": 629,
                                            "start": 627,
                                            "end": 628,
                                            "fullWidth": 2,
                                            "width": 1,
                                            "text": ",",
                                            "value": ",",
                                            "valueText": ",",
                                            "hasTrailingTrivia": true,
                                            "trailingTrivia": [
                                                {
                                                    "kind": "WhitespaceTrivia",
                                                    "text": " "
                                                }
                                            ]
                                        },
                                        {
                                            "kind": "StringLiteral",
                                            "fullStart": 629,
                                            "fullEnd": 634,
                                            "start": 629,
                                            "end": 634,
                                            "fullWidth": 5,
                                            "width": 5,
                                            "text": "\"foo\"",
                                            "value": "foo",
                                            "valueText": "foo"
                                        },
                                        {
                                            "kind": "CommaToken",
                                            "fullStart": 634,
                                            "fullEnd": 636,
                                            "start": 634,
                                            "end": 635,
                                            "fullWidth": 2,
                                            "width": 1,
                                            "text": ",",
                                            "value": ",",
                                            "valueText": ",",
                                            "hasTrailingTrivia": true,
                                            "trailingTrivia": [
                                                {
                                                    "kind": "WhitespaceTrivia",
                                                    "text": " "
                                                }
                                            ]
                                        },
                                        {
                                            "kind": "ObjectLiteralExpression",
                                            "fullStart": 636,
                                            "fullEnd": 686,
                                            "start": 636,
                                            "end": 686,
                                            "fullWidth": 50,
                                            "width": 50,
                                            "isIncrementallyUnusable": true,
                                            "openBraceToken": {
                                                "kind": "OpenBraceToken",
                                                "fullStart": 636,
                                                "fullEnd": 638,
                                                "start": 636,
                                                "end": 637,
                                                "fullWidth": 2,
                                                "width": 1,
                                                "text": "{",
                                                "value": "{",
                                                "valueText": "{",
                                                "hasTrailingTrivia": true,
                                                "trailingTrivia": [
                                                    {
                                                        "kind": "WhitespaceTrivia",
                                                        "text": " "
                                                    }
                                                ]
                                            },
                                            "propertyAssignments": [
                                                {
                                                    "kind": "SimplePropertyAssignment",
                                                    "fullStart": 638,
                                                    "fullEnd": 685,
                                                    "start": 638,
                                                    "end": 684,
                                                    "fullWidth": 47,
                                                    "width": 46,
                                                    "isIncrementallyUnusable": true,
                                                    "propertyName": {
                                                        "kind": "IdentifierName",
                                                        "fullStart": 638,
                                                        "fullEnd": 641,
                                                        "start": 638,
                                                        "end": 641,
                                                        "fullWidth": 3,
                                                        "width": 3,
                                                        "text": "set",
                                                        "value": "set",
                                                        "valueText": "set"
                                                    },
                                                    "colonToken": {
                                                        "kind": "ColonToken",
                                                        "fullStart": 641,
                                                        "fullEnd": 643,
                                                        "start": 641,
                                                        "end": 642,
                                                        "fullWidth": 2,
                                                        "width": 1,
                                                        "text": ":",
                                                        "value": ":",
                                                        "valueText": ":",
                                                        "hasTrailingTrivia": true,
                                                        "trailingTrivia": [
                                                            {
                                                                "kind": "WhitespaceTrivia",
                                                                "text": " "
                                                            }
                                                        ]
                                                    },
                                                    "expression": {
                                                        "kind": "FunctionExpression",
                                                        "fullStart": 643,
                                                        "fullEnd": 685,
                                                        "start": 643,
                                                        "end": 684,
                                                        "fullWidth": 42,
                                                        "width": 41,
                                                        "functionKeyword": {
                                                            "kind": "FunctionKeyword",
                                                            "fullStart": 643,
                                                            "fullEnd": 651,
                                                            "start": 643,
                                                            "end": 651,
                                                            "fullWidth": 8,
                                                            "width": 8,
                                                            "text": "function",
                                                            "value": "function",
                                                            "valueText": "function"
                                                        },
                                                        "callSignature": {
                                                            "kind": "CallSignature",
                                                            "fullStart": 651,
                                                            "fullEnd": 659,
                                                            "start": 651,
                                                            "end": 658,
                                                            "fullWidth": 8,
                                                            "width": 7,
                                                            "parameterList": {
                                                                "kind": "ParameterList",
                                                                "fullStart": 651,
                                                                "fullEnd": 659,
                                                                "start": 651,
                                                                "end": 658,
                                                                "fullWidth": 8,
                                                                "width": 7,
                                                                "openParenToken": {
                                                                    "kind": "OpenParenToken",
                                                                    "fullStart": 651,
                                                                    "fullEnd": 652,
                                                                    "start": 651,
                                                                    "end": 652,
                                                                    "fullWidth": 1,
                                                                    "width": 1,
                                                                    "text": "(",
                                                                    "value": "(",
                                                                    "valueText": "("
                                                                },
                                                                "parameters": [
                                                                    {
                                                                        "kind": "Parameter",
                                                                        "fullStart": 652,
                                                                        "fullEnd": 657,
                                                                        "start": 652,
                                                                        "end": 657,
                                                                        "fullWidth": 5,
                                                                        "width": 5,
                                                                        "modifiers": [],
                                                                        "identifier": {
                                                                            "kind": "IdentifierName",
                                                                            "fullStart": 652,
                                                                            "fullEnd": 657,
                                                                            "start": 652,
                                                                            "end": 657,
                                                                            "fullWidth": 5,
                                                                            "width": 5,
                                                                            "text": "stuff",
                                                                            "value": "stuff",
                                                                            "valueText": "stuff"
                                                                        }
                                                                    }
                                                                ],
                                                                "closeParenToken": {
                                                                    "kind": "CloseParenToken",
                                                                    "fullStart": 657,
                                                                    "fullEnd": 659,
                                                                    "start": 657,
                                                                    "end": 658,
                                                                    "fullWidth": 2,
                                                                    "width": 1,
                                                                    "text": ")",
                                                                    "value": ")",
                                                                    "valueText": ")",
                                                                    "hasTrailingTrivia": true,
                                                                    "trailingTrivia": [
                                                                        {
                                                                            "kind": "WhitespaceTrivia",
                                                                            "text": " "
                                                                        }
                                                                    ]
                                                                }
                                                            }
                                                        },
                                                        "block": {
                                                            "kind": "Block",
                                                            "fullStart": 659,
                                                            "fullEnd": 685,
                                                            "start": 659,
                                                            "end": 684,
                                                            "fullWidth": 26,
                                                            "width": 25,
                                                            "openBraceToken": {
                                                                "kind": "OpenBraceToken",
                                                                "fullStart": 659,
                                                                "fullEnd": 661,
                                                                "start": 659,
                                                                "end": 660,
                                                                "fullWidth": 2,
                                                                "width": 1,
                                                                "text": "{",
                                                                "value": "{",
                                                                "valueText": "{",
                                                                "hasTrailingTrivia": true,
                                                                "trailingTrivia": [
                                                                    {
                                                                        "kind": "WhitespaceTrivia",
                                                                        "text": " "
                                                                    }
                                                                ]
                                                            },
                                                            "statements": [
                                                                {
                                                                    "kind": "ExpressionStatement",
                                                                    "fullStart": 661,
                                                                    "fullEnd": 675,
                                                                    "start": 661,
                                                                    "end": 674,
                                                                    "fullWidth": 14,
                                                                    "width": 13,
                                                                    "expression": {
                                                                        "kind": "StringLiteral",
                                                                        "fullStart": 661,
                                                                        "fullEnd": 673,
                                                                        "start": 661,
                                                                        "end": 673,
                                                                        "fullWidth": 12,
                                                                        "width": 12,
                                                                        "text": "\"use strict\"",
                                                                        "value": "use strict",
                                                                        "valueText": "use strict"
                                                                    },
                                                                    "semicolonToken": {
                                                                        "kind": "SemicolonToken",
                                                                        "fullStart": 673,
                                                                        "fullEnd": 675,
                                                                        "start": 673,
                                                                        "end": 674,
                                                                        "fullWidth": 2,
                                                                        "width": 1,
                                                                        "text": ";",
                                                                        "value": ";",
                                                                        "valueText": ";",
                                                                        "hasTrailingTrivia": true,
                                                                        "trailingTrivia": [
                                                                            {
                                                                                "kind": "WhitespaceTrivia",
                                                                                "text": " "
                                                                            }
                                                                        ]
                                                                    }
                                                                },
                                                                {
                                                                    "kind": "ExpressionStatement",
                                                                    "fullStart": 675,
                                                                    "fullEnd": 683,
                                                                    "start": 675,
                                                                    "end": 682,
                                                                    "fullWidth": 8,
                                                                    "width": 7,
                                                                    "parsedInStrictMode": true,
                                                                    "expression": {
                                                                        "kind": "AssignmentExpression",
                                                                        "fullStart": 675,
                                                                        "fullEnd": 681,
                                                                        "start": 675,
                                                                        "end": 681,
                                                                        "fullWidth": 6,
                                                                        "width": 6,
                                                                        "parsedInStrictMode": true,
                                                                        "left": {
                                                                            "kind": "IdentifierName",
                                                                            "fullStart": 675,
                                                                            "fullEnd": 676,
                                                                            "start": 675,
                                                                            "end": 676,
                                                                            "fullWidth": 1,
                                                                            "width": 1,
                                                                            "text": "x",
                                                                            "value": "x",
                                                                            "valueText": "x"
                                                                        },
                                                                        "operatorToken": {
                                                                            "kind": "EqualsToken",
                                                                            "fullStart": 676,
                                                                            "fullEnd": 677,
                                                                            "start": 676,
                                                                            "end": 677,
                                                                            "fullWidth": 1,
                                                                            "width": 1,
                                                                            "text": "=",
                                                                            "value": "=",
                                                                            "valueText": "="
                                                                        },
                                                                        "right": {
                                                                            "kind": "ThisKeyword",
                                                                            "fullStart": 677,
                                                                            "fullEnd": 681,
                                                                            "start": 677,
                                                                            "end": 681,
                                                                            "fullWidth": 4,
                                                                            "width": 4,
                                                                            "text": "this",
                                                                            "value": "this",
                                                                            "valueText": "this"
                                                                        }
                                                                    },
                                                                    "semicolonToken": {
                                                                        "kind": "SemicolonToken",
                                                                        "fullStart": 681,
                                                                        "fullEnd": 683,
                                                                        "start": 681,
                                                                        "end": 682,
                                                                        "fullWidth": 2,
                                                                        "width": 1,
                                                                        "text": ";",
                                                                        "value": ";",
                                                                        "valueText": ";",
                                                                        "hasTrailingTrivia": true,
                                                                        "trailingTrivia": [
                                                                            {
                                                                                "kind": "WhitespaceTrivia",
                                                                                "text": " "
                                                                            }
                                                                        ]
                                                                    }
                                                                }
                                                            ],
                                                            "closeBraceToken": {
                                                                "kind": "CloseBraceToken",
                                                                "fullStart": 683,
                                                                "fullEnd": 685,
                                                                "start": 683,
                                                                "end": 684,
                                                                "fullWidth": 2,
                                                                "width": 1,
                                                                "text": "}",
                                                                "value": "}",
                                                                "valueText": "}",
                                                                "hasTrailingTrivia": true,
                                                                "trailingTrivia": [
                                                                    {
                                                                        "kind": "WhitespaceTrivia",
                                                                        "text": " "
                                                                    }
                                                                ]
                                                            }
                                                        }
                                                    }
                                                }
                                            ],
                                            "closeBraceToken": {
                                                "kind": "CloseBraceToken",
                                                "fullStart": 685,
                                                "fullEnd": 686,
                                                "start": 685,
                                                "end": 686,
                                                "fullWidth": 1,
                                                "width": 1,
                                                "text": "}",
                                                "value": "}",
                                                "valueText": "}"
                                            }
                                        }
                                    ],
                                    "closeParenToken": {
                                        "kind": "CloseParenToken",
                                        "fullStart": 686,
                                        "fullEnd": 687,
                                        "start": 686,
                                        "end": 687,
                                        "fullWidth": 1,
                                        "width": 1,
                                        "text": ")",
                                        "value": ")",
                                        "valueText": ")"
                                    }
                                }
                            },
                            "semicolonToken": {
                                "kind": "SemicolonToken",
                                "fullStart": 687,
                                "fullEnd": 690,
                                "start": 687,
                                "end": 688,
                                "fullWidth": 3,
                                "width": 1,
                                "text": ";",
                                "value": ";",
                                "valueText": ";",
                                "hasTrailingTrivia": true,
                                "hasTrailingNewLine": true,
                                "trailingTrivia": [
                                    {
                                        "kind": "NewLineTrivia",
                                        "text": "\r\n"
                                    }
                                ]
                            }
                        },
                        {
                            "kind": "ExpressionStatement",
                            "fullStart": 690,
                            "fullEnd": 702,
                            "start": 690,
                            "end": 700,
                            "fullWidth": 12,
                            "width": 10,
                            "expression": {
                                "kind": "AssignmentExpression",
                                "fullStart": 690,
                                "fullEnd": 699,
                                "start": 690,
                                "end": 699,
                                "fullWidth": 9,
                                "width": 9,
                                "left": {
                                    "kind": "MemberAccessExpression",
                                    "fullStart": 690,
                                    "fullEnd": 696,
                                    "start": 690,
                                    "end": 695,
                                    "fullWidth": 6,
                                    "width": 5,
                                    "expression": {
                                        "kind": "IdentifierName",
                                        "fullStart": 690,
                                        "fullEnd": 691,
                                        "start": 690,
                                        "end": 691,
                                        "fullWidth": 1,
                                        "width": 1,
                                        "text": "o",
                                        "value": "o",
                                        "valueText": "o"
                                    },
                                    "dotToken": {
                                        "kind": "DotToken",
                                        "fullStart": 691,
                                        "fullEnd": 692,
                                        "start": 691,
                                        "end": 692,
                                        "fullWidth": 1,
                                        "width": 1,
                                        "text": ".",
                                        "value": ".",
                                        "valueText": "."
                                    },
                                    "name": {
                                        "kind": "IdentifierName",
                                        "fullStart": 692,
                                        "fullEnd": 696,
                                        "start": 692,
                                        "end": 695,
                                        "fullWidth": 4,
                                        "width": 3,
                                        "text": "foo",
                                        "value": "foo",
                                        "valueText": "foo",
                                        "hasTrailingTrivia": true,
                                        "trailingTrivia": [
                                            {
                                                "kind": "WhitespaceTrivia",
                                                "text": " "
                                            }
                                        ]
                                    }
                                },
                                "operatorToken": {
                                    "kind": "EqualsToken",
                                    "fullStart": 696,
                                    "fullEnd": 698,
                                    "start": 696,
                                    "end": 697,
                                    "fullWidth": 2,
                                    "width": 1,
                                    "text": "=",
                                    "value": "=",
                                    "valueText": "=",
                                    "hasTrailingTrivia": true,
                                    "trailingTrivia": [
                                        {
                                            "kind": "WhitespaceTrivia",
                                            "text": " "
                                        }
                                    ]
                                },
                                "right": {
                                    "kind": "NumericLiteral",
                                    "fullStart": 698,
                                    "fullEnd": 699,
                                    "start": 698,
                                    "end": 699,
                                    "fullWidth": 1,
                                    "width": 1,
                                    "text": "3",
                                    "value": 3,
                                    "valueText": "3"
                                }
                            },
                            "semicolonToken": {
                                "kind": "SemicolonToken",
                                "fullStart": 699,
                                "fullEnd": 702,
                                "start": 699,
                                "end": 700,
                                "fullWidth": 3,
                                "width": 1,
                                "text": ";",
                                "value": ";",
                                "valueText": ";",
                                "hasTrailingTrivia": true,
                                "hasTrailingNewLine": true,
                                "trailingTrivia": [
                                    {
                                        "kind": "NewLineTrivia",
                                        "text": "\r\n"
                                    }
                                ]
                            }
                        },
                        {
                            "kind": "ReturnStatement",
                            "fullStart": 702,
                            "fullEnd": 717,
                            "start": 702,
                            "end": 715,
                            "fullWidth": 15,
                            "width": 13,
                            "returnKeyword": {
                                "kind": "ReturnKeyword",
                                "fullStart": 702,
                                "fullEnd": 709,
                                "start": 702,
                                "end": 708,
                                "fullWidth": 7,
                                "width": 6,
                                "text": "return",
                                "value": "return",
                                "valueText": "return",
                                "hasTrailingTrivia": true,
                                "trailingTrivia": [
                                    {
                                        "kind": "WhitespaceTrivia",
                                        "text": " "
                                    }
                                ]
                            },
                            "expression": {
                                "kind": "EqualsExpression",
                                "fullStart": 709,
                                "fullEnd": 714,
                                "start": 709,
                                "end": 714,
                                "fullWidth": 5,
                                "width": 5,
                                "left": {
                                    "kind": "IdentifierName",
                                    "fullStart": 709,
                                    "fullEnd": 710,
                                    "start": 709,
                                    "end": 710,
                                    "fullWidth": 1,
                                    "width": 1,
                                    "text": "x",
                                    "value": "x",
                                    "valueText": "x"
                                },
                                "operatorToken": {
                                    "kind": "EqualsEqualsEqualsToken",
                                    "fullStart": 710,
                                    "fullEnd": 713,
                                    "start": 710,
                                    "end": 713,
                                    "fullWidth": 3,
                                    "width": 3,
                                    "text": "===",
                                    "value": "===",
                                    "valueText": "==="
                                },
                                "right": {
                                    "kind": "IdentifierName",
                                    "fullStart": 713,
                                    "fullEnd": 714,
                                    "start": 713,
                                    "end": 714,
                                    "fullWidth": 1,
                                    "width": 1,
                                    "text": "o",
                                    "value": "o",
                                    "valueText": "o"
                                }
                            },
                            "semicolonToken": {
                                "kind": "SemicolonToken",
                                "fullStart": 714,
                                "fullEnd": 717,
                                "start": 714,
                                "end": 715,
                                "fullWidth": 3,
                                "width": 1,
                                "text": ";",
                                "value": ";",
                                "valueText": ";",
                                "hasTrailingTrivia": true,
                                "hasTrailingNewLine": true,
                                "trailingTrivia": [
                                    {
                                        "kind": "NewLineTrivia",
                                        "text": "\r\n"
                                    }
                                ]
                            }
                        }
                    ],
                    "closeBraceToken": {
                        "kind": "CloseBraceToken",
                        "fullStart": 717,
                        "fullEnd": 720,
                        "start": 717,
                        "end": 718,
                        "fullWidth": 3,
                        "width": 1,
                        "text": "}",
                        "value": "}",
                        "valueText": "}",
                        "hasTrailingTrivia": true,
                        "hasTrailingNewLine": true,
                        "trailingTrivia": [
                            {
                                "kind": "NewLineTrivia",
                                "text": "\r\n"
                            }
                        ]
                    }
                }
            },
            {
                "kind": "ExpressionStatement",
                "fullStart": 720,
                "fullEnd": 742,
                "start": 720,
                "end": 742,
                "fullWidth": 22,
                "width": 22,
                "expression": {
                    "kind": "InvocationExpression",
                    "fullStart": 720,
                    "fullEnd": 741,
                    "start": 720,
                    "end": 741,
                    "fullWidth": 21,
                    "width": 21,
                    "expression": {
                        "kind": "IdentifierName",
                        "fullStart": 720,
                        "fullEnd": 731,
                        "start": 720,
                        "end": 731,
                        "fullWidth": 11,
                        "width": 11,
                        "text": "runTestCase",
                        "value": "runTestCase",
                        "valueText": "runTestCase"
                    },
                    "argumentList": {
                        "kind": "ArgumentList",
                        "fullStart": 731,
                        "fullEnd": 741,
                        "start": 731,
                        "end": 741,
                        "fullWidth": 10,
                        "width": 10,
                        "openParenToken": {
                            "kind": "OpenParenToken",
                            "fullStart": 731,
                            "fullEnd": 732,
                            "start": 731,
                            "end": 732,
                            "fullWidth": 1,
                            "width": 1,
                            "text": "(",
                            "value": "(",
                            "valueText": "("
                        },
                        "arguments": [
                            {
                                "kind": "IdentifierName",
                                "fullStart": 732,
                                "fullEnd": 740,
                                "start": 732,
                                "end": 740,
                                "fullWidth": 8,
                                "width": 8,
                                "text": "testcase",
                                "value": "testcase",
                                "valueText": "testcase"
                            }
                        ],
                        "closeParenToken": {
                            "kind": "CloseParenToken",
                            "fullStart": 740,
                            "fullEnd": 741,
                            "start": 740,
                            "end": 741,
                            "fullWidth": 1,
                            "width": 1,
                            "text": ")",
                            "value": ")",
                            "valueText": ")"
                        }
                    }
                },
                "semicolonToken": {
                    "kind": "SemicolonToken",
                    "fullStart": 741,
                    "fullEnd": 742,
                    "start": 741,
                    "end": 742,
                    "fullWidth": 1,
                    "width": 1,
                    "text": ";",
                    "value": ";",
                    "valueText": ";"
                }
            }
        ],
        "endOfFileToken": {
            "kind": "EndOfFileToken",
            "fullStart": 742,
            "fullEnd": 742,
            "start": 742,
            "end": 742,
            "fullWidth": 0,
            "width": 0,
            "text": ""
        }
    },
    "lineMap": {
        "lineStarts": [
            0,
            67,
            152,
            232,
            308,
            380,
            385,
            429,
            529,
            545,
            550,
            556,
            579,
            592,
            604,
            690,
            702,
            717,
            720
        ],
        "length": 742
    }
}<|MERGE_RESOLUTION|>--- conflicted
+++ resolved
@@ -240,12 +240,8 @@
                                         "start": 583,
                                         "end": 589,
                                         "fullWidth": 6,
-<<<<<<< HEAD
                                         "width": 6,
-                                        "identifier": {
-=======
                                         "propertyName": {
->>>>>>> 85e84683
                                             "kind": "IdentifierName",
                                             "fullStart": 583,
                                             "fullEnd": 585,
@@ -394,12 +390,8 @@
                                         "start": 596,
                                         "end": 601,
                                         "fullWidth": 5,
-<<<<<<< HEAD
                                         "width": 5,
-                                        "identifier": {
-=======
                                         "propertyName": {
->>>>>>> 85e84683
                                             "kind": "IdentifierName",
                                             "fullStart": 596,
                                             "fullEnd": 598,
