--- conflicted
+++ resolved
@@ -116,12 +116,8 @@
                             "start": 570,
                             "end": 618,
                             "fullWidth": 50,
-<<<<<<< HEAD
                             "width": 48,
-                            "identifier": {
-=======
                             "propertyName": {
->>>>>>> 85e84683
                                 "kind": "IdentifierName",
                                 "fullStart": 570,
                                 "fullEnd": 572,
