{
    "isDeclaration": false,
    "languageVersion": "EcmaScript5",
    "parseOptions": {
        "allowAutomaticSemicolonInsertion": true
    },
    "sourceUnit": {
        "kind": "SourceUnit",
        "fullStart": 0,
        "fullEnd": 701,
        "start": 571,
        "end": 701,
        "fullWidth": 701,
        "width": 130,
        "isIncrementallyUnusable": true,
        "moduleElements": [
            {
                "kind": "VariableStatement",
                "fullStart": 0,
                "fullEnd": 630,
                "start": 571,
                "end": 628,
                "fullWidth": 630,
                "width": 57,
                "modifiers": [],
                "variableDeclaration": {
                    "kind": "VariableDeclaration",
                    "fullStart": 0,
                    "fullEnd": 627,
                    "start": 571,
                    "end": 627,
                    "fullWidth": 627,
                    "width": 56,
                    "varKeyword": {
                        "kind": "VarKeyword",
                        "fullStart": 0,
                        "fullEnd": 575,
                        "start": 571,
                        "end": 574,
                        "fullWidth": 575,
                        "width": 3,
                        "text": "var",
                        "value": "var",
                        "valueText": "var",
                        "hasLeadingTrivia": true,
                        "hasLeadingComment": true,
                        "hasLeadingNewLine": true,
                        "hasTrailingTrivia": true,
                        "leadingTrivia": [
                            {
                                "kind": "SingleLineCommentTrivia",
                                "text": "/// Copyright (c) 2012 Ecma International.  All rights reserved. "
                            },
                            {
                                "kind": "NewLineTrivia",
                                "text": "\r\n"
                            },
                            {
                                "kind": "SingleLineCommentTrivia",
                                "text": "/// Ecma International makes this code available under the terms and conditions set"
                            },
                            {
                                "kind": "NewLineTrivia",
                                "text": "\r\n"
                            },
                            {
                                "kind": "SingleLineCommentTrivia",
                                "text": "/// forth on http://hg.ecmascript.org/tests/test262/raw-file/tip/LICENSE (the "
                            },
                            {
                                "kind": "NewLineTrivia",
                                "text": "\r\n"
                            },
                            {
                                "kind": "SingleLineCommentTrivia",
                                "text": "/// \"Use Terms\").   Any redistribution of this code must retain the above"
                            },
                            {
                                "kind": "NewLineTrivia",
                                "text": "\r\n"
                            },
                            {
                                "kind": "SingleLineCommentTrivia",
                                "text": "/// copyright and this notice and otherwise comply with the Use Terms."
                            },
                            {
                                "kind": "NewLineTrivia",
                                "text": "\r\n"
                            },
                            {
                                "kind": "MultiLineCommentTrivia",
                                "text": "/**\r\n * @path ch10/10.4/10.4.3/10.4.3-1-14gs.js\r\n * @description Strict - checking 'this' from a global scope (Function constructor includes strict directive prologue)\r\n * @onlyStrict\r\n */"
                            },
                            {
                                "kind": "NewLineTrivia",
                                "text": "\r\n"
                            },
                            {
                                "kind": "NewLineTrivia",
                                "text": "\r\n"
                            }
                        ],
                        "trailingTrivia": [
                            {
                                "kind": "WhitespaceTrivia",
                                "text": " "
                            }
                        ]
                    },
                    "variableDeclarators": [
                        {
                            "kind": "VariableDeclarator",
                            "fullStart": 575,
                            "fullEnd": 627,
                            "start": 575,
                            "end": 627,
                            "fullWidth": 52,
<<<<<<< HEAD
                            "width": 52,
                            "identifier": {
=======
                            "propertyName": {
>>>>>>> 85e84683
                                "kind": "IdentifierName",
                                "fullStart": 575,
                                "fullEnd": 577,
                                "start": 575,
                                "end": 576,
                                "fullWidth": 2,
                                "width": 1,
                                "text": "f",
                                "value": "f",
                                "valueText": "f",
                                "hasTrailingTrivia": true,
                                "trailingTrivia": [
                                    {
                                        "kind": "WhitespaceTrivia",
                                        "text": " "
                                    }
                                ]
                            },
                            "equalsValueClause": {
                                "kind": "EqualsValueClause",
                                "fullStart": 577,
                                "fullEnd": 627,
                                "start": 577,
                                "end": 627,
                                "fullWidth": 50,
                                "width": 50,
                                "equalsToken": {
                                    "kind": "EqualsToken",
                                    "fullStart": 577,
                                    "fullEnd": 579,
                                    "start": 577,
                                    "end": 578,
                                    "fullWidth": 2,
                                    "width": 1,
                                    "text": "=",
                                    "value": "=",
                                    "valueText": "=",
                                    "hasTrailingTrivia": true,
                                    "trailingTrivia": [
                                        {
                                            "kind": "WhitespaceTrivia",
                                            "text": " "
                                        }
                                    ]
                                },
                                "value": {
                                    "kind": "InvocationExpression",
                                    "fullStart": 579,
                                    "fullEnd": 627,
                                    "start": 579,
                                    "end": 627,
                                    "fullWidth": 48,
                                    "width": 48,
                                    "expression": {
                                        "kind": "IdentifierName",
                                        "fullStart": 579,
                                        "fullEnd": 587,
                                        "start": 579,
                                        "end": 587,
                                        "fullWidth": 8,
                                        "width": 8,
                                        "text": "Function",
                                        "value": "Function",
                                        "valueText": "Function"
                                    },
                                    "argumentList": {
                                        "kind": "ArgumentList",
                                        "fullStart": 587,
                                        "fullEnd": 627,
                                        "start": 587,
                                        "end": 627,
                                        "fullWidth": 40,
                                        "width": 40,
                                        "openParenToken": {
                                            "kind": "OpenParenToken",
                                            "fullStart": 587,
                                            "fullEnd": 588,
                                            "start": 587,
                                            "end": 588,
                                            "fullWidth": 1,
                                            "width": 1,
                                            "text": "(",
                                            "value": "(",
                                            "valueText": "("
                                        },
                                        "arguments": [
                                            {
                                                "kind": "StringLiteral",
                                                "fullStart": 588,
                                                "fullEnd": 626,
                                                "start": 588,
                                                "end": 626,
                                                "fullWidth": 38,
                                                "width": 38,
                                                "text": "\"\\\"use strict\\\";\\nreturn typeof this;\"",
                                                "value": "\"use strict\";\nreturn typeof this;",
                                                "valueText": "\"use strict\";\nreturn typeof this;"
                                            }
                                        ],
                                        "closeParenToken": {
                                            "kind": "CloseParenToken",
                                            "fullStart": 626,
                                            "fullEnd": 627,
                                            "start": 626,
                                            "end": 627,
                                            "fullWidth": 1,
                                            "width": 1,
                                            "text": ")",
                                            "value": ")",
                                            "valueText": ")"
                                        }
                                    }
                                }
                            }
                        }
                    ]
                },
                "semicolonToken": {
                    "kind": "SemicolonToken",
                    "fullStart": 627,
                    "fullEnd": 630,
                    "start": 627,
                    "end": 628,
                    "fullWidth": 3,
                    "width": 1,
                    "text": ";",
                    "value": ";",
                    "valueText": ";",
                    "hasTrailingTrivia": true,
                    "hasTrailingNewLine": true,
                    "trailingTrivia": [
                        {
                            "kind": "NewLineTrivia",
                            "text": "\r\n"
                        }
                    ]
                }
            },
            {
                "kind": "IfStatement",
                "fullStart": 630,
                "fullEnd": 701,
                "start": 630,
                "end": 701,
                "fullWidth": 71,
                "width": 71,
                "ifKeyword": {
                    "kind": "IfKeyword",
                    "fullStart": 630,
                    "fullEnd": 633,
                    "start": 630,
                    "end": 632,
                    "fullWidth": 3,
                    "width": 2,
                    "text": "if",
                    "value": "if",
                    "valueText": "if",
                    "hasTrailingTrivia": true,
                    "trailingTrivia": [
                        {
                            "kind": "WhitespaceTrivia",
                            "text": " "
                        }
                    ]
                },
                "openParenToken": {
                    "kind": "OpenParenToken",
                    "fullStart": 633,
                    "fullEnd": 634,
                    "start": 633,
                    "end": 634,
                    "fullWidth": 1,
                    "width": 1,
                    "text": "(",
                    "value": "(",
                    "valueText": "("
                },
                "condition": {
                    "kind": "NotEqualsExpression",
                    "fullStart": 634,
                    "fullEnd": 653,
                    "start": 634,
                    "end": 653,
                    "fullWidth": 19,
                    "width": 19,
                    "left": {
                        "kind": "InvocationExpression",
                        "fullStart": 634,
                        "fullEnd": 638,
                        "start": 634,
                        "end": 637,
                        "fullWidth": 4,
                        "width": 3,
                        "expression": {
                            "kind": "IdentifierName",
                            "fullStart": 634,
                            "fullEnd": 635,
                            "start": 634,
                            "end": 635,
                            "fullWidth": 1,
                            "width": 1,
                            "text": "f",
                            "value": "f",
                            "valueText": "f"
                        },
                        "argumentList": {
                            "kind": "ArgumentList",
                            "fullStart": 635,
                            "fullEnd": 638,
                            "start": 635,
                            "end": 637,
                            "fullWidth": 3,
                            "width": 2,
                            "openParenToken": {
                                "kind": "OpenParenToken",
                                "fullStart": 635,
                                "fullEnd": 636,
                                "start": 635,
                                "end": 636,
                                "fullWidth": 1,
                                "width": 1,
                                "text": "(",
                                "value": "(",
                                "valueText": "("
                            },
                            "arguments": [],
                            "closeParenToken": {
                                "kind": "CloseParenToken",
                                "fullStart": 636,
                                "fullEnd": 638,
                                "start": 636,
                                "end": 637,
                                "fullWidth": 2,
                                "width": 1,
                                "text": ")",
                                "value": ")",
                                "valueText": ")",
                                "hasTrailingTrivia": true,
                                "trailingTrivia": [
                                    {
                                        "kind": "WhitespaceTrivia",
                                        "text": " "
                                    }
                                ]
                            }
                        }
                    },
                    "operatorToken": {
                        "kind": "ExclamationEqualsEqualsToken",
                        "fullStart": 638,
                        "fullEnd": 642,
                        "start": 638,
                        "end": 641,
                        "fullWidth": 4,
                        "width": 3,
                        "text": "!==",
                        "value": "!==",
                        "valueText": "!==",
                        "hasTrailingTrivia": true,
                        "trailingTrivia": [
                            {
                                "kind": "WhitespaceTrivia",
                                "text": " "
                            }
                        ]
                    },
                    "right": {
                        "kind": "StringLiteral",
                        "fullStart": 642,
                        "fullEnd": 653,
                        "start": 642,
                        "end": 653,
                        "fullWidth": 11,
                        "width": 11,
                        "text": "\"undefined\"",
                        "value": "undefined",
                        "valueText": "undefined"
                    }
                },
                "closeParenToken": {
                    "kind": "CloseParenToken",
                    "fullStart": 653,
                    "fullEnd": 655,
                    "start": 653,
                    "end": 654,
                    "fullWidth": 2,
                    "width": 1,
                    "text": ")",
                    "value": ")",
                    "valueText": ")",
                    "hasTrailingTrivia": true,
                    "trailingTrivia": [
                        {
                            "kind": "WhitespaceTrivia",
                            "text": " "
                        }
                    ]
                },
                "statement": {
                    "kind": "Block",
                    "fullStart": 655,
                    "fullEnd": 701,
                    "start": 655,
                    "end": 701,
                    "fullWidth": 46,
                    "width": 46,
                    "openBraceToken": {
                        "kind": "OpenBraceToken",
                        "fullStart": 655,
                        "fullEnd": 658,
                        "start": 655,
                        "end": 656,
                        "fullWidth": 3,
                        "width": 1,
                        "text": "{",
                        "value": "{",
                        "valueText": "{",
                        "hasTrailingTrivia": true,
                        "hasTrailingNewLine": true,
                        "trailingTrivia": [
                            {
                                "kind": "NewLineTrivia",
                                "text": "\r\n"
                            }
                        ]
                    },
                    "statements": [
                        {
                            "kind": "ThrowStatement",
                            "fullStart": 658,
                            "fullEnd": 700,
                            "start": 662,
                            "end": 698,
                            "fullWidth": 42,
                            "width": 36,
                            "throwKeyword": {
                                "kind": "ThrowKeyword",
                                "fullStart": 658,
                                "fullEnd": 668,
                                "start": 662,
                                "end": 667,
                                "fullWidth": 10,
                                "width": 5,
                                "text": "throw",
                                "value": "throw",
                                "valueText": "throw",
                                "hasLeadingTrivia": true,
                                "hasTrailingTrivia": true,
                                "leadingTrivia": [
                                    {
                                        "kind": "WhitespaceTrivia",
                                        "text": "    "
                                    }
                                ],
                                "trailingTrivia": [
                                    {
                                        "kind": "WhitespaceTrivia",
                                        "text": " "
                                    }
                                ]
                            },
                            "expression": {
                                "kind": "StringLiteral",
                                "fullStart": 668,
                                "fullEnd": 697,
                                "start": 668,
                                "end": 697,
                                "fullWidth": 29,
                                "width": 29,
                                "text": "\"'this' had incorrect value!\"",
                                "value": "'this' had incorrect value!",
                                "valueText": "'this' had incorrect value!"
                            },
                            "semicolonToken": {
                                "kind": "SemicolonToken",
                                "fullStart": 697,
                                "fullEnd": 700,
                                "start": 697,
                                "end": 698,
                                "fullWidth": 3,
                                "width": 1,
                                "text": ";",
                                "value": ";",
                                "valueText": ";",
                                "hasTrailingTrivia": true,
                                "hasTrailingNewLine": true,
                                "trailingTrivia": [
                                    {
                                        "kind": "NewLineTrivia",
                                        "text": "\r\n"
                                    }
                                ]
                            }
                        }
                    ],
                    "closeBraceToken": {
                        "kind": "CloseBraceToken",
                        "fullStart": 700,
                        "fullEnd": 701,
                        "start": 700,
                        "end": 701,
                        "fullWidth": 1,
                        "width": 1,
                        "text": "}",
                        "value": "}",
                        "valueText": "}"
                    }
                }
            }
        ],
        "endOfFileToken": {
            "kind": "EndOfFileToken",
            "fullStart": 701,
            "fullEnd": 701,
            "start": 701,
            "end": 701,
            "fullWidth": 0,
            "width": 0,
            "text": ""
        }
    },
    "lineMap": {
        "lineStarts": [
            0,
            67,
            152,
            232,
            307,
            379,
            384,
            428,
            548,
            564,
            569,
            571,
            630,
            658,
            700
        ],
        "length": 701
    }
}<|MERGE_RESOLUTION|>--- conflicted
+++ resolved
@@ -115,12 +115,8 @@
                             "start": 575,
                             "end": 627,
                             "fullWidth": 52,
-<<<<<<< HEAD
                             "width": 52,
-                            "identifier": {
-=======
                             "propertyName": {
->>>>>>> 85e84683
                                 "kind": "IdentifierName",
                                 "fullStart": 575,
                                 "fullEnd": 577,
