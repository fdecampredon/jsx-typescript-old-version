{
    "isDeclaration": false,
    "languageVersion": "EcmaScript5",
    "parseOptions": {
        "allowAutomaticSemicolonInsertion": true
    },
    "sourceUnit": {
        "kind": "SourceUnit",
        "fullStart": 0,
        "fullEnd": 708,
        "start": 568,
        "end": 708,
        "fullWidth": 708,
        "width": 140,
        "isIncrementallyUnusable": true,
        "moduleElements": [
            {
                "kind": "FunctionDeclaration",
                "fullStart": 0,
                "fullEnd": 686,
                "start": 568,
                "end": 684,
                "fullWidth": 686,
                "width": 116,
                "modifiers": [],
                "functionKeyword": {
                    "kind": "FunctionKeyword",
                    "fullStart": 0,
                    "fullEnd": 577,
                    "start": 568,
                    "end": 576,
                    "fullWidth": 577,
                    "width": 8,
                    "text": "function",
                    "value": "function",
                    "valueText": "function",
                    "hasLeadingTrivia": true,
                    "hasLeadingComment": true,
                    "hasLeadingNewLine": true,
                    "hasTrailingTrivia": true,
                    "leadingTrivia": [
                        {
                            "kind": "SingleLineCommentTrivia",
                            "text": "/// Copyright (c) 2012 Ecma International.  All rights reserved. "
                        },
                        {
                            "kind": "NewLineTrivia",
                            "text": "\r\n"
                        },
                        {
                            "kind": "SingleLineCommentTrivia",
                            "text": "/// Ecma International makes this code available under the terms and conditions set"
                        },
                        {
                            "kind": "NewLineTrivia",
                            "text": "\r\n"
                        },
                        {
                            "kind": "SingleLineCommentTrivia",
                            "text": "/// forth on http://hg.ecmascript.org/tests/test262/raw-file/tip/LICENSE (the "
                        },
                        {
                            "kind": "NewLineTrivia",
                            "text": "\r\n"
                        },
                        {
                            "kind": "SingleLineCommentTrivia",
                            "text": "/// \"Use Terms\").   Any redistribution of this code must retain the above "
                        },
                        {
                            "kind": "NewLineTrivia",
                            "text": "\r\n"
                        },
                        {
                            "kind": "SingleLineCommentTrivia",
                            "text": "/// copyright and this notice and otherwise comply with the Use Terms."
                        },
                        {
                            "kind": "NewLineTrivia",
                            "text": "\r\n"
                        },
                        {
                            "kind": "MultiLineCommentTrivia",
                            "text": "/**\r\n * @path ch10/10.4/10.4.3/10.4.3-1-16-s.js\r\n * @description Strict Mode - checking 'this' (New'ed Function constructor includes strict directive prologue)\r\n * @onlyStrict\r\n */"
                        },
                        {
                            "kind": "NewLineTrivia",
                            "text": "\r\n"
                        },
                        {
                            "kind": "WhitespaceTrivia",
                            "text": "    "
                        },
                        {
                            "kind": "NewLineTrivia",
                            "text": "\r\n"
                        }
                    ],
                    "trailingTrivia": [
                        {
                            "kind": "WhitespaceTrivia",
                            "text": " "
                        }
                    ]
                },
                "identifier": {
                    "kind": "IdentifierName",
                    "fullStart": 577,
                    "fullEnd": 585,
                    "start": 577,
                    "end": 585,
                    "fullWidth": 8,
                    "width": 8,
                    "text": "testcase",
                    "value": "testcase",
                    "valueText": "testcase"
                },
                "callSignature": {
                    "kind": "CallSignature",
                    "fullStart": 585,
                    "fullEnd": 588,
                    "start": 585,
                    "end": 587,
                    "fullWidth": 3,
                    "width": 2,
                    "parameterList": {
                        "kind": "ParameterList",
                        "fullStart": 585,
                        "fullEnd": 588,
                        "start": 585,
                        "end": 587,
                        "fullWidth": 3,
                        "width": 2,
                        "openParenToken": {
                            "kind": "OpenParenToken",
                            "fullStart": 585,
                            "fullEnd": 586,
                            "start": 585,
                            "end": 586,
                            "fullWidth": 1,
                            "width": 1,
                            "text": "(",
                            "value": "(",
                            "valueText": "("
                        },
                        "parameters": [],
                        "closeParenToken": {
                            "kind": "CloseParenToken",
                            "fullStart": 586,
                            "fullEnd": 588,
                            "start": 586,
                            "end": 587,
                            "fullWidth": 2,
                            "width": 1,
                            "text": ")",
                            "value": ")",
                            "valueText": ")",
                            "hasTrailingTrivia": true,
                            "trailingTrivia": [
                                {
                                    "kind": "WhitespaceTrivia",
                                    "text": " "
                                }
                            ]
                        }
                    }
                },
                "block": {
                    "kind": "Block",
                    "fullStart": 588,
                    "fullEnd": 686,
                    "start": 588,
                    "end": 684,
                    "fullWidth": 98,
                    "width": 96,
                    "openBraceToken": {
                        "kind": "OpenBraceToken",
                        "fullStart": 588,
                        "fullEnd": 591,
                        "start": 588,
                        "end": 589,
                        "fullWidth": 3,
                        "width": 1,
                        "text": "{",
                        "value": "{",
                        "valueText": "{",
                        "hasTrailingTrivia": true,
                        "hasTrailingNewLine": true,
                        "trailingTrivia": [
                            {
                                "kind": "NewLineTrivia",
                                "text": "\r\n"
                            }
                        ]
                    },
                    "statements": [
                        {
                            "kind": "VariableStatement",
                            "fullStart": 591,
                            "fullEnd": 654,
                            "start": 591,
                            "end": 652,
                            "fullWidth": 63,
                            "width": 61,
                            "modifiers": [],
                            "variableDeclaration": {
                                "kind": "VariableDeclaration",
                                "fullStart": 591,
                                "fullEnd": 651,
                                "start": 591,
                                "end": 651,
                                "fullWidth": 60,
                                "width": 60,
                                "varKeyword": {
                                    "kind": "VarKeyword",
                                    "fullStart": 591,
                                    "fullEnd": 595,
                                    "start": 591,
                                    "end": 594,
                                    "fullWidth": 4,
                                    "width": 3,
                                    "text": "var",
                                    "value": "var",
                                    "valueText": "var",
                                    "hasTrailingTrivia": true,
                                    "trailingTrivia": [
                                        {
                                            "kind": "WhitespaceTrivia",
                                            "text": " "
                                        }
                                    ]
                                },
                                "variableDeclarators": [
                                    {
                                        "kind": "VariableDeclarator",
                                        "fullStart": 595,
                                        "fullEnd": 651,
                                        "start": 595,
                                        "end": 651,
                                        "fullWidth": 56,
<<<<<<< HEAD
                                        "width": 56,
                                        "identifier": {
=======
                                        "propertyName": {
>>>>>>> 85e84683
                                            "kind": "IdentifierName",
                                            "fullStart": 595,
                                            "fullEnd": 597,
                                            "start": 595,
                                            "end": 596,
                                            "fullWidth": 2,
                                            "width": 1,
                                            "text": "f",
                                            "value": "f",
                                            "valueText": "f",
                                            "hasTrailingTrivia": true,
                                            "trailingTrivia": [
                                                {
                                                    "kind": "WhitespaceTrivia",
                                                    "text": " "
                                                }
                                            ]
                                        },
                                        "equalsValueClause": {
                                            "kind": "EqualsValueClause",
                                            "fullStart": 597,
                                            "fullEnd": 651,
                                            "start": 597,
                                            "end": 651,
                                            "fullWidth": 54,
                                            "width": 54,
                                            "equalsToken": {
                                                "kind": "EqualsToken",
                                                "fullStart": 597,
                                                "fullEnd": 599,
                                                "start": 597,
                                                "end": 598,
                                                "fullWidth": 2,
                                                "width": 1,
                                                "text": "=",
                                                "value": "=",
                                                "valueText": "=",
                                                "hasTrailingTrivia": true,
                                                "trailingTrivia": [
                                                    {
                                                        "kind": "WhitespaceTrivia",
                                                        "text": " "
                                                    }
                                                ]
                                            },
                                            "value": {
                                                "kind": "ObjectCreationExpression",
                                                "fullStart": 599,
                                                "fullEnd": 651,
                                                "start": 599,
                                                "end": 651,
                                                "fullWidth": 52,
                                                "width": 52,
                                                "newKeyword": {
                                                    "kind": "NewKeyword",
                                                    "fullStart": 599,
                                                    "fullEnd": 603,
                                                    "start": 599,
                                                    "end": 602,
                                                    "fullWidth": 4,
                                                    "width": 3,
                                                    "text": "new",
                                                    "value": "new",
                                                    "valueText": "new",
                                                    "hasTrailingTrivia": true,
                                                    "trailingTrivia": [
                                                        {
                                                            "kind": "WhitespaceTrivia",
                                                            "text": " "
                                                        }
                                                    ]
                                                },
                                                "expression": {
                                                    "kind": "IdentifierName",
                                                    "fullStart": 603,
                                                    "fullEnd": 611,
                                                    "start": 603,
                                                    "end": 611,
                                                    "fullWidth": 8,
                                                    "width": 8,
                                                    "text": "Function",
                                                    "value": "Function",
                                                    "valueText": "Function"
                                                },
                                                "argumentList": {
                                                    "kind": "ArgumentList",
                                                    "fullStart": 611,
                                                    "fullEnd": 651,
                                                    "start": 611,
                                                    "end": 651,
                                                    "fullWidth": 40,
                                                    "width": 40,
                                                    "openParenToken": {
                                                        "kind": "OpenParenToken",
                                                        "fullStart": 611,
                                                        "fullEnd": 612,
                                                        "start": 611,
                                                        "end": 612,
                                                        "fullWidth": 1,
                                                        "width": 1,
                                                        "text": "(",
                                                        "value": "(",
                                                        "valueText": "("
                                                    },
                                                    "arguments": [
                                                        {
                                                            "kind": "StringLiteral",
                                                            "fullStart": 612,
                                                            "fullEnd": 650,
                                                            "start": 612,
                                                            "end": 650,
                                                            "fullWidth": 38,
                                                            "width": 38,
                                                            "text": "\"\\\"use strict\\\";\\nreturn typeof this;\"",
                                                            "value": "\"use strict\";\nreturn typeof this;",
                                                            "valueText": "\"use strict\";\nreturn typeof this;"
                                                        }
                                                    ],
                                                    "closeParenToken": {
                                                        "kind": "CloseParenToken",
                                                        "fullStart": 650,
                                                        "fullEnd": 651,
                                                        "start": 650,
                                                        "end": 651,
                                                        "fullWidth": 1,
                                                        "width": 1,
                                                        "text": ")",
                                                        "value": ")",
                                                        "valueText": ")"
                                                    }
                                                }
                                            }
                                        }
                                    }
                                ]
                            },
                            "semicolonToken": {
                                "kind": "SemicolonToken",
                                "fullStart": 651,
                                "fullEnd": 654,
                                "start": 651,
                                "end": 652,
                                "fullWidth": 3,
                                "width": 1,
                                "text": ";",
                                "value": ";",
                                "valueText": ";",
                                "hasTrailingTrivia": true,
                                "hasTrailingNewLine": true,
                                "trailingTrivia": [
                                    {
                                        "kind": "NewLineTrivia",
                                        "text": "\r\n"
                                    }
                                ]
                            }
                        },
                        {
                            "kind": "ReturnStatement",
                            "fullStart": 654,
                            "fullEnd": 683,
                            "start": 654,
                            "end": 681,
                            "fullWidth": 29,
                            "width": 27,
                            "returnKeyword": {
                                "kind": "ReturnKeyword",
                                "fullStart": 654,
                                "fullEnd": 661,
                                "start": 654,
                                "end": 660,
                                "fullWidth": 7,
                                "width": 6,
                                "text": "return",
                                "value": "return",
                                "valueText": "return",
                                "hasTrailingTrivia": true,
                                "trailingTrivia": [
                                    {
                                        "kind": "WhitespaceTrivia",
                                        "text": " "
                                    }
                                ]
                            },
                            "expression": {
                                "kind": "EqualsExpression",
                                "fullStart": 661,
                                "fullEnd": 680,
                                "start": 661,
                                "end": 680,
                                "fullWidth": 19,
                                "width": 19,
                                "left": {
                                    "kind": "InvocationExpression",
                                    "fullStart": 661,
                                    "fullEnd": 665,
                                    "start": 661,
                                    "end": 664,
                                    "fullWidth": 4,
                                    "width": 3,
                                    "expression": {
                                        "kind": "IdentifierName",
                                        "fullStart": 661,
                                        "fullEnd": 662,
                                        "start": 661,
                                        "end": 662,
                                        "fullWidth": 1,
                                        "width": 1,
                                        "text": "f",
                                        "value": "f",
                                        "valueText": "f"
                                    },
                                    "argumentList": {
                                        "kind": "ArgumentList",
                                        "fullStart": 662,
                                        "fullEnd": 665,
                                        "start": 662,
                                        "end": 664,
                                        "fullWidth": 3,
                                        "width": 2,
                                        "openParenToken": {
                                            "kind": "OpenParenToken",
                                            "fullStart": 662,
                                            "fullEnd": 663,
                                            "start": 662,
                                            "end": 663,
                                            "fullWidth": 1,
                                            "width": 1,
                                            "text": "(",
                                            "value": "(",
                                            "valueText": "("
                                        },
                                        "arguments": [],
                                        "closeParenToken": {
                                            "kind": "CloseParenToken",
                                            "fullStart": 663,
                                            "fullEnd": 665,
                                            "start": 663,
                                            "end": 664,
                                            "fullWidth": 2,
                                            "width": 1,
                                            "text": ")",
                                            "value": ")",
                                            "valueText": ")",
                                            "hasTrailingTrivia": true,
                                            "trailingTrivia": [
                                                {
                                                    "kind": "WhitespaceTrivia",
                                                    "text": " "
                                                }
                                            ]
                                        }
                                    }
                                },
                                "operatorToken": {
                                    "kind": "EqualsEqualsEqualsToken",
                                    "fullStart": 665,
                                    "fullEnd": 669,
                                    "start": 665,
                                    "end": 668,
                                    "fullWidth": 4,
                                    "width": 3,
                                    "text": "===",
                                    "value": "===",
                                    "valueText": "===",
                                    "hasTrailingTrivia": true,
                                    "trailingTrivia": [
                                        {
                                            "kind": "WhitespaceTrivia",
                                            "text": " "
                                        }
                                    ]
                                },
                                "right": {
                                    "kind": "StringLiteral",
                                    "fullStart": 669,
                                    "fullEnd": 680,
                                    "start": 669,
                                    "end": 680,
                                    "fullWidth": 11,
                                    "width": 11,
                                    "text": "\"undefined\"",
                                    "value": "undefined",
                                    "valueText": "undefined"
                                }
                            },
                            "semicolonToken": {
                                "kind": "SemicolonToken",
                                "fullStart": 680,
                                "fullEnd": 683,
                                "start": 680,
                                "end": 681,
                                "fullWidth": 3,
                                "width": 1,
                                "text": ";",
                                "value": ";",
                                "valueText": ";",
                                "hasTrailingTrivia": true,
                                "hasTrailingNewLine": true,
                                "trailingTrivia": [
                                    {
                                        "kind": "NewLineTrivia",
                                        "text": "\r\n"
                                    }
                                ]
                            }
                        }
                    ],
                    "closeBraceToken": {
                        "kind": "CloseBraceToken",
                        "fullStart": 683,
                        "fullEnd": 686,
                        "start": 683,
                        "end": 684,
                        "fullWidth": 3,
                        "width": 1,
                        "text": "}",
                        "value": "}",
                        "valueText": "}",
                        "hasTrailingTrivia": true,
                        "hasTrailingNewLine": true,
                        "trailingTrivia": [
                            {
                                "kind": "NewLineTrivia",
                                "text": "\r\n"
                            }
                        ]
                    }
                }
            },
            {
                "kind": "ExpressionStatement",
                "fullStart": 686,
                "fullEnd": 708,
                "start": 686,
                "end": 708,
                "fullWidth": 22,
                "width": 22,
                "expression": {
                    "kind": "InvocationExpression",
                    "fullStart": 686,
                    "fullEnd": 707,
                    "start": 686,
                    "end": 707,
                    "fullWidth": 21,
                    "width": 21,
                    "expression": {
                        "kind": "IdentifierName",
                        "fullStart": 686,
                        "fullEnd": 697,
                        "start": 686,
                        "end": 697,
                        "fullWidth": 11,
                        "width": 11,
                        "text": "runTestCase",
                        "value": "runTestCase",
                        "valueText": "runTestCase"
                    },
                    "argumentList": {
                        "kind": "ArgumentList",
                        "fullStart": 697,
                        "fullEnd": 707,
                        "start": 697,
                        "end": 707,
                        "fullWidth": 10,
                        "width": 10,
                        "openParenToken": {
                            "kind": "OpenParenToken",
                            "fullStart": 697,
                            "fullEnd": 698,
                            "start": 697,
                            "end": 698,
                            "fullWidth": 1,
                            "width": 1,
                            "text": "(",
                            "value": "(",
                            "valueText": "("
                        },
                        "arguments": [
                            {
                                "kind": "IdentifierName",
                                "fullStart": 698,
                                "fullEnd": 706,
                                "start": 698,
                                "end": 706,
                                "fullWidth": 8,
                                "width": 8,
                                "text": "testcase",
                                "value": "testcase",
                                "valueText": "testcase"
                            }
                        ],
                        "closeParenToken": {
                            "kind": "CloseParenToken",
                            "fullStart": 706,
                            "fullEnd": 707,
                            "start": 706,
                            "end": 707,
                            "fullWidth": 1,
                            "width": 1,
                            "text": ")",
                            "value": ")",
                            "valueText": ")"
                        }
                    }
                },
                "semicolonToken": {
                    "kind": "SemicolonToken",
                    "fullStart": 707,
                    "fullEnd": 708,
                    "start": 707,
                    "end": 708,
                    "fullWidth": 1,
                    "width": 1,
                    "text": ";",
                    "value": ";",
                    "valueText": ";"
                }
            }
        ],
        "endOfFileToken": {
            "kind": "EndOfFileToken",
            "fullStart": 708,
            "fullEnd": 708,
            "start": 708,
            "end": 708,
            "fullWidth": 0,
            "width": 0,
            "text": ""
        }
    },
    "lineMap": {
        "lineStarts": [
            0,
            67,
            152,
            232,
            308,
            380,
            385,
            429,
            541,
            557,
            562,
            568,
            591,
            654,
            683,
            686
        ],
        "length": 708
    }
}<|MERGE_RESOLUTION|>--- conflicted
+++ resolved
@@ -238,12 +238,8 @@
                                         "start": 595,
                                         "end": 651,
                                         "fullWidth": 56,
-<<<<<<< HEAD
                                         "width": 56,
-                                        "identifier": {
-=======
                                         "propertyName": {
->>>>>>> 85e84683
                                             "kind": "IdentifierName",
                                             "fullStart": 595,
                                             "fullEnd": 597,
