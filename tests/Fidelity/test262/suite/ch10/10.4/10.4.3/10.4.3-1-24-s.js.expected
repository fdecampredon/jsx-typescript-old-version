--- conflicted
+++ resolved
@@ -241,12 +241,8 @@
                                         "start": 605,
                                         "end": 662,
                                         "fullWidth": 59,
-<<<<<<< HEAD
                                         "width": 57,
-                                        "identifier": {
-=======
                                         "propertyName": {
->>>>>>> 85e84683
                                             "kind": "IdentifierName",
                                             "fullStart": 605,
                                             "fullEnd": 607,
