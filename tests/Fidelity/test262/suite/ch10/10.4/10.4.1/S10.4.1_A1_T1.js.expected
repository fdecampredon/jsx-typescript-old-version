--- conflicted
+++ resolved
@@ -94,12 +94,8 @@
                             "start": 424,
                             "end": 429,
                             "fullWidth": 5,
-<<<<<<< HEAD
                             "width": 5,
-                            "identifier": {
-=======
                             "propertyName": {
->>>>>>> 85e84683
                                 "kind": "IdentifierName",
                                 "fullStart": 424,
                                 "fullEnd": 426,
