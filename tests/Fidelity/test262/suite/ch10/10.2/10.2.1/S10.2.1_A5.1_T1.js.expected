--- conflicted
+++ resolved
@@ -221,12 +221,8 @@
                                         "start": 557,
                                         "end": 558,
                                         "fullWidth": 1,
-<<<<<<< HEAD
                                         "width": 1,
-                                        "identifier": {
-=======
                                         "propertyName": {
->>>>>>> 85e84683
                                             "kind": "IdentifierName",
                                             "fullStart": 557,
                                             "fullEnd": 558,
@@ -933,12 +929,8 @@
                                         "start": 686,
                                         "end": 687,
                                         "fullWidth": 1,
-<<<<<<< HEAD
                                         "width": 1,
-                                        "identifier": {
-=======
                                         "propertyName": {
->>>>>>> 85e84683
                                             "kind": "IdentifierName",
                                             "fullStart": 686,
                                             "fullEnd": 687,
