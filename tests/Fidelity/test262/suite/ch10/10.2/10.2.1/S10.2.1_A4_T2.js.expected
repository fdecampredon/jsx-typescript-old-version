{
    "isDeclaration": false,
    "languageVersion": "EcmaScript5",
    "parseOptions": {
        "allowAutomaticSemicolonInsertion": true
    },
    "sourceUnit": {
        "kind": "SourceUnit",
        "fullStart": 0,
        "fullEnd": 864,
        "start": 523,
        "end": 864,
        "fullWidth": 864,
        "width": 341,
        "isIncrementallyUnusable": true,
        "moduleElements": [
            {
                "kind": "FunctionDeclaration",
                "fullStart": 0,
                "fullEnd": 601,
                "start": 523,
                "end": 600,
                "fullWidth": 601,
                "width": 77,
                "modifiers": [],
                "functionKeyword": {
                    "kind": "FunctionKeyword",
                    "fullStart": 0,
                    "fullEnd": 532,
                    "start": 523,
                    "end": 531,
                    "fullWidth": 532,
                    "width": 8,
                    "text": "function",
                    "value": "function",
                    "valueText": "function",
                    "hasLeadingTrivia": true,
                    "hasLeadingComment": true,
                    "hasLeadingNewLine": true,
                    "hasTrailingTrivia": true,
                    "leadingTrivia": [
                        {
                            "kind": "SingleLineCommentTrivia",
                            "text": "// Copyright 2009 the Sputnik authors.  All rights reserved."
                        },
                        {
                            "kind": "NewLineTrivia",
                            "text": "\n"
                        },
                        {
                            "kind": "SingleLineCommentTrivia",
                            "text": "// This code is governed by the BSD license found in the LICENSE file."
                        },
                        {
                            "kind": "NewLineTrivia",
                            "text": "\n"
                        },
                        {
                            "kind": "NewLineTrivia",
                            "text": "\n"
                        },
                        {
                            "kind": "MultiLineCommentTrivia",
                            "text": "/**\n * Function declaration in function code - If the variable object\n * already has a property with the name of Function Identifier, replace its\n * value and attributes. Semantically, this step must follow the creation of\n * FormalParameterList properties\n *\n * @path ch10/10.2/10.2.1/S10.2.1_A4_T2.js\n * @description Checking existence of a function with declared variable\n */"
                        },
                        {
                            "kind": "NewLineTrivia",
                            "text": "\n"
                        },
                        {
                            "kind": "NewLineTrivia",
                            "text": "\n"
                        },
                        {
                            "kind": "SingleLineCommentTrivia",
                            "text": "//CHECK#1"
                        },
                        {
                            "kind": "NewLineTrivia",
                            "text": "\n"
                        }
                    ],
                    "trailingTrivia": [
                        {
                            "kind": "WhitespaceTrivia",
                            "text": " "
                        }
                    ]
                },
                "identifier": {
                    "kind": "IdentifierName",
                    "fullStart": 532,
                    "fullEnd": 534,
                    "start": 532,
                    "end": 534,
                    "fullWidth": 2,
                    "width": 2,
                    "text": "f1",
                    "value": "f1",
                    "valueText": "f1"
                },
                "callSignature": {
                    "kind": "CallSignature",
                    "fullStart": 534,
                    "fullEnd": 536,
                    "start": 534,
                    "end": 536,
                    "fullWidth": 2,
                    "width": 2,
                    "parameterList": {
                        "kind": "ParameterList",
                        "fullStart": 534,
                        "fullEnd": 536,
                        "start": 534,
                        "end": 536,
                        "fullWidth": 2,
                        "width": 2,
                        "openParenToken": {
                            "kind": "OpenParenToken",
                            "fullStart": 534,
                            "fullEnd": 535,
                            "start": 534,
                            "end": 535,
                            "fullWidth": 1,
                            "width": 1,
                            "text": "(",
                            "value": "(",
                            "valueText": "("
                        },
                        "parameters": [],
                        "closeParenToken": {
                            "kind": "CloseParenToken",
                            "fullStart": 535,
                            "fullEnd": 536,
                            "start": 535,
                            "end": 536,
                            "fullWidth": 1,
                            "width": 1,
                            "text": ")",
                            "value": ")",
                            "valueText": ")"
                        }
                    }
                },
                "block": {
                    "kind": "Block",
                    "fullStart": 536,
                    "fullEnd": 601,
                    "start": 536,
                    "end": 600,
                    "fullWidth": 65,
                    "width": 64,
                    "openBraceToken": {
                        "kind": "OpenBraceToken",
                        "fullStart": 536,
                        "fullEnd": 538,
                        "start": 536,
                        "end": 537,
                        "fullWidth": 2,
                        "width": 1,
                        "text": "{",
                        "value": "{",
                        "valueText": "{",
                        "hasTrailingTrivia": true,
                        "hasTrailingNewLine": true,
                        "trailingTrivia": [
                            {
                                "kind": "NewLineTrivia",
                                "text": "\n"
                            }
                        ]
                    },
                    "statements": [
                        {
                            "kind": "VariableStatement",
                            "fullStart": 538,
                            "fullEnd": 547,
                            "start": 540,
                            "end": 546,
                            "fullWidth": 9,
                            "width": 6,
                            "modifiers": [],
                            "variableDeclaration": {
                                "kind": "VariableDeclaration",
                                "fullStart": 538,
                                "fullEnd": 545,
                                "start": 540,
                                "end": 545,
                                "fullWidth": 7,
                                "width": 5,
                                "varKeyword": {
                                    "kind": "VarKeyword",
                                    "fullStart": 538,
                                    "fullEnd": 544,
                                    "start": 540,
                                    "end": 543,
                                    "fullWidth": 6,
                                    "width": 3,
                                    "text": "var",
                                    "value": "var",
                                    "valueText": "var",
                                    "hasLeadingTrivia": true,
                                    "hasTrailingTrivia": true,
                                    "leadingTrivia": [
                                        {
                                            "kind": "WhitespaceTrivia",
                                            "text": "  "
                                        }
                                    ],
                                    "trailingTrivia": [
                                        {
                                            "kind": "WhitespaceTrivia",
                                            "text": " "
                                        }
                                    ]
                                },
                                "variableDeclarators": [
                                    {
                                        "kind": "VariableDeclarator",
                                        "fullStart": 544,
                                        "fullEnd": 545,
                                        "start": 544,
                                        "end": 545,
                                        "fullWidth": 1,
<<<<<<< HEAD
                                        "width": 1,
                                        "identifier": {
=======
                                        "propertyName": {
>>>>>>> 85e84683
                                            "kind": "IdentifierName",
                                            "fullStart": 544,
                                            "fullEnd": 545,
                                            "start": 544,
                                            "end": 545,
                                            "fullWidth": 1,
                                            "width": 1,
                                            "text": "x",
                                            "value": "x",
                                            "valueText": "x"
                                        }
                                    }
                                ]
                            },
                            "semicolonToken": {
                                "kind": "SemicolonToken",
                                "fullStart": 545,
                                "fullEnd": 547,
                                "start": 545,
                                "end": 546,
                                "fullWidth": 2,
                                "width": 1,
                                "text": ";",
                                "value": ";",
                                "valueText": ";",
                                "hasTrailingTrivia": true,
                                "hasTrailingNewLine": true,
                                "trailingTrivia": [
                                    {
                                        "kind": "NewLineTrivia",
                                        "text": "\n"
                                    }
                                ]
                            }
                        },
                        {
                            "kind": "ReturnStatement",
                            "fullStart": 547,
                            "fullEnd": 562,
                            "start": 552,
                            "end": 561,
                            "fullWidth": 15,
                            "width": 9,
                            "returnKeyword": {
                                "kind": "ReturnKeyword",
                                "fullStart": 547,
                                "fullEnd": 559,
                                "start": 552,
                                "end": 558,
                                "fullWidth": 12,
                                "width": 6,
                                "text": "return",
                                "value": "return",
                                "valueText": "return",
                                "hasLeadingTrivia": true,
                                "hasLeadingNewLine": true,
                                "hasTrailingTrivia": true,
                                "leadingTrivia": [
                                    {
                                        "kind": "WhitespaceTrivia",
                                        "text": "  "
                                    },
                                    {
                                        "kind": "NewLineTrivia",
                                        "text": "\n"
                                    },
                                    {
                                        "kind": "WhitespaceTrivia",
                                        "text": "  "
                                    }
                                ],
                                "trailingTrivia": [
                                    {
                                        "kind": "WhitespaceTrivia",
                                        "text": " "
                                    }
                                ]
                            },
                            "expression": {
                                "kind": "IdentifierName",
                                "fullStart": 559,
                                "fullEnd": 560,
                                "start": 559,
                                "end": 560,
                                "fullWidth": 1,
                                "width": 1,
                                "text": "x",
                                "value": "x",
                                "valueText": "x"
                            },
                            "semicolonToken": {
                                "kind": "SemicolonToken",
                                "fullStart": 560,
                                "fullEnd": 562,
                                "start": 560,
                                "end": 561,
                                "fullWidth": 2,
                                "width": 1,
                                "text": ";",
                                "value": ";",
                                "valueText": ";",
                                "hasTrailingTrivia": true,
                                "hasTrailingNewLine": true,
                                "trailingTrivia": [
                                    {
                                        "kind": "NewLineTrivia",
                                        "text": "\n"
                                    }
                                ]
                            }
                        },
                        {
                            "kind": "FunctionDeclaration",
                            "fullStart": 562,
                            "fullEnd": 599,
                            "start": 567,
                            "end": 598,
                            "fullWidth": 37,
                            "width": 31,
                            "modifiers": [],
                            "functionKeyword": {
                                "kind": "FunctionKeyword",
                                "fullStart": 562,
                                "fullEnd": 576,
                                "start": 567,
                                "end": 575,
                                "fullWidth": 14,
                                "width": 8,
                                "text": "function",
                                "value": "function",
                                "valueText": "function",
                                "hasLeadingTrivia": true,
                                "hasLeadingNewLine": true,
                                "hasTrailingTrivia": true,
                                "leadingTrivia": [
                                    {
                                        "kind": "WhitespaceTrivia",
                                        "text": "  "
                                    },
                                    {
                                        "kind": "NewLineTrivia",
                                        "text": "\n"
                                    },
                                    {
                                        "kind": "WhitespaceTrivia",
                                        "text": "  "
                                    }
                                ],
                                "trailingTrivia": [
                                    {
                                        "kind": "WhitespaceTrivia",
                                        "text": " "
                                    }
                                ]
                            },
                            "identifier": {
                                "kind": "IdentifierName",
                                "fullStart": 576,
                                "fullEnd": 577,
                                "start": 576,
                                "end": 577,
                                "fullWidth": 1,
                                "width": 1,
                                "text": "x",
                                "value": "x",
                                "valueText": "x"
                            },
                            "callSignature": {
                                "kind": "CallSignature",
                                "fullStart": 577,
                                "fullEnd": 579,
                                "start": 577,
                                "end": 579,
                                "fullWidth": 2,
                                "width": 2,
                                "parameterList": {
                                    "kind": "ParameterList",
                                    "fullStart": 577,
                                    "fullEnd": 579,
                                    "start": 577,
                                    "end": 579,
                                    "fullWidth": 2,
                                    "width": 2,
                                    "openParenToken": {
                                        "kind": "OpenParenToken",
                                        "fullStart": 577,
                                        "fullEnd": 578,
                                        "start": 577,
                                        "end": 578,
                                        "fullWidth": 1,
                                        "width": 1,
                                        "text": "(",
                                        "value": "(",
                                        "valueText": "("
                                    },
                                    "parameters": [],
                                    "closeParenToken": {
                                        "kind": "CloseParenToken",
                                        "fullStart": 578,
                                        "fullEnd": 579,
                                        "start": 578,
                                        "end": 579,
                                        "fullWidth": 1,
                                        "width": 1,
                                        "text": ")",
                                        "value": ")",
                                        "valueText": ")"
                                    }
                                }
                            },
                            "block": {
                                "kind": "Block",
                                "fullStart": 579,
                                "fullEnd": 599,
                                "start": 579,
                                "end": 598,
                                "fullWidth": 20,
                                "width": 19,
                                "openBraceToken": {
                                    "kind": "OpenBraceToken",
                                    "fullStart": 579,
                                    "fullEnd": 581,
                                    "start": 579,
                                    "end": 580,
                                    "fullWidth": 2,
                                    "width": 1,
                                    "text": "{",
                                    "value": "{",
                                    "valueText": "{",
                                    "hasTrailingTrivia": true,
                                    "hasTrailingNewLine": true,
                                    "trailingTrivia": [
                                        {
                                            "kind": "NewLineTrivia",
                                            "text": "\n"
                                        }
                                    ]
                                },
                                "statements": [
                                    {
                                        "kind": "ReturnStatement",
                                        "fullStart": 581,
                                        "fullEnd": 595,
                                        "start": 585,
                                        "end": 594,
                                        "fullWidth": 14,
                                        "width": 9,
                                        "returnKeyword": {
                                            "kind": "ReturnKeyword",
                                            "fullStart": 581,
                                            "fullEnd": 592,
                                            "start": 585,
                                            "end": 591,
                                            "fullWidth": 11,
                                            "width": 6,
                                            "text": "return",
                                            "value": "return",
                                            "valueText": "return",
                                            "hasLeadingTrivia": true,
                                            "hasTrailingTrivia": true,
                                            "leadingTrivia": [
                                                {
                                                    "kind": "WhitespaceTrivia",
                                                    "text": "    "
                                                }
                                            ],
                                            "trailingTrivia": [
                                                {
                                                    "kind": "WhitespaceTrivia",
                                                    "text": " "
                                                }
                                            ]
                                        },
                                        "expression": {
                                            "kind": "NumericLiteral",
                                            "fullStart": 592,
                                            "fullEnd": 593,
                                            "start": 592,
                                            "end": 593,
                                            "fullWidth": 1,
                                            "width": 1,
                                            "text": "7",
                                            "value": 7,
                                            "valueText": "7"
                                        },
                                        "semicolonToken": {
                                            "kind": "SemicolonToken",
                                            "fullStart": 593,
                                            "fullEnd": 595,
                                            "start": 593,
                                            "end": 594,
                                            "fullWidth": 2,
                                            "width": 1,
                                            "text": ";",
                                            "value": ";",
                                            "valueText": ";",
                                            "hasTrailingTrivia": true,
                                            "hasTrailingNewLine": true,
                                            "trailingTrivia": [
                                                {
                                                    "kind": "NewLineTrivia",
                                                    "text": "\n"
                                                }
                                            ]
                                        }
                                    }
                                ],
                                "closeBraceToken": {
                                    "kind": "CloseBraceToken",
                                    "fullStart": 595,
                                    "fullEnd": 599,
                                    "start": 597,
                                    "end": 598,
                                    "fullWidth": 4,
                                    "width": 1,
                                    "text": "}",
                                    "value": "}",
                                    "valueText": "}",
                                    "hasLeadingTrivia": true,
                                    "hasTrailingTrivia": true,
                                    "hasTrailingNewLine": true,
                                    "leadingTrivia": [
                                        {
                                            "kind": "WhitespaceTrivia",
                                            "text": "  "
                                        }
                                    ],
                                    "trailingTrivia": [
                                        {
                                            "kind": "NewLineTrivia",
                                            "text": "\n"
                                        }
                                    ]
                                }
                            }
                        }
                    ],
                    "closeBraceToken": {
                        "kind": "CloseBraceToken",
                        "fullStart": 599,
                        "fullEnd": 601,
                        "start": 599,
                        "end": 600,
                        "fullWidth": 2,
                        "width": 1,
                        "text": "}",
                        "value": "}",
                        "valueText": "}",
                        "hasTrailingTrivia": true,
                        "hasTrailingNewLine": true,
                        "trailingTrivia": [
                            {
                                "kind": "NewLineTrivia",
                                "text": "\n"
                            }
                        ]
                    }
                }
            },
            {
                "kind": "IfStatement",
                "fullStart": 601,
                "fullEnd": 700,
                "start": 601,
                "end": 699,
                "fullWidth": 99,
                "width": 98,
                "isIncrementallyUnusable": true,
                "ifKeyword": {
                    "kind": "IfKeyword",
                    "fullStart": 601,
                    "fullEnd": 603,
                    "start": 601,
                    "end": 603,
                    "fullWidth": 2,
                    "width": 2,
                    "text": "if",
                    "value": "if",
                    "valueText": "if"
                },
                "openParenToken": {
                    "kind": "OpenParenToken",
                    "fullStart": 603,
                    "fullEnd": 604,
                    "start": 603,
                    "end": 604,
                    "fullWidth": 1,
                    "width": 1,
                    "text": "(",
                    "value": "(",
                    "valueText": "("
                },
                "condition": {
                    "kind": "LogicalNotExpression",
                    "fullStart": 604,
                    "fullEnd": 656,
                    "start": 604,
                    "end": 656,
                    "fullWidth": 52,
                    "width": 52,
                    "isIncrementallyUnusable": true,
                    "operatorToken": {
                        "kind": "ExclamationToken",
                        "fullStart": 604,
                        "fullEnd": 605,
                        "start": 604,
                        "end": 605,
                        "fullWidth": 1,
                        "width": 1,
                        "text": "!",
                        "value": "!",
                        "valueText": "!"
                    },
                    "operand": {
                        "kind": "ParenthesizedExpression",
                        "fullStart": 605,
                        "fullEnd": 656,
                        "start": 605,
                        "end": 656,
                        "fullWidth": 51,
                        "width": 51,
                        "isIncrementallyUnusable": true,
                        "openParenToken": {
                            "kind": "OpenParenToken",
                            "fullStart": 605,
                            "fullEnd": 606,
                            "start": 605,
                            "end": 606,
                            "fullWidth": 1,
                            "width": 1,
                            "text": "(",
                            "value": "(",
                            "valueText": "("
                        },
                        "expression": {
                            "kind": "EqualsExpression",
                            "fullStart": 606,
                            "fullEnd": 655,
                            "start": 606,
                            "end": 655,
                            "fullWidth": 49,
                            "width": 49,
                            "isIncrementallyUnusable": true,
                            "left": {
                                "kind": "MemberAccessExpression",
                                "fullStart": 606,
                                "fullEnd": 633,
                                "start": 606,
                                "end": 632,
                                "fullWidth": 27,
                                "width": 26,
                                "isIncrementallyUnusable": true,
                                "expression": {
                                    "kind": "MemberAccessExpression",
                                    "fullStart": 606,
                                    "fullEnd": 622,
                                    "start": 606,
                                    "end": 622,
                                    "fullWidth": 16,
                                    "width": 16,
                                    "isIncrementallyUnusable": true,
                                    "expression": {
                                        "kind": "InvocationExpression",
                                        "fullStart": 606,
                                        "fullEnd": 610,
                                        "start": 606,
                                        "end": 610,
                                        "fullWidth": 4,
                                        "width": 4,
                                        "expression": {
                                            "kind": "IdentifierName",
                                            "fullStart": 606,
                                            "fullEnd": 608,
                                            "start": 606,
                                            "end": 608,
                                            "fullWidth": 2,
                                            "width": 2,
                                            "text": "f1",
                                            "value": "f1",
                                            "valueText": "f1"
                                        },
                                        "argumentList": {
                                            "kind": "ArgumentList",
                                            "fullStart": 608,
                                            "fullEnd": 610,
                                            "start": 608,
                                            "end": 610,
                                            "fullWidth": 2,
                                            "width": 2,
                                            "openParenToken": {
                                                "kind": "OpenParenToken",
                                                "fullStart": 608,
                                                "fullEnd": 609,
                                                "start": 608,
                                                "end": 609,
                                                "fullWidth": 1,
                                                "width": 1,
                                                "text": "(",
                                                "value": "(",
                                                "valueText": "("
                                            },
                                            "arguments": [],
                                            "closeParenToken": {
                                                "kind": "CloseParenToken",
                                                "fullStart": 609,
                                                "fullEnd": 610,
                                                "start": 609,
                                                "end": 610,
                                                "fullWidth": 1,
                                                "width": 1,
                                                "text": ")",
                                                "value": ")",
                                                "valueText": ")"
                                            }
                                        }
                                    },
                                    "dotToken": {
                                        "kind": "DotToken",
                                        "fullStart": 610,
                                        "fullEnd": 611,
                                        "start": 610,
                                        "end": 611,
                                        "fullWidth": 1,
                                        "width": 1,
                                        "text": ".",
                                        "value": ".",
                                        "valueText": "."
                                    },
                                    "name": {
                                        "kind": "IdentifierName",
                                        "fullStart": 611,
                                        "fullEnd": 622,
                                        "start": 611,
                                        "end": 622,
                                        "fullWidth": 11,
                                        "width": 11,
                                        "text": "constructor",
                                        "value": "constructor",
                                        "valueText": "constructor"
                                    }
                                },
                                "dotToken": {
                                    "kind": "DotToken",
                                    "fullStart": 622,
                                    "fullEnd": 623,
                                    "start": 622,
                                    "end": 623,
                                    "fullWidth": 1,
                                    "width": 1,
                                    "text": ".",
                                    "value": ".",
                                    "valueText": "."
                                },
                                "name": {
                                    "kind": "IdentifierName",
                                    "fullStart": 623,
                                    "fullEnd": 633,
                                    "start": 623,
                                    "end": 632,
                                    "fullWidth": 10,
                                    "width": 9,
                                    "text": "prototype",
                                    "value": "prototype",
                                    "valueText": "prototype",
                                    "hasTrailingTrivia": true,
                                    "trailingTrivia": [
                                        {
                                            "kind": "WhitespaceTrivia",
                                            "text": " "
                                        }
                                    ]
                                }
                            },
                            "operatorToken": {
                                "kind": "EqualsEqualsEqualsToken",
                                "fullStart": 633,
                                "fullEnd": 637,
                                "start": 633,
                                "end": 636,
                                "fullWidth": 4,
                                "width": 3,
                                "text": "===",
                                "value": "===",
                                "valueText": "===",
                                "hasTrailingTrivia": true,
                                "trailingTrivia": [
                                    {
                                        "kind": "WhitespaceTrivia",
                                        "text": " "
                                    }
                                ]
                            },
                            "right": {
                                "kind": "MemberAccessExpression",
                                "fullStart": 637,
                                "fullEnd": 655,
                                "start": 637,
                                "end": 655,
                                "fullWidth": 18,
                                "width": 18,
                                "expression": {
                                    "kind": "IdentifierName",
                                    "fullStart": 637,
                                    "fullEnd": 645,
                                    "start": 637,
                                    "end": 645,
                                    "fullWidth": 8,
                                    "width": 8,
                                    "text": "Function",
                                    "value": "Function",
                                    "valueText": "Function"
                                },
                                "dotToken": {
                                    "kind": "DotToken",
                                    "fullStart": 645,
                                    "fullEnd": 646,
                                    "start": 645,
                                    "end": 646,
                                    "fullWidth": 1,
                                    "width": 1,
                                    "text": ".",
                                    "value": ".",
                                    "valueText": "."
                                },
                                "name": {
                                    "kind": "IdentifierName",
                                    "fullStart": 646,
                                    "fullEnd": 655,
                                    "start": 646,
                                    "end": 655,
                                    "fullWidth": 9,
                                    "width": 9,
                                    "text": "prototype",
                                    "value": "prototype",
                                    "valueText": "prototype"
                                }
                            }
                        },
                        "closeParenToken": {
                            "kind": "CloseParenToken",
                            "fullStart": 655,
                            "fullEnd": 656,
                            "start": 655,
                            "end": 656,
                            "fullWidth": 1,
                            "width": 1,
                            "text": ")",
                            "value": ")",
                            "valueText": ")"
                        }
                    }
                },
                "closeParenToken": {
                    "kind": "CloseParenToken",
                    "fullStart": 656,
                    "fullEnd": 657,
                    "start": 656,
                    "end": 657,
                    "fullWidth": 1,
                    "width": 1,
                    "text": ")",
                    "value": ")",
                    "valueText": ")"
                },
                "statement": {
                    "kind": "Block",
                    "fullStart": 657,
                    "fullEnd": 700,
                    "start": 657,
                    "end": 699,
                    "fullWidth": 43,
                    "width": 42,
                    "openBraceToken": {
                        "kind": "OpenBraceToken",
                        "fullStart": 657,
                        "fullEnd": 659,
                        "start": 657,
                        "end": 658,
                        "fullWidth": 2,
                        "width": 1,
                        "text": "{",
                        "value": "{",
                        "valueText": "{",
                        "hasTrailingTrivia": true,
                        "hasTrailingNewLine": true,
                        "trailingTrivia": [
                            {
                                "kind": "NewLineTrivia",
                                "text": "\n"
                            }
                        ]
                    },
                    "statements": [
                        {
                            "kind": "ExpressionStatement",
                            "fullStart": 659,
                            "fullEnd": 698,
                            "start": 661,
                            "end": 697,
                            "fullWidth": 39,
                            "width": 36,
                            "expression": {
                                "kind": "InvocationExpression",
                                "fullStart": 659,
                                "fullEnd": 696,
                                "start": 661,
                                "end": 696,
                                "fullWidth": 37,
                                "width": 35,
                                "expression": {
                                    "kind": "IdentifierName",
                                    "fullStart": 659,
                                    "fullEnd": 667,
                                    "start": 661,
                                    "end": 667,
                                    "fullWidth": 8,
                                    "width": 6,
                                    "text": "$PRINT",
                                    "value": "$PRINT",
                                    "valueText": "$PRINT",
                                    "hasLeadingTrivia": true,
                                    "leadingTrivia": [
                                        {
                                            "kind": "WhitespaceTrivia",
                                            "text": "  "
                                        }
                                    ]
                                },
                                "argumentList": {
                                    "kind": "ArgumentList",
                                    "fullStart": 667,
                                    "fullEnd": 696,
                                    "start": 667,
                                    "end": 696,
                                    "fullWidth": 29,
                                    "width": 29,
                                    "openParenToken": {
                                        "kind": "OpenParenToken",
                                        "fullStart": 667,
                                        "fullEnd": 668,
                                        "start": 667,
                                        "end": 668,
                                        "fullWidth": 1,
                                        "width": 1,
                                        "text": "(",
                                        "value": "(",
                                        "valueText": "("
                                    },
                                    "arguments": [
                                        {
                                            "kind": "StringLiteral",
                                            "fullStart": 668,
                                            "fullEnd": 695,
                                            "start": 668,
                                            "end": 695,
                                            "fullWidth": 27,
                                            "width": 27,
                                            "text": "'#1: f1() returns function'",
                                            "value": "#1: f1() returns function",
                                            "valueText": "#1: f1() returns function"
                                        }
                                    ],
                                    "closeParenToken": {
                                        "kind": "CloseParenToken",
                                        "fullStart": 695,
                                        "fullEnd": 696,
                                        "start": 695,
                                        "end": 696,
                                        "fullWidth": 1,
                                        "width": 1,
                                        "text": ")",
                                        "value": ")",
                                        "valueText": ")"
                                    }
                                }
                            },
                            "semicolonToken": {
                                "kind": "SemicolonToken",
                                "fullStart": 696,
                                "fullEnd": 698,
                                "start": 696,
                                "end": 697,
                                "fullWidth": 2,
                                "width": 1,
                                "text": ";",
                                "value": ";",
                                "valueText": ";",
                                "hasTrailingTrivia": true,
                                "hasTrailingNewLine": true,
                                "trailingTrivia": [
                                    {
                                        "kind": "NewLineTrivia",
                                        "text": "\n"
                                    }
                                ]
                            }
                        }
                    ],
                    "closeBraceToken": {
                        "kind": "CloseBraceToken",
                        "fullStart": 698,
                        "fullEnd": 700,
                        "start": 698,
                        "end": 699,
                        "fullWidth": 2,
                        "width": 1,
                        "text": "}",
                        "value": "}",
                        "valueText": "}",
                        "hasTrailingTrivia": true,
                        "hasTrailingNewLine": true,
                        "trailingTrivia": [
                            {
                                "kind": "NewLineTrivia",
                                "text": "\n"
                            }
                        ]
                    }
                }
            },
            {
                "kind": "FunctionDeclaration",
                "fullStart": 700,
                "fullEnd": 796,
                "start": 711,
                "end": 795,
                "fullWidth": 96,
                "width": 84,
                "modifiers": [],
                "functionKeyword": {
                    "kind": "FunctionKeyword",
                    "fullStart": 700,
                    "fullEnd": 720,
                    "start": 711,
                    "end": 719,
                    "fullWidth": 20,
                    "width": 8,
                    "text": "function",
                    "value": "function",
                    "valueText": "function",
                    "hasLeadingTrivia": true,
                    "hasLeadingComment": true,
                    "hasLeadingNewLine": true,
                    "hasTrailingTrivia": true,
                    "leadingTrivia": [
                        {
                            "kind": "NewLineTrivia",
                            "text": "\n"
                        },
                        {
                            "kind": "SingleLineCommentTrivia",
                            "text": "//CHECK#2"
                        },
                        {
                            "kind": "NewLineTrivia",
                            "text": "\n"
                        }
                    ],
                    "trailingTrivia": [
                        {
                            "kind": "WhitespaceTrivia",
                            "text": " "
                        }
                    ]
                },
                "identifier": {
                    "kind": "IdentifierName",
                    "fullStart": 720,
                    "fullEnd": 722,
                    "start": 720,
                    "end": 722,
                    "fullWidth": 2,
                    "width": 2,
                    "text": "f2",
                    "value": "f2",
                    "valueText": "f2"
                },
                "callSignature": {
                    "kind": "CallSignature",
                    "fullStart": 722,
                    "fullEnd": 724,
                    "start": 722,
                    "end": 724,
                    "fullWidth": 2,
                    "width": 2,
                    "parameterList": {
                        "kind": "ParameterList",
                        "fullStart": 722,
                        "fullEnd": 724,
                        "start": 722,
                        "end": 724,
                        "fullWidth": 2,
                        "width": 2,
                        "openParenToken": {
                            "kind": "OpenParenToken",
                            "fullStart": 722,
                            "fullEnd": 723,
                            "start": 722,
                            "end": 723,
                            "fullWidth": 1,
                            "width": 1,
                            "text": "(",
                            "value": "(",
                            "valueText": "("
                        },
                        "parameters": [],
                        "closeParenToken": {
                            "kind": "CloseParenToken",
                            "fullStart": 723,
                            "fullEnd": 724,
                            "start": 723,
                            "end": 724,
                            "fullWidth": 1,
                            "width": 1,
                            "text": ")",
                            "value": ")",
                            "valueText": ")"
                        }
                    }
                },
                "block": {
                    "kind": "Block",
                    "fullStart": 724,
                    "fullEnd": 796,
                    "start": 724,
                    "end": 795,
                    "fullWidth": 72,
                    "width": 71,
                    "openBraceToken": {
                        "kind": "OpenBraceToken",
                        "fullStart": 724,
                        "fullEnd": 726,
                        "start": 724,
                        "end": 725,
                        "fullWidth": 2,
                        "width": 1,
                        "text": "{",
                        "value": "{",
                        "valueText": "{",
                        "hasTrailingTrivia": true,
                        "hasTrailingNewLine": true,
                        "trailingTrivia": [
                            {
                                "kind": "NewLineTrivia",
                                "text": "\n"
                            }
                        ]
                    },
                    "statements": [
                        {
                            "kind": "VariableStatement",
                            "fullStart": 726,
                            "fullEnd": 735,
                            "start": 728,
                            "end": 734,
                            "fullWidth": 9,
                            "width": 6,
                            "modifiers": [],
                            "variableDeclaration": {
                                "kind": "VariableDeclaration",
                                "fullStart": 726,
                                "fullEnd": 733,
                                "start": 728,
                                "end": 733,
                                "fullWidth": 7,
                                "width": 5,
                                "varKeyword": {
                                    "kind": "VarKeyword",
                                    "fullStart": 726,
                                    "fullEnd": 732,
                                    "start": 728,
                                    "end": 731,
                                    "fullWidth": 6,
                                    "width": 3,
                                    "text": "var",
                                    "value": "var",
                                    "valueText": "var",
                                    "hasLeadingTrivia": true,
                                    "hasTrailingTrivia": true,
                                    "leadingTrivia": [
                                        {
                                            "kind": "WhitespaceTrivia",
                                            "text": "  "
                                        }
                                    ],
                                    "trailingTrivia": [
                                        {
                                            "kind": "WhitespaceTrivia",
                                            "text": " "
                                        }
                                    ]
                                },
                                "variableDeclarators": [
                                    {
                                        "kind": "VariableDeclarator",
                                        "fullStart": 732,
                                        "fullEnd": 733,
                                        "start": 732,
                                        "end": 733,
                                        "fullWidth": 1,
<<<<<<< HEAD
                                        "width": 1,
                                        "identifier": {
=======
                                        "propertyName": {
>>>>>>> 85e84683
                                            "kind": "IdentifierName",
                                            "fullStart": 732,
                                            "fullEnd": 733,
                                            "start": 732,
                                            "end": 733,
                                            "fullWidth": 1,
                                            "width": 1,
                                            "text": "x",
                                            "value": "x",
                                            "valueText": "x"
                                        }
                                    }
                                ]
                            },
                            "semicolonToken": {
                                "kind": "SemicolonToken",
                                "fullStart": 733,
                                "fullEnd": 735,
                                "start": 733,
                                "end": 734,
                                "fullWidth": 2,
                                "width": 1,
                                "text": ";",
                                "value": ";",
                                "valueText": ";",
                                "hasTrailingTrivia": true,
                                "hasTrailingNewLine": true,
                                "trailingTrivia": [
                                    {
                                        "kind": "NewLineTrivia",
                                        "text": "\n"
                                    }
                                ]
                            }
                        },
                        {
                            "kind": "ReturnStatement",
                            "fullStart": 735,
                            "fullEnd": 757,
                            "start": 740,
                            "end": 756,
                            "fullWidth": 22,
                            "width": 16,
                            "returnKeyword": {
                                "kind": "ReturnKeyword",
                                "fullStart": 735,
                                "fullEnd": 747,
                                "start": 740,
                                "end": 746,
                                "fullWidth": 12,
                                "width": 6,
                                "text": "return",
                                "value": "return",
                                "valueText": "return",
                                "hasLeadingTrivia": true,
                                "hasLeadingNewLine": true,
                                "hasTrailingTrivia": true,
                                "leadingTrivia": [
                                    {
                                        "kind": "WhitespaceTrivia",
                                        "text": "  "
                                    },
                                    {
                                        "kind": "NewLineTrivia",
                                        "text": "\n"
                                    },
                                    {
                                        "kind": "WhitespaceTrivia",
                                        "text": "  "
                                    }
                                ],
                                "trailingTrivia": [
                                    {
                                        "kind": "WhitespaceTrivia",
                                        "text": " "
                                    }
                                ]
                            },
                            "expression": {
                                "kind": "TypeOfExpression",
                                "fullStart": 747,
                                "fullEnd": 755,
                                "start": 747,
                                "end": 755,
                                "fullWidth": 8,
                                "width": 8,
                                "typeOfKeyword": {
                                    "kind": "TypeOfKeyword",
                                    "fullStart": 747,
                                    "fullEnd": 754,
                                    "start": 747,
                                    "end": 753,
                                    "fullWidth": 7,
                                    "width": 6,
                                    "text": "typeof",
                                    "value": "typeof",
                                    "valueText": "typeof",
                                    "hasTrailingTrivia": true,
                                    "trailingTrivia": [
                                        {
                                            "kind": "WhitespaceTrivia",
                                            "text": " "
                                        }
                                    ]
                                },
                                "expression": {
                                    "kind": "IdentifierName",
                                    "fullStart": 754,
                                    "fullEnd": 755,
                                    "start": 754,
                                    "end": 755,
                                    "fullWidth": 1,
                                    "width": 1,
                                    "text": "x",
                                    "value": "x",
                                    "valueText": "x"
                                }
                            },
                            "semicolonToken": {
                                "kind": "SemicolonToken",
                                "fullStart": 755,
                                "fullEnd": 757,
                                "start": 755,
                                "end": 756,
                                "fullWidth": 2,
                                "width": 1,
                                "text": ";",
                                "value": ";",
                                "valueText": ";",
                                "hasTrailingTrivia": true,
                                "hasTrailingNewLine": true,
                                "trailingTrivia": [
                                    {
                                        "kind": "NewLineTrivia",
                                        "text": "\n"
                                    }
                                ]
                            }
                        },
                        {
                            "kind": "FunctionDeclaration",
                            "fullStart": 757,
                            "fullEnd": 794,
                            "start": 762,
                            "end": 793,
                            "fullWidth": 37,
                            "width": 31,
                            "modifiers": [],
                            "functionKeyword": {
                                "kind": "FunctionKeyword",
                                "fullStart": 757,
                                "fullEnd": 771,
                                "start": 762,
                                "end": 770,
                                "fullWidth": 14,
                                "width": 8,
                                "text": "function",
                                "value": "function",
                                "valueText": "function",
                                "hasLeadingTrivia": true,
                                "hasLeadingNewLine": true,
                                "hasTrailingTrivia": true,
                                "leadingTrivia": [
                                    {
                                        "kind": "WhitespaceTrivia",
                                        "text": "  "
                                    },
                                    {
                                        "kind": "NewLineTrivia",
                                        "text": "\n"
                                    },
                                    {
                                        "kind": "WhitespaceTrivia",
                                        "text": "  "
                                    }
                                ],
                                "trailingTrivia": [
                                    {
                                        "kind": "WhitespaceTrivia",
                                        "text": " "
                                    }
                                ]
                            },
                            "identifier": {
                                "kind": "IdentifierName",
                                "fullStart": 771,
                                "fullEnd": 772,
                                "start": 771,
                                "end": 772,
                                "fullWidth": 1,
                                "width": 1,
                                "text": "x",
                                "value": "x",
                                "valueText": "x"
                            },
                            "callSignature": {
                                "kind": "CallSignature",
                                "fullStart": 772,
                                "fullEnd": 774,
                                "start": 772,
                                "end": 774,
                                "fullWidth": 2,
                                "width": 2,
                                "parameterList": {
                                    "kind": "ParameterList",
                                    "fullStart": 772,
                                    "fullEnd": 774,
                                    "start": 772,
                                    "end": 774,
                                    "fullWidth": 2,
                                    "width": 2,
                                    "openParenToken": {
                                        "kind": "OpenParenToken",
                                        "fullStart": 772,
                                        "fullEnd": 773,
                                        "start": 772,
                                        "end": 773,
                                        "fullWidth": 1,
                                        "width": 1,
                                        "text": "(",
                                        "value": "(",
                                        "valueText": "("
                                    },
                                    "parameters": [],
                                    "closeParenToken": {
                                        "kind": "CloseParenToken",
                                        "fullStart": 773,
                                        "fullEnd": 774,
                                        "start": 773,
                                        "end": 774,
                                        "fullWidth": 1,
                                        "width": 1,
                                        "text": ")",
                                        "value": ")",
                                        "valueText": ")"
                                    }
                                }
                            },
                            "block": {
                                "kind": "Block",
                                "fullStart": 774,
                                "fullEnd": 794,
                                "start": 774,
                                "end": 793,
                                "fullWidth": 20,
                                "width": 19,
                                "openBraceToken": {
                                    "kind": "OpenBraceToken",
                                    "fullStart": 774,
                                    "fullEnd": 776,
                                    "start": 774,
                                    "end": 775,
                                    "fullWidth": 2,
                                    "width": 1,
                                    "text": "{",
                                    "value": "{",
                                    "valueText": "{",
                                    "hasTrailingTrivia": true,
                                    "hasTrailingNewLine": true,
                                    "trailingTrivia": [
                                        {
                                            "kind": "NewLineTrivia",
                                            "text": "\n"
                                        }
                                    ]
                                },
                                "statements": [
                                    {
                                        "kind": "ReturnStatement",
                                        "fullStart": 776,
                                        "fullEnd": 790,
                                        "start": 780,
                                        "end": 789,
                                        "fullWidth": 14,
                                        "width": 9,
                                        "returnKeyword": {
                                            "kind": "ReturnKeyword",
                                            "fullStart": 776,
                                            "fullEnd": 787,
                                            "start": 780,
                                            "end": 786,
                                            "fullWidth": 11,
                                            "width": 6,
                                            "text": "return",
                                            "value": "return",
                                            "valueText": "return",
                                            "hasLeadingTrivia": true,
                                            "hasTrailingTrivia": true,
                                            "leadingTrivia": [
                                                {
                                                    "kind": "WhitespaceTrivia",
                                                    "text": "    "
                                                }
                                            ],
                                            "trailingTrivia": [
                                                {
                                                    "kind": "WhitespaceTrivia",
                                                    "text": " "
                                                }
                                            ]
                                        },
                                        "expression": {
                                            "kind": "NumericLiteral",
                                            "fullStart": 787,
                                            "fullEnd": 788,
                                            "start": 787,
                                            "end": 788,
                                            "fullWidth": 1,
                                            "width": 1,
                                            "text": "7",
                                            "value": 7,
                                            "valueText": "7"
                                        },
                                        "semicolonToken": {
                                            "kind": "SemicolonToken",
                                            "fullStart": 788,
                                            "fullEnd": 790,
                                            "start": 788,
                                            "end": 789,
                                            "fullWidth": 2,
                                            "width": 1,
                                            "text": ";",
                                            "value": ";",
                                            "valueText": ";",
                                            "hasTrailingTrivia": true,
                                            "hasTrailingNewLine": true,
                                            "trailingTrivia": [
                                                {
                                                    "kind": "NewLineTrivia",
                                                    "text": "\n"
                                                }
                                            ]
                                        }
                                    }
                                ],
                                "closeBraceToken": {
                                    "kind": "CloseBraceToken",
                                    "fullStart": 790,
                                    "fullEnd": 794,
                                    "start": 792,
                                    "end": 793,
                                    "fullWidth": 4,
                                    "width": 1,
                                    "text": "}",
                                    "value": "}",
                                    "valueText": "}",
                                    "hasLeadingTrivia": true,
                                    "hasTrailingTrivia": true,
                                    "hasTrailingNewLine": true,
                                    "leadingTrivia": [
                                        {
                                            "kind": "WhitespaceTrivia",
                                            "text": "  "
                                        }
                                    ],
                                    "trailingTrivia": [
                                        {
                                            "kind": "NewLineTrivia",
                                            "text": "\n"
                                        }
                                    ]
                                }
                            }
                        }
                    ],
                    "closeBraceToken": {
                        "kind": "CloseBraceToken",
                        "fullStart": 794,
                        "fullEnd": 796,
                        "start": 794,
                        "end": 795,
                        "fullWidth": 2,
                        "width": 1,
                        "text": "}",
                        "value": "}",
                        "valueText": "}",
                        "hasTrailingTrivia": true,
                        "hasTrailingNewLine": true,
                        "trailingTrivia": [
                            {
                                "kind": "NewLineTrivia",
                                "text": "\n"
                            }
                        ]
                    }
                }
            },
            {
                "kind": "IfStatement",
                "fullStart": 796,
                "fullEnd": 863,
                "start": 796,
                "end": 862,
                "fullWidth": 67,
                "width": 66,
                "ifKeyword": {
                    "kind": "IfKeyword",
                    "fullStart": 796,
                    "fullEnd": 798,
                    "start": 796,
                    "end": 798,
                    "fullWidth": 2,
                    "width": 2,
                    "text": "if",
                    "value": "if",
                    "valueText": "if"
                },
                "openParenToken": {
                    "kind": "OpenParenToken",
                    "fullStart": 798,
                    "fullEnd": 799,
                    "start": 798,
                    "end": 799,
                    "fullWidth": 1,
                    "width": 1,
                    "text": "(",
                    "value": "(",
                    "valueText": "("
                },
                "condition": {
                    "kind": "LogicalNotExpression",
                    "fullStart": 799,
                    "fullEnd": 821,
                    "start": 799,
                    "end": 821,
                    "fullWidth": 22,
                    "width": 22,
                    "operatorToken": {
                        "kind": "ExclamationToken",
                        "fullStart": 799,
                        "fullEnd": 800,
                        "start": 799,
                        "end": 800,
                        "fullWidth": 1,
                        "width": 1,
                        "text": "!",
                        "value": "!",
                        "valueText": "!"
                    },
                    "operand": {
                        "kind": "ParenthesizedExpression",
                        "fullStart": 800,
                        "fullEnd": 821,
                        "start": 800,
                        "end": 821,
                        "fullWidth": 21,
                        "width": 21,
                        "openParenToken": {
                            "kind": "OpenParenToken",
                            "fullStart": 800,
                            "fullEnd": 801,
                            "start": 800,
                            "end": 801,
                            "fullWidth": 1,
                            "width": 1,
                            "text": "(",
                            "value": "(",
                            "valueText": "("
                        },
                        "expression": {
                            "kind": "EqualsExpression",
                            "fullStart": 801,
                            "fullEnd": 820,
                            "start": 801,
                            "end": 820,
                            "fullWidth": 19,
                            "width": 19,
                            "left": {
                                "kind": "InvocationExpression",
                                "fullStart": 801,
                                "fullEnd": 806,
                                "start": 801,
                                "end": 805,
                                "fullWidth": 5,
                                "width": 4,
                                "expression": {
                                    "kind": "IdentifierName",
                                    "fullStart": 801,
                                    "fullEnd": 803,
                                    "start": 801,
                                    "end": 803,
                                    "fullWidth": 2,
                                    "width": 2,
                                    "text": "f2",
                                    "value": "f2",
                                    "valueText": "f2"
                                },
                                "argumentList": {
                                    "kind": "ArgumentList",
                                    "fullStart": 803,
                                    "fullEnd": 806,
                                    "start": 803,
                                    "end": 805,
                                    "fullWidth": 3,
                                    "width": 2,
                                    "openParenToken": {
                                        "kind": "OpenParenToken",
                                        "fullStart": 803,
                                        "fullEnd": 804,
                                        "start": 803,
                                        "end": 804,
                                        "fullWidth": 1,
                                        "width": 1,
                                        "text": "(",
                                        "value": "(",
                                        "valueText": "("
                                    },
                                    "arguments": [],
                                    "closeParenToken": {
                                        "kind": "CloseParenToken",
                                        "fullStart": 804,
                                        "fullEnd": 806,
                                        "start": 804,
                                        "end": 805,
                                        "fullWidth": 2,
                                        "width": 1,
                                        "text": ")",
                                        "value": ")",
                                        "valueText": ")",
                                        "hasTrailingTrivia": true,
                                        "trailingTrivia": [
                                            {
                                                "kind": "WhitespaceTrivia",
                                                "text": " "
                                            }
                                        ]
                                    }
                                }
                            },
                            "operatorToken": {
                                "kind": "EqualsEqualsEqualsToken",
                                "fullStart": 806,
                                "fullEnd": 810,
                                "start": 806,
                                "end": 809,
                                "fullWidth": 4,
                                "width": 3,
                                "text": "===",
                                "value": "===",
                                "valueText": "===",
                                "hasTrailingTrivia": true,
                                "trailingTrivia": [
                                    {
                                        "kind": "WhitespaceTrivia",
                                        "text": " "
                                    }
                                ]
                            },
                            "right": {
                                "kind": "StringLiteral",
                                "fullStart": 810,
                                "fullEnd": 820,
                                "start": 810,
                                "end": 820,
                                "fullWidth": 10,
                                "width": 10,
                                "text": "\"function\"",
                                "value": "function",
                                "valueText": "function"
                            }
                        },
                        "closeParenToken": {
                            "kind": "CloseParenToken",
                            "fullStart": 820,
                            "fullEnd": 821,
                            "start": 820,
                            "end": 821,
                            "fullWidth": 1,
                            "width": 1,
                            "text": ")",
                            "value": ")",
                            "valueText": ")"
                        }
                    }
                },
                "closeParenToken": {
                    "kind": "CloseParenToken",
                    "fullStart": 821,
                    "fullEnd": 822,
                    "start": 821,
                    "end": 822,
                    "fullWidth": 1,
                    "width": 1,
                    "text": ")",
                    "value": ")",
                    "valueText": ")"
                },
                "statement": {
                    "kind": "Block",
                    "fullStart": 822,
                    "fullEnd": 863,
                    "start": 822,
                    "end": 862,
                    "fullWidth": 41,
                    "width": 40,
                    "openBraceToken": {
                        "kind": "OpenBraceToken",
                        "fullStart": 822,
                        "fullEnd": 824,
                        "start": 822,
                        "end": 823,
                        "fullWidth": 2,
                        "width": 1,
                        "text": "{",
                        "value": "{",
                        "valueText": "{",
                        "hasTrailingTrivia": true,
                        "hasTrailingNewLine": true,
                        "trailingTrivia": [
                            {
                                "kind": "NewLineTrivia",
                                "text": "\n"
                            }
                        ]
                    },
                    "statements": [
                        {
                            "kind": "ExpressionStatement",
                            "fullStart": 824,
                            "fullEnd": 861,
                            "start": 826,
                            "end": 860,
                            "fullWidth": 37,
                            "width": 34,
                            "expression": {
                                "kind": "InvocationExpression",
                                "fullStart": 824,
                                "fullEnd": 859,
                                "start": 826,
                                "end": 859,
                                "fullWidth": 35,
                                "width": 33,
                                "expression": {
                                    "kind": "IdentifierName",
                                    "fullStart": 824,
                                    "fullEnd": 832,
                                    "start": 826,
                                    "end": 832,
                                    "fullWidth": 8,
                                    "width": 6,
                                    "text": "$PRINT",
                                    "value": "$PRINT",
                                    "valueText": "$PRINT",
                                    "hasLeadingTrivia": true,
                                    "leadingTrivia": [
                                        {
                                            "kind": "WhitespaceTrivia",
                                            "text": "  "
                                        }
                                    ]
                                },
                                "argumentList": {
                                    "kind": "ArgumentList",
                                    "fullStart": 832,
                                    "fullEnd": 859,
                                    "start": 832,
                                    "end": 859,
                                    "fullWidth": 27,
                                    "width": 27,
                                    "openParenToken": {
                                        "kind": "OpenParenToken",
                                        "fullStart": 832,
                                        "fullEnd": 833,
                                        "start": 832,
                                        "end": 833,
                                        "fullWidth": 1,
                                        "width": 1,
                                        "text": "(",
                                        "value": "(",
                                        "valueText": "("
                                    },
                                    "arguments": [
                                        {
                                            "kind": "StringLiteral",
                                            "fullStart": 833,
                                            "fullEnd": 858,
                                            "start": 833,
                                            "end": 858,
                                            "fullWidth": 25,
                                            "width": 25,
                                            "text": "'#2: f2() === \"function\"'",
                                            "value": "#2: f2() === \"function\"",
                                            "valueText": "#2: f2() === \"function\""
                                        }
                                    ],
                                    "closeParenToken": {
                                        "kind": "CloseParenToken",
                                        "fullStart": 858,
                                        "fullEnd": 859,
                                        "start": 858,
                                        "end": 859,
                                        "fullWidth": 1,
                                        "width": 1,
                                        "text": ")",
                                        "value": ")",
                                        "valueText": ")"
                                    }
                                }
                            },
                            "semicolonToken": {
                                "kind": "SemicolonToken",
                                "fullStart": 859,
                                "fullEnd": 861,
                                "start": 859,
                                "end": 860,
                                "fullWidth": 2,
                                "width": 1,
                                "text": ";",
                                "value": ";",
                                "valueText": ";",
                                "hasTrailingTrivia": true,
                                "hasTrailingNewLine": true,
                                "trailingTrivia": [
                                    {
                                        "kind": "NewLineTrivia",
                                        "text": "\n"
                                    }
                                ]
                            }
                        }
                    ],
                    "closeBraceToken": {
                        "kind": "CloseBraceToken",
                        "fullStart": 861,
                        "fullEnd": 863,
                        "start": 861,
                        "end": 862,
                        "fullWidth": 2,
                        "width": 1,
                        "text": "}",
                        "value": "}",
                        "valueText": "}",
                        "hasTrailingTrivia": true,
                        "hasTrailingNewLine": true,
                        "trailingTrivia": [
                            {
                                "kind": "NewLineTrivia",
                                "text": "\n"
                            }
                        ]
                    }
                }
            }
        ],
        "endOfFileToken": {
            "kind": "EndOfFileToken",
            "fullStart": 863,
            "fullEnd": 864,
            "start": 864,
            "end": 864,
            "fullWidth": 1,
            "width": 0,
            "text": "",
            "hasLeadingTrivia": true,
            "hasLeadingNewLine": true,
            "leadingTrivia": [
                {
                    "kind": "NewLineTrivia",
                    "text": "\n"
                }
            ]
        }
    },
    "lineMap": {
        "lineStarts": [
            0,
            61,
            132,
            133,
            137,
            203,
            279,
            356,
            390,
            393,
            436,
            508,
            512,
            513,
            523,
            538,
            547,
            550,
            562,
            565,
            581,
            595,
            599,
            601,
            659,
            698,
            700,
            701,
            711,
            726,
            735,
            738,
            757,
            760,
            776,
            790,
            794,
            796,
            824,
            861,
            863,
            864
        ],
        "length": 864
    }
}<|MERGE_RESOLUTION|>--- conflicted
+++ resolved
@@ -222,12 +222,8 @@
                                         "start": 544,
                                         "end": 545,
                                         "fullWidth": 1,
-<<<<<<< HEAD
                                         "width": 1,
-                                        "identifier": {
-=======
                                         "propertyName": {
->>>>>>> 85e84683
                                             "kind": "IdentifierName",
                                             "fullStart": 544,
                                             "fullEnd": 545,
@@ -1228,12 +1224,8 @@
                                         "start": 732,
                                         "end": 733,
                                         "fullWidth": 1,
-<<<<<<< HEAD
                                         "width": 1,
-                                        "identifier": {
-=======
                                         "propertyName": {
->>>>>>> 85e84683
                                             "kind": "IdentifierName",
                                             "fullStart": 732,
                                             "fullEnd": 733,
