{
    "isDeclaration": false,
    "languageVersion": "EcmaScript5",
    "parseOptions": {
        "allowAutomaticSemicolonInsertion": true
    },
    "sourceUnit": {
        "kind": "SourceUnit",
        "fullStart": 0,
        "fullEnd": 825,
        "start": 506,
        "end": 825,
        "fullWidth": 825,
        "width": 319,
        "moduleElements": [
            {
                "kind": "FunctionDeclaration",
                "fullStart": 0,
                "fullEnd": 540,
                "start": 506,
                "end": 539,
                "fullWidth": 540,
                "width": 33,
                "modifiers": [],
                "functionKeyword": {
                    "kind": "FunctionKeyword",
                    "fullStart": 0,
                    "fullEnd": 515,
                    "start": 506,
                    "end": 514,
                    "fullWidth": 515,
                    "width": 8,
                    "text": "function",
                    "value": "function",
                    "valueText": "function",
                    "hasLeadingTrivia": true,
                    "hasLeadingComment": true,
                    "hasLeadingNewLine": true,
                    "hasTrailingTrivia": true,
                    "leadingTrivia": [
                        {
                            "kind": "SingleLineCommentTrivia",
                            "text": "// Copyright 2009 the Sputnik authors.  All rights reserved."
                        },
                        {
                            "kind": "NewLineTrivia",
                            "text": "\n"
                        },
                        {
                            "kind": "SingleLineCommentTrivia",
                            "text": "// This code is governed by the BSD license found in the LICENSE file."
                        },
                        {
                            "kind": "NewLineTrivia",
                            "text": "\n"
                        },
                        {
                            "kind": "NewLineTrivia",
                            "text": "\n"
                        },
                        {
                            "kind": "MultiLineCommentTrivia",
                            "text": "/**\n * If two or more formal parameters share the same name, hence\n * the same property, the corresponding property is given the value that was\n * supplied for the last parameter with this name\n *\n * @path ch10/10.2/10.2.1/S10.2.1_A2.js\n * @description Creating functions initialized with two or more formal parameters, which have the same name\n * @noStrict\n */"
                        },
                        {
                            "kind": "NewLineTrivia",
                            "text": "\n"
                        },
                        {
                            "kind": "NewLineTrivia",
                            "text": "\n"
                        },
                        {
                            "kind": "SingleLineCommentTrivia",
                            "text": "//CHECK#1"
                        },
                        {
                            "kind": "NewLineTrivia",
                            "text": "\n"
                        }
                    ],
                    "trailingTrivia": [
                        {
                            "kind": "WhitespaceTrivia",
                            "text": " "
                        }
                    ]
                },
                "identifier": {
                    "kind": "IdentifierName",
                    "fullStart": 515,
                    "fullEnd": 517,
                    "start": 515,
                    "end": 517,
                    "fullWidth": 2,
                    "width": 2,
                    "text": "f1",
                    "value": "f1",
                    "valueText": "f1"
                },
                "callSignature": {
                    "kind": "CallSignature",
                    "fullStart": 517,
                    "fullEnd": 524,
                    "start": 517,
                    "end": 523,
                    "fullWidth": 7,
                    "width": 6,
                    "parameterList": {
                        "kind": "ParameterList",
                        "fullStart": 517,
                        "fullEnd": 524,
                        "start": 517,
                        "end": 523,
                        "fullWidth": 7,
                        "width": 6,
                        "openParenToken": {
                            "kind": "OpenParenToken",
                            "fullStart": 517,
                            "fullEnd": 518,
                            "start": 517,
                            "end": 518,
                            "fullWidth": 1,
                            "width": 1,
                            "text": "(",
                            "value": "(",
                            "valueText": "("
                        },
                        "parameters": [
                            {
                                "kind": "Parameter",
                                "fullStart": 518,
                                "fullEnd": 519,
                                "start": 518,
                                "end": 519,
                                "fullWidth": 1,
<<<<<<< HEAD
                                "width": 1,
=======
                                "modifiers": [],
>>>>>>> e3c38734
                                "identifier": {
                                    "kind": "IdentifierName",
                                    "fullStart": 518,
                                    "fullEnd": 519,
                                    "start": 518,
                                    "end": 519,
                                    "fullWidth": 1,
                                    "width": 1,
                                    "text": "x",
                                    "value": "x",
                                    "valueText": "x"
                                }
                            },
                            {
                                "kind": "CommaToken",
                                "fullStart": 519,
                                "fullEnd": 521,
                                "start": 519,
                                "end": 520,
                                "fullWidth": 2,
                                "width": 1,
                                "text": ",",
                                "value": ",",
                                "valueText": ",",
                                "hasTrailingTrivia": true,
                                "trailingTrivia": [
                                    {
                                        "kind": "WhitespaceTrivia",
                                        "text": " "
                                    }
                                ]
                            },
                            {
                                "kind": "Parameter",
                                "fullStart": 521,
                                "fullEnd": 522,
                                "start": 521,
                                "end": 522,
                                "fullWidth": 1,
<<<<<<< HEAD
                                "width": 1,
=======
                                "modifiers": [],
>>>>>>> e3c38734
                                "identifier": {
                                    "kind": "IdentifierName",
                                    "fullStart": 521,
                                    "fullEnd": 522,
                                    "start": 521,
                                    "end": 522,
                                    "fullWidth": 1,
                                    "width": 1,
                                    "text": "x",
                                    "value": "x",
                                    "valueText": "x"
                                }
                            }
                        ],
                        "closeParenToken": {
                            "kind": "CloseParenToken",
                            "fullStart": 522,
                            "fullEnd": 524,
                            "start": 522,
                            "end": 523,
                            "fullWidth": 2,
                            "width": 1,
                            "text": ")",
                            "value": ")",
                            "valueText": ")",
                            "hasTrailingTrivia": true,
                            "trailingTrivia": [
                                {
                                    "kind": "WhitespaceTrivia",
                                    "text": " "
                                }
                            ]
                        }
                    }
                },
                "block": {
                    "kind": "Block",
                    "fullStart": 524,
                    "fullEnd": 540,
                    "start": 524,
                    "end": 539,
                    "fullWidth": 16,
                    "width": 15,
                    "openBraceToken": {
                        "kind": "OpenBraceToken",
                        "fullStart": 524,
                        "fullEnd": 526,
                        "start": 524,
                        "end": 525,
                        "fullWidth": 2,
                        "width": 1,
                        "text": "{",
                        "value": "{",
                        "valueText": "{",
                        "hasTrailingTrivia": true,
                        "hasTrailingNewLine": true,
                        "trailingTrivia": [
                            {
                                "kind": "NewLineTrivia",
                                "text": "\n"
                            }
                        ]
                    },
                    "statements": [
                        {
                            "kind": "ReturnStatement",
                            "fullStart": 526,
                            "fullEnd": 538,
                            "start": 528,
                            "end": 537,
                            "fullWidth": 12,
                            "width": 9,
                            "returnKeyword": {
                                "kind": "ReturnKeyword",
                                "fullStart": 526,
                                "fullEnd": 535,
                                "start": 528,
                                "end": 534,
                                "fullWidth": 9,
                                "width": 6,
                                "text": "return",
                                "value": "return",
                                "valueText": "return",
                                "hasLeadingTrivia": true,
                                "hasTrailingTrivia": true,
                                "leadingTrivia": [
                                    {
                                        "kind": "WhitespaceTrivia",
                                        "text": "  "
                                    }
                                ],
                                "trailingTrivia": [
                                    {
                                        "kind": "WhitespaceTrivia",
                                        "text": " "
                                    }
                                ]
                            },
                            "expression": {
                                "kind": "IdentifierName",
                                "fullStart": 535,
                                "fullEnd": 536,
                                "start": 535,
                                "end": 536,
                                "fullWidth": 1,
                                "width": 1,
                                "text": "x",
                                "value": "x",
                                "valueText": "x"
                            },
                            "semicolonToken": {
                                "kind": "SemicolonToken",
                                "fullStart": 536,
                                "fullEnd": 538,
                                "start": 536,
                                "end": 537,
                                "fullWidth": 2,
                                "width": 1,
                                "text": ";",
                                "value": ";",
                                "valueText": ";",
                                "hasTrailingTrivia": true,
                                "hasTrailingNewLine": true,
                                "trailingTrivia": [
                                    {
                                        "kind": "NewLineTrivia",
                                        "text": "\n"
                                    }
                                ]
                            }
                        }
                    ],
                    "closeBraceToken": {
                        "kind": "CloseBraceToken",
                        "fullStart": 538,
                        "fullEnd": 540,
                        "start": 538,
                        "end": 539,
                        "fullWidth": 2,
                        "width": 1,
                        "text": "}",
                        "value": "}",
                        "valueText": "}",
                        "hasTrailingTrivia": true,
                        "hasTrailingNewLine": true,
                        "trailingTrivia": [
                            {
                                "kind": "NewLineTrivia",
                                "text": "\n"
                            }
                        ]
                    }
                }
            },
            {
                "kind": "IfStatement",
                "fullStart": 540,
                "fullEnd": 598,
                "start": 540,
                "end": 597,
                "fullWidth": 58,
                "width": 57,
                "ifKeyword": {
                    "kind": "IfKeyword",
                    "fullStart": 540,
                    "fullEnd": 542,
                    "start": 540,
                    "end": 542,
                    "fullWidth": 2,
                    "width": 2,
                    "text": "if",
                    "value": "if",
                    "valueText": "if"
                },
                "openParenToken": {
                    "kind": "OpenParenToken",
                    "fullStart": 542,
                    "fullEnd": 543,
                    "start": 542,
                    "end": 543,
                    "fullWidth": 1,
                    "width": 1,
                    "text": "(",
                    "value": "(",
                    "valueText": "("
                },
                "condition": {
                    "kind": "LogicalNotExpression",
                    "fullStart": 543,
                    "fullEnd": 560,
                    "start": 543,
                    "end": 560,
                    "fullWidth": 17,
                    "width": 17,
                    "operatorToken": {
                        "kind": "ExclamationToken",
                        "fullStart": 543,
                        "fullEnd": 544,
                        "start": 543,
                        "end": 544,
                        "fullWidth": 1,
                        "width": 1,
                        "text": "!",
                        "value": "!",
                        "valueText": "!"
                    },
                    "operand": {
                        "kind": "ParenthesizedExpression",
                        "fullStart": 544,
                        "fullEnd": 560,
                        "start": 544,
                        "end": 560,
                        "fullWidth": 16,
                        "width": 16,
                        "openParenToken": {
                            "kind": "OpenParenToken",
                            "fullStart": 544,
                            "fullEnd": 545,
                            "start": 544,
                            "end": 545,
                            "fullWidth": 1,
                            "width": 1,
                            "text": "(",
                            "value": "(",
                            "valueText": "("
                        },
                        "expression": {
                            "kind": "EqualsExpression",
                            "fullStart": 545,
                            "fullEnd": 559,
                            "start": 545,
                            "end": 559,
                            "fullWidth": 14,
                            "width": 14,
                            "left": {
                                "kind": "InvocationExpression",
                                "fullStart": 545,
                                "fullEnd": 554,
                                "start": 545,
                                "end": 553,
                                "fullWidth": 9,
                                "width": 8,
                                "expression": {
                                    "kind": "IdentifierName",
                                    "fullStart": 545,
                                    "fullEnd": 547,
                                    "start": 545,
                                    "end": 547,
                                    "fullWidth": 2,
                                    "width": 2,
                                    "text": "f1",
                                    "value": "f1",
                                    "valueText": "f1"
                                },
                                "argumentList": {
                                    "kind": "ArgumentList",
                                    "fullStart": 547,
                                    "fullEnd": 554,
                                    "start": 547,
                                    "end": 553,
                                    "fullWidth": 7,
                                    "width": 6,
                                    "openParenToken": {
                                        "kind": "OpenParenToken",
                                        "fullStart": 547,
                                        "fullEnd": 548,
                                        "start": 547,
                                        "end": 548,
                                        "fullWidth": 1,
                                        "width": 1,
                                        "text": "(",
                                        "value": "(",
                                        "valueText": "("
                                    },
                                    "arguments": [
                                        {
                                            "kind": "NumericLiteral",
                                            "fullStart": 548,
                                            "fullEnd": 549,
                                            "start": 548,
                                            "end": 549,
                                            "fullWidth": 1,
                                            "width": 1,
                                            "text": "1",
                                            "value": 1,
                                            "valueText": "1"
                                        },
                                        {
                                            "kind": "CommaToken",
                                            "fullStart": 549,
                                            "fullEnd": 551,
                                            "start": 549,
                                            "end": 550,
                                            "fullWidth": 2,
                                            "width": 1,
                                            "text": ",",
                                            "value": ",",
                                            "valueText": ",",
                                            "hasTrailingTrivia": true,
                                            "trailingTrivia": [
                                                {
                                                    "kind": "WhitespaceTrivia",
                                                    "text": " "
                                                }
                                            ]
                                        },
                                        {
                                            "kind": "NumericLiteral",
                                            "fullStart": 551,
                                            "fullEnd": 552,
                                            "start": 551,
                                            "end": 552,
                                            "fullWidth": 1,
                                            "width": 1,
                                            "text": "2",
                                            "value": 2,
                                            "valueText": "2"
                                        }
                                    ],
                                    "closeParenToken": {
                                        "kind": "CloseParenToken",
                                        "fullStart": 552,
                                        "fullEnd": 554,
                                        "start": 552,
                                        "end": 553,
                                        "fullWidth": 2,
                                        "width": 1,
                                        "text": ")",
                                        "value": ")",
                                        "valueText": ")",
                                        "hasTrailingTrivia": true,
                                        "trailingTrivia": [
                                            {
                                                "kind": "WhitespaceTrivia",
                                                "text": " "
                                            }
                                        ]
                                    }
                                }
                            },
                            "operatorToken": {
                                "kind": "EqualsEqualsEqualsToken",
                                "fullStart": 554,
                                "fullEnd": 558,
                                "start": 554,
                                "end": 557,
                                "fullWidth": 4,
                                "width": 3,
                                "text": "===",
                                "value": "===",
                                "valueText": "===",
                                "hasTrailingTrivia": true,
                                "trailingTrivia": [
                                    {
                                        "kind": "WhitespaceTrivia",
                                        "text": " "
                                    }
                                ]
                            },
                            "right": {
                                "kind": "NumericLiteral",
                                "fullStart": 558,
                                "fullEnd": 559,
                                "start": 558,
                                "end": 559,
                                "fullWidth": 1,
                                "width": 1,
                                "text": "2",
                                "value": 2,
                                "valueText": "2"
                            }
                        },
                        "closeParenToken": {
                            "kind": "CloseParenToken",
                            "fullStart": 559,
                            "fullEnd": 560,
                            "start": 559,
                            "end": 560,
                            "fullWidth": 1,
                            "width": 1,
                            "text": ")",
                            "value": ")",
                            "valueText": ")"
                        }
                    }
                },
                "closeParenToken": {
                    "kind": "CloseParenToken",
                    "fullStart": 560,
                    "fullEnd": 562,
                    "start": 560,
                    "end": 561,
                    "fullWidth": 2,
                    "width": 1,
                    "text": ")",
                    "value": ")",
                    "valueText": ")",
                    "hasTrailingTrivia": true,
                    "trailingTrivia": [
                        {
                            "kind": "WhitespaceTrivia",
                            "text": " "
                        }
                    ]
                },
                "statement": {
                    "kind": "Block",
                    "fullStart": 562,
                    "fullEnd": 598,
                    "start": 562,
                    "end": 597,
                    "fullWidth": 36,
                    "width": 35,
                    "openBraceToken": {
                        "kind": "OpenBraceToken",
                        "fullStart": 562,
                        "fullEnd": 564,
                        "start": 562,
                        "end": 563,
                        "fullWidth": 2,
                        "width": 1,
                        "text": "{",
                        "value": "{",
                        "valueText": "{",
                        "hasTrailingTrivia": true,
                        "hasTrailingNewLine": true,
                        "trailingTrivia": [
                            {
                                "kind": "NewLineTrivia",
                                "text": "\n"
                            }
                        ]
                    },
                    "statements": [
                        {
                            "kind": "ExpressionStatement",
                            "fullStart": 564,
                            "fullEnd": 596,
                            "start": 566,
                            "end": 595,
                            "fullWidth": 32,
                            "width": 29,
                            "expression": {
                                "kind": "InvocationExpression",
                                "fullStart": 564,
                                "fullEnd": 594,
                                "start": 566,
                                "end": 594,
                                "fullWidth": 30,
                                "width": 28,
                                "expression": {
                                    "kind": "IdentifierName",
                                    "fullStart": 564,
                                    "fullEnd": 572,
                                    "start": 566,
                                    "end": 572,
                                    "fullWidth": 8,
                                    "width": 6,
                                    "text": "$ERROR",
                                    "value": "$ERROR",
                                    "valueText": "$ERROR",
                                    "hasLeadingTrivia": true,
                                    "leadingTrivia": [
                                        {
                                            "kind": "WhitespaceTrivia",
                                            "text": "  "
                                        }
                                    ]
                                },
                                "argumentList": {
                                    "kind": "ArgumentList",
                                    "fullStart": 572,
                                    "fullEnd": 594,
                                    "start": 572,
                                    "end": 594,
                                    "fullWidth": 22,
                                    "width": 22,
                                    "openParenToken": {
                                        "kind": "OpenParenToken",
                                        "fullStart": 572,
                                        "fullEnd": 573,
                                        "start": 572,
                                        "end": 573,
                                        "fullWidth": 1,
                                        "width": 1,
                                        "text": "(",
                                        "value": "(",
                                        "valueText": "("
                                    },
                                    "arguments": [
                                        {
                                            "kind": "StringLiteral",
                                            "fullStart": 573,
                                            "fullEnd": 593,
                                            "start": 573,
                                            "end": 593,
                                            "fullWidth": 20,
                                            "width": 20,
                                            "text": "\"#1: f1(1, 2) === 2\"",
                                            "value": "#1: f1(1, 2) === 2",
                                            "valueText": "#1: f1(1, 2) === 2"
                                        }
                                    ],
                                    "closeParenToken": {
                                        "kind": "CloseParenToken",
                                        "fullStart": 593,
                                        "fullEnd": 594,
                                        "start": 593,
                                        "end": 594,
                                        "fullWidth": 1,
                                        "width": 1,
                                        "text": ")",
                                        "value": ")",
                                        "valueText": ")"
                                    }
                                }
                            },
                            "semicolonToken": {
                                "kind": "SemicolonToken",
                                "fullStart": 594,
                                "fullEnd": 596,
                                "start": 594,
                                "end": 595,
                                "fullWidth": 2,
                                "width": 1,
                                "text": ";",
                                "value": ";",
                                "valueText": ";",
                                "hasTrailingTrivia": true,
                                "hasTrailingNewLine": true,
                                "trailingTrivia": [
                                    {
                                        "kind": "NewLineTrivia",
                                        "text": "\n"
                                    }
                                ]
                            }
                        }
                    ],
                    "closeBraceToken": {
                        "kind": "CloseBraceToken",
                        "fullStart": 596,
                        "fullEnd": 598,
                        "start": 596,
                        "end": 597,
                        "fullWidth": 2,
                        "width": 1,
                        "text": "}",
                        "value": "}",
                        "valueText": "}",
                        "hasTrailingTrivia": true,
                        "hasTrailingNewLine": true,
                        "trailingTrivia": [
                            {
                                "kind": "NewLineTrivia",
                                "text": "\n"
                            }
                        ]
                    }
                }
            },
            {
                "kind": "FunctionDeclaration",
                "fullStart": 598,
                "fullEnd": 649,
                "start": 609,
                "end": 648,
                "fullWidth": 51,
                "width": 39,
                "modifiers": [],
                "functionKeyword": {
                    "kind": "FunctionKeyword",
                    "fullStart": 598,
                    "fullEnd": 618,
                    "start": 609,
                    "end": 617,
                    "fullWidth": 20,
                    "width": 8,
                    "text": "function",
                    "value": "function",
                    "valueText": "function",
                    "hasLeadingTrivia": true,
                    "hasLeadingComment": true,
                    "hasLeadingNewLine": true,
                    "hasTrailingTrivia": true,
                    "leadingTrivia": [
                        {
                            "kind": "NewLineTrivia",
                            "text": "\n"
                        },
                        {
                            "kind": "SingleLineCommentTrivia",
                            "text": "//CHECK#2"
                        },
                        {
                            "kind": "NewLineTrivia",
                            "text": "\n"
                        }
                    ],
                    "trailingTrivia": [
                        {
                            "kind": "WhitespaceTrivia",
                            "text": " "
                        }
                    ]
                },
                "identifier": {
                    "kind": "IdentifierName",
                    "fullStart": 618,
                    "fullEnd": 620,
                    "start": 618,
                    "end": 620,
                    "fullWidth": 2,
                    "width": 2,
                    "text": "f2",
                    "value": "f2",
                    "valueText": "f2"
                },
                "callSignature": {
                    "kind": "CallSignature",
                    "fullStart": 620,
                    "fullEnd": 629,
                    "start": 620,
                    "end": 629,
                    "fullWidth": 9,
                    "width": 9,
                    "parameterList": {
                        "kind": "ParameterList",
                        "fullStart": 620,
                        "fullEnd": 629,
                        "start": 620,
                        "end": 629,
                        "fullWidth": 9,
                        "width": 9,
                        "openParenToken": {
                            "kind": "OpenParenToken",
                            "fullStart": 620,
                            "fullEnd": 621,
                            "start": 620,
                            "end": 621,
                            "fullWidth": 1,
                            "width": 1,
                            "text": "(",
                            "value": "(",
                            "valueText": "("
                        },
                        "parameters": [
                            {
                                "kind": "Parameter",
                                "fullStart": 621,
                                "fullEnd": 622,
                                "start": 621,
                                "end": 622,
                                "fullWidth": 1,
<<<<<<< HEAD
                                "width": 1,
=======
                                "modifiers": [],
>>>>>>> e3c38734
                                "identifier": {
                                    "kind": "IdentifierName",
                                    "fullStart": 621,
                                    "fullEnd": 622,
                                    "start": 621,
                                    "end": 622,
                                    "fullWidth": 1,
                                    "width": 1,
                                    "text": "x",
                                    "value": "x",
                                    "valueText": "x"
                                }
                            },
                            {
                                "kind": "CommaToken",
                                "fullStart": 622,
                                "fullEnd": 624,
                                "start": 622,
                                "end": 623,
                                "fullWidth": 2,
                                "width": 1,
                                "text": ",",
                                "value": ",",
                                "valueText": ",",
                                "hasTrailingTrivia": true,
                                "trailingTrivia": [
                                    {
                                        "kind": "WhitespaceTrivia",
                                        "text": " "
                                    }
                                ]
                            },
                            {
                                "kind": "Parameter",
                                "fullStart": 624,
                                "fullEnd": 625,
                                "start": 624,
                                "end": 625,
                                "fullWidth": 1,
<<<<<<< HEAD
                                "width": 1,
=======
                                "modifiers": [],
>>>>>>> e3c38734
                                "identifier": {
                                    "kind": "IdentifierName",
                                    "fullStart": 624,
                                    "fullEnd": 625,
                                    "start": 624,
                                    "end": 625,
                                    "fullWidth": 1,
                                    "width": 1,
                                    "text": "x",
                                    "value": "x",
                                    "valueText": "x"
                                }
                            },
                            {
                                "kind": "CommaToken",
                                "fullStart": 625,
                                "fullEnd": 627,
                                "start": 625,
                                "end": 626,
                                "fullWidth": 2,
                                "width": 1,
                                "text": ",",
                                "value": ",",
                                "valueText": ",",
                                "hasTrailingTrivia": true,
                                "trailingTrivia": [
                                    {
                                        "kind": "WhitespaceTrivia",
                                        "text": " "
                                    }
                                ]
                            },
                            {
                                "kind": "Parameter",
                                "fullStart": 627,
                                "fullEnd": 628,
                                "start": 627,
                                "end": 628,
                                "fullWidth": 1,
<<<<<<< HEAD
                                "width": 1,
=======
                                "modifiers": [],
>>>>>>> e3c38734
                                "identifier": {
                                    "kind": "IdentifierName",
                                    "fullStart": 627,
                                    "fullEnd": 628,
                                    "start": 627,
                                    "end": 628,
                                    "fullWidth": 1,
                                    "width": 1,
                                    "text": "x",
                                    "value": "x",
                                    "valueText": "x"
                                }
                            }
                        ],
                        "closeParenToken": {
                            "kind": "CloseParenToken",
                            "fullStart": 628,
                            "fullEnd": 629,
                            "start": 628,
                            "end": 629,
                            "fullWidth": 1,
                            "width": 1,
                            "text": ")",
                            "value": ")",
                            "valueText": ")"
                        }
                    }
                },
                "block": {
                    "kind": "Block",
                    "fullStart": 629,
                    "fullEnd": 649,
                    "start": 629,
                    "end": 648,
                    "fullWidth": 20,
                    "width": 19,
                    "openBraceToken": {
                        "kind": "OpenBraceToken",
                        "fullStart": 629,
                        "fullEnd": 631,
                        "start": 629,
                        "end": 630,
                        "fullWidth": 2,
                        "width": 1,
                        "text": "{",
                        "value": "{",
                        "valueText": "{",
                        "hasTrailingTrivia": true,
                        "hasTrailingNewLine": true,
                        "trailingTrivia": [
                            {
                                "kind": "NewLineTrivia",
                                "text": "\n"
                            }
                        ]
                    },
                    "statements": [
                        {
                            "kind": "ReturnStatement",
                            "fullStart": 631,
                            "fullEnd": 647,
                            "start": 633,
                            "end": 646,
                            "fullWidth": 16,
                            "width": 13,
                            "returnKeyword": {
                                "kind": "ReturnKeyword",
                                "fullStart": 631,
                                "fullEnd": 640,
                                "start": 633,
                                "end": 639,
                                "fullWidth": 9,
                                "width": 6,
                                "text": "return",
                                "value": "return",
                                "valueText": "return",
                                "hasLeadingTrivia": true,
                                "hasTrailingTrivia": true,
                                "leadingTrivia": [
                                    {
                                        "kind": "WhitespaceTrivia",
                                        "text": "  "
                                    }
                                ],
                                "trailingTrivia": [
                                    {
                                        "kind": "WhitespaceTrivia",
                                        "text": " "
                                    }
                                ]
                            },
                            "expression": {
                                "kind": "MultiplyExpression",
                                "fullStart": 640,
                                "fullEnd": 645,
                                "start": 640,
                                "end": 645,
                                "fullWidth": 5,
                                "width": 5,
                                "left": {
                                    "kind": "MultiplyExpression",
                                    "fullStart": 640,
                                    "fullEnd": 643,
                                    "start": 640,
                                    "end": 643,
                                    "fullWidth": 3,
                                    "width": 3,
                                    "left": {
                                        "kind": "IdentifierName",
                                        "fullStart": 640,
                                        "fullEnd": 641,
                                        "start": 640,
                                        "end": 641,
                                        "fullWidth": 1,
                                        "width": 1,
                                        "text": "x",
                                        "value": "x",
                                        "valueText": "x"
                                    },
                                    "operatorToken": {
                                        "kind": "AsteriskToken",
                                        "fullStart": 641,
                                        "fullEnd": 642,
                                        "start": 641,
                                        "end": 642,
                                        "fullWidth": 1,
                                        "width": 1,
                                        "text": "*",
                                        "value": "*",
                                        "valueText": "*"
                                    },
                                    "right": {
                                        "kind": "IdentifierName",
                                        "fullStart": 642,
                                        "fullEnd": 643,
                                        "start": 642,
                                        "end": 643,
                                        "fullWidth": 1,
                                        "width": 1,
                                        "text": "x",
                                        "value": "x",
                                        "valueText": "x"
                                    }
                                },
                                "operatorToken": {
                                    "kind": "AsteriskToken",
                                    "fullStart": 643,
                                    "fullEnd": 644,
                                    "start": 643,
                                    "end": 644,
                                    "fullWidth": 1,
                                    "width": 1,
                                    "text": "*",
                                    "value": "*",
                                    "valueText": "*"
                                },
                                "right": {
                                    "kind": "IdentifierName",
                                    "fullStart": 644,
                                    "fullEnd": 645,
                                    "start": 644,
                                    "end": 645,
                                    "fullWidth": 1,
                                    "width": 1,
                                    "text": "x",
                                    "value": "x",
                                    "valueText": "x"
                                }
                            },
                            "semicolonToken": {
                                "kind": "SemicolonToken",
                                "fullStart": 645,
                                "fullEnd": 647,
                                "start": 645,
                                "end": 646,
                                "fullWidth": 2,
                                "width": 1,
                                "text": ";",
                                "value": ";",
                                "valueText": ";",
                                "hasTrailingTrivia": true,
                                "hasTrailingNewLine": true,
                                "trailingTrivia": [
                                    {
                                        "kind": "NewLineTrivia",
                                        "text": "\n"
                                    }
                                ]
                            }
                        }
                    ],
                    "closeBraceToken": {
                        "kind": "CloseBraceToken",
                        "fullStart": 647,
                        "fullEnd": 649,
                        "start": 647,
                        "end": 648,
                        "fullWidth": 2,
                        "width": 1,
                        "text": "}",
                        "value": "}",
                        "valueText": "}",
                        "hasTrailingTrivia": true,
                        "hasTrailingNewLine": true,
                        "trailingTrivia": [
                            {
                                "kind": "NewLineTrivia",
                                "text": "\n"
                            }
                        ]
                    }
                }
            },
            {
                "kind": "IfStatement",
                "fullStart": 649,
                "fullEnd": 710,
                "start": 649,
                "end": 709,
                "fullWidth": 61,
                "width": 60,
                "ifKeyword": {
                    "kind": "IfKeyword",
                    "fullStart": 649,
                    "fullEnd": 651,
                    "start": 649,
                    "end": 651,
                    "fullWidth": 2,
                    "width": 2,
                    "text": "if",
                    "value": "if",
                    "valueText": "if"
                },
                "openParenToken": {
                    "kind": "OpenParenToken",
                    "fullStart": 651,
                    "fullEnd": 652,
                    "start": 651,
                    "end": 652,
                    "fullWidth": 1,
                    "width": 1,
                    "text": "(",
                    "value": "(",
                    "valueText": "("
                },
                "condition": {
                    "kind": "LogicalNotExpression",
                    "fullStart": 652,
                    "fullEnd": 673,
                    "start": 652,
                    "end": 673,
                    "fullWidth": 21,
                    "width": 21,
                    "operatorToken": {
                        "kind": "ExclamationToken",
                        "fullStart": 652,
                        "fullEnd": 653,
                        "start": 652,
                        "end": 653,
                        "fullWidth": 1,
                        "width": 1,
                        "text": "!",
                        "value": "!",
                        "valueText": "!"
                    },
                    "operand": {
                        "kind": "ParenthesizedExpression",
                        "fullStart": 653,
                        "fullEnd": 673,
                        "start": 653,
                        "end": 673,
                        "fullWidth": 20,
                        "width": 20,
                        "openParenToken": {
                            "kind": "OpenParenToken",
                            "fullStart": 653,
                            "fullEnd": 654,
                            "start": 653,
                            "end": 654,
                            "fullWidth": 1,
                            "width": 1,
                            "text": "(",
                            "value": "(",
                            "valueText": "("
                        },
                        "expression": {
                            "kind": "EqualsExpression",
                            "fullStart": 654,
                            "fullEnd": 672,
                            "start": 654,
                            "end": 672,
                            "fullWidth": 18,
                            "width": 18,
                            "left": {
                                "kind": "InvocationExpression",
                                "fullStart": 654,
                                "fullEnd": 666,
                                "start": 654,
                                "end": 665,
                                "fullWidth": 12,
                                "width": 11,
                                "expression": {
                                    "kind": "IdentifierName",
                                    "fullStart": 654,
                                    "fullEnd": 656,
                                    "start": 654,
                                    "end": 656,
                                    "fullWidth": 2,
                                    "width": 2,
                                    "text": "f2",
                                    "value": "f2",
                                    "valueText": "f2"
                                },
                                "argumentList": {
                                    "kind": "ArgumentList",
                                    "fullStart": 656,
                                    "fullEnd": 666,
                                    "start": 656,
                                    "end": 665,
                                    "fullWidth": 10,
                                    "width": 9,
                                    "openParenToken": {
                                        "kind": "OpenParenToken",
                                        "fullStart": 656,
                                        "fullEnd": 657,
                                        "start": 656,
                                        "end": 657,
                                        "fullWidth": 1,
                                        "width": 1,
                                        "text": "(",
                                        "value": "(",
                                        "valueText": "("
                                    },
                                    "arguments": [
                                        {
                                            "kind": "NumericLiteral",
                                            "fullStart": 657,
                                            "fullEnd": 658,
                                            "start": 657,
                                            "end": 658,
                                            "fullWidth": 1,
                                            "width": 1,
                                            "text": "1",
                                            "value": 1,
                                            "valueText": "1"
                                        },
                                        {
                                            "kind": "CommaToken",
                                            "fullStart": 658,
                                            "fullEnd": 660,
                                            "start": 658,
                                            "end": 659,
                                            "fullWidth": 2,
                                            "width": 1,
                                            "text": ",",
                                            "value": ",",
                                            "valueText": ",",
                                            "hasTrailingTrivia": true,
                                            "trailingTrivia": [
                                                {
                                                    "kind": "WhitespaceTrivia",
                                                    "text": " "
                                                }
                                            ]
                                        },
                                        {
                                            "kind": "NumericLiteral",
                                            "fullStart": 660,
                                            "fullEnd": 661,
                                            "start": 660,
                                            "end": 661,
                                            "fullWidth": 1,
                                            "width": 1,
                                            "text": "2",
                                            "value": 2,
                                            "valueText": "2"
                                        },
                                        {
                                            "kind": "CommaToken",
                                            "fullStart": 661,
                                            "fullEnd": 663,
                                            "start": 661,
                                            "end": 662,
                                            "fullWidth": 2,
                                            "width": 1,
                                            "text": ",",
                                            "value": ",",
                                            "valueText": ",",
                                            "hasTrailingTrivia": true,
                                            "trailingTrivia": [
                                                {
                                                    "kind": "WhitespaceTrivia",
                                                    "text": " "
                                                }
                                            ]
                                        },
                                        {
                                            "kind": "NumericLiteral",
                                            "fullStart": 663,
                                            "fullEnd": 664,
                                            "start": 663,
                                            "end": 664,
                                            "fullWidth": 1,
                                            "width": 1,
                                            "text": "3",
                                            "value": 3,
                                            "valueText": "3"
                                        }
                                    ],
                                    "closeParenToken": {
                                        "kind": "CloseParenToken",
                                        "fullStart": 664,
                                        "fullEnd": 666,
                                        "start": 664,
                                        "end": 665,
                                        "fullWidth": 2,
                                        "width": 1,
                                        "text": ")",
                                        "value": ")",
                                        "valueText": ")",
                                        "hasTrailingTrivia": true,
                                        "trailingTrivia": [
                                            {
                                                "kind": "WhitespaceTrivia",
                                                "text": " "
                                            }
                                        ]
                                    }
                                }
                            },
                            "operatorToken": {
                                "kind": "EqualsEqualsEqualsToken",
                                "fullStart": 666,
                                "fullEnd": 670,
                                "start": 666,
                                "end": 669,
                                "fullWidth": 4,
                                "width": 3,
                                "text": "===",
                                "value": "===",
                                "valueText": "===",
                                "hasTrailingTrivia": true,
                                "trailingTrivia": [
                                    {
                                        "kind": "WhitespaceTrivia",
                                        "text": " "
                                    }
                                ]
                            },
                            "right": {
                                "kind": "NumericLiteral",
                                "fullStart": 670,
                                "fullEnd": 672,
                                "start": 670,
                                "end": 672,
                                "fullWidth": 2,
                                "width": 2,
                                "text": "27",
                                "value": 27,
                                "valueText": "27"
                            }
                        },
                        "closeParenToken": {
                            "kind": "CloseParenToken",
                            "fullStart": 672,
                            "fullEnd": 673,
                            "start": 672,
                            "end": 673,
                            "fullWidth": 1,
                            "width": 1,
                            "text": ")",
                            "value": ")",
                            "valueText": ")"
                        }
                    }
                },
                "closeParenToken": {
                    "kind": "CloseParenToken",
                    "fullStart": 673,
                    "fullEnd": 674,
                    "start": 673,
                    "end": 674,
                    "fullWidth": 1,
                    "width": 1,
                    "text": ")",
                    "value": ")",
                    "valueText": ")"
                },
                "statement": {
                    "kind": "Block",
                    "fullStart": 674,
                    "fullEnd": 710,
                    "start": 674,
                    "end": 709,
                    "fullWidth": 36,
                    "width": 35,
                    "openBraceToken": {
                        "kind": "OpenBraceToken",
                        "fullStart": 674,
                        "fullEnd": 676,
                        "start": 674,
                        "end": 675,
                        "fullWidth": 2,
                        "width": 1,
                        "text": "{",
                        "value": "{",
                        "valueText": "{",
                        "hasTrailingTrivia": true,
                        "hasTrailingNewLine": true,
                        "trailingTrivia": [
                            {
                                "kind": "NewLineTrivia",
                                "text": "\n"
                            }
                        ]
                    },
                    "statements": [
                        {
                            "kind": "ExpressionStatement",
                            "fullStart": 676,
                            "fullEnd": 708,
                            "start": 678,
                            "end": 707,
                            "fullWidth": 32,
                            "width": 29,
                            "expression": {
                                "kind": "InvocationExpression",
                                "fullStart": 676,
                                "fullEnd": 706,
                                "start": 678,
                                "end": 706,
                                "fullWidth": 30,
                                "width": 28,
                                "expression": {
                                    "kind": "IdentifierName",
                                    "fullStart": 676,
                                    "fullEnd": 684,
                                    "start": 678,
                                    "end": 684,
                                    "fullWidth": 8,
                                    "width": 6,
                                    "text": "$ERROR",
                                    "value": "$ERROR",
                                    "valueText": "$ERROR",
                                    "hasLeadingTrivia": true,
                                    "leadingTrivia": [
                                        {
                                            "kind": "WhitespaceTrivia",
                                            "text": "  "
                                        }
                                    ]
                                },
                                "argumentList": {
                                    "kind": "ArgumentList",
                                    "fullStart": 684,
                                    "fullEnd": 706,
                                    "start": 684,
                                    "end": 706,
                                    "fullWidth": 22,
                                    "width": 22,
                                    "openParenToken": {
                                        "kind": "OpenParenToken",
                                        "fullStart": 684,
                                        "fullEnd": 685,
                                        "start": 684,
                                        "end": 685,
                                        "fullWidth": 1,
                                        "width": 1,
                                        "text": "(",
                                        "value": "(",
                                        "valueText": "("
                                    },
                                    "arguments": [
                                        {
                                            "kind": "StringLiteral",
                                            "fullStart": 685,
                                            "fullEnd": 705,
                                            "start": 685,
                                            "end": 705,
                                            "fullWidth": 20,
                                            "width": 20,
                                            "text": "\"f2(1, 2, 3) === 27\"",
                                            "value": "f2(1, 2, 3) === 27",
                                            "valueText": "f2(1, 2, 3) === 27"
                                        }
                                    ],
                                    "closeParenToken": {
                                        "kind": "CloseParenToken",
                                        "fullStart": 705,
                                        "fullEnd": 706,
                                        "start": 705,
                                        "end": 706,
                                        "fullWidth": 1,
                                        "width": 1,
                                        "text": ")",
                                        "value": ")",
                                        "valueText": ")"
                                    }
                                }
                            },
                            "semicolonToken": {
                                "kind": "SemicolonToken",
                                "fullStart": 706,
                                "fullEnd": 708,
                                "start": 706,
                                "end": 707,
                                "fullWidth": 2,
                                "width": 1,
                                "text": ";",
                                "value": ";",
                                "valueText": ";",
                                "hasTrailingTrivia": true,
                                "hasTrailingNewLine": true,
                                "trailingTrivia": [
                                    {
                                        "kind": "NewLineTrivia",
                                        "text": "\n"
                                    }
                                ]
                            }
                        }
                    ],
                    "closeBraceToken": {
                        "kind": "CloseBraceToken",
                        "fullStart": 708,
                        "fullEnd": 710,
                        "start": 708,
                        "end": 709,
                        "fullWidth": 2,
                        "width": 1,
                        "text": "}",
                        "value": "}",
                        "valueText": "}",
                        "hasTrailingTrivia": true,
                        "hasTrailingNewLine": true,
                        "trailingTrivia": [
                            {
                                "kind": "NewLineTrivia",
                                "text": "\n"
                            }
                        ]
                    }
                }
            },
            {
                "kind": "FunctionDeclaration",
                "fullStart": 710,
                "fullEnd": 761,
                "start": 721,
                "end": 760,
                "fullWidth": 51,
                "width": 39,
                "modifiers": [],
                "functionKeyword": {
                    "kind": "FunctionKeyword",
                    "fullStart": 710,
                    "fullEnd": 730,
                    "start": 721,
                    "end": 729,
                    "fullWidth": 20,
                    "width": 8,
                    "text": "function",
                    "value": "function",
                    "valueText": "function",
                    "hasLeadingTrivia": true,
                    "hasLeadingComment": true,
                    "hasLeadingNewLine": true,
                    "hasTrailingTrivia": true,
                    "leadingTrivia": [
                        {
                            "kind": "NewLineTrivia",
                            "text": "\n"
                        },
                        {
                            "kind": "SingleLineCommentTrivia",
                            "text": "//CHECK#3"
                        },
                        {
                            "kind": "NewLineTrivia",
                            "text": "\n"
                        }
                    ],
                    "trailingTrivia": [
                        {
                            "kind": "WhitespaceTrivia",
                            "text": " "
                        }
                    ]
                },
                "identifier": {
                    "kind": "IdentifierName",
                    "fullStart": 730,
                    "fullEnd": 732,
                    "start": 730,
                    "end": 732,
                    "fullWidth": 2,
                    "width": 2,
                    "text": "f3",
                    "value": "f3",
                    "valueText": "f3"
                },
                "callSignature": {
                    "kind": "CallSignature",
                    "fullStart": 732,
                    "fullEnd": 739,
                    "start": 732,
                    "end": 738,
                    "fullWidth": 7,
                    "width": 6,
                    "parameterList": {
                        "kind": "ParameterList",
                        "fullStart": 732,
                        "fullEnd": 739,
                        "start": 732,
                        "end": 738,
                        "fullWidth": 7,
                        "width": 6,
                        "openParenToken": {
                            "kind": "OpenParenToken",
                            "fullStart": 732,
                            "fullEnd": 733,
                            "start": 732,
                            "end": 733,
                            "fullWidth": 1,
                            "width": 1,
                            "text": "(",
                            "value": "(",
                            "valueText": "("
                        },
                        "parameters": [
                            {
                                "kind": "Parameter",
                                "fullStart": 733,
                                "fullEnd": 734,
                                "start": 733,
                                "end": 734,
                                "fullWidth": 1,
<<<<<<< HEAD
                                "width": 1,
=======
                                "modifiers": [],
>>>>>>> e3c38734
                                "identifier": {
                                    "kind": "IdentifierName",
                                    "fullStart": 733,
                                    "fullEnd": 734,
                                    "start": 733,
                                    "end": 734,
                                    "fullWidth": 1,
                                    "width": 1,
                                    "text": "x",
                                    "value": "x",
                                    "valueText": "x"
                                }
                            },
                            {
                                "kind": "CommaToken",
                                "fullStart": 734,
                                "fullEnd": 736,
                                "start": 734,
                                "end": 735,
                                "fullWidth": 2,
                                "width": 1,
                                "text": ",",
                                "value": ",",
                                "valueText": ",",
                                "hasTrailingTrivia": true,
                                "trailingTrivia": [
                                    {
                                        "kind": "WhitespaceTrivia",
                                        "text": " "
                                    }
                                ]
                            },
                            {
                                "kind": "Parameter",
                                "fullStart": 736,
                                "fullEnd": 737,
                                "start": 736,
                                "end": 737,
                                "fullWidth": 1,
<<<<<<< HEAD
                                "width": 1,
=======
                                "modifiers": [],
>>>>>>> e3c38734
                                "identifier": {
                                    "kind": "IdentifierName",
                                    "fullStart": 736,
                                    "fullEnd": 737,
                                    "start": 736,
                                    "end": 737,
                                    "fullWidth": 1,
                                    "width": 1,
                                    "text": "x",
                                    "value": "x",
                                    "valueText": "x"
                                }
                            }
                        ],
                        "closeParenToken": {
                            "kind": "CloseParenToken",
                            "fullStart": 737,
                            "fullEnd": 739,
                            "start": 737,
                            "end": 738,
                            "fullWidth": 2,
                            "width": 1,
                            "text": ")",
                            "value": ")",
                            "valueText": ")",
                            "hasTrailingTrivia": true,
                            "trailingTrivia": [
                                {
                                    "kind": "WhitespaceTrivia",
                                    "text": " "
                                }
                            ]
                        }
                    }
                },
                "block": {
                    "kind": "Block",
                    "fullStart": 739,
                    "fullEnd": 761,
                    "start": 739,
                    "end": 760,
                    "fullWidth": 22,
                    "width": 21,
                    "openBraceToken": {
                        "kind": "OpenBraceToken",
                        "fullStart": 739,
                        "fullEnd": 741,
                        "start": 739,
                        "end": 740,
                        "fullWidth": 2,
                        "width": 1,
                        "text": "{",
                        "value": "{",
                        "valueText": "{",
                        "hasTrailingTrivia": true,
                        "hasTrailingNewLine": true,
                        "trailingTrivia": [
                            {
                                "kind": "NewLineTrivia",
                                "text": "\n"
                            }
                        ]
                    },
                    "statements": [
                        {
                            "kind": "ReturnStatement",
                            "fullStart": 741,
                            "fullEnd": 759,
                            "start": 743,
                            "end": 758,
                            "fullWidth": 18,
                            "width": 15,
                            "returnKeyword": {
                                "kind": "ReturnKeyword",
                                "fullStart": 741,
                                "fullEnd": 750,
                                "start": 743,
                                "end": 749,
                                "fullWidth": 9,
                                "width": 6,
                                "text": "return",
                                "value": "return",
                                "valueText": "return",
                                "hasLeadingTrivia": true,
                                "hasTrailingTrivia": true,
                                "leadingTrivia": [
                                    {
                                        "kind": "WhitespaceTrivia",
                                        "text": "  "
                                    }
                                ],
                                "trailingTrivia": [
                                    {
                                        "kind": "WhitespaceTrivia",
                                        "text": " "
                                    }
                                ]
                            },
                            "expression": {
                                "kind": "AddExpression",
                                "fullStart": 750,
                                "fullEnd": 757,
                                "start": 750,
                                "end": 757,
                                "fullWidth": 7,
                                "width": 7,
                                "left": {
                                    "kind": "StringLiteral",
                                    "fullStart": 750,
                                    "fullEnd": 754,
                                    "start": 750,
                                    "end": 753,
                                    "fullWidth": 4,
                                    "width": 3,
                                    "text": "'a'",
                                    "value": "a",
                                    "valueText": "a",
                                    "hasTrailingTrivia": true,
                                    "trailingTrivia": [
                                        {
                                            "kind": "WhitespaceTrivia",
                                            "text": " "
                                        }
                                    ]
                                },
                                "operatorToken": {
                                    "kind": "PlusToken",
                                    "fullStart": 754,
                                    "fullEnd": 756,
                                    "start": 754,
                                    "end": 755,
                                    "fullWidth": 2,
                                    "width": 1,
                                    "text": "+",
                                    "value": "+",
                                    "valueText": "+",
                                    "hasTrailingTrivia": true,
                                    "trailingTrivia": [
                                        {
                                            "kind": "WhitespaceTrivia",
                                            "text": " "
                                        }
                                    ]
                                },
                                "right": {
                                    "kind": "IdentifierName",
                                    "fullStart": 756,
                                    "fullEnd": 757,
                                    "start": 756,
                                    "end": 757,
                                    "fullWidth": 1,
                                    "width": 1,
                                    "text": "x",
                                    "value": "x",
                                    "valueText": "x"
                                }
                            },
                            "semicolonToken": {
                                "kind": "SemicolonToken",
                                "fullStart": 757,
                                "fullEnd": 759,
                                "start": 757,
                                "end": 758,
                                "fullWidth": 2,
                                "width": 1,
                                "text": ";",
                                "value": ";",
                                "valueText": ";",
                                "hasTrailingTrivia": true,
                                "hasTrailingNewLine": true,
                                "trailingTrivia": [
                                    {
                                        "kind": "NewLineTrivia",
                                        "text": "\n"
                                    }
                                ]
                            }
                        }
                    ],
                    "closeBraceToken": {
                        "kind": "CloseBraceToken",
                        "fullStart": 759,
                        "fullEnd": 761,
                        "start": 759,
                        "end": 760,
                        "fullWidth": 2,
                        "width": 1,
                        "text": "}",
                        "value": "}",
                        "valueText": "}",
                        "hasTrailingTrivia": true,
                        "hasTrailingNewLine": true,
                        "trailingTrivia": [
                            {
                                "kind": "NewLineTrivia",
                                "text": "\n"
                            }
                        ]
                    }
                }
            },
            {
                "kind": "IfStatement",
                "fullStart": 761,
                "fullEnd": 824,
                "start": 761,
                "end": 823,
                "fullWidth": 63,
                "width": 62,
                "ifKeyword": {
                    "kind": "IfKeyword",
                    "fullStart": 761,
                    "fullEnd": 763,
                    "start": 761,
                    "end": 763,
                    "fullWidth": 2,
                    "width": 2,
                    "text": "if",
                    "value": "if",
                    "valueText": "if"
                },
                "openParenToken": {
                    "kind": "OpenParenToken",
                    "fullStart": 763,
                    "fullEnd": 764,
                    "start": 763,
                    "end": 764,
                    "fullWidth": 1,
                    "width": 1,
                    "text": "(",
                    "value": "(",
                    "valueText": "("
                },
                "condition": {
                    "kind": "LogicalNotExpression",
                    "fullStart": 764,
                    "fullEnd": 784,
                    "start": 764,
                    "end": 784,
                    "fullWidth": 20,
                    "width": 20,
                    "operatorToken": {
                        "kind": "ExclamationToken",
                        "fullStart": 764,
                        "fullEnd": 765,
                        "start": 764,
                        "end": 765,
                        "fullWidth": 1,
                        "width": 1,
                        "text": "!",
                        "value": "!",
                        "valueText": "!"
                    },
                    "operand": {
                        "kind": "ParenthesizedExpression",
                        "fullStart": 765,
                        "fullEnd": 784,
                        "start": 765,
                        "end": 784,
                        "fullWidth": 19,
                        "width": 19,
                        "openParenToken": {
                            "kind": "OpenParenToken",
                            "fullStart": 765,
                            "fullEnd": 766,
                            "start": 765,
                            "end": 766,
                            "fullWidth": 1,
                            "width": 1,
                            "text": "(",
                            "value": "(",
                            "valueText": "("
                        },
                        "expression": {
                            "kind": "EqualsExpression",
                            "fullStart": 766,
                            "fullEnd": 783,
                            "start": 766,
                            "end": 783,
                            "fullWidth": 17,
                            "width": 17,
                            "left": {
                                "kind": "InvocationExpression",
                                "fullStart": 766,
                                "fullEnd": 775,
                                "start": 766,
                                "end": 774,
                                "fullWidth": 9,
                                "width": 8,
                                "expression": {
                                    "kind": "IdentifierName",
                                    "fullStart": 766,
                                    "fullEnd": 768,
                                    "start": 766,
                                    "end": 768,
                                    "fullWidth": 2,
                                    "width": 2,
                                    "text": "f3",
                                    "value": "f3",
                                    "valueText": "f3"
                                },
                                "argumentList": {
                                    "kind": "ArgumentList",
                                    "fullStart": 768,
                                    "fullEnd": 775,
                                    "start": 768,
                                    "end": 774,
                                    "fullWidth": 7,
                                    "width": 6,
                                    "openParenToken": {
                                        "kind": "OpenParenToken",
                                        "fullStart": 768,
                                        "fullEnd": 769,
                                        "start": 768,
                                        "end": 769,
                                        "fullWidth": 1,
                                        "width": 1,
                                        "text": "(",
                                        "value": "(",
                                        "valueText": "("
                                    },
                                    "arguments": [
                                        {
                                            "kind": "NumericLiteral",
                                            "fullStart": 769,
                                            "fullEnd": 770,
                                            "start": 769,
                                            "end": 770,
                                            "fullWidth": 1,
                                            "width": 1,
                                            "text": "1",
                                            "value": 1,
                                            "valueText": "1"
                                        },
                                        {
                                            "kind": "CommaToken",
                                            "fullStart": 770,
                                            "fullEnd": 772,
                                            "start": 770,
                                            "end": 771,
                                            "fullWidth": 2,
                                            "width": 1,
                                            "text": ",",
                                            "value": ",",
                                            "valueText": ",",
                                            "hasTrailingTrivia": true,
                                            "trailingTrivia": [
                                                {
                                                    "kind": "WhitespaceTrivia",
                                                    "text": " "
                                                }
                                            ]
                                        },
                                        {
                                            "kind": "NumericLiteral",
                                            "fullStart": 772,
                                            "fullEnd": 773,
                                            "start": 772,
                                            "end": 773,
                                            "fullWidth": 1,
                                            "width": 1,
                                            "text": "2",
                                            "value": 2,
                                            "valueText": "2"
                                        }
                                    ],
                                    "closeParenToken": {
                                        "kind": "CloseParenToken",
                                        "fullStart": 773,
                                        "fullEnd": 775,
                                        "start": 773,
                                        "end": 774,
                                        "fullWidth": 2,
                                        "width": 1,
                                        "text": ")",
                                        "value": ")",
                                        "valueText": ")",
                                        "hasTrailingTrivia": true,
                                        "trailingTrivia": [
                                            {
                                                "kind": "WhitespaceTrivia",
                                                "text": " "
                                            }
                                        ]
                                    }
                                }
                            },
                            "operatorToken": {
                                "kind": "EqualsEqualsEqualsToken",
                                "fullStart": 775,
                                "fullEnd": 779,
                                "start": 775,
                                "end": 778,
                                "fullWidth": 4,
                                "width": 3,
                                "text": "===",
                                "value": "===",
                                "valueText": "===",
                                "hasTrailingTrivia": true,
                                "trailingTrivia": [
                                    {
                                        "kind": "WhitespaceTrivia",
                                        "text": " "
                                    }
                                ]
                            },
                            "right": {
                                "kind": "StringLiteral",
                                "fullStart": 779,
                                "fullEnd": 783,
                                "start": 779,
                                "end": 783,
                                "fullWidth": 4,
                                "width": 4,
                                "text": "'a2'",
                                "value": "a2",
                                "valueText": "a2"
                            }
                        },
                        "closeParenToken": {
                            "kind": "CloseParenToken",
                            "fullStart": 783,
                            "fullEnd": 784,
                            "start": 783,
                            "end": 784,
                            "fullWidth": 1,
                            "width": 1,
                            "text": ")",
                            "value": ")",
                            "valueText": ")"
                        }
                    }
                },
                "closeParenToken": {
                    "kind": "CloseParenToken",
                    "fullStart": 784,
                    "fullEnd": 785,
                    "start": 784,
                    "end": 785,
                    "fullWidth": 1,
                    "width": 1,
                    "text": ")",
                    "value": ")",
                    "valueText": ")"
                },
                "statement": {
                    "kind": "Block",
                    "fullStart": 785,
                    "fullEnd": 824,
                    "start": 785,
                    "end": 823,
                    "fullWidth": 39,
                    "width": 38,
                    "openBraceToken": {
                        "kind": "OpenBraceToken",
                        "fullStart": 785,
                        "fullEnd": 787,
                        "start": 785,
                        "end": 786,
                        "fullWidth": 2,
                        "width": 1,
                        "text": "{",
                        "value": "{",
                        "valueText": "{",
                        "hasTrailingTrivia": true,
                        "hasTrailingNewLine": true,
                        "trailingTrivia": [
                            {
                                "kind": "NewLineTrivia",
                                "text": "\n"
                            }
                        ]
                    },
                    "statements": [
                        {
                            "kind": "ExpressionStatement",
                            "fullStart": 787,
                            "fullEnd": 822,
                            "start": 789,
                            "end": 821,
                            "fullWidth": 35,
                            "width": 32,
                            "expression": {
                                "kind": "InvocationExpression",
                                "fullStart": 787,
                                "fullEnd": 820,
                                "start": 789,
                                "end": 820,
                                "fullWidth": 33,
                                "width": 31,
                                "expression": {
                                    "kind": "IdentifierName",
                                    "fullStart": 787,
                                    "fullEnd": 795,
                                    "start": 789,
                                    "end": 795,
                                    "fullWidth": 8,
                                    "width": 6,
                                    "text": "$ERROR",
                                    "value": "$ERROR",
                                    "valueText": "$ERROR",
                                    "hasLeadingTrivia": true,
                                    "leadingTrivia": [
                                        {
                                            "kind": "WhitespaceTrivia",
                                            "text": "  "
                                        }
                                    ]
                                },
                                "argumentList": {
                                    "kind": "ArgumentList",
                                    "fullStart": 795,
                                    "fullEnd": 820,
                                    "start": 795,
                                    "end": 820,
                                    "fullWidth": 25,
                                    "width": 25,
                                    "openParenToken": {
                                        "kind": "OpenParenToken",
                                        "fullStart": 795,
                                        "fullEnd": 796,
                                        "start": 795,
                                        "end": 796,
                                        "fullWidth": 1,
                                        "width": 1,
                                        "text": "(",
                                        "value": "(",
                                        "valueText": "("
                                    },
                                    "arguments": [
                                        {
                                            "kind": "StringLiteral",
                                            "fullStart": 796,
                                            "fullEnd": 819,
                                            "start": 796,
                                            "end": 819,
                                            "fullWidth": 23,
                                            "width": 23,
                                            "text": "\"#3: f3(1, 2) === 'a2'\"",
                                            "value": "#3: f3(1, 2) === 'a2'",
                                            "valueText": "#3: f3(1, 2) === 'a2'"
                                        }
                                    ],
                                    "closeParenToken": {
                                        "kind": "CloseParenToken",
                                        "fullStart": 819,
                                        "fullEnd": 820,
                                        "start": 819,
                                        "end": 820,
                                        "fullWidth": 1,
                                        "width": 1,
                                        "text": ")",
                                        "value": ")",
                                        "valueText": ")"
                                    }
                                }
                            },
                            "semicolonToken": {
                                "kind": "SemicolonToken",
                                "fullStart": 820,
                                "fullEnd": 822,
                                "start": 820,
                                "end": 821,
                                "fullWidth": 2,
                                "width": 1,
                                "text": ";",
                                "value": ";",
                                "valueText": ";",
                                "hasTrailingTrivia": true,
                                "hasTrailingNewLine": true,
                                "trailingTrivia": [
                                    {
                                        "kind": "NewLineTrivia",
                                        "text": "\n"
                                    }
                                ]
                            }
                        }
                    ],
                    "closeBraceToken": {
                        "kind": "CloseBraceToken",
                        "fullStart": 822,
                        "fullEnd": 824,
                        "start": 822,
                        "end": 823,
                        "fullWidth": 2,
                        "width": 1,
                        "text": "}",
                        "value": "}",
                        "valueText": "}",
                        "hasTrailingTrivia": true,
                        "hasTrailingNewLine": true,
                        "trailingTrivia": [
                            {
                                "kind": "NewLineTrivia",
                                "text": "\n"
                            }
                        ]
                    }
                }
            }
        ],
        "endOfFileToken": {
            "kind": "EndOfFileToken",
            "fullStart": 824,
            "fullEnd": 825,
            "start": 825,
            "end": 825,
            "fullWidth": 1,
            "width": 0,
            "text": "",
            "hasLeadingTrivia": true,
            "hasLeadingNewLine": true,
            "leadingTrivia": [
                {
                    "kind": "NewLineTrivia",
                    "text": "\n"
                }
            ]
        }
    },
    "lineMap": {
        "lineStarts": [
            0,
            61,
            132,
            133,
            137,
            200,
            277,
            327,
            330,
            370,
            478,
            491,
            495,
            496,
            506,
            526,
            538,
            540,
            564,
            596,
            598,
            599,
            609,
            631,
            647,
            649,
            676,
            708,
            710,
            711,
            721,
            741,
            759,
            761,
            787,
            822,
            824,
            825
        ],
        "length": 825
    }
}<|MERGE_RESOLUTION|>--- conflicted
+++ resolved
@@ -134,11 +134,8 @@
                                 "start": 518,
                                 "end": 519,
                                 "fullWidth": 1,
-<<<<<<< HEAD
                                 "width": 1,
-=======
                                 "modifiers": [],
->>>>>>> e3c38734
                                 "identifier": {
                                     "kind": "IdentifierName",
                                     "fullStart": 518,
@@ -178,11 +175,8 @@
                                 "start": 521,
                                 "end": 522,
                                 "fullWidth": 1,
-<<<<<<< HEAD
                                 "width": 1,
-=======
                                 "modifiers": [],
->>>>>>> e3c38734
                                 "identifier": {
                                     "kind": "IdentifierName",
                                     "fullStart": 521,
@@ -837,11 +831,8 @@
                                 "start": 621,
                                 "end": 622,
                                 "fullWidth": 1,
-<<<<<<< HEAD
                                 "width": 1,
-=======
                                 "modifiers": [],
->>>>>>> e3c38734
                                 "identifier": {
                                     "kind": "IdentifierName",
                                     "fullStart": 621,
@@ -881,11 +872,8 @@
                                 "start": 624,
                                 "end": 625,
                                 "fullWidth": 1,
-<<<<<<< HEAD
                                 "width": 1,
-=======
                                 "modifiers": [],
->>>>>>> e3c38734
                                 "identifier": {
                                     "kind": "IdentifierName",
                                     "fullStart": 624,
@@ -925,11 +913,8 @@
                                 "start": 627,
                                 "end": 628,
                                 "fullWidth": 1,
-<<<<<<< HEAD
                                 "width": 1,
-=======
                                 "modifiers": [],
->>>>>>> e3c38734
                                 "identifier": {
                                     "kind": "IdentifierName",
                                     "fullStart": 627,
@@ -1667,11 +1652,8 @@
                                 "start": 733,
                                 "end": 734,
                                 "fullWidth": 1,
-<<<<<<< HEAD
                                 "width": 1,
-=======
                                 "modifiers": [],
->>>>>>> e3c38734
                                 "identifier": {
                                     "kind": "IdentifierName",
                                     "fullStart": 733,
@@ -1711,11 +1693,8 @@
                                 "start": 736,
                                 "end": 737,
                                 "fullWidth": 1,
-<<<<<<< HEAD
                                 "width": 1,
-=======
                                 "modifiers": [],
->>>>>>> e3c38734
                                 "identifier": {
                                     "kind": "IdentifierName",
                                     "fullStart": 736,
