{
    "isDeclaration": false,
    "languageVersion": "EcmaScript5",
    "parseOptions": {
        "allowAutomaticSemicolonInsertion": true
    },
    "sourceUnit": {
        "kind": "SourceUnit",
        "fullStart": 0,
        "fullEnd": 1354,
        "start": 310,
        "end": 1354,
        "fullWidth": 1354,
        "width": 1044,
        "moduleElements": [
            {
                "kind": "VariableStatement",
                "fullStart": 0,
                "fullEnd": 1337,
                "start": 310,
                "end": 1336,
                "fullWidth": 1337,
                "width": 1026,
                "modifiers": [],
                "variableDeclaration": {
                    "kind": "VariableDeclaration",
                    "fullStart": 0,
                    "fullEnd": 1335,
                    "start": 310,
                    "end": 1335,
                    "fullWidth": 1335,
                    "width": 1025,
                    "varKeyword": {
                        "kind": "VarKeyword",
                        "fullStart": 0,
                        "fullEnd": 314,
                        "start": 310,
                        "end": 313,
                        "fullWidth": 314,
                        "width": 3,
                        "text": "var",
                        "value": "var",
                        "valueText": "var",
                        "hasLeadingTrivia": true,
                        "hasLeadingComment": true,
                        "hasLeadingNewLine": true,
                        "hasTrailingTrivia": true,
                        "leadingTrivia": [
                            {
                                "kind": "SingleLineCommentTrivia",
                                "text": "// Copyright 2009 the Sputnik authors.  All rights reserved."
                            },
                            {
                                "kind": "NewLineTrivia",
                                "text": "\n"
                            },
                            {
                                "kind": "SingleLineCommentTrivia",
                                "text": "// This code is governed by the BSD license found in the LICENSE file."
                            },
                            {
                                "kind": "NewLineTrivia",
                                "text": "\n"
                            },
                            {
                                "kind": "NewLineTrivia",
                                "text": "\n"
                            },
                            {
                                "kind": "MultiLineCommentTrivia",
                                "text": "/**\n * Global object properties have attributes { DontEnum }\n *\n * @path ch10/10.2/10.2.3/S10.2.3_A2.3_T2.js\n * @description Global execution context - Function Properties\n */"
                            },
                            {
                                "kind": "NewLineTrivia",
                                "text": "\n"
                            },
                            {
                                "kind": "NewLineTrivia",
                                "text": "\n"
                            }
                        ],
                        "trailingTrivia": [
                            {
                                "kind": "WhitespaceTrivia",
                                "text": " "
                            }
                        ]
                    },
                    "variableDeclarators": [
                        {
                            "kind": "VariableDeclarator",
                            "fullStart": 314,
                            "fullEnd": 1335,
                            "start": 314,
                            "end": 1335,
                            "fullWidth": 1021,
<<<<<<< HEAD
                            "width": 1021,
                            "identifier": {
=======
                            "propertyName": {
>>>>>>> 85e84683
                                "kind": "IdentifierName",
                                "fullStart": 314,
                                "fullEnd": 322,
                                "start": 314,
                                "end": 321,
                                "fullWidth": 8,
                                "width": 7,
                                "text": "evalStr",
                                "value": "evalStr",
                                "valueText": "evalStr",
                                "hasTrailingTrivia": true,
                                "trailingTrivia": [
                                    {
                                        "kind": "WhitespaceTrivia",
                                        "text": " "
                                    }
                                ]
                            },
                            "equalsValueClause": {
                                "kind": "EqualsValueClause",
                                "fullStart": 322,
                                "fullEnd": 1335,
                                "start": 322,
                                "end": 1335,
                                "fullWidth": 1013,
                                "width": 1013,
                                "equalsToken": {
                                    "kind": "EqualsToken",
                                    "fullStart": 322,
                                    "fullEnd": 325,
                                    "start": 322,
                                    "end": 323,
                                    "fullWidth": 3,
                                    "width": 1,
                                    "text": "=",
                                    "value": "=",
                                    "valueText": "=",
                                    "hasTrailingTrivia": true,
                                    "hasTrailingNewLine": true,
                                    "trailingTrivia": [
                                        {
                                            "kind": "WhitespaceTrivia",
                                            "text": " "
                                        },
                                        {
                                            "kind": "NewLineTrivia",
                                            "text": "\n"
                                        }
                                    ]
                                },
                                "value": {
                                    "kind": "AddExpression",
                                    "fullStart": 325,
                                    "fullEnd": 1335,
                                    "start": 325,
                                    "end": 1335,
                                    "fullWidth": 1010,
                                    "width": 1010,
                                    "left": {
                                        "kind": "AddExpression",
                                        "fullStart": 325,
                                        "fullEnd": 1328,
                                        "start": 325,
                                        "end": 1328,
                                        "fullWidth": 1003,
                                        "width": 1003,
                                        "left": {
                                            "kind": "AddExpression",
                                            "fullStart": 325,
                                            "fullEnd": 1319,
                                            "start": 325,
                                            "end": 1319,
                                            "fullWidth": 994,
                                            "width": 994,
                                            "left": {
                                                "kind": "AddExpression",
                                                "fullStart": 325,
                                                "fullEnd": 1248,
                                                "start": 325,
                                                "end": 1248,
                                                "fullWidth": 923,
                                                "width": 923,
                                                "left": {
                                                    "kind": "AddExpression",
                                                    "fullStart": 325,
                                                    "fullEnd": 1196,
                                                    "start": 325,
                                                    "end": 1196,
                                                    "fullWidth": 871,
                                                    "width": 871,
                                                    "left": {
                                                        "kind": "AddExpression",
                                                        "fullStart": 325,
                                                        "fullEnd": 1134,
                                                        "start": 325,
                                                        "end": 1134,
                                                        "fullWidth": 809,
                                                        "width": 809,
                                                        "left": {
                                                            "kind": "AddExpression",
                                                            "fullStart": 325,
                                                            "fullEnd": 1091,
                                                            "start": 325,
                                                            "end": 1091,
                                                            "fullWidth": 766,
                                                            "width": 766,
                                                            "left": {
                                                                "kind": "AddExpression",
                                                                "fullStart": 325,
                                                                "fullEnd": 1020,
                                                                "start": 325,
                                                                "end": 1020,
                                                                "fullWidth": 695,
                                                                "width": 695,
                                                                "left": {
                                                                    "kind": "AddExpression",
                                                                    "fullStart": 325,
                                                                    "fullEnd": 968,
                                                                    "start": 325,
                                                                    "end": 968,
                                                                    "fullWidth": 643,
                                                                    "width": 643,
                                                                    "left": {
                                                                        "kind": "AddExpression",
                                                                        "fullStart": 325,
                                                                        "fullEnd": 906,
                                                                        "start": 325,
                                                                        "end": 906,
                                                                        "fullWidth": 581,
                                                                        "width": 581,
                                                                        "left": {
                                                                            "kind": "AddExpression",
                                                                            "fullStart": 325,
                                                                            "fullEnd": 863,
                                                                            "start": 325,
                                                                            "end": 863,
                                                                            "fullWidth": 538,
                                                                            "width": 538,
                                                                            "left": {
                                                                                "kind": "AddExpression",
                                                                                "fullStart": 325,
                                                                                "fullEnd": 802,
                                                                                "start": 325,
                                                                                "end": 802,
                                                                                "fullWidth": 477,
                                                                                "width": 477,
                                                                                "left": {
                                                                                    "kind": "AddExpression",
                                                                                    "fullStart": 325,
                                                                                    "fullEnd": 760,
                                                                                    "start": 325,
                                                                                    "end": 760,
                                                                                    "fullWidth": 435,
                                                                                    "width": 435,
                                                                                    "left": {
                                                                                        "kind": "AddExpression",
                                                                                        "fullStart": 325,
                                                                                        "fullEnd": 702,
                                                                                        "start": 325,
                                                                                        "end": 702,
                                                                                        "fullWidth": 377,
                                                                                        "width": 377,
                                                                                        "left": {
                                                                                            "kind": "AddExpression",
                                                                                            "fullStart": 325,
                                                                                            "fullEnd": 663,
                                                                                            "start": 325,
                                                                                            "end": 663,
                                                                                            "fullWidth": 338,
                                                                                            "width": 338,
                                                                                            "left": {
                                                                                                "kind": "AddExpression",
                                                                                                "fullStart": 325,
                                                                                                "fullEnd": 600,
                                                                                                "start": 325,
                                                                                                "end": 600,
                                                                                                "fullWidth": 275,
                                                                                                "width": 275,
                                                                                                "left": {
                                                                                                    "kind": "AddExpression",
                                                                                                    "fullStart": 325,
                                                                                                    "fullEnd": 556,
                                                                                                    "start": 325,
                                                                                                    "end": 556,
                                                                                                    "fullWidth": 231,
                                                                                                    "width": 231,
                                                                                                    "left": {
                                                                                                        "kind": "AddExpression",
                                                                                                        "fullStart": 325,
                                                                                                        "fullEnd": 495,
                                                                                                        "start": 325,
                                                                                                        "end": 495,
                                                                                                        "fullWidth": 170,
                                                                                                        "width": 170,
                                                                                                        "left": {
                                                                                                            "kind": "AddExpression",
                                                                                                            "fullStart": 325,
                                                                                                            "fullEnd": 453,
                                                                                                            "start": 325,
                                                                                                            "end": 453,
                                                                                                            "fullWidth": 128,
                                                                                                            "width": 128,
                                                                                                            "left": {
                                                                                                                "kind": "AddExpression",
                                                                                                                "fullStart": 325,
                                                                                                                "fullEnd": 396,
                                                                                                                "start": 325,
                                                                                                                "end": 396,
                                                                                                                "fullWidth": 71,
                                                                                                                "width": 71,
                                                                                                                "left": {
                                                                                                                    "kind": "AddExpression",
                                                                                                                    "fullStart": 325,
                                                                                                                    "fullEnd": 365,
                                                                                                                    "start": 325,
                                                                                                                    "end": 365,
                                                                                                                    "fullWidth": 40,
                                                                                                                    "width": 40,
                                                                                                                    "left": {
                                                                                                                        "kind": "StringLiteral",
                                                                                                                        "fullStart": 325,
                                                                                                                        "fullEnd": 338,
                                                                                                                        "start": 325,
                                                                                                                        "end": 338,
                                                                                                                        "fullWidth": 13,
                                                                                                                        "width": 13,
                                                                                                                        "text": "'//CHECK#1\\n'",
                                                                                                                        "value": "//CHECK#1\n",
                                                                                                                        "valueText": "//CHECK#1\n"
                                                                                                                    },
                                                                                                                    "operatorToken": {
                                                                                                                        "kind": "PlusToken",
                                                                                                                        "fullStart": 338,
                                                                                                                        "fullEnd": 340,
                                                                                                                        "start": 338,
                                                                                                                        "end": 339,
                                                                                                                        "fullWidth": 2,
                                                                                                                        "width": 1,
                                                                                                                        "text": "+",
                                                                                                                        "value": "+",
                                                                                                                        "valueText": "+",
                                                                                                                        "hasTrailingTrivia": true,
                                                                                                                        "hasTrailingNewLine": true,
                                                                                                                        "trailingTrivia": [
                                                                                                                            {
                                                                                                                                "kind": "NewLineTrivia",
                                                                                                                                "text": "\n"
                                                                                                                            }
                                                                                                                        ]
                                                                                                                    },
                                                                                                                    "right": {
                                                                                                                        "kind": "StringLiteral",
                                                                                                                        "fullStart": 340,
                                                                                                                        "fullEnd": 365,
                                                                                                                        "start": 340,
                                                                                                                        "end": 365,
                                                                                                                        "fullWidth": 25,
                                                                                                                        "width": 25,
                                                                                                                        "text": "'for (var x in this) {\\n'",
                                                                                                                        "value": "for (var x in this) {\n",
                                                                                                                        "valueText": "for (var x in this) {\n"
                                                                                                                    }
                                                                                                                },
                                                                                                                "operatorToken": {
                                                                                                                    "kind": "PlusToken",
                                                                                                                    "fullStart": 365,
                                                                                                                    "fullEnd": 367,
                                                                                                                    "start": 365,
                                                                                                                    "end": 366,
                                                                                                                    "fullWidth": 2,
                                                                                                                    "width": 1,
                                                                                                                    "text": "+",
                                                                                                                    "value": "+",
                                                                                                                    "valueText": "+",
                                                                                                                    "hasTrailingTrivia": true,
                                                                                                                    "hasTrailingNewLine": true,
                                                                                                                    "trailingTrivia": [
                                                                                                                        {
                                                                                                                            "kind": "NewLineTrivia",
                                                                                                                            "text": "\n"
                                                                                                                        }
                                                                                                                    ]
                                                                                                                },
                                                                                                                "right": {
                                                                                                                    "kind": "StringLiteral",
                                                                                                                    "fullStart": 367,
                                                                                                                    "fullEnd": 396,
                                                                                                                    "start": 367,
                                                                                                                    "end": 396,
                                                                                                                    "fullWidth": 29,
                                                                                                                    "width": 29,
                                                                                                                    "text": "'  if ( x === \\'eval\\' ) {\\n'",
                                                                                                                    "value": "  if ( x === 'eval' ) {\n",
                                                                                                                    "valueText": "  if ( x === 'eval' ) {\n"
                                                                                                                }
                                                                                                            },
                                                                                                            "operatorToken": {
                                                                                                                "kind": "PlusToken",
                                                                                                                "fullStart": 396,
                                                                                                                "fullEnd": 398,
                                                                                                                "start": 396,
                                                                                                                "end": 397,
                                                                                                                "fullWidth": 2,
                                                                                                                "width": 1,
                                                                                                                "text": "+",
                                                                                                                "value": "+",
                                                                                                                "valueText": "+",
                                                                                                                "hasTrailingTrivia": true,
                                                                                                                "hasTrailingNewLine": true,
                                                                                                                "trailingTrivia": [
                                                                                                                    {
                                                                                                                        "kind": "NewLineTrivia",
                                                                                                                        "text": "\n"
                                                                                                                    }
                                                                                                                ]
                                                                                                            },
                                                                                                            "right": {
                                                                                                                "kind": "StringLiteral",
                                                                                                                "fullStart": 398,
                                                                                                                "fullEnd": 453,
                                                                                                                "start": 398,
                                                                                                                "end": 453,
                                                                                                                "fullWidth": 55,
                                                                                                                "width": 55,
                                                                                                                "text": "'    $ERROR(\"#1: \\'eval\\' have attribute DontEnum\");\\n'",
                                                                                                                "value": "    $ERROR(\"#1: 'eval' have attribute DontEnum\");\n",
                                                                                                                "valueText": "    $ERROR(\"#1: 'eval' have attribute DontEnum\");\n"
                                                                                                            }
                                                                                                        },
                                                                                                        "operatorToken": {
                                                                                                            "kind": "PlusToken",
                                                                                                            "fullStart": 453,
                                                                                                            "fullEnd": 455,
                                                                                                            "start": 453,
                                                                                                            "end": 454,
                                                                                                            "fullWidth": 2,
                                                                                                            "width": 1,
                                                                                                            "text": "+",
                                                                                                            "value": "+",
                                                                                                            "valueText": "+",
                                                                                                            "hasTrailingTrivia": true,
                                                                                                            "hasTrailingNewLine": true,
                                                                                                            "trailingTrivia": [
                                                                                                                {
                                                                                                                    "kind": "NewLineTrivia",
                                                                                                                    "text": "\n"
                                                                                                                }
                                                                                                            ]
                                                                                                        },
                                                                                                        "right": {
                                                                                                            "kind": "StringLiteral",
                                                                                                            "fullStart": 455,
                                                                                                            "fullEnd": 495,
                                                                                                            "start": 455,
                                                                                                            "end": 495,
                                                                                                            "fullWidth": 40,
                                                                                                            "width": 40,
                                                                                                            "text": "'  } else if ( x === \\'parseInt\\' ) {\\n'",
                                                                                                            "value": "  } else if ( x === 'parseInt' ) {\n",
                                                                                                            "valueText": "  } else if ( x === 'parseInt' ) {\n"
                                                                                                        }
                                                                                                    },
                                                                                                    "operatorToken": {
                                                                                                        "kind": "PlusToken",
                                                                                                        "fullStart": 495,
                                                                                                        "fullEnd": 497,
                                                                                                        "start": 495,
                                                                                                        "end": 496,
                                                                                                        "fullWidth": 2,
                                                                                                        "width": 1,
                                                                                                        "text": "+",
                                                                                                        "value": "+",
                                                                                                        "valueText": "+",
                                                                                                        "hasTrailingTrivia": true,
                                                                                                        "hasTrailingNewLine": true,
                                                                                                        "trailingTrivia": [
                                                                                                            {
                                                                                                                "kind": "NewLineTrivia",
                                                                                                                "text": "\n"
                                                                                                            }
                                                                                                        ]
                                                                                                    },
                                                                                                    "right": {
                                                                                                        "kind": "StringLiteral",
                                                                                                        "fullStart": 497,
                                                                                                        "fullEnd": 556,
                                                                                                        "start": 497,
                                                                                                        "end": 556,
                                                                                                        "fullWidth": 59,
                                                                                                        "width": 59,
                                                                                                        "text": "'    $ERROR(\"#1: \\'parseInt\\' have attribute DontEnum\");\\n'",
                                                                                                        "value": "    $ERROR(\"#1: 'parseInt' have attribute DontEnum\");\n",
                                                                                                        "valueText": "    $ERROR(\"#1: 'parseInt' have attribute DontEnum\");\n"
                                                                                                    }
                                                                                                },
                                                                                                "operatorToken": {
                                                                                                    "kind": "PlusToken",
                                                                                                    "fullStart": 556,
                                                                                                    "fullEnd": 558,
                                                                                                    "start": 556,
                                                                                                    "end": 557,
                                                                                                    "fullWidth": 2,
                                                                                                    "width": 1,
                                                                                                    "text": "+",
                                                                                                    "value": "+",
                                                                                                    "valueText": "+",
                                                                                                    "hasTrailingTrivia": true,
                                                                                                    "hasTrailingNewLine": true,
                                                                                                    "trailingTrivia": [
                                                                                                        {
                                                                                                            "kind": "NewLineTrivia",
                                                                                                            "text": "\n"
                                                                                                        }
                                                                                                    ]
                                                                                                },
                                                                                                "right": {
                                                                                                    "kind": "StringLiteral",
                                                                                                    "fullStart": 558,
                                                                                                    "fullEnd": 600,
                                                                                                    "start": 558,
                                                                                                    "end": 600,
                                                                                                    "fullWidth": 42,
                                                                                                    "width": 42,
                                                                                                    "text": "'  } else if ( x === \\'parseFloat\\' ) {\\n'",
                                                                                                    "value": "  } else if ( x === 'parseFloat' ) {\n",
                                                                                                    "valueText": "  } else if ( x === 'parseFloat' ) {\n"
                                                                                                }
                                                                                            },
                                                                                            "operatorToken": {
                                                                                                "kind": "PlusToken",
                                                                                                "fullStart": 600,
                                                                                                "fullEnd": 602,
                                                                                                "start": 600,
                                                                                                "end": 601,
                                                                                                "fullWidth": 2,
                                                                                                "width": 1,
                                                                                                "text": "+",
                                                                                                "value": "+",
                                                                                                "valueText": "+",
                                                                                                "hasTrailingTrivia": true,
                                                                                                "hasTrailingNewLine": true,
                                                                                                "trailingTrivia": [
                                                                                                    {
                                                                                                        "kind": "NewLineTrivia",
                                                                                                        "text": "\n"
                                                                                                    }
                                                                                                ]
                                                                                            },
                                                                                            "right": {
                                                                                                "kind": "StringLiteral",
                                                                                                "fullStart": 602,
                                                                                                "fullEnd": 663,
                                                                                                "start": 602,
                                                                                                "end": 663,
                                                                                                "fullWidth": 61,
                                                                                                "width": 61,
                                                                                                "text": "'    $ERROR(\"#1: \\'parseFloat\\' have attribute DontEnum\");\\n'",
                                                                                                "value": "    $ERROR(\"#1: 'parseFloat' have attribute DontEnum\");\n",
                                                                                                "valueText": "    $ERROR(\"#1: 'parseFloat' have attribute DontEnum\");\n"
                                                                                            }
                                                                                        },
                                                                                        "operatorToken": {
                                                                                            "kind": "PlusToken",
                                                                                            "fullStart": 663,
                                                                                            "fullEnd": 665,
                                                                                            "start": 663,
                                                                                            "end": 664,
                                                                                            "fullWidth": 2,
                                                                                            "width": 1,
                                                                                            "text": "+",
                                                                                            "value": "+",
                                                                                            "valueText": "+",
                                                                                            "hasTrailingTrivia": true,
                                                                                            "hasTrailingNewLine": true,
                                                                                            "trailingTrivia": [
                                                                                                {
                                                                                                    "kind": "NewLineTrivia",
                                                                                                    "text": "\n"
                                                                                                }
                                                                                            ]
                                                                                        },
                                                                                        "right": {
                                                                                            "kind": "StringLiteral",
                                                                                            "fullStart": 665,
                                                                                            "fullEnd": 702,
                                                                                            "start": 665,
                                                                                            "end": 702,
                                                                                            "fullWidth": 37,
                                                                                            "width": 37,
                                                                                            "text": "'  } else if ( x === \\'isNaN\\' ) {\\n'",
                                                                                            "value": "  } else if ( x === 'isNaN' ) {\n",
                                                                                            "valueText": "  } else if ( x === 'isNaN' ) {\n"
                                                                                        }
                                                                                    },
                                                                                    "operatorToken": {
                                                                                        "kind": "PlusToken",
                                                                                        "fullStart": 702,
                                                                                        "fullEnd": 704,
                                                                                        "start": 702,
                                                                                        "end": 703,
                                                                                        "fullWidth": 2,
                                                                                        "width": 1,
                                                                                        "text": "+",
                                                                                        "value": "+",
                                                                                        "valueText": "+",
                                                                                        "hasTrailingTrivia": true,
                                                                                        "hasTrailingNewLine": true,
                                                                                        "trailingTrivia": [
                                                                                            {
                                                                                                "kind": "NewLineTrivia",
                                                                                                "text": "\n"
                                                                                            }
                                                                                        ]
                                                                                    },
                                                                                    "right": {
                                                                                        "kind": "StringLiteral",
                                                                                        "fullStart": 704,
                                                                                        "fullEnd": 760,
                                                                                        "start": 704,
                                                                                        "end": 760,
                                                                                        "fullWidth": 56,
                                                                                        "width": 56,
                                                                                        "text": "'    $ERROR(\"#1: \\'isNaN\\' have attribute DontEnum\");\\n'",
                                                                                        "value": "    $ERROR(\"#1: 'isNaN' have attribute DontEnum\");\n",
                                                                                        "valueText": "    $ERROR(\"#1: 'isNaN' have attribute DontEnum\");\n"
                                                                                    }
                                                                                },
                                                                                "operatorToken": {
                                                                                    "kind": "PlusToken",
                                                                                    "fullStart": 760,
                                                                                    "fullEnd": 762,
                                                                                    "start": 760,
                                                                                    "end": 761,
                                                                                    "fullWidth": 2,
                                                                                    "width": 1,
                                                                                    "text": "+",
                                                                                    "value": "+",
                                                                                    "valueText": "+",
                                                                                    "hasTrailingTrivia": true,
                                                                                    "hasTrailingNewLine": true,
                                                                                    "trailingTrivia": [
                                                                                        {
                                                                                            "kind": "NewLineTrivia",
                                                                                            "text": "\n"
                                                                                        }
                                                                                    ]
                                                                                },
                                                                                "right": {
                                                                                    "kind": "StringLiteral",
                                                                                    "fullStart": 762,
                                                                                    "fullEnd": 802,
                                                                                    "start": 762,
                                                                                    "end": 802,
                                                                                    "fullWidth": 40,
                                                                                    "width": 40,
                                                                                    "text": "'  } else if ( x === \\'isFinite\\' ) {\\n'",
                                                                                    "value": "  } else if ( x === 'isFinite' ) {\n",
                                                                                    "valueText": "  } else if ( x === 'isFinite' ) {\n"
                                                                                }
                                                                            },
                                                                            "operatorToken": {
                                                                                "kind": "PlusToken",
                                                                                "fullStart": 802,
                                                                                "fullEnd": 804,
                                                                                "start": 802,
                                                                                "end": 803,
                                                                                "fullWidth": 2,
                                                                                "width": 1,
                                                                                "text": "+",
                                                                                "value": "+",
                                                                                "valueText": "+",
                                                                                "hasTrailingTrivia": true,
                                                                                "hasTrailingNewLine": true,
                                                                                "trailingTrivia": [
                                                                                    {
                                                                                        "kind": "NewLineTrivia",
                                                                                        "text": "\n"
                                                                                    }
                                                                                ]
                                                                            },
                                                                            "right": {
                                                                                "kind": "StringLiteral",
                                                                                "fullStart": 804,
                                                                                "fullEnd": 863,
                                                                                "start": 804,
                                                                                "end": 863,
                                                                                "fullWidth": 59,
                                                                                "width": 59,
                                                                                "text": "'    $ERROR(\"#1: \\'isFinite\\' have attribute DontEnum\");\\n'",
                                                                                "value": "    $ERROR(\"#1: 'isFinite' have attribute DontEnum\");\n",
                                                                                "valueText": "    $ERROR(\"#1: 'isFinite' have attribute DontEnum\");\n"
                                                                            }
                                                                        },
                                                                        "operatorToken": {
                                                                            "kind": "PlusToken",
                                                                            "fullStart": 863,
                                                                            "fullEnd": 865,
                                                                            "start": 863,
                                                                            "end": 864,
                                                                            "fullWidth": 2,
                                                                            "width": 1,
                                                                            "text": "+",
                                                                            "value": "+",
                                                                            "valueText": "+",
                                                                            "hasTrailingTrivia": true,
                                                                            "hasTrailingNewLine": true,
                                                                            "trailingTrivia": [
                                                                                {
                                                                                    "kind": "NewLineTrivia",
                                                                                    "text": "\n"
                                                                                }
                                                                            ]
                                                                        },
                                                                        "right": {
                                                                            "kind": "StringLiteral",
                                                                            "fullStart": 865,
                                                                            "fullEnd": 906,
                                                                            "start": 865,
                                                                            "end": 906,
                                                                            "fullWidth": 41,
                                                                            "width": 41,
                                                                            "text": "'  } else if ( x === \\'decodeURI\\' ) {\\n'",
                                                                            "value": "  } else if ( x === 'decodeURI' ) {\n",
                                                                            "valueText": "  } else if ( x === 'decodeURI' ) {\n"
                                                                        }
                                                                    },
                                                                    "operatorToken": {
                                                                        "kind": "PlusToken",
                                                                        "fullStart": 906,
                                                                        "fullEnd": 908,
                                                                        "start": 906,
                                                                        "end": 907,
                                                                        "fullWidth": 2,
                                                                        "width": 1,
                                                                        "text": "+",
                                                                        "value": "+",
                                                                        "valueText": "+",
                                                                        "hasTrailingTrivia": true,
                                                                        "hasTrailingNewLine": true,
                                                                        "trailingTrivia": [
                                                                            {
                                                                                "kind": "NewLineTrivia",
                                                                                "text": "\n"
                                                                            }
                                                                        ]
                                                                    },
                                                                    "right": {
                                                                        "kind": "StringLiteral",
                                                                        "fullStart": 908,
                                                                        "fullEnd": 968,
                                                                        "start": 908,
                                                                        "end": 968,
                                                                        "fullWidth": 60,
                                                                        "width": 60,
                                                                        "text": "'    $ERROR(\"#1: \\'decodeURI\\' have attribute DontEnum\");\\n'",
                                                                        "value": "    $ERROR(\"#1: 'decodeURI' have attribute DontEnum\");\n",
                                                                        "valueText": "    $ERROR(\"#1: 'decodeURI' have attribute DontEnum\");\n"
                                                                    }
                                                                },
                                                                "operatorToken": {
                                                                    "kind": "PlusToken",
                                                                    "fullStart": 968,
                                                                    "fullEnd": 970,
                                                                    "start": 968,
                                                                    "end": 969,
                                                                    "fullWidth": 2,
                                                                    "width": 1,
                                                                    "text": "+",
                                                                    "value": "+",
                                                                    "valueText": "+",
                                                                    "hasTrailingTrivia": true,
                                                                    "hasTrailingNewLine": true,
                                                                    "trailingTrivia": [
                                                                        {
                                                                            "kind": "NewLineTrivia",
                                                                            "text": "\n"
                                                                        }
                                                                    ]
                                                                },
                                                                "right": {
                                                                    "kind": "StringLiteral",
                                                                    "fullStart": 970,
                                                                    "fullEnd": 1020,
                                                                    "start": 970,
                                                                    "end": 1020,
                                                                    "fullWidth": 50,
                                                                    "width": 50,
                                                                    "text": "'  } else if ( x === \\'decodeURIComponent\\' ) {\\n'",
                                                                    "value": "  } else if ( x === 'decodeURIComponent' ) {\n",
                                                                    "valueText": "  } else if ( x === 'decodeURIComponent' ) {\n"
                                                                }
                                                            },
                                                            "operatorToken": {
                                                                "kind": "PlusToken",
                                                                "fullStart": 1020,
                                                                "fullEnd": 1022,
                                                                "start": 1020,
                                                                "end": 1021,
                                                                "fullWidth": 2,
                                                                "width": 1,
                                                                "text": "+",
                                                                "value": "+",
                                                                "valueText": "+",
                                                                "hasTrailingTrivia": true,
                                                                "hasTrailingNewLine": true,
                                                                "trailingTrivia": [
                                                                    {
                                                                        "kind": "NewLineTrivia",
                                                                        "text": "\n"
                                                                    }
                                                                ]
                                                            },
                                                            "right": {
                                                                "kind": "StringLiteral",
                                                                "fullStart": 1022,
                                                                "fullEnd": 1091,
                                                                "start": 1022,
                                                                "end": 1091,
                                                                "fullWidth": 69,
                                                                "width": 69,
                                                                "text": "'    $ERROR(\"#1: \\'decodeURIComponent\\' have attribute DontEnum\");\\n'",
                                                                "value": "    $ERROR(\"#1: 'decodeURIComponent' have attribute DontEnum\");\n",
                                                                "valueText": "    $ERROR(\"#1: 'decodeURIComponent' have attribute DontEnum\");\n"
                                                            }
                                                        },
                                                        "operatorToken": {
                                                            "kind": "PlusToken",
                                                            "fullStart": 1091,
                                                            "fullEnd": 1093,
                                                            "start": 1091,
                                                            "end": 1092,
                                                            "fullWidth": 2,
                                                            "width": 1,
                                                            "text": "+",
                                                            "value": "+",
                                                            "valueText": "+",
                                                            "hasTrailingTrivia": true,
                                                            "hasTrailingNewLine": true,
                                                            "trailingTrivia": [
                                                                {
                                                                    "kind": "NewLineTrivia",
                                                                    "text": "\n"
                                                                }
                                                            ]
                                                        },
                                                        "right": {
                                                            "kind": "StringLiteral",
                                                            "fullStart": 1093,
                                                            "fullEnd": 1134,
                                                            "start": 1093,
                                                            "end": 1134,
                                                            "fullWidth": 41,
                                                            "width": 41,
                                                            "text": "'  } else if ( x === \\'encodeURI\\' ) {\\n'",
                                                            "value": "  } else if ( x === 'encodeURI' ) {\n",
                                                            "valueText": "  } else if ( x === 'encodeURI' ) {\n"
                                                        }
                                                    },
                                                    "operatorToken": {
                                                        "kind": "PlusToken",
                                                        "fullStart": 1134,
                                                        "fullEnd": 1136,
                                                        "start": 1134,
                                                        "end": 1135,
                                                        "fullWidth": 2,
                                                        "width": 1,
                                                        "text": "+",
                                                        "value": "+",
                                                        "valueText": "+",
                                                        "hasTrailingTrivia": true,
                                                        "hasTrailingNewLine": true,
                                                        "trailingTrivia": [
                                                            {
                                                                "kind": "NewLineTrivia",
                                                                "text": "\n"
                                                            }
                                                        ]
                                                    },
                                                    "right": {
                                                        "kind": "StringLiteral",
                                                        "fullStart": 1136,
                                                        "fullEnd": 1196,
                                                        "start": 1136,
                                                        "end": 1196,
                                                        "fullWidth": 60,
                                                        "width": 60,
                                                        "text": "'    $ERROR(\"#1: \\'encodeURI\\' have attribute DontEnum\");\\n'",
                                                        "value": "    $ERROR(\"#1: 'encodeURI' have attribute DontEnum\");\n",
                                                        "valueText": "    $ERROR(\"#1: 'encodeURI' have attribute DontEnum\");\n"
                                                    }
                                                },
                                                "operatorToken": {
                                                    "kind": "PlusToken",
                                                    "fullStart": 1196,
                                                    "fullEnd": 1198,
                                                    "start": 1196,
                                                    "end": 1197,
                                                    "fullWidth": 2,
                                                    "width": 1,
                                                    "text": "+",
                                                    "value": "+",
                                                    "valueText": "+",
                                                    "hasTrailingTrivia": true,
                                                    "hasTrailingNewLine": true,
                                                    "trailingTrivia": [
                                                        {
                                                            "kind": "NewLineTrivia",
                                                            "text": "\n"
                                                        }
                                                    ]
                                                },
                                                "right": {
                                                    "kind": "StringLiteral",
                                                    "fullStart": 1198,
                                                    "fullEnd": 1248,
                                                    "start": 1198,
                                                    "end": 1248,
                                                    "fullWidth": 50,
                                                    "width": 50,
                                                    "text": "'  } else if ( x === \\'encodeURIComponent\\' ) {\\n'",
                                                    "value": "  } else if ( x === 'encodeURIComponent' ) {\n",
                                                    "valueText": "  } else if ( x === 'encodeURIComponent' ) {\n"
                                                }
                                            },
                                            "operatorToken": {
                                                "kind": "PlusToken",
                                                "fullStart": 1248,
                                                "fullEnd": 1250,
                                                "start": 1248,
                                                "end": 1249,
                                                "fullWidth": 2,
                                                "width": 1,
                                                "text": "+",
                                                "value": "+",
                                                "valueText": "+",
                                                "hasTrailingTrivia": true,
                                                "hasTrailingNewLine": true,
                                                "trailingTrivia": [
                                                    {
                                                        "kind": "NewLineTrivia",
                                                        "text": "\n"
                                                    }
                                                ]
                                            },
                                            "right": {
                                                "kind": "StringLiteral",
                                                "fullStart": 1250,
                                                "fullEnd": 1319,
                                                "start": 1250,
                                                "end": 1319,
                                                "fullWidth": 69,
                                                "width": 69,
                                                "text": "'    $ERROR(\"#1: \\'encodeURIComponent\\' have attribute DontEnum\");\\n'",
                                                "value": "    $ERROR(\"#1: 'encodeURIComponent' have attribute DontEnum\");\n",
                                                "valueText": "    $ERROR(\"#1: 'encodeURIComponent' have attribute DontEnum\");\n"
                                            }
                                        },
                                        "operatorToken": {
                                            "kind": "PlusToken",
                                            "fullStart": 1319,
                                            "fullEnd": 1321,
                                            "start": 1319,
                                            "end": 1320,
                                            "fullWidth": 2,
                                            "width": 1,
                                            "text": "+",
                                            "value": "+",
                                            "valueText": "+",
                                            "hasTrailingTrivia": true,
                                            "hasTrailingNewLine": true,
                                            "trailingTrivia": [
                                                {
                                                    "kind": "NewLineTrivia",
                                                    "text": "\n"
                                                }
                                            ]
                                        },
                                        "right": {
                                            "kind": "StringLiteral",
                                            "fullStart": 1321,
                                            "fullEnd": 1328,
                                            "start": 1321,
                                            "end": 1328,
                                            "fullWidth": 7,
                                            "width": 7,
                                            "text": "'  }\\n'",
                                            "value": "  }\n",
                                            "valueText": "  }\n"
                                        }
                                    },
                                    "operatorToken": {
                                        "kind": "PlusToken",
                                        "fullStart": 1328,
                                        "fullEnd": 1330,
                                        "start": 1328,
                                        "end": 1329,
                                        "fullWidth": 2,
                                        "width": 1,
                                        "text": "+",
                                        "value": "+",
                                        "valueText": "+",
                                        "hasTrailingTrivia": true,
                                        "hasTrailingNewLine": true,
                                        "trailingTrivia": [
                                            {
                                                "kind": "NewLineTrivia",
                                                "text": "\n"
                                            }
                                        ]
                                    },
                                    "right": {
                                        "kind": "StringLiteral",
                                        "fullStart": 1330,
                                        "fullEnd": 1335,
                                        "start": 1330,
                                        "end": 1335,
                                        "fullWidth": 5,
                                        "width": 5,
                                        "text": "'}\\n'",
                                        "value": "}\n",
                                        "valueText": "}\n"
                                    }
                                }
                            }
                        }
                    ]
                },
                "semicolonToken": {
                    "kind": "SemicolonToken",
                    "fullStart": 1335,
                    "fullEnd": 1337,
                    "start": 1335,
                    "end": 1336,
                    "fullWidth": 2,
                    "width": 1,
                    "text": ";",
                    "value": ";",
                    "valueText": ";",
                    "hasTrailingTrivia": true,
                    "hasTrailingNewLine": true,
                    "trailingTrivia": [
                        {
                            "kind": "NewLineTrivia",
                            "text": "\n"
                        }
                    ]
                }
            },
            {
                "kind": "ExpressionStatement",
                "fullStart": 1337,
                "fullEnd": 1353,
                "start": 1338,
                "end": 1352,
                "fullWidth": 16,
                "width": 14,
                "expression": {
                    "kind": "InvocationExpression",
                    "fullStart": 1337,
                    "fullEnd": 1351,
                    "start": 1338,
                    "end": 1351,
                    "fullWidth": 14,
                    "width": 13,
                    "expression": {
                        "kind": "IdentifierName",
                        "fullStart": 1337,
                        "fullEnd": 1342,
                        "start": 1338,
                        "end": 1342,
                        "fullWidth": 5,
                        "width": 4,
                        "text": "eval",
                        "value": "eval",
                        "valueText": "eval",
                        "hasLeadingTrivia": true,
                        "hasLeadingNewLine": true,
                        "leadingTrivia": [
                            {
                                "kind": "NewLineTrivia",
                                "text": "\n"
                            }
                        ]
                    },
                    "argumentList": {
                        "kind": "ArgumentList",
                        "fullStart": 1342,
                        "fullEnd": 1351,
                        "start": 1342,
                        "end": 1351,
                        "fullWidth": 9,
                        "width": 9,
                        "openParenToken": {
                            "kind": "OpenParenToken",
                            "fullStart": 1342,
                            "fullEnd": 1343,
                            "start": 1342,
                            "end": 1343,
                            "fullWidth": 1,
                            "width": 1,
                            "text": "(",
                            "value": "(",
                            "valueText": "("
                        },
                        "arguments": [
                            {
                                "kind": "IdentifierName",
                                "fullStart": 1343,
                                "fullEnd": 1350,
                                "start": 1343,
                                "end": 1350,
                                "fullWidth": 7,
                                "width": 7,
                                "text": "evalStr",
                                "value": "evalStr",
                                "valueText": "evalStr"
                            }
                        ],
                        "closeParenToken": {
                            "kind": "CloseParenToken",
                            "fullStart": 1350,
                            "fullEnd": 1351,
                            "start": 1350,
                            "end": 1351,
                            "fullWidth": 1,
                            "width": 1,
                            "text": ")",
                            "value": ")",
                            "valueText": ")"
                        }
                    }
                },
                "semicolonToken": {
                    "kind": "SemicolonToken",
                    "fullStart": 1351,
                    "fullEnd": 1353,
                    "start": 1351,
                    "end": 1352,
                    "fullWidth": 2,
                    "width": 1,
                    "text": ";",
                    "value": ";",
                    "valueText": ";",
                    "hasTrailingTrivia": true,
                    "hasTrailingNewLine": true,
                    "trailingTrivia": [
                        {
                            "kind": "NewLineTrivia",
                            "text": "\n"
                        }
                    ]
                }
            }
        ],
        "endOfFileToken": {
            "kind": "EndOfFileToken",
            "fullStart": 1353,
            "fullEnd": 1354,
            "start": 1354,
            "end": 1354,
            "fullWidth": 1,
            "width": 0,
            "text": "",
            "hasLeadingTrivia": true,
            "hasLeadingNewLine": true,
            "leadingTrivia": [
                {
                    "kind": "NewLineTrivia",
                    "text": "\n"
                }
            ]
        }
    },
    "lineMap": {
        "lineStarts": [
            0,
            61,
            132,
            133,
            137,
            194,
            197,
            242,
            305,
            309,
            310,
            325,
            340,
            367,
            398,
            455,
            497,
            558,
            602,
            665,
            704,
            762,
            804,
            865,
            908,
            970,
            1022,
            1093,
            1136,
            1198,
            1250,
            1321,
            1330,
            1337,
            1338,
            1353,
            1354
        ],
        "length": 1354
    }
}<|MERGE_RESOLUTION|>--- conflicted
+++ resolved
@@ -94,12 +94,8 @@
                             "start": 314,
                             "end": 1335,
                             "fullWidth": 1021,
-<<<<<<< HEAD
                             "width": 1021,
-                            "identifier": {
-=======
                             "propertyName": {
->>>>>>> 85e84683
                                 "kind": "IdentifierName",
                                 "fullStart": 314,
                                 "fullEnd": 322,
