{
    "isDeclaration": false,
    "languageVersion": "EcmaScript5",
    "parseOptions": {
        "allowAutomaticSemicolonInsertion": true
    },
    "sourceUnit": {
        "kind": "SourceUnit",
        "fullStart": 0,
        "fullEnd": 650,
        "start": 309,
        "end": 650,
        "fullWidth": 650,
        "width": 341,
        "moduleElements": [
            {
                "kind": "FunctionDeclaration",
                "fullStart": 0,
                "fullEnd": 640,
                "start": 309,
                "end": 639,
                "fullWidth": 640,
                "width": 330,
                "modifiers": [],
                "functionKeyword": {
                    "kind": "FunctionKeyword",
                    "fullStart": 0,
                    "fullEnd": 318,
                    "start": 309,
                    "end": 317,
                    "fullWidth": 318,
                    "width": 8,
                    "text": "function",
                    "value": "function",
                    "valueText": "function",
                    "hasLeadingTrivia": true,
                    "hasLeadingComment": true,
                    "hasLeadingNewLine": true,
                    "hasTrailingTrivia": true,
                    "leadingTrivia": [
                        {
                            "kind": "SingleLineCommentTrivia",
                            "text": "// Copyright 2009 the Sputnik authors.  All rights reserved."
                        },
                        {
                            "kind": "NewLineTrivia",
                            "text": "\n"
                        },
                        {
                            "kind": "SingleLineCommentTrivia",
                            "text": "// This code is governed by the BSD license found in the LICENSE file."
                        },
                        {
                            "kind": "NewLineTrivia",
                            "text": "\n"
                        },
                        {
                            "kind": "NewLineTrivia",
                            "text": "\n"
                        },
                        {
                            "kind": "MultiLineCommentTrivia",
                            "text": "/**\n * Global object properties have attributes { DontEnum }\n *\n * @path ch10/10.2/10.2.3/S10.2.3_A2.2_T1.js\n * @description Function execution context - Value Properties\n */"
                        },
                        {
                            "kind": "NewLineTrivia",
                            "text": "\n"
                        },
                        {
                            "kind": "NewLineTrivia",
                            "text": "\n"
                        }
                    ],
                    "trailingTrivia": [
                        {
                            "kind": "WhitespaceTrivia",
                            "text": " "
                        }
                    ]
                },
                "identifier": {
                    "kind": "IdentifierName",
                    "fullStart": 318,
                    "fullEnd": 322,
                    "start": 318,
                    "end": 322,
                    "fullWidth": 4,
                    "width": 4,
                    "text": "test",
                    "value": "test",
                    "valueText": "test"
                },
                "callSignature": {
                    "kind": "CallSignature",
                    "fullStart": 322,
                    "fullEnd": 325,
                    "start": 322,
                    "end": 324,
                    "fullWidth": 3,
                    "width": 2,
                    "parameterList": {
                        "kind": "ParameterList",
                        "fullStart": 322,
                        "fullEnd": 325,
                        "start": 322,
                        "end": 324,
                        "fullWidth": 3,
                        "width": 2,
                        "openParenToken": {
                            "kind": "OpenParenToken",
                            "fullStart": 322,
                            "fullEnd": 323,
                            "start": 322,
                            "end": 323,
                            "fullWidth": 1,
                            "width": 1,
                            "text": "(",
                            "value": "(",
                            "valueText": "("
                        },
                        "parameters": [],
                        "closeParenToken": {
                            "kind": "CloseParenToken",
                            "fullStart": 323,
                            "fullEnd": 325,
                            "start": 323,
                            "end": 324,
                            "fullWidth": 2,
                            "width": 1,
                            "text": ")",
                            "value": ")",
                            "valueText": ")",
                            "hasTrailingTrivia": true,
                            "trailingTrivia": [
                                {
                                    "kind": "WhitespaceTrivia",
                                    "text": " "
                                }
                            ]
                        }
                    }
                },
                "block": {
                    "kind": "Block",
                    "fullStart": 325,
                    "fullEnd": 640,
                    "start": 325,
                    "end": 639,
                    "fullWidth": 315,
                    "width": 314,
                    "openBraceToken": {
                        "kind": "OpenBraceToken",
                        "fullStart": 325,
                        "fullEnd": 327,
                        "start": 325,
                        "end": 326,
                        "fullWidth": 2,
                        "width": 1,
                        "text": "{",
                        "value": "{",
                        "valueText": "{",
                        "hasTrailingTrivia": true,
                        "hasTrailingNewLine": true,
                        "trailingTrivia": [
                            {
                                "kind": "NewLineTrivia",
                                "text": "\n"
                            }
                        ]
                    },
                    "statements": [
                        {
                            "kind": "ForInStatement",
                            "fullStart": 327,
                            "fullEnd": 638,
                            "start": 341,
                            "end": 637,
                            "fullWidth": 311,
                            "width": 296,
                            "forKeyword": {
                                "kind": "ForKeyword",
                                "fullStart": 327,
                                "fullEnd": 345,
                                "start": 341,
                                "end": 344,
                                "fullWidth": 18,
                                "width": 3,
                                "text": "for",
                                "value": "for",
                                "valueText": "for",
                                "hasLeadingTrivia": true,
                                "hasLeadingComment": true,
                                "hasLeadingNewLine": true,
                                "hasTrailingTrivia": true,
                                "leadingTrivia": [
                                    {
                                        "kind": "WhitespaceTrivia",
                                        "text": "  "
                                    },
                                    {
                                        "kind": "SingleLineCommentTrivia",
                                        "text": "//CHECK#1"
                                    },
                                    {
                                        "kind": "NewLineTrivia",
                                        "text": "\n"
                                    },
                                    {
                                        "kind": "WhitespaceTrivia",
                                        "text": "  "
                                    }
                                ],
                                "trailingTrivia": [
                                    {
                                        "kind": "WhitespaceTrivia",
                                        "text": " "
                                    }
                                ]
                            },
                            "openParenToken": {
                                "kind": "OpenParenToken",
                                "fullStart": 345,
                                "fullEnd": 346,
                                "start": 345,
                                "end": 346,
                                "fullWidth": 1,
                                "width": 1,
                                "text": "(",
                                "value": "(",
                                "valueText": "("
                            },
                            "variableDeclaration": {
                                "kind": "VariableDeclaration",
                                "fullStart": 346,
                                "fullEnd": 352,
                                "start": 346,
                                "end": 351,
                                "fullWidth": 6,
                                "width": 5,
                                "varKeyword": {
                                    "kind": "VarKeyword",
                                    "fullStart": 346,
                                    "fullEnd": 350,
                                    "start": 346,
                                    "end": 349,
                                    "fullWidth": 4,
                                    "width": 3,
                                    "text": "var",
                                    "value": "var",
                                    "valueText": "var",
                                    "hasTrailingTrivia": true,
                                    "trailingTrivia": [
                                        {
                                            "kind": "WhitespaceTrivia",
                                            "text": " "
                                        }
                                    ]
                                },
                                "variableDeclarators": [
                                    {
                                        "kind": "VariableDeclarator",
                                        "fullStart": 350,
                                        "fullEnd": 352,
                                        "start": 350,
                                        "end": 351,
                                        "fullWidth": 2,
<<<<<<< HEAD
                                        "width": 1,
                                        "identifier": {
=======
                                        "propertyName": {
>>>>>>> 85e84683
                                            "kind": "IdentifierName",
                                            "fullStart": 350,
                                            "fullEnd": 352,
                                            "start": 350,
                                            "end": 351,
                                            "fullWidth": 2,
                                            "width": 1,
                                            "text": "x",
                                            "value": "x",
                                            "valueText": "x",
                                            "hasTrailingTrivia": true,
                                            "trailingTrivia": [
                                                {
                                                    "kind": "WhitespaceTrivia",
                                                    "text": " "
                                                }
                                            ]
                                        }
                                    }
                                ]
                            },
                            "inKeyword": {
                                "kind": "InKeyword",
                                "fullStart": 352,
                                "fullEnd": 355,
                                "start": 352,
                                "end": 354,
                                "fullWidth": 3,
                                "width": 2,
                                "text": "in",
                                "value": "in",
                                "valueText": "in",
                                "hasTrailingTrivia": true,
                                "trailingTrivia": [
                                    {
                                        "kind": "WhitespaceTrivia",
                                        "text": " "
                                    }
                                ]
                            },
                            "expression": {
                                "kind": "ThisKeyword",
                                "fullStart": 355,
                                "fullEnd": 359,
                                "start": 355,
                                "end": 359,
                                "fullWidth": 4,
                                "width": 4,
                                "text": "this",
                                "value": "this",
                                "valueText": "this"
                            },
                            "closeParenToken": {
                                "kind": "CloseParenToken",
                                "fullStart": 359,
                                "fullEnd": 361,
                                "start": 359,
                                "end": 360,
                                "fullWidth": 2,
                                "width": 1,
                                "text": ")",
                                "value": ")",
                                "valueText": ")",
                                "hasTrailingTrivia": true,
                                "trailingTrivia": [
                                    {
                                        "kind": "WhitespaceTrivia",
                                        "text": " "
                                    }
                                ]
                            },
                            "statement": {
                                "kind": "Block",
                                "fullStart": 361,
                                "fullEnd": 638,
                                "start": 361,
                                "end": 637,
                                "fullWidth": 277,
                                "width": 276,
                                "openBraceToken": {
                                    "kind": "OpenBraceToken",
                                    "fullStart": 361,
                                    "fullEnd": 363,
                                    "start": 361,
                                    "end": 362,
                                    "fullWidth": 2,
                                    "width": 1,
                                    "text": "{",
                                    "value": "{",
                                    "valueText": "{",
                                    "hasTrailingTrivia": true,
                                    "hasTrailingNewLine": true,
                                    "trailingTrivia": [
                                        {
                                            "kind": "NewLineTrivia",
                                            "text": "\n"
                                        }
                                    ]
                                },
                                "statements": [
                                    {
                                        "kind": "IfStatement",
                                        "fullStart": 363,
                                        "fullEnd": 634,
                                        "start": 367,
                                        "end": 632,
                                        "fullWidth": 271,
                                        "width": 265,
                                        "ifKeyword": {
                                            "kind": "IfKeyword",
                                            "fullStart": 363,
                                            "fullEnd": 370,
                                            "start": 367,
                                            "end": 369,
                                            "fullWidth": 7,
                                            "width": 2,
                                            "text": "if",
                                            "value": "if",
                                            "valueText": "if",
                                            "hasLeadingTrivia": true,
                                            "hasTrailingTrivia": true,
                                            "leadingTrivia": [
                                                {
                                                    "kind": "WhitespaceTrivia",
                                                    "text": "    "
                                                }
                                            ],
                                            "trailingTrivia": [
                                                {
                                                    "kind": "WhitespaceTrivia",
                                                    "text": " "
                                                }
                                            ]
                                        },
                                        "openParenToken": {
                                            "kind": "OpenParenToken",
                                            "fullStart": 370,
                                            "fullEnd": 372,
                                            "start": 370,
                                            "end": 371,
                                            "fullWidth": 2,
                                            "width": 1,
                                            "text": "(",
                                            "value": "(",
                                            "valueText": "(",
                                            "hasTrailingTrivia": true,
                                            "trailingTrivia": [
                                                {
                                                    "kind": "WhitespaceTrivia",
                                                    "text": " "
                                                }
                                            ]
                                        },
                                        "condition": {
                                            "kind": "EqualsExpression",
                                            "fullStart": 372,
                                            "fullEnd": 384,
                                            "start": 372,
                                            "end": 383,
                                            "fullWidth": 12,
                                            "width": 11,
                                            "left": {
                                                "kind": "IdentifierName",
                                                "fullStart": 372,
                                                "fullEnd": 374,
                                                "start": 372,
                                                "end": 373,
                                                "fullWidth": 2,
                                                "width": 1,
                                                "text": "x",
                                                "value": "x",
                                                "valueText": "x",
                                                "hasTrailingTrivia": true,
                                                "trailingTrivia": [
                                                    {
                                                        "kind": "WhitespaceTrivia",
                                                        "text": " "
                                                    }
                                                ]
                                            },
                                            "operatorToken": {
                                                "kind": "EqualsEqualsEqualsToken",
                                                "fullStart": 374,
                                                "fullEnd": 378,
                                                "start": 374,
                                                "end": 377,
                                                "fullWidth": 4,
                                                "width": 3,
                                                "text": "===",
                                                "value": "===",
                                                "valueText": "===",
                                                "hasTrailingTrivia": true,
                                                "trailingTrivia": [
                                                    {
                                                        "kind": "WhitespaceTrivia",
                                                        "text": " "
                                                    }
                                                ]
                                            },
                                            "right": {
                                                "kind": "StringLiteral",
                                                "fullStart": 378,
                                                "fullEnd": 384,
                                                "start": 378,
                                                "end": 383,
                                                "fullWidth": 6,
                                                "width": 5,
                                                "text": "'NaN'",
                                                "value": "NaN",
                                                "valueText": "NaN",
                                                "hasTrailingTrivia": true,
                                                "trailingTrivia": [
                                                    {
                                                        "kind": "WhitespaceTrivia",
                                                        "text": " "
                                                    }
                                                ]
                                            }
                                        },
                                        "closeParenToken": {
                                            "kind": "CloseParenToken",
                                            "fullStart": 384,
                                            "fullEnd": 386,
                                            "start": 384,
                                            "end": 385,
                                            "fullWidth": 2,
                                            "width": 1,
                                            "text": ")",
                                            "value": ")",
                                            "valueText": ")",
                                            "hasTrailingTrivia": true,
                                            "trailingTrivia": [
                                                {
                                                    "kind": "WhitespaceTrivia",
                                                    "text": " "
                                                }
                                            ]
                                        },
                                        "statement": {
                                            "kind": "Block",
                                            "fullStart": 386,
                                            "fullEnd": 445,
                                            "start": 386,
                                            "end": 444,
                                            "fullWidth": 59,
                                            "width": 58,
                                            "openBraceToken": {
                                                "kind": "OpenBraceToken",
                                                "fullStart": 386,
                                                "fullEnd": 388,
                                                "start": 386,
                                                "end": 387,
                                                "fullWidth": 2,
                                                "width": 1,
                                                "text": "{",
                                                "value": "{",
                                                "valueText": "{",
                                                "hasTrailingTrivia": true,
                                                "hasTrailingNewLine": true,
                                                "trailingTrivia": [
                                                    {
                                                        "kind": "NewLineTrivia",
                                                        "text": "\n"
                                                    }
                                                ]
                                            },
                                            "statements": [
                                                {
                                                    "kind": "ExpressionStatement",
                                                    "fullStart": 388,
                                                    "fullEnd": 439,
                                                    "start": 394,
                                                    "end": 438,
                                                    "fullWidth": 51,
                                                    "width": 44,
                                                    "expression": {
                                                        "kind": "InvocationExpression",
                                                        "fullStart": 388,
                                                        "fullEnd": 437,
                                                        "start": 394,
                                                        "end": 437,
                                                        "fullWidth": 49,
                                                        "width": 43,
                                                        "expression": {
                                                            "kind": "IdentifierName",
                                                            "fullStart": 388,
                                                            "fullEnd": 400,
                                                            "start": 394,
                                                            "end": 400,
                                                            "fullWidth": 12,
                                                            "width": 6,
                                                            "text": "$ERROR",
                                                            "value": "$ERROR",
                                                            "valueText": "$ERROR",
                                                            "hasLeadingTrivia": true,
                                                            "leadingTrivia": [
                                                                {
                                                                    "kind": "WhitespaceTrivia",
                                                                    "text": "      "
                                                                }
                                                            ]
                                                        },
                                                        "argumentList": {
                                                            "kind": "ArgumentList",
                                                            "fullStart": 400,
                                                            "fullEnd": 437,
                                                            "start": 400,
                                                            "end": 437,
                                                            "fullWidth": 37,
                                                            "width": 37,
                                                            "openParenToken": {
                                                                "kind": "OpenParenToken",
                                                                "fullStart": 400,
                                                                "fullEnd": 401,
                                                                "start": 400,
                                                                "end": 401,
                                                                "fullWidth": 1,
                                                                "width": 1,
                                                                "text": "(",
                                                                "value": "(",
                                                                "valueText": "("
                                                            },
                                                            "arguments": [
                                                                {
                                                                    "kind": "StringLiteral",
                                                                    "fullStart": 401,
                                                                    "fullEnd": 436,
                                                                    "start": 401,
                                                                    "end": 436,
                                                                    "fullWidth": 35,
                                                                    "width": 35,
                                                                    "text": "\"#1: 'NaN' have attribute DontEnum\"",
                                                                    "value": "#1: 'NaN' have attribute DontEnum",
                                                                    "valueText": "#1: 'NaN' have attribute DontEnum"
                                                                }
                                                            ],
                                                            "closeParenToken": {
                                                                "kind": "CloseParenToken",
                                                                "fullStart": 436,
                                                                "fullEnd": 437,
                                                                "start": 436,
                                                                "end": 437,
                                                                "fullWidth": 1,
                                                                "width": 1,
                                                                "text": ")",
                                                                "value": ")",
                                                                "valueText": ")"
                                                            }
                                                        }
                                                    },
                                                    "semicolonToken": {
                                                        "kind": "SemicolonToken",
                                                        "fullStart": 437,
                                                        "fullEnd": 439,
                                                        "start": 437,
                                                        "end": 438,
                                                        "fullWidth": 2,
                                                        "width": 1,
                                                        "text": ";",
                                                        "value": ";",
                                                        "valueText": ";",
                                                        "hasTrailingTrivia": true,
                                                        "hasTrailingNewLine": true,
                                                        "trailingTrivia": [
                                                            {
                                                                "kind": "NewLineTrivia",
                                                                "text": "\n"
                                                            }
                                                        ]
                                                    }
                                                }
                                            ],
                                            "closeBraceToken": {
                                                "kind": "CloseBraceToken",
                                                "fullStart": 439,
                                                "fullEnd": 445,
                                                "start": 443,
                                                "end": 444,
                                                "fullWidth": 6,
                                                "width": 1,
                                                "text": "}",
                                                "value": "}",
                                                "valueText": "}",
                                                "hasLeadingTrivia": true,
                                                "hasTrailingTrivia": true,
                                                "leadingTrivia": [
                                                    {
                                                        "kind": "WhitespaceTrivia",
                                                        "text": "    "
                                                    }
                                                ],
                                                "trailingTrivia": [
                                                    {
                                                        "kind": "WhitespaceTrivia",
                                                        "text": " "
                                                    }
                                                ]
                                            }
                                        },
                                        "elseClause": {
                                            "kind": "ElseClause",
                                            "fullStart": 445,
                                            "fullEnd": 634,
                                            "start": 445,
                                            "end": 632,
                                            "fullWidth": 189,
                                            "width": 187,
                                            "elseKeyword": {
                                                "kind": "ElseKeyword",
                                                "fullStart": 445,
                                                "fullEnd": 450,
                                                "start": 445,
                                                "end": 449,
                                                "fullWidth": 5,
                                                "width": 4,
                                                "text": "else",
                                                "value": "else",
                                                "valueText": "else",
                                                "hasTrailingTrivia": true,
                                                "trailingTrivia": [
                                                    {
                                                        "kind": "WhitespaceTrivia",
                                                        "text": " "
                                                    }
                                                ]
                                            },
                                            "statement": {
                                                "kind": "IfStatement",
                                                "fullStart": 450,
                                                "fullEnd": 634,
                                                "start": 450,
                                                "end": 632,
                                                "fullWidth": 184,
                                                "width": 182,
                                                "ifKeyword": {
                                                    "kind": "IfKeyword",
                                                    "fullStart": 450,
                                                    "fullEnd": 453,
                                                    "start": 450,
                                                    "end": 452,
                                                    "fullWidth": 3,
                                                    "width": 2,
                                                    "text": "if",
                                                    "value": "if",
                                                    "valueText": "if",
                                                    "hasTrailingTrivia": true,
                                                    "trailingTrivia": [
                                                        {
                                                            "kind": "WhitespaceTrivia",
                                                            "text": " "
                                                        }
                                                    ]
                                                },
                                                "openParenToken": {
                                                    "kind": "OpenParenToken",
                                                    "fullStart": 453,
                                                    "fullEnd": 455,
                                                    "start": 453,
                                                    "end": 454,
                                                    "fullWidth": 2,
                                                    "width": 1,
                                                    "text": "(",
                                                    "value": "(",
                                                    "valueText": "(",
                                                    "hasTrailingTrivia": true,
                                                    "trailingTrivia": [
                                                        {
                                                            "kind": "WhitespaceTrivia",
                                                            "text": " "
                                                        }
                                                    ]
                                                },
                                                "condition": {
                                                    "kind": "EqualsExpression",
                                                    "fullStart": 455,
                                                    "fullEnd": 472,
                                                    "start": 455,
                                                    "end": 471,
                                                    "fullWidth": 17,
                                                    "width": 16,
                                                    "left": {
                                                        "kind": "IdentifierName",
                                                        "fullStart": 455,
                                                        "fullEnd": 457,
                                                        "start": 455,
                                                        "end": 456,
                                                        "fullWidth": 2,
                                                        "width": 1,
                                                        "text": "x",
                                                        "value": "x",
                                                        "valueText": "x",
                                                        "hasTrailingTrivia": true,
                                                        "trailingTrivia": [
                                                            {
                                                                "kind": "WhitespaceTrivia",
                                                                "text": " "
                                                            }
                                                        ]
                                                    },
                                                    "operatorToken": {
                                                        "kind": "EqualsEqualsEqualsToken",
                                                        "fullStart": 457,
                                                        "fullEnd": 461,
                                                        "start": 457,
                                                        "end": 460,
                                                        "fullWidth": 4,
                                                        "width": 3,
                                                        "text": "===",
                                                        "value": "===",
                                                        "valueText": "===",
                                                        "hasTrailingTrivia": true,
                                                        "trailingTrivia": [
                                                            {
                                                                "kind": "WhitespaceTrivia",
                                                                "text": " "
                                                            }
                                                        ]
                                                    },
                                                    "right": {
                                                        "kind": "StringLiteral",
                                                        "fullStart": 461,
                                                        "fullEnd": 472,
                                                        "start": 461,
                                                        "end": 471,
                                                        "fullWidth": 11,
                                                        "width": 10,
                                                        "text": "'Infinity'",
                                                        "value": "Infinity",
                                                        "valueText": "Infinity",
                                                        "hasTrailingTrivia": true,
                                                        "trailingTrivia": [
                                                            {
                                                                "kind": "WhitespaceTrivia",
                                                                "text": " "
                                                            }
                                                        ]
                                                    }
                                                },
                                                "closeParenToken": {
                                                    "kind": "CloseParenToken",
                                                    "fullStart": 472,
                                                    "fullEnd": 474,
                                                    "start": 472,
                                                    "end": 473,
                                                    "fullWidth": 2,
                                                    "width": 1,
                                                    "text": ")",
                                                    "value": ")",
                                                    "valueText": ")",
                                                    "hasTrailingTrivia": true,
                                                    "trailingTrivia": [
                                                        {
                                                            "kind": "WhitespaceTrivia",
                                                            "text": " "
                                                        }
                                                    ]
                                                },
                                                "statement": {
                                                    "kind": "Block",
                                                    "fullStart": 474,
                                                    "fullEnd": 538,
                                                    "start": 474,
                                                    "end": 537,
                                                    "fullWidth": 64,
                                                    "width": 63,
                                                    "openBraceToken": {
                                                        "kind": "OpenBraceToken",
                                                        "fullStart": 474,
                                                        "fullEnd": 476,
                                                        "start": 474,
                                                        "end": 475,
                                                        "fullWidth": 2,
                                                        "width": 1,
                                                        "text": "{",
                                                        "value": "{",
                                                        "valueText": "{",
                                                        "hasTrailingTrivia": true,
                                                        "hasTrailingNewLine": true,
                                                        "trailingTrivia": [
                                                            {
                                                                "kind": "NewLineTrivia",
                                                                "text": "\n"
                                                            }
                                                        ]
                                                    },
                                                    "statements": [
                                                        {
                                                            "kind": "ExpressionStatement",
                                                            "fullStart": 476,
                                                            "fullEnd": 532,
                                                            "start": 482,
                                                            "end": 531,
                                                            "fullWidth": 56,
                                                            "width": 49,
                                                            "expression": {
                                                                "kind": "InvocationExpression",
                                                                "fullStart": 476,
                                                                "fullEnd": 530,
                                                                "start": 482,
                                                                "end": 530,
                                                                "fullWidth": 54,
                                                                "width": 48,
                                                                "expression": {
                                                                    "kind": "IdentifierName",
                                                                    "fullStart": 476,
                                                                    "fullEnd": 488,
                                                                    "start": 482,
                                                                    "end": 488,
                                                                    "fullWidth": 12,
                                                                    "width": 6,
                                                                    "text": "$ERROR",
                                                                    "value": "$ERROR",
                                                                    "valueText": "$ERROR",
                                                                    "hasLeadingTrivia": true,
                                                                    "leadingTrivia": [
                                                                        {
                                                                            "kind": "WhitespaceTrivia",
                                                                            "text": "      "
                                                                        }
                                                                    ]
                                                                },
                                                                "argumentList": {
                                                                    "kind": "ArgumentList",
                                                                    "fullStart": 488,
                                                                    "fullEnd": 530,
                                                                    "start": 488,
                                                                    "end": 530,
                                                                    "fullWidth": 42,
                                                                    "width": 42,
                                                                    "openParenToken": {
                                                                        "kind": "OpenParenToken",
                                                                        "fullStart": 488,
                                                                        "fullEnd": 489,
                                                                        "start": 488,
                                                                        "end": 489,
                                                                        "fullWidth": 1,
                                                                        "width": 1,
                                                                        "text": "(",
                                                                        "value": "(",
                                                                        "valueText": "("
                                                                    },
                                                                    "arguments": [
                                                                        {
                                                                            "kind": "StringLiteral",
                                                                            "fullStart": 489,
                                                                            "fullEnd": 529,
                                                                            "start": 489,
                                                                            "end": 529,
                                                                            "fullWidth": 40,
                                                                            "width": 40,
                                                                            "text": "\"#1: 'Infinity' have attribute DontEnum\"",
                                                                            "value": "#1: 'Infinity' have attribute DontEnum",
                                                                            "valueText": "#1: 'Infinity' have attribute DontEnum"
                                                                        }
                                                                    ],
                                                                    "closeParenToken": {
                                                                        "kind": "CloseParenToken",
                                                                        "fullStart": 529,
                                                                        "fullEnd": 530,
                                                                        "start": 529,
                                                                        "end": 530,
                                                                        "fullWidth": 1,
                                                                        "width": 1,
                                                                        "text": ")",
                                                                        "value": ")",
                                                                        "valueText": ")"
                                                                    }
                                                                }
                                                            },
                                                            "semicolonToken": {
                                                                "kind": "SemicolonToken",
                                                                "fullStart": 530,
                                                                "fullEnd": 532,
                                                                "start": 530,
                                                                "end": 531,
                                                                "fullWidth": 2,
                                                                "width": 1,
                                                                "text": ";",
                                                                "value": ";",
                                                                "valueText": ";",
                                                                "hasTrailingTrivia": true,
                                                                "hasTrailingNewLine": true,
                                                                "trailingTrivia": [
                                                                    {
                                                                        "kind": "NewLineTrivia",
                                                                        "text": "\n"
                                                                    }
                                                                ]
                                                            }
                                                        }
                                                    ],
                                                    "closeBraceToken": {
                                                        "kind": "CloseBraceToken",
                                                        "fullStart": 532,
                                                        "fullEnd": 538,
                                                        "start": 536,
                                                        "end": 537,
                                                        "fullWidth": 6,
                                                        "width": 1,
                                                        "text": "}",
                                                        "value": "}",
                                                        "valueText": "}",
                                                        "hasLeadingTrivia": true,
                                                        "hasTrailingTrivia": true,
                                                        "leadingTrivia": [
                                                            {
                                                                "kind": "WhitespaceTrivia",
                                                                "text": "    "
                                                            }
                                                        ],
                                                        "trailingTrivia": [
                                                            {
                                                                "kind": "WhitespaceTrivia",
                                                                "text": " "
                                                            }
                                                        ]
                                                    }
                                                },
                                                "elseClause": {
                                                    "kind": "ElseClause",
                                                    "fullStart": 538,
                                                    "fullEnd": 634,
                                                    "start": 538,
                                                    "end": 632,
                                                    "fullWidth": 96,
                                                    "width": 94,
                                                    "elseKeyword": {
                                                        "kind": "ElseKeyword",
                                                        "fullStart": 538,
                                                        "fullEnd": 543,
                                                        "start": 538,
                                                        "end": 542,
                                                        "fullWidth": 5,
                                                        "width": 4,
                                                        "text": "else",
                                                        "value": "else",
                                                        "valueText": "else",
                                                        "hasTrailingTrivia": true,
                                                        "trailingTrivia": [
                                                            {
                                                                "kind": "WhitespaceTrivia",
                                                                "text": " "
                                                            }
                                                        ]
                                                    },
                                                    "statement": {
                                                        "kind": "IfStatement",
                                                        "fullStart": 543,
                                                        "fullEnd": 634,
                                                        "start": 543,
                                                        "end": 632,
                                                        "fullWidth": 91,
                                                        "width": 89,
                                                        "ifKeyword": {
                                                            "kind": "IfKeyword",
                                                            "fullStart": 543,
                                                            "fullEnd": 546,
                                                            "start": 543,
                                                            "end": 545,
                                                            "fullWidth": 3,
                                                            "width": 2,
                                                            "text": "if",
                                                            "value": "if",
                                                            "valueText": "if",
                                                            "hasTrailingTrivia": true,
                                                            "trailingTrivia": [
                                                                {
                                                                    "kind": "WhitespaceTrivia",
                                                                    "text": " "
                                                                }
                                                            ]
                                                        },
                                                        "openParenToken": {
                                                            "kind": "OpenParenToken",
                                                            "fullStart": 546,
                                                            "fullEnd": 548,
                                                            "start": 546,
                                                            "end": 547,
                                                            "fullWidth": 2,
                                                            "width": 1,
                                                            "text": "(",
                                                            "value": "(",
                                                            "valueText": "(",
                                                            "hasTrailingTrivia": true,
                                                            "trailingTrivia": [
                                                                {
                                                                    "kind": "WhitespaceTrivia",
                                                                    "text": " "
                                                                }
                                                            ]
                                                        },
                                                        "condition": {
                                                            "kind": "EqualsExpression",
                                                            "fullStart": 548,
                                                            "fullEnd": 566,
                                                            "start": 548,
                                                            "end": 565,
                                                            "fullWidth": 18,
                                                            "width": 17,
                                                            "left": {
                                                                "kind": "IdentifierName",
                                                                "fullStart": 548,
                                                                "fullEnd": 550,
                                                                "start": 548,
                                                                "end": 549,
                                                                "fullWidth": 2,
                                                                "width": 1,
                                                                "text": "x",
                                                                "value": "x",
                                                                "valueText": "x",
                                                                "hasTrailingTrivia": true,
                                                                "trailingTrivia": [
                                                                    {
                                                                        "kind": "WhitespaceTrivia",
                                                                        "text": " "
                                                                    }
                                                                ]
                                                            },
                                                            "operatorToken": {
                                                                "kind": "EqualsEqualsEqualsToken",
                                                                "fullStart": 550,
                                                                "fullEnd": 554,
                                                                "start": 550,
                                                                "end": 553,
                                                                "fullWidth": 4,
                                                                "width": 3,
                                                                "text": "===",
                                                                "value": "===",
                                                                "valueText": "===",
                                                                "hasTrailingTrivia": true,
                                                                "trailingTrivia": [
                                                                    {
                                                                        "kind": "WhitespaceTrivia",
                                                                        "text": " "
                                                                    }
                                                                ]
                                                            },
                                                            "right": {
                                                                "kind": "StringLiteral",
                                                                "fullStart": 554,
                                                                "fullEnd": 566,
                                                                "start": 554,
                                                                "end": 565,
                                                                "fullWidth": 12,
                                                                "width": 11,
                                                                "text": "'undefined'",
                                                                "value": "undefined",
                                                                "valueText": "undefined",
                                                                "hasTrailingTrivia": true,
                                                                "trailingTrivia": [
                                                                    {
                                                                        "kind": "WhitespaceTrivia",
                                                                        "text": " "
                                                                    }
                                                                ]
                                                            }
                                                        },
                                                        "closeParenToken": {
                                                            "kind": "CloseParenToken",
                                                            "fullStart": 566,
                                                            "fullEnd": 568,
                                                            "start": 566,
                                                            "end": 567,
                                                            "fullWidth": 2,
                                                            "width": 1,
                                                            "text": ")",
                                                            "value": ")",
                                                            "valueText": ")",
                                                            "hasTrailingTrivia": true,
                                                            "trailingTrivia": [
                                                                {
                                                                    "kind": "WhitespaceTrivia",
                                                                    "text": " "
                                                                }
                                                            ]
                                                        },
                                                        "statement": {
                                                            "kind": "Block",
                                                            "fullStart": 568,
                                                            "fullEnd": 634,
                                                            "start": 568,
                                                            "end": 632,
                                                            "fullWidth": 66,
                                                            "width": 64,
                                                            "openBraceToken": {
                                                                "kind": "OpenBraceToken",
                                                                "fullStart": 568,
                                                                "fullEnd": 570,
                                                                "start": 568,
                                                                "end": 569,
                                                                "fullWidth": 2,
                                                                "width": 1,
                                                                "text": "{",
                                                                "value": "{",
                                                                "valueText": "{",
                                                                "hasTrailingTrivia": true,
                                                                "hasTrailingNewLine": true,
                                                                "trailingTrivia": [
                                                                    {
                                                                        "kind": "NewLineTrivia",
                                                                        "text": "\n"
                                                                    }
                                                                ]
                                                            },
                                                            "statements": [
                                                                {
                                                                    "kind": "ExpressionStatement",
                                                                    "fullStart": 570,
                                                                    "fullEnd": 627,
                                                                    "start": 576,
                                                                    "end": 626,
                                                                    "fullWidth": 57,
                                                                    "width": 50,
                                                                    "expression": {
                                                                        "kind": "InvocationExpression",
                                                                        "fullStart": 570,
                                                                        "fullEnd": 625,
                                                                        "start": 576,
                                                                        "end": 625,
                                                                        "fullWidth": 55,
                                                                        "width": 49,
                                                                        "expression": {
                                                                            "kind": "IdentifierName",
                                                                            "fullStart": 570,
                                                                            "fullEnd": 582,
                                                                            "start": 576,
                                                                            "end": 582,
                                                                            "fullWidth": 12,
                                                                            "width": 6,
                                                                            "text": "$ERROR",
                                                                            "value": "$ERROR",
                                                                            "valueText": "$ERROR",
                                                                            "hasLeadingTrivia": true,
                                                                            "leadingTrivia": [
                                                                                {
                                                                                    "kind": "WhitespaceTrivia",
                                                                                    "text": "      "
                                                                                }
                                                                            ]
                                                                        },
                                                                        "argumentList": {
                                                                            "kind": "ArgumentList",
                                                                            "fullStart": 582,
                                                                            "fullEnd": 625,
                                                                            "start": 582,
                                                                            "end": 625,
                                                                            "fullWidth": 43,
                                                                            "width": 43,
                                                                            "openParenToken": {
                                                                                "kind": "OpenParenToken",
                                                                                "fullStart": 582,
                                                                                "fullEnd": 583,
                                                                                "start": 582,
                                                                                "end": 583,
                                                                                "fullWidth": 1,
                                                                                "width": 1,
                                                                                "text": "(",
                                                                                "value": "(",
                                                                                "valueText": "("
                                                                            },
                                                                            "arguments": [
                                                                                {
                                                                                    "kind": "StringLiteral",
                                                                                    "fullStart": 583,
                                                                                    "fullEnd": 624,
                                                                                    "start": 583,
                                                                                    "end": 624,
                                                                                    "fullWidth": 41,
                                                                                    "width": 41,
                                                                                    "text": "\"#1: 'undefined' have attribute DontEnum\"",
                                                                                    "value": "#1: 'undefined' have attribute DontEnum",
                                                                                    "valueText": "#1: 'undefined' have attribute DontEnum"
                                                                                }
                                                                            ],
                                                                            "closeParenToken": {
                                                                                "kind": "CloseParenToken",
                                                                                "fullStart": 624,
                                                                                "fullEnd": 625,
                                                                                "start": 624,
                                                                                "end": 625,
                                                                                "fullWidth": 1,
                                                                                "width": 1,
                                                                                "text": ")",
                                                                                "value": ")",
                                                                                "valueText": ")"
                                                                            }
                                                                        }
                                                                    },
                                                                    "semicolonToken": {
                                                                        "kind": "SemicolonToken",
                                                                        "fullStart": 625,
                                                                        "fullEnd": 627,
                                                                        "start": 625,
                                                                        "end": 626,
                                                                        "fullWidth": 2,
                                                                        "width": 1,
                                                                        "text": ";",
                                                                        "value": ";",
                                                                        "valueText": ";",
                                                                        "hasTrailingTrivia": true,
                                                                        "hasTrailingNewLine": true,
                                                                        "trailingTrivia": [
                                                                            {
                                                                                "kind": "NewLineTrivia",
                                                                                "text": "\n"
                                                                            }
                                                                        ]
                                                                    }
                                                                }
                                                            ],
                                                            "closeBraceToken": {
                                                                "kind": "CloseBraceToken",
                                                                "fullStart": 627,
                                                                "fullEnd": 634,
                                                                "start": 631,
                                                                "end": 632,
                                                                "fullWidth": 7,
                                                                "width": 1,
                                                                "text": "}",
                                                                "value": "}",
                                                                "valueText": "}",
                                                                "hasLeadingTrivia": true,
                                                                "hasTrailingTrivia": true,
                                                                "hasTrailingNewLine": true,
                                                                "leadingTrivia": [
                                                                    {
                                                                        "kind": "WhitespaceTrivia",
                                                                        "text": "    "
                                                                    }
                                                                ],
                                                                "trailingTrivia": [
                                                                    {
                                                                        "kind": "WhitespaceTrivia",
                                                                        "text": " "
                                                                    },
                                                                    {
                                                                        "kind": "NewLineTrivia",
                                                                        "text": "\n"
                                                                    }
                                                                ]
                                                            }
                                                        }
                                                    }
                                                }
                                            }
                                        }
                                    }
                                ],
                                "closeBraceToken": {
                                    "kind": "CloseBraceToken",
                                    "fullStart": 634,
                                    "fullEnd": 638,
                                    "start": 636,
                                    "end": 637,
                                    "fullWidth": 4,
                                    "width": 1,
                                    "text": "}",
                                    "value": "}",
                                    "valueText": "}",
                                    "hasLeadingTrivia": true,
                                    "hasTrailingTrivia": true,
                                    "hasTrailingNewLine": true,
                                    "leadingTrivia": [
                                        {
                                            "kind": "WhitespaceTrivia",
                                            "text": "  "
                                        }
                                    ],
                                    "trailingTrivia": [
                                        {
                                            "kind": "NewLineTrivia",
                                            "text": "\n"
                                        }
                                    ]
                                }
                            }
                        }
                    ],
                    "closeBraceToken": {
                        "kind": "CloseBraceToken",
                        "fullStart": 638,
                        "fullEnd": 640,
                        "start": 638,
                        "end": 639,
                        "fullWidth": 2,
                        "width": 1,
                        "text": "}",
                        "value": "}",
                        "valueText": "}",
                        "hasTrailingTrivia": true,
                        "hasTrailingNewLine": true,
                        "trailingTrivia": [
                            {
                                "kind": "NewLineTrivia",
                                "text": "\n"
                            }
                        ]
                    }
                }
            },
            {
                "kind": "ExpressionStatement",
                "fullStart": 640,
                "fullEnd": 649,
                "start": 641,
                "end": 648,
                "fullWidth": 9,
                "width": 7,
                "expression": {
                    "kind": "InvocationExpression",
                    "fullStart": 640,
                    "fullEnd": 647,
                    "start": 641,
                    "end": 647,
                    "fullWidth": 7,
                    "width": 6,
                    "expression": {
                        "kind": "IdentifierName",
                        "fullStart": 640,
                        "fullEnd": 645,
                        "start": 641,
                        "end": 645,
                        "fullWidth": 5,
                        "width": 4,
                        "text": "test",
                        "value": "test",
                        "valueText": "test",
                        "hasLeadingTrivia": true,
                        "hasLeadingNewLine": true,
                        "leadingTrivia": [
                            {
                                "kind": "NewLineTrivia",
                                "text": "\n"
                            }
                        ]
                    },
                    "argumentList": {
                        "kind": "ArgumentList",
                        "fullStart": 645,
                        "fullEnd": 647,
                        "start": 645,
                        "end": 647,
                        "fullWidth": 2,
                        "width": 2,
                        "openParenToken": {
                            "kind": "OpenParenToken",
                            "fullStart": 645,
                            "fullEnd": 646,
                            "start": 645,
                            "end": 646,
                            "fullWidth": 1,
                            "width": 1,
                            "text": "(",
                            "value": "(",
                            "valueText": "("
                        },
                        "arguments": [],
                        "closeParenToken": {
                            "kind": "CloseParenToken",
                            "fullStart": 646,
                            "fullEnd": 647,
                            "start": 646,
                            "end": 647,
                            "fullWidth": 1,
                            "width": 1,
                            "text": ")",
                            "value": ")",
                            "valueText": ")"
                        }
                    }
                },
                "semicolonToken": {
                    "kind": "SemicolonToken",
                    "fullStart": 647,
                    "fullEnd": 649,
                    "start": 647,
                    "end": 648,
                    "fullWidth": 2,
                    "width": 1,
                    "text": ";",
                    "value": ";",
                    "valueText": ";",
                    "hasTrailingTrivia": true,
                    "hasTrailingNewLine": true,
                    "trailingTrivia": [
                        {
                            "kind": "NewLineTrivia",
                            "text": "\n"
                        }
                    ]
                }
            }
        ],
        "endOfFileToken": {
            "kind": "EndOfFileToken",
            "fullStart": 649,
            "fullEnd": 650,
            "start": 650,
            "end": 650,
            "fullWidth": 1,
            "width": 0,
            "text": "",
            "hasLeadingTrivia": true,
            "hasLeadingNewLine": true,
            "leadingTrivia": [
                {
                    "kind": "NewLineTrivia",
                    "text": "\n"
                }
            ]
        }
    },
    "lineMap": {
        "lineStarts": [
            0,
            61,
            132,
            133,
            137,
            194,
            197,
            242,
            304,
            308,
            309,
            327,
            339,
            363,
            388,
            439,
            476,
            532,
            570,
            627,
            634,
            638,
            640,
            641,
            649,
            650
        ],
        "length": 650
    }
}<|MERGE_RESOLUTION|>--- conflicted
+++ resolved
@@ -264,12 +264,8 @@
                                         "start": 350,
                                         "end": 351,
                                         "fullWidth": 2,
-<<<<<<< HEAD
                                         "width": 1,
-                                        "identifier": {
-=======
                                         "propertyName": {
->>>>>>> 85e84683
                                             "kind": "IdentifierName",
                                             "fullStart": 350,
                                             "fullEnd": 352,
