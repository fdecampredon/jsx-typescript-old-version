{
    "isDeclaration": false,
    "languageVersion": "EcmaScript5",
    "parseOptions": {
        "allowAutomaticSemicolonInsertion": true
    },
    "sourceUnit": {
        "kind": "SourceUnit",
        "fullStart": 0,
        "fullEnd": 1178,
        "start": 320,
        "end": 1178,
        "fullWidth": 1178,
        "width": 858,
        "moduleElements": [
            {
                "kind": "ForInStatement",
                "fullStart": 0,
                "fullEnd": 1177,
                "start": 320,
                "end": 1176,
                "fullWidth": 1177,
                "width": 856,
                "forKeyword": {
                    "kind": "ForKeyword",
                    "fullStart": 0,
                    "fullEnd": 324,
                    "start": 320,
                    "end": 323,
                    "fullWidth": 324,
                    "width": 3,
                    "text": "for",
                    "value": "for",
                    "valueText": "for",
                    "hasLeadingTrivia": true,
                    "hasLeadingComment": true,
                    "hasLeadingNewLine": true,
                    "hasTrailingTrivia": true,
                    "leadingTrivia": [
                        {
                            "kind": "SingleLineCommentTrivia",
                            "text": "// Copyright 2009 the Sputnik authors.  All rights reserved."
                        },
                        {
                            "kind": "NewLineTrivia",
                            "text": "\n"
                        },
                        {
                            "kind": "SingleLineCommentTrivia",
                            "text": "// This code is governed by the BSD license found in the LICENSE file."
                        },
                        {
                            "kind": "NewLineTrivia",
                            "text": "\n"
                        },
                        {
                            "kind": "NewLineTrivia",
                            "text": "\n"
                        },
                        {
                            "kind": "MultiLineCommentTrivia",
                            "text": "/**\n * Global object properties have attributes { DontEnum }\n *\n * @path ch10/10.2/10.2.3/S10.2.3_A2.1_T2.js\n * @description Global execution context - Function Properties\n */"
                        },
                        {
                            "kind": "NewLineTrivia",
                            "text": "\n"
                        },
                        {
                            "kind": "NewLineTrivia",
                            "text": "\n"
                        },
                        {
                            "kind": "SingleLineCommentTrivia",
                            "text": "//CHECK#1"
                        },
                        {
                            "kind": "NewLineTrivia",
                            "text": "\n"
                        }
                    ],
                    "trailingTrivia": [
                        {
                            "kind": "WhitespaceTrivia",
                            "text": " "
                        }
                    ]
                },
                "openParenToken": {
                    "kind": "OpenParenToken",
                    "fullStart": 324,
                    "fullEnd": 325,
                    "start": 324,
                    "end": 325,
                    "fullWidth": 1,
                    "width": 1,
                    "text": "(",
                    "value": "(",
                    "valueText": "("
                },
                "variableDeclaration": {
                    "kind": "VariableDeclaration",
                    "fullStart": 325,
                    "fullEnd": 331,
                    "start": 325,
                    "end": 330,
                    "fullWidth": 6,
                    "width": 5,
                    "varKeyword": {
                        "kind": "VarKeyword",
                        "fullStart": 325,
                        "fullEnd": 329,
                        "start": 325,
                        "end": 328,
                        "fullWidth": 4,
                        "width": 3,
                        "text": "var",
                        "value": "var",
                        "valueText": "var",
                        "hasTrailingTrivia": true,
                        "trailingTrivia": [
                            {
                                "kind": "WhitespaceTrivia",
                                "text": " "
                            }
                        ]
                    },
                    "variableDeclarators": [
                        {
                            "kind": "VariableDeclarator",
                            "fullStart": 329,
                            "fullEnd": 331,
                            "start": 329,
                            "end": 330,
                            "fullWidth": 2,
<<<<<<< HEAD
                            "width": 1,
                            "identifier": {
=======
                            "propertyName": {
>>>>>>> 85e84683
                                "kind": "IdentifierName",
                                "fullStart": 329,
                                "fullEnd": 331,
                                "start": 329,
                                "end": 330,
                                "fullWidth": 2,
                                "width": 1,
                                "text": "x",
                                "value": "x",
                                "valueText": "x",
                                "hasTrailingTrivia": true,
                                "trailingTrivia": [
                                    {
                                        "kind": "WhitespaceTrivia",
                                        "text": " "
                                    }
                                ]
                            }
                        }
                    ]
                },
                "inKeyword": {
                    "kind": "InKeyword",
                    "fullStart": 331,
                    "fullEnd": 334,
                    "start": 331,
                    "end": 333,
                    "fullWidth": 3,
                    "width": 2,
                    "text": "in",
                    "value": "in",
                    "valueText": "in",
                    "hasTrailingTrivia": true,
                    "trailingTrivia": [
                        {
                            "kind": "WhitespaceTrivia",
                            "text": " "
                        }
                    ]
                },
                "expression": {
                    "kind": "ThisKeyword",
                    "fullStart": 334,
                    "fullEnd": 338,
                    "start": 334,
                    "end": 338,
                    "fullWidth": 4,
                    "width": 4,
                    "text": "this",
                    "value": "this",
                    "valueText": "this"
                },
                "closeParenToken": {
                    "kind": "CloseParenToken",
                    "fullStart": 338,
                    "fullEnd": 340,
                    "start": 338,
                    "end": 339,
                    "fullWidth": 2,
                    "width": 1,
                    "text": ")",
                    "value": ")",
                    "valueText": ")",
                    "hasTrailingTrivia": true,
                    "trailingTrivia": [
                        {
                            "kind": "WhitespaceTrivia",
                            "text": " "
                        }
                    ]
                },
                "statement": {
                    "kind": "Block",
                    "fullStart": 340,
                    "fullEnd": 1177,
                    "start": 340,
                    "end": 1176,
                    "fullWidth": 837,
                    "width": 836,
                    "openBraceToken": {
                        "kind": "OpenBraceToken",
                        "fullStart": 340,
                        "fullEnd": 342,
                        "start": 340,
                        "end": 341,
                        "fullWidth": 2,
                        "width": 1,
                        "text": "{",
                        "value": "{",
                        "valueText": "{",
                        "hasTrailingTrivia": true,
                        "hasTrailingNewLine": true,
                        "trailingTrivia": [
                            {
                                "kind": "NewLineTrivia",
                                "text": "\n"
                            }
                        ]
                    },
                    "statements": [
                        {
                            "kind": "IfStatement",
                            "fullStart": 342,
                            "fullEnd": 1175,
                            "start": 344,
                            "end": 1173,
                            "fullWidth": 833,
                            "width": 829,
                            "ifKeyword": {
                                "kind": "IfKeyword",
                                "fullStart": 342,
                                "fullEnd": 347,
                                "start": 344,
                                "end": 346,
                                "fullWidth": 5,
                                "width": 2,
                                "text": "if",
                                "value": "if",
                                "valueText": "if",
                                "hasLeadingTrivia": true,
                                "hasTrailingTrivia": true,
                                "leadingTrivia": [
                                    {
                                        "kind": "WhitespaceTrivia",
                                        "text": "  "
                                    }
                                ],
                                "trailingTrivia": [
                                    {
                                        "kind": "WhitespaceTrivia",
                                        "text": " "
                                    }
                                ]
                            },
                            "openParenToken": {
                                "kind": "OpenParenToken",
                                "fullStart": 347,
                                "fullEnd": 349,
                                "start": 347,
                                "end": 348,
                                "fullWidth": 2,
                                "width": 1,
                                "text": "(",
                                "value": "(",
                                "valueText": "(",
                                "hasTrailingTrivia": true,
                                "trailingTrivia": [
                                    {
                                        "kind": "WhitespaceTrivia",
                                        "text": " "
                                    }
                                ]
                            },
                            "condition": {
                                "kind": "EqualsExpression",
                                "fullStart": 349,
                                "fullEnd": 362,
                                "start": 349,
                                "end": 361,
                                "fullWidth": 13,
                                "width": 12,
                                "left": {
                                    "kind": "IdentifierName",
                                    "fullStart": 349,
                                    "fullEnd": 351,
                                    "start": 349,
                                    "end": 350,
                                    "fullWidth": 2,
                                    "width": 1,
                                    "text": "x",
                                    "value": "x",
                                    "valueText": "x",
                                    "hasTrailingTrivia": true,
                                    "trailingTrivia": [
                                        {
                                            "kind": "WhitespaceTrivia",
                                            "text": " "
                                        }
                                    ]
                                },
                                "operatorToken": {
                                    "kind": "EqualsEqualsEqualsToken",
                                    "fullStart": 351,
                                    "fullEnd": 355,
                                    "start": 351,
                                    "end": 354,
                                    "fullWidth": 4,
                                    "width": 3,
                                    "text": "===",
                                    "value": "===",
                                    "valueText": "===",
                                    "hasTrailingTrivia": true,
                                    "trailingTrivia": [
                                        {
                                            "kind": "WhitespaceTrivia",
                                            "text": " "
                                        }
                                    ]
                                },
                                "right": {
                                    "kind": "StringLiteral",
                                    "fullStart": 355,
                                    "fullEnd": 362,
                                    "start": 355,
                                    "end": 361,
                                    "fullWidth": 7,
                                    "width": 6,
                                    "text": "'eval'",
                                    "value": "eval",
                                    "valueText": "eval",
                                    "hasTrailingTrivia": true,
                                    "trailingTrivia": [
                                        {
                                            "kind": "WhitespaceTrivia",
                                            "text": " "
                                        }
                                    ]
                                }
                            },
                            "closeParenToken": {
                                "kind": "CloseParenToken",
                                "fullStart": 362,
                                "fullEnd": 364,
                                "start": 362,
                                "end": 363,
                                "fullWidth": 2,
                                "width": 1,
                                "text": ")",
                                "value": ")",
                                "valueText": ")",
                                "hasTrailingTrivia": true,
                                "trailingTrivia": [
                                    {
                                        "kind": "WhitespaceTrivia",
                                        "text": " "
                                    }
                                ]
                            },
                            "statement": {
                                "kind": "Block",
                                "fullStart": 364,
                                "fullEnd": 420,
                                "start": 364,
                                "end": 419,
                                "fullWidth": 56,
                                "width": 55,
                                "openBraceToken": {
                                    "kind": "OpenBraceToken",
                                    "fullStart": 364,
                                    "fullEnd": 366,
                                    "start": 364,
                                    "end": 365,
                                    "fullWidth": 2,
                                    "width": 1,
                                    "text": "{",
                                    "value": "{",
                                    "valueText": "{",
                                    "hasTrailingTrivia": true,
                                    "hasTrailingNewLine": true,
                                    "trailingTrivia": [
                                        {
                                            "kind": "NewLineTrivia",
                                            "text": "\n"
                                        }
                                    ]
                                },
                                "statements": [
                                    {
                                        "kind": "ExpressionStatement",
                                        "fullStart": 366,
                                        "fullEnd": 416,
                                        "start": 370,
                                        "end": 415,
                                        "fullWidth": 50,
                                        "width": 45,
                                        "expression": {
                                            "kind": "InvocationExpression",
                                            "fullStart": 366,
                                            "fullEnd": 414,
                                            "start": 370,
                                            "end": 414,
                                            "fullWidth": 48,
                                            "width": 44,
                                            "expression": {
                                                "kind": "IdentifierName",
                                                "fullStart": 366,
                                                "fullEnd": 376,
                                                "start": 370,
                                                "end": 376,
                                                "fullWidth": 10,
                                                "width": 6,
                                                "text": "$ERROR",
                                                "value": "$ERROR",
                                                "valueText": "$ERROR",
                                                "hasLeadingTrivia": true,
                                                "leadingTrivia": [
                                                    {
                                                        "kind": "WhitespaceTrivia",
                                                        "text": "    "
                                                    }
                                                ]
                                            },
                                            "argumentList": {
                                                "kind": "ArgumentList",
                                                "fullStart": 376,
                                                "fullEnd": 414,
                                                "start": 376,
                                                "end": 414,
                                                "fullWidth": 38,
                                                "width": 38,
                                                "openParenToken": {
                                                    "kind": "OpenParenToken",
                                                    "fullStart": 376,
                                                    "fullEnd": 377,
                                                    "start": 376,
                                                    "end": 377,
                                                    "fullWidth": 1,
                                                    "width": 1,
                                                    "text": "(",
                                                    "value": "(",
                                                    "valueText": "("
                                                },
                                                "arguments": [
                                                    {
                                                        "kind": "StringLiteral",
                                                        "fullStart": 377,
                                                        "fullEnd": 413,
                                                        "start": 377,
                                                        "end": 413,
                                                        "fullWidth": 36,
                                                        "width": 36,
                                                        "text": "\"#1: 'eval' have attribute DontEnum\"",
                                                        "value": "#1: 'eval' have attribute DontEnum",
                                                        "valueText": "#1: 'eval' have attribute DontEnum"
                                                    }
                                                ],
                                                "closeParenToken": {
                                                    "kind": "CloseParenToken",
                                                    "fullStart": 413,
                                                    "fullEnd": 414,
                                                    "start": 413,
                                                    "end": 414,
                                                    "fullWidth": 1,
                                                    "width": 1,
                                                    "text": ")",
                                                    "value": ")",
                                                    "valueText": ")"
                                                }
                                            }
                                        },
                                        "semicolonToken": {
                                            "kind": "SemicolonToken",
                                            "fullStart": 414,
                                            "fullEnd": 416,
                                            "start": 414,
                                            "end": 415,
                                            "fullWidth": 2,
                                            "width": 1,
                                            "text": ";",
                                            "value": ";",
                                            "valueText": ";",
                                            "hasTrailingTrivia": true,
                                            "hasTrailingNewLine": true,
                                            "trailingTrivia": [
                                                {
                                                    "kind": "NewLineTrivia",
                                                    "text": "\n"
                                                }
                                            ]
                                        }
                                    }
                                ],
                                "closeBraceToken": {
                                    "kind": "CloseBraceToken",
                                    "fullStart": 416,
                                    "fullEnd": 420,
                                    "start": 418,
                                    "end": 419,
                                    "fullWidth": 4,
                                    "width": 1,
                                    "text": "}",
                                    "value": "}",
                                    "valueText": "}",
                                    "hasLeadingTrivia": true,
                                    "hasTrailingTrivia": true,
                                    "leadingTrivia": [
                                        {
                                            "kind": "WhitespaceTrivia",
                                            "text": "  "
                                        }
                                    ],
                                    "trailingTrivia": [
                                        {
                                            "kind": "WhitespaceTrivia",
                                            "text": " "
                                        }
                                    ]
                                }
                            },
                            "elseClause": {
                                "kind": "ElseClause",
                                "fullStart": 420,
                                "fullEnd": 1175,
                                "start": 420,
                                "end": 1173,
                                "fullWidth": 755,
                                "width": 753,
                                "elseKeyword": {
                                    "kind": "ElseKeyword",
                                    "fullStart": 420,
                                    "fullEnd": 425,
                                    "start": 420,
                                    "end": 424,
                                    "fullWidth": 5,
                                    "width": 4,
                                    "text": "else",
                                    "value": "else",
                                    "valueText": "else",
                                    "hasTrailingTrivia": true,
                                    "trailingTrivia": [
                                        {
                                            "kind": "WhitespaceTrivia",
                                            "text": " "
                                        }
                                    ]
                                },
                                "statement": {
                                    "kind": "IfStatement",
                                    "fullStart": 425,
                                    "fullEnd": 1175,
                                    "start": 425,
                                    "end": 1173,
                                    "fullWidth": 750,
                                    "width": 748,
                                    "ifKeyword": {
                                        "kind": "IfKeyword",
                                        "fullStart": 425,
                                        "fullEnd": 428,
                                        "start": 425,
                                        "end": 427,
                                        "fullWidth": 3,
                                        "width": 2,
                                        "text": "if",
                                        "value": "if",
                                        "valueText": "if",
                                        "hasTrailingTrivia": true,
                                        "trailingTrivia": [
                                            {
                                                "kind": "WhitespaceTrivia",
                                                "text": " "
                                            }
                                        ]
                                    },
                                    "openParenToken": {
                                        "kind": "OpenParenToken",
                                        "fullStart": 428,
                                        "fullEnd": 430,
                                        "start": 428,
                                        "end": 429,
                                        "fullWidth": 2,
                                        "width": 1,
                                        "text": "(",
                                        "value": "(",
                                        "valueText": "(",
                                        "hasTrailingTrivia": true,
                                        "trailingTrivia": [
                                            {
                                                "kind": "WhitespaceTrivia",
                                                "text": " "
                                            }
                                        ]
                                    },
                                    "condition": {
                                        "kind": "EqualsExpression",
                                        "fullStart": 430,
                                        "fullEnd": 447,
                                        "start": 430,
                                        "end": 446,
                                        "fullWidth": 17,
                                        "width": 16,
                                        "left": {
                                            "kind": "IdentifierName",
                                            "fullStart": 430,
                                            "fullEnd": 432,
                                            "start": 430,
                                            "end": 431,
                                            "fullWidth": 2,
                                            "width": 1,
                                            "text": "x",
                                            "value": "x",
                                            "valueText": "x",
                                            "hasTrailingTrivia": true,
                                            "trailingTrivia": [
                                                {
                                                    "kind": "WhitespaceTrivia",
                                                    "text": " "
                                                }
                                            ]
                                        },
                                        "operatorToken": {
                                            "kind": "EqualsEqualsEqualsToken",
                                            "fullStart": 432,
                                            "fullEnd": 436,
                                            "start": 432,
                                            "end": 435,
                                            "fullWidth": 4,
                                            "width": 3,
                                            "text": "===",
                                            "value": "===",
                                            "valueText": "===",
                                            "hasTrailingTrivia": true,
                                            "trailingTrivia": [
                                                {
                                                    "kind": "WhitespaceTrivia",
                                                    "text": " "
                                                }
                                            ]
                                        },
                                        "right": {
                                            "kind": "StringLiteral",
                                            "fullStart": 436,
                                            "fullEnd": 447,
                                            "start": 436,
                                            "end": 446,
                                            "fullWidth": 11,
                                            "width": 10,
                                            "text": "'parseInt'",
                                            "value": "parseInt",
                                            "valueText": "parseInt",
                                            "hasTrailingTrivia": true,
                                            "trailingTrivia": [
                                                {
                                                    "kind": "WhitespaceTrivia",
                                                    "text": " "
                                                }
                                            ]
                                        }
                                    },
                                    "closeParenToken": {
                                        "kind": "CloseParenToken",
                                        "fullStart": 447,
                                        "fullEnd": 449,
                                        "start": 447,
                                        "end": 448,
                                        "fullWidth": 2,
                                        "width": 1,
                                        "text": ")",
                                        "value": ")",
                                        "valueText": ")",
                                        "hasTrailingTrivia": true,
                                        "trailingTrivia": [
                                            {
                                                "kind": "WhitespaceTrivia",
                                                "text": " "
                                            }
                                        ]
                                    },
                                    "statement": {
                                        "kind": "Block",
                                        "fullStart": 449,
                                        "fullEnd": 509,
                                        "start": 449,
                                        "end": 508,
                                        "fullWidth": 60,
                                        "width": 59,
                                        "openBraceToken": {
                                            "kind": "OpenBraceToken",
                                            "fullStart": 449,
                                            "fullEnd": 451,
                                            "start": 449,
                                            "end": 450,
                                            "fullWidth": 2,
                                            "width": 1,
                                            "text": "{",
                                            "value": "{",
                                            "valueText": "{",
                                            "hasTrailingTrivia": true,
                                            "hasTrailingNewLine": true,
                                            "trailingTrivia": [
                                                {
                                                    "kind": "NewLineTrivia",
                                                    "text": "\n"
                                                }
                                            ]
                                        },
                                        "statements": [
                                            {
                                                "kind": "ExpressionStatement",
                                                "fullStart": 451,
                                                "fullEnd": 505,
                                                "start": 455,
                                                "end": 504,
                                                "fullWidth": 54,
                                                "width": 49,
                                                "expression": {
                                                    "kind": "InvocationExpression",
                                                    "fullStart": 451,
                                                    "fullEnd": 503,
                                                    "start": 455,
                                                    "end": 503,
                                                    "fullWidth": 52,
                                                    "width": 48,
                                                    "expression": {
                                                        "kind": "IdentifierName",
                                                        "fullStart": 451,
                                                        "fullEnd": 461,
                                                        "start": 455,
                                                        "end": 461,
                                                        "fullWidth": 10,
                                                        "width": 6,
                                                        "text": "$ERROR",
                                                        "value": "$ERROR",
                                                        "valueText": "$ERROR",
                                                        "hasLeadingTrivia": true,
                                                        "leadingTrivia": [
                                                            {
                                                                "kind": "WhitespaceTrivia",
                                                                "text": "    "
                                                            }
                                                        ]
                                                    },
                                                    "argumentList": {
                                                        "kind": "ArgumentList",
                                                        "fullStart": 461,
                                                        "fullEnd": 503,
                                                        "start": 461,
                                                        "end": 503,
                                                        "fullWidth": 42,
                                                        "width": 42,
                                                        "openParenToken": {
                                                            "kind": "OpenParenToken",
                                                            "fullStart": 461,
                                                            "fullEnd": 462,
                                                            "start": 461,
                                                            "end": 462,
                                                            "fullWidth": 1,
                                                            "width": 1,
                                                            "text": "(",
                                                            "value": "(",
                                                            "valueText": "("
                                                        },
                                                        "arguments": [
                                                            {
                                                                "kind": "StringLiteral",
                                                                "fullStart": 462,
                                                                "fullEnd": 502,
                                                                "start": 462,
                                                                "end": 502,
                                                                "fullWidth": 40,
                                                                "width": 40,
                                                                "text": "\"#1: 'parseInt' have attribute DontEnum\"",
                                                                "value": "#1: 'parseInt' have attribute DontEnum",
                                                                "valueText": "#1: 'parseInt' have attribute DontEnum"
                                                            }
                                                        ],
                                                        "closeParenToken": {
                                                            "kind": "CloseParenToken",
                                                            "fullStart": 502,
                                                            "fullEnd": 503,
                                                            "start": 502,
                                                            "end": 503,
                                                            "fullWidth": 1,
                                                            "width": 1,
                                                            "text": ")",
                                                            "value": ")",
                                                            "valueText": ")"
                                                        }
                                                    }
                                                },
                                                "semicolonToken": {
                                                    "kind": "SemicolonToken",
                                                    "fullStart": 503,
                                                    "fullEnd": 505,
                                                    "start": 503,
                                                    "end": 504,
                                                    "fullWidth": 2,
                                                    "width": 1,
                                                    "text": ";",
                                                    "value": ";",
                                                    "valueText": ";",
                                                    "hasTrailingTrivia": true,
                                                    "hasTrailingNewLine": true,
                                                    "trailingTrivia": [
                                                        {
                                                            "kind": "NewLineTrivia",
                                                            "text": "\n"
                                                        }
                                                    ]
                                                }
                                            }
                                        ],
                                        "closeBraceToken": {
                                            "kind": "CloseBraceToken",
                                            "fullStart": 505,
                                            "fullEnd": 509,
                                            "start": 507,
                                            "end": 508,
                                            "fullWidth": 4,
                                            "width": 1,
                                            "text": "}",
                                            "value": "}",
                                            "valueText": "}",
                                            "hasLeadingTrivia": true,
                                            "hasTrailingTrivia": true,
                                            "leadingTrivia": [
                                                {
                                                    "kind": "WhitespaceTrivia",
                                                    "text": "  "
                                                }
                                            ],
                                            "trailingTrivia": [
                                                {
                                                    "kind": "WhitespaceTrivia",
                                                    "text": " "
                                                }
                                            ]
                                        }
                                    },
                                    "elseClause": {
                                        "kind": "ElseClause",
                                        "fullStart": 509,
                                        "fullEnd": 1175,
                                        "start": 509,
                                        "end": 1173,
                                        "fullWidth": 666,
                                        "width": 664,
                                        "elseKeyword": {
                                            "kind": "ElseKeyword",
                                            "fullStart": 509,
                                            "fullEnd": 514,
                                            "start": 509,
                                            "end": 513,
                                            "fullWidth": 5,
                                            "width": 4,
                                            "text": "else",
                                            "value": "else",
                                            "valueText": "else",
                                            "hasTrailingTrivia": true,
                                            "trailingTrivia": [
                                                {
                                                    "kind": "WhitespaceTrivia",
                                                    "text": " "
                                                }
                                            ]
                                        },
                                        "statement": {
                                            "kind": "IfStatement",
                                            "fullStart": 514,
                                            "fullEnd": 1175,
                                            "start": 514,
                                            "end": 1173,
                                            "fullWidth": 661,
                                            "width": 659,
                                            "ifKeyword": {
                                                "kind": "IfKeyword",
                                                "fullStart": 514,
                                                "fullEnd": 517,
                                                "start": 514,
                                                "end": 516,
                                                "fullWidth": 3,
                                                "width": 2,
                                                "text": "if",
                                                "value": "if",
                                                "valueText": "if",
                                                "hasTrailingTrivia": true,
                                                "trailingTrivia": [
                                                    {
                                                        "kind": "WhitespaceTrivia",
                                                        "text": " "
                                                    }
                                                ]
                                            },
                                            "openParenToken": {
                                                "kind": "OpenParenToken",
                                                "fullStart": 517,
                                                "fullEnd": 519,
                                                "start": 517,
                                                "end": 518,
                                                "fullWidth": 2,
                                                "width": 1,
                                                "text": "(",
                                                "value": "(",
                                                "valueText": "(",
                                                "hasTrailingTrivia": true,
                                                "trailingTrivia": [
                                                    {
                                                        "kind": "WhitespaceTrivia",
                                                        "text": " "
                                                    }
                                                ]
                                            },
                                            "condition": {
                                                "kind": "EqualsExpression",
                                                "fullStart": 519,
                                                "fullEnd": 538,
                                                "start": 519,
                                                "end": 537,
                                                "fullWidth": 19,
                                                "width": 18,
                                                "left": {
                                                    "kind": "IdentifierName",
                                                    "fullStart": 519,
                                                    "fullEnd": 521,
                                                    "start": 519,
                                                    "end": 520,
                                                    "fullWidth": 2,
                                                    "width": 1,
                                                    "text": "x",
                                                    "value": "x",
                                                    "valueText": "x",
                                                    "hasTrailingTrivia": true,
                                                    "trailingTrivia": [
                                                        {
                                                            "kind": "WhitespaceTrivia",
                                                            "text": " "
                                                        }
                                                    ]
                                                },
                                                "operatorToken": {
                                                    "kind": "EqualsEqualsEqualsToken",
                                                    "fullStart": 521,
                                                    "fullEnd": 525,
                                                    "start": 521,
                                                    "end": 524,
                                                    "fullWidth": 4,
                                                    "width": 3,
                                                    "text": "===",
                                                    "value": "===",
                                                    "valueText": "===",
                                                    "hasTrailingTrivia": true,
                                                    "trailingTrivia": [
                                                        {
                                                            "kind": "WhitespaceTrivia",
                                                            "text": " "
                                                        }
                                                    ]
                                                },
                                                "right": {
                                                    "kind": "StringLiteral",
                                                    "fullStart": 525,
                                                    "fullEnd": 538,
                                                    "start": 525,
                                                    "end": 537,
                                                    "fullWidth": 13,
                                                    "width": 12,
                                                    "text": "'parseFloat'",
                                                    "value": "parseFloat",
                                                    "valueText": "parseFloat",
                                                    "hasTrailingTrivia": true,
                                                    "trailingTrivia": [
                                                        {
                                                            "kind": "WhitespaceTrivia",
                                                            "text": " "
                                                        }
                                                    ]
                                                }
                                            },
                                            "closeParenToken": {
                                                "kind": "CloseParenToken",
                                                "fullStart": 538,
                                                "fullEnd": 540,
                                                "start": 538,
                                                "end": 539,
                                                "fullWidth": 2,
                                                "width": 1,
                                                "text": ")",
                                                "value": ")",
                                                "valueText": ")",
                                                "hasTrailingTrivia": true,
                                                "trailingTrivia": [
                                                    {
                                                        "kind": "WhitespaceTrivia",
                                                        "text": " "
                                                    }
                                                ]
                                            },
                                            "statement": {
                                                "kind": "Block",
                                                "fullStart": 540,
                                                "fullEnd": 602,
                                                "start": 540,
                                                "end": 601,
                                                "fullWidth": 62,
                                                "width": 61,
                                                "openBraceToken": {
                                                    "kind": "OpenBraceToken",
                                                    "fullStart": 540,
                                                    "fullEnd": 542,
                                                    "start": 540,
                                                    "end": 541,
                                                    "fullWidth": 2,
                                                    "width": 1,
                                                    "text": "{",
                                                    "value": "{",
                                                    "valueText": "{",
                                                    "hasTrailingTrivia": true,
                                                    "hasTrailingNewLine": true,
                                                    "trailingTrivia": [
                                                        {
                                                            "kind": "NewLineTrivia",
                                                            "text": "\n"
                                                        }
                                                    ]
                                                },
                                                "statements": [
                                                    {
                                                        "kind": "ExpressionStatement",
                                                        "fullStart": 542,
                                                        "fullEnd": 598,
                                                        "start": 546,
                                                        "end": 597,
                                                        "fullWidth": 56,
                                                        "width": 51,
                                                        "expression": {
                                                            "kind": "InvocationExpression",
                                                            "fullStart": 542,
                                                            "fullEnd": 596,
                                                            "start": 546,
                                                            "end": 596,
                                                            "fullWidth": 54,
                                                            "width": 50,
                                                            "expression": {
                                                                "kind": "IdentifierName",
                                                                "fullStart": 542,
                                                                "fullEnd": 552,
                                                                "start": 546,
                                                                "end": 552,
                                                                "fullWidth": 10,
                                                                "width": 6,
                                                                "text": "$ERROR",
                                                                "value": "$ERROR",
                                                                "valueText": "$ERROR",
                                                                "hasLeadingTrivia": true,
                                                                "leadingTrivia": [
                                                                    {
                                                                        "kind": "WhitespaceTrivia",
                                                                        "text": "    "
                                                                    }
                                                                ]
                                                            },
                                                            "argumentList": {
                                                                "kind": "ArgumentList",
                                                                "fullStart": 552,
                                                                "fullEnd": 596,
                                                                "start": 552,
                                                                "end": 596,
                                                                "fullWidth": 44,
                                                                "width": 44,
                                                                "openParenToken": {
                                                                    "kind": "OpenParenToken",
                                                                    "fullStart": 552,
                                                                    "fullEnd": 553,
                                                                    "start": 552,
                                                                    "end": 553,
                                                                    "fullWidth": 1,
                                                                    "width": 1,
                                                                    "text": "(",
                                                                    "value": "(",
                                                                    "valueText": "("
                                                                },
                                                                "arguments": [
                                                                    {
                                                                        "kind": "StringLiteral",
                                                                        "fullStart": 553,
                                                                        "fullEnd": 595,
                                                                        "start": 553,
                                                                        "end": 595,
                                                                        "fullWidth": 42,
                                                                        "width": 42,
                                                                        "text": "\"#1: 'parseFloat' have attribute DontEnum\"",
                                                                        "value": "#1: 'parseFloat' have attribute DontEnum",
                                                                        "valueText": "#1: 'parseFloat' have attribute DontEnum"
                                                                    }
                                                                ],
                                                                "closeParenToken": {
                                                                    "kind": "CloseParenToken",
                                                                    "fullStart": 595,
                                                                    "fullEnd": 596,
                                                                    "start": 595,
                                                                    "end": 596,
                                                                    "fullWidth": 1,
                                                                    "width": 1,
                                                                    "text": ")",
                                                                    "value": ")",
                                                                    "valueText": ")"
                                                                }
                                                            }
                                                        },
                                                        "semicolonToken": {
                                                            "kind": "SemicolonToken",
                                                            "fullStart": 596,
                                                            "fullEnd": 598,
                                                            "start": 596,
                                                            "end": 597,
                                                            "fullWidth": 2,
                                                            "width": 1,
                                                            "text": ";",
                                                            "value": ";",
                                                            "valueText": ";",
                                                            "hasTrailingTrivia": true,
                                                            "hasTrailingNewLine": true,
                                                            "trailingTrivia": [
                                                                {
                                                                    "kind": "NewLineTrivia",
                                                                    "text": "\n"
                                                                }
                                                            ]
                                                        }
                                                    }
                                                ],
                                                "closeBraceToken": {
                                                    "kind": "CloseBraceToken",
                                                    "fullStart": 598,
                                                    "fullEnd": 602,
                                                    "start": 600,
                                                    "end": 601,
                                                    "fullWidth": 4,
                                                    "width": 1,
                                                    "text": "}",
                                                    "value": "}",
                                                    "valueText": "}",
                                                    "hasLeadingTrivia": true,
                                                    "hasTrailingTrivia": true,
                                                    "leadingTrivia": [
                                                        {
                                                            "kind": "WhitespaceTrivia",
                                                            "text": "  "
                                                        }
                                                    ],
                                                    "trailingTrivia": [
                                                        {
                                                            "kind": "WhitespaceTrivia",
                                                            "text": " "
                                                        }
                                                    ]
                                                }
                                            },
                                            "elseClause": {
                                                "kind": "ElseClause",
                                                "fullStart": 602,
                                                "fullEnd": 1175,
                                                "start": 602,
                                                "end": 1173,
                                                "fullWidth": 573,
                                                "width": 571,
                                                "elseKeyword": {
                                                    "kind": "ElseKeyword",
                                                    "fullStart": 602,
                                                    "fullEnd": 607,
                                                    "start": 602,
                                                    "end": 606,
                                                    "fullWidth": 5,
                                                    "width": 4,
                                                    "text": "else",
                                                    "value": "else",
                                                    "valueText": "else",
                                                    "hasTrailingTrivia": true,
                                                    "trailingTrivia": [
                                                        {
                                                            "kind": "WhitespaceTrivia",
                                                            "text": " "
                                                        }
                                                    ]
                                                },
                                                "statement": {
                                                    "kind": "IfStatement",
                                                    "fullStart": 607,
                                                    "fullEnd": 1175,
                                                    "start": 607,
                                                    "end": 1173,
                                                    "fullWidth": 568,
                                                    "width": 566,
                                                    "ifKeyword": {
                                                        "kind": "IfKeyword",
                                                        "fullStart": 607,
                                                        "fullEnd": 610,
                                                        "start": 607,
                                                        "end": 609,
                                                        "fullWidth": 3,
                                                        "width": 2,
                                                        "text": "if",
                                                        "value": "if",
                                                        "valueText": "if",
                                                        "hasTrailingTrivia": true,
                                                        "trailingTrivia": [
                                                            {
                                                                "kind": "WhitespaceTrivia",
                                                                "text": " "
                                                            }
                                                        ]
                                                    },
                                                    "openParenToken": {
                                                        "kind": "OpenParenToken",
                                                        "fullStart": 610,
                                                        "fullEnd": 612,
                                                        "start": 610,
                                                        "end": 611,
                                                        "fullWidth": 2,
                                                        "width": 1,
                                                        "text": "(",
                                                        "value": "(",
                                                        "valueText": "(",
                                                        "hasTrailingTrivia": true,
                                                        "trailingTrivia": [
                                                            {
                                                                "kind": "WhitespaceTrivia",
                                                                "text": " "
                                                            }
                                                        ]
                                                    },
                                                    "condition": {
                                                        "kind": "EqualsExpression",
                                                        "fullStart": 612,
                                                        "fullEnd": 626,
                                                        "start": 612,
                                                        "end": 625,
                                                        "fullWidth": 14,
                                                        "width": 13,
                                                        "left": {
                                                            "kind": "IdentifierName",
                                                            "fullStart": 612,
                                                            "fullEnd": 614,
                                                            "start": 612,
                                                            "end": 613,
                                                            "fullWidth": 2,
                                                            "width": 1,
                                                            "text": "x",
                                                            "value": "x",
                                                            "valueText": "x",
                                                            "hasTrailingTrivia": true,
                                                            "trailingTrivia": [
                                                                {
                                                                    "kind": "WhitespaceTrivia",
                                                                    "text": " "
                                                                }
                                                            ]
                                                        },
                                                        "operatorToken": {
                                                            "kind": "EqualsEqualsEqualsToken",
                                                            "fullStart": 614,
                                                            "fullEnd": 618,
                                                            "start": 614,
                                                            "end": 617,
                                                            "fullWidth": 4,
                                                            "width": 3,
                                                            "text": "===",
                                                            "value": "===",
                                                            "valueText": "===",
                                                            "hasTrailingTrivia": true,
                                                            "trailingTrivia": [
                                                                {
                                                                    "kind": "WhitespaceTrivia",
                                                                    "text": " "
                                                                }
                                                            ]
                                                        },
                                                        "right": {
                                                            "kind": "StringLiteral",
                                                            "fullStart": 618,
                                                            "fullEnd": 626,
                                                            "start": 618,
                                                            "end": 625,
                                                            "fullWidth": 8,
                                                            "width": 7,
                                                            "text": "'isNaN'",
                                                            "value": "isNaN",
                                                            "valueText": "isNaN",
                                                            "hasTrailingTrivia": true,
                                                            "trailingTrivia": [
                                                                {
                                                                    "kind": "WhitespaceTrivia",
                                                                    "text": " "
                                                                }
                                                            ]
                                                        }
                                                    },
                                                    "closeParenToken": {
                                                        "kind": "CloseParenToken",
                                                        "fullStart": 626,
                                                        "fullEnd": 628,
                                                        "start": 626,
                                                        "end": 627,
                                                        "fullWidth": 2,
                                                        "width": 1,
                                                        "text": ")",
                                                        "value": ")",
                                                        "valueText": ")",
                                                        "hasTrailingTrivia": true,
                                                        "trailingTrivia": [
                                                            {
                                                                "kind": "WhitespaceTrivia",
                                                                "text": " "
                                                            }
                                                        ]
                                                    },
                                                    "statement": {
                                                        "kind": "Block",
                                                        "fullStart": 628,
                                                        "fullEnd": 685,
                                                        "start": 628,
                                                        "end": 684,
                                                        "fullWidth": 57,
                                                        "width": 56,
                                                        "openBraceToken": {
                                                            "kind": "OpenBraceToken",
                                                            "fullStart": 628,
                                                            "fullEnd": 630,
                                                            "start": 628,
                                                            "end": 629,
                                                            "fullWidth": 2,
                                                            "width": 1,
                                                            "text": "{",
                                                            "value": "{",
                                                            "valueText": "{",
                                                            "hasTrailingTrivia": true,
                                                            "hasTrailingNewLine": true,
                                                            "trailingTrivia": [
                                                                {
                                                                    "kind": "NewLineTrivia",
                                                                    "text": "\n"
                                                                }
                                                            ]
                                                        },
                                                        "statements": [
                                                            {
                                                                "kind": "ExpressionStatement",
                                                                "fullStart": 630,
                                                                "fullEnd": 681,
                                                                "start": 634,
                                                                "end": 680,
                                                                "fullWidth": 51,
                                                                "width": 46,
                                                                "expression": {
                                                                    "kind": "InvocationExpression",
                                                                    "fullStart": 630,
                                                                    "fullEnd": 679,
                                                                    "start": 634,
                                                                    "end": 679,
                                                                    "fullWidth": 49,
                                                                    "width": 45,
                                                                    "expression": {
                                                                        "kind": "IdentifierName",
                                                                        "fullStart": 630,
                                                                        "fullEnd": 640,
                                                                        "start": 634,
                                                                        "end": 640,
                                                                        "fullWidth": 10,
                                                                        "width": 6,
                                                                        "text": "$ERROR",
                                                                        "value": "$ERROR",
                                                                        "valueText": "$ERROR",
                                                                        "hasLeadingTrivia": true,
                                                                        "leadingTrivia": [
                                                                            {
                                                                                "kind": "WhitespaceTrivia",
                                                                                "text": "    "
                                                                            }
                                                                        ]
                                                                    },
                                                                    "argumentList": {
                                                                        "kind": "ArgumentList",
                                                                        "fullStart": 640,
                                                                        "fullEnd": 679,
                                                                        "start": 640,
                                                                        "end": 679,
                                                                        "fullWidth": 39,
                                                                        "width": 39,
                                                                        "openParenToken": {
                                                                            "kind": "OpenParenToken",
                                                                            "fullStart": 640,
                                                                            "fullEnd": 641,
                                                                            "start": 640,
                                                                            "end": 641,
                                                                            "fullWidth": 1,
                                                                            "width": 1,
                                                                            "text": "(",
                                                                            "value": "(",
                                                                            "valueText": "("
                                                                        },
                                                                        "arguments": [
                                                                            {
                                                                                "kind": "StringLiteral",
                                                                                "fullStart": 641,
                                                                                "fullEnd": 678,
                                                                                "start": 641,
                                                                                "end": 678,
                                                                                "fullWidth": 37,
                                                                                "width": 37,
                                                                                "text": "\"#1: 'isNaN' have attribute DontEnum\"",
                                                                                "value": "#1: 'isNaN' have attribute DontEnum",
                                                                                "valueText": "#1: 'isNaN' have attribute DontEnum"
                                                                            }
                                                                        ],
                                                                        "closeParenToken": {
                                                                            "kind": "CloseParenToken",
                                                                            "fullStart": 678,
                                                                            "fullEnd": 679,
                                                                            "start": 678,
                                                                            "end": 679,
                                                                            "fullWidth": 1,
                                                                            "width": 1,
                                                                            "text": ")",
                                                                            "value": ")",
                                                                            "valueText": ")"
                                                                        }
                                                                    }
                                                                },
                                                                "semicolonToken": {
                                                                    "kind": "SemicolonToken",
                                                                    "fullStart": 679,
                                                                    "fullEnd": 681,
                                                                    "start": 679,
                                                                    "end": 680,
                                                                    "fullWidth": 2,
                                                                    "width": 1,
                                                                    "text": ";",
                                                                    "value": ";",
                                                                    "valueText": ";",
                                                                    "hasTrailingTrivia": true,
                                                                    "hasTrailingNewLine": true,
                                                                    "trailingTrivia": [
                                                                        {
                                                                            "kind": "NewLineTrivia",
                                                                            "text": "\n"
                                                                        }
                                                                    ]
                                                                }
                                                            }
                                                        ],
                                                        "closeBraceToken": {
                                                            "kind": "CloseBraceToken",
                                                            "fullStart": 681,
                                                            "fullEnd": 685,
                                                            "start": 683,
                                                            "end": 684,
                                                            "fullWidth": 4,
                                                            "width": 1,
                                                            "text": "}",
                                                            "value": "}",
                                                            "valueText": "}",
                                                            "hasLeadingTrivia": true,
                                                            "hasTrailingTrivia": true,
                                                            "leadingTrivia": [
                                                                {
                                                                    "kind": "WhitespaceTrivia",
                                                                    "text": "  "
                                                                }
                                                            ],
                                                            "trailingTrivia": [
                                                                {
                                                                    "kind": "WhitespaceTrivia",
                                                                    "text": " "
                                                                }
                                                            ]
                                                        }
                                                    },
                                                    "elseClause": {
                                                        "kind": "ElseClause",
                                                        "fullStart": 685,
                                                        "fullEnd": 1175,
                                                        "start": 685,
                                                        "end": 1173,
                                                        "fullWidth": 490,
                                                        "width": 488,
                                                        "elseKeyword": {
                                                            "kind": "ElseKeyword",
                                                            "fullStart": 685,
                                                            "fullEnd": 690,
                                                            "start": 685,
                                                            "end": 689,
                                                            "fullWidth": 5,
                                                            "width": 4,
                                                            "text": "else",
                                                            "value": "else",
                                                            "valueText": "else",
                                                            "hasTrailingTrivia": true,
                                                            "trailingTrivia": [
                                                                {
                                                                    "kind": "WhitespaceTrivia",
                                                                    "text": " "
                                                                }
                                                            ]
                                                        },
                                                        "statement": {
                                                            "kind": "IfStatement",
                                                            "fullStart": 690,
                                                            "fullEnd": 1175,
                                                            "start": 690,
                                                            "end": 1173,
                                                            "fullWidth": 485,
                                                            "width": 483,
                                                            "ifKeyword": {
                                                                "kind": "IfKeyword",
                                                                "fullStart": 690,
                                                                "fullEnd": 693,
                                                                "start": 690,
                                                                "end": 692,
                                                                "fullWidth": 3,
                                                                "width": 2,
                                                                "text": "if",
                                                                "value": "if",
                                                                "valueText": "if",
                                                                "hasTrailingTrivia": true,
                                                                "trailingTrivia": [
                                                                    {
                                                                        "kind": "WhitespaceTrivia",
                                                                        "text": " "
                                                                    }
                                                                ]
                                                            },
                                                            "openParenToken": {
                                                                "kind": "OpenParenToken",
                                                                "fullStart": 693,
                                                                "fullEnd": 695,
                                                                "start": 693,
                                                                "end": 694,
                                                                "fullWidth": 2,
                                                                "width": 1,
                                                                "text": "(",
                                                                "value": "(",
                                                                "valueText": "(",
                                                                "hasTrailingTrivia": true,
                                                                "trailingTrivia": [
                                                                    {
                                                                        "kind": "WhitespaceTrivia",
                                                                        "text": " "
                                                                    }
                                                                ]
                                                            },
                                                            "condition": {
                                                                "kind": "EqualsExpression",
                                                                "fullStart": 695,
                                                                "fullEnd": 712,
                                                                "start": 695,
                                                                "end": 711,
                                                                "fullWidth": 17,
                                                                "width": 16,
                                                                "left": {
                                                                    "kind": "IdentifierName",
                                                                    "fullStart": 695,
                                                                    "fullEnd": 697,
                                                                    "start": 695,
                                                                    "end": 696,
                                                                    "fullWidth": 2,
                                                                    "width": 1,
                                                                    "text": "x",
                                                                    "value": "x",
                                                                    "valueText": "x",
                                                                    "hasTrailingTrivia": true,
                                                                    "trailingTrivia": [
                                                                        {
                                                                            "kind": "WhitespaceTrivia",
                                                                            "text": " "
                                                                        }
                                                                    ]
                                                                },
                                                                "operatorToken": {
                                                                    "kind": "EqualsEqualsEqualsToken",
                                                                    "fullStart": 697,
                                                                    "fullEnd": 701,
                                                                    "start": 697,
                                                                    "end": 700,
                                                                    "fullWidth": 4,
                                                                    "width": 3,
                                                                    "text": "===",
                                                                    "value": "===",
                                                                    "valueText": "===",
                                                                    "hasTrailingTrivia": true,
                                                                    "trailingTrivia": [
                                                                        {
                                                                            "kind": "WhitespaceTrivia",
                                                                            "text": " "
                                                                        }
                                                                    ]
                                                                },
                                                                "right": {
                                                                    "kind": "StringLiteral",
                                                                    "fullStart": 701,
                                                                    "fullEnd": 712,
                                                                    "start": 701,
                                                                    "end": 711,
                                                                    "fullWidth": 11,
                                                                    "width": 10,
                                                                    "text": "'isFinite'",
                                                                    "value": "isFinite",
                                                                    "valueText": "isFinite",
                                                                    "hasTrailingTrivia": true,
                                                                    "trailingTrivia": [
                                                                        {
                                                                            "kind": "WhitespaceTrivia",
                                                                            "text": " "
                                                                        }
                                                                    ]
                                                                }
                                                            },
                                                            "closeParenToken": {
                                                                "kind": "CloseParenToken",
                                                                "fullStart": 712,
                                                                "fullEnd": 714,
                                                                "start": 712,
                                                                "end": 713,
                                                                "fullWidth": 2,
                                                                "width": 1,
                                                                "text": ")",
                                                                "value": ")",
                                                                "valueText": ")",
                                                                "hasTrailingTrivia": true,
                                                                "trailingTrivia": [
                                                                    {
                                                                        "kind": "WhitespaceTrivia",
                                                                        "text": " "
                                                                    }
                                                                ]
                                                            },
                                                            "statement": {
                                                                "kind": "Block",
                                                                "fullStart": 714,
                                                                "fullEnd": 774,
                                                                "start": 714,
                                                                "end": 773,
                                                                "fullWidth": 60,
                                                                "width": 59,
                                                                "openBraceToken": {
                                                                    "kind": "OpenBraceToken",
                                                                    "fullStart": 714,
                                                                    "fullEnd": 716,
                                                                    "start": 714,
                                                                    "end": 715,
                                                                    "fullWidth": 2,
                                                                    "width": 1,
                                                                    "text": "{",
                                                                    "value": "{",
                                                                    "valueText": "{",
                                                                    "hasTrailingTrivia": true,
                                                                    "hasTrailingNewLine": true,
                                                                    "trailingTrivia": [
                                                                        {
                                                                            "kind": "NewLineTrivia",
                                                                            "text": "\n"
                                                                        }
                                                                    ]
                                                                },
                                                                "statements": [
                                                                    {
                                                                        "kind": "ExpressionStatement",
                                                                        "fullStart": 716,
                                                                        "fullEnd": 770,
                                                                        "start": 720,
                                                                        "end": 769,
                                                                        "fullWidth": 54,
                                                                        "width": 49,
                                                                        "expression": {
                                                                            "kind": "InvocationExpression",
                                                                            "fullStart": 716,
                                                                            "fullEnd": 768,
                                                                            "start": 720,
                                                                            "end": 768,
                                                                            "fullWidth": 52,
                                                                            "width": 48,
                                                                            "expression": {
                                                                                "kind": "IdentifierName",
                                                                                "fullStart": 716,
                                                                                "fullEnd": 726,
                                                                                "start": 720,
                                                                                "end": 726,
                                                                                "fullWidth": 10,
                                                                                "width": 6,
                                                                                "text": "$ERROR",
                                                                                "value": "$ERROR",
                                                                                "valueText": "$ERROR",
                                                                                "hasLeadingTrivia": true,
                                                                                "leadingTrivia": [
                                                                                    {
                                                                                        "kind": "WhitespaceTrivia",
                                                                                        "text": "    "
                                                                                    }
                                                                                ]
                                                                            },
                                                                            "argumentList": {
                                                                                "kind": "ArgumentList",
                                                                                "fullStart": 726,
                                                                                "fullEnd": 768,
                                                                                "start": 726,
                                                                                "end": 768,
                                                                                "fullWidth": 42,
                                                                                "width": 42,
                                                                                "openParenToken": {
                                                                                    "kind": "OpenParenToken",
                                                                                    "fullStart": 726,
                                                                                    "fullEnd": 727,
                                                                                    "start": 726,
                                                                                    "end": 727,
                                                                                    "fullWidth": 1,
                                                                                    "width": 1,
                                                                                    "text": "(",
                                                                                    "value": "(",
                                                                                    "valueText": "("
                                                                                },
                                                                                "arguments": [
                                                                                    {
                                                                                        "kind": "StringLiteral",
                                                                                        "fullStart": 727,
                                                                                        "fullEnd": 767,
                                                                                        "start": 727,
                                                                                        "end": 767,
                                                                                        "fullWidth": 40,
                                                                                        "width": 40,
                                                                                        "text": "\"#1: 'isFinite' have attribute DontEnum\"",
                                                                                        "value": "#1: 'isFinite' have attribute DontEnum",
                                                                                        "valueText": "#1: 'isFinite' have attribute DontEnum"
                                                                                    }
                                                                                ],
                                                                                "closeParenToken": {
                                                                                    "kind": "CloseParenToken",
                                                                                    "fullStart": 767,
                                                                                    "fullEnd": 768,
                                                                                    "start": 767,
                                                                                    "end": 768,
                                                                                    "fullWidth": 1,
                                                                                    "width": 1,
                                                                                    "text": ")",
                                                                                    "value": ")",
                                                                                    "valueText": ")"
                                                                                }
                                                                            }
                                                                        },
                                                                        "semicolonToken": {
                                                                            "kind": "SemicolonToken",
                                                                            "fullStart": 768,
                                                                            "fullEnd": 770,
                                                                            "start": 768,
                                                                            "end": 769,
                                                                            "fullWidth": 2,
                                                                            "width": 1,
                                                                            "text": ";",
                                                                            "value": ";",
                                                                            "valueText": ";",
                                                                            "hasTrailingTrivia": true,
                                                                            "hasTrailingNewLine": true,
                                                                            "trailingTrivia": [
                                                                                {
                                                                                    "kind": "NewLineTrivia",
                                                                                    "text": "\n"
                                                                                }
                                                                            ]
                                                                        }
                                                                    }
                                                                ],
                                                                "closeBraceToken": {
                                                                    "kind": "CloseBraceToken",
                                                                    "fullStart": 770,
                                                                    "fullEnd": 774,
                                                                    "start": 772,
                                                                    "end": 773,
                                                                    "fullWidth": 4,
                                                                    "width": 1,
                                                                    "text": "}",
                                                                    "value": "}",
                                                                    "valueText": "}",
                                                                    "hasLeadingTrivia": true,
                                                                    "hasTrailingTrivia": true,
                                                                    "leadingTrivia": [
                                                                        {
                                                                            "kind": "WhitespaceTrivia",
                                                                            "text": "  "
                                                                        }
                                                                    ],
                                                                    "trailingTrivia": [
                                                                        {
                                                                            "kind": "WhitespaceTrivia",
                                                                            "text": " "
                                                                        }
                                                                    ]
                                                                }
                                                            },
                                                            "elseClause": {
                                                                "kind": "ElseClause",
                                                                "fullStart": 774,
                                                                "fullEnd": 1175,
                                                                "start": 774,
                                                                "end": 1173,
                                                                "fullWidth": 401,
                                                                "width": 399,
                                                                "elseKeyword": {
                                                                    "kind": "ElseKeyword",
                                                                    "fullStart": 774,
                                                                    "fullEnd": 779,
                                                                    "start": 774,
                                                                    "end": 778,
                                                                    "fullWidth": 5,
                                                                    "width": 4,
                                                                    "text": "else",
                                                                    "value": "else",
                                                                    "valueText": "else",
                                                                    "hasTrailingTrivia": true,
                                                                    "trailingTrivia": [
                                                                        {
                                                                            "kind": "WhitespaceTrivia",
                                                                            "text": " "
                                                                        }
                                                                    ]
                                                                },
                                                                "statement": {
                                                                    "kind": "IfStatement",
                                                                    "fullStart": 779,
                                                                    "fullEnd": 1175,
                                                                    "start": 779,
                                                                    "end": 1173,
                                                                    "fullWidth": 396,
                                                                    "width": 394,
                                                                    "ifKeyword": {
                                                                        "kind": "IfKeyword",
                                                                        "fullStart": 779,
                                                                        "fullEnd": 782,
                                                                        "start": 779,
                                                                        "end": 781,
                                                                        "fullWidth": 3,
                                                                        "width": 2,
                                                                        "text": "if",
                                                                        "value": "if",
                                                                        "valueText": "if",
                                                                        "hasTrailingTrivia": true,
                                                                        "trailingTrivia": [
                                                                            {
                                                                                "kind": "WhitespaceTrivia",
                                                                                "text": " "
                                                                            }
                                                                        ]
                                                                    },
                                                                    "openParenToken": {
                                                                        "kind": "OpenParenToken",
                                                                        "fullStart": 782,
                                                                        "fullEnd": 784,
                                                                        "start": 782,
                                                                        "end": 783,
                                                                        "fullWidth": 2,
                                                                        "width": 1,
                                                                        "text": "(",
                                                                        "value": "(",
                                                                        "valueText": "(",
                                                                        "hasTrailingTrivia": true,
                                                                        "trailingTrivia": [
                                                                            {
                                                                                "kind": "WhitespaceTrivia",
                                                                                "text": " "
                                                                            }
                                                                        ]
                                                                    },
                                                                    "condition": {
                                                                        "kind": "EqualsExpression",
                                                                        "fullStart": 784,
                                                                        "fullEnd": 802,
                                                                        "start": 784,
                                                                        "end": 801,
                                                                        "fullWidth": 18,
                                                                        "width": 17,
                                                                        "left": {
                                                                            "kind": "IdentifierName",
                                                                            "fullStart": 784,
                                                                            "fullEnd": 786,
                                                                            "start": 784,
                                                                            "end": 785,
                                                                            "fullWidth": 2,
                                                                            "width": 1,
                                                                            "text": "x",
                                                                            "value": "x",
                                                                            "valueText": "x",
                                                                            "hasTrailingTrivia": true,
                                                                            "trailingTrivia": [
                                                                                {
                                                                                    "kind": "WhitespaceTrivia",
                                                                                    "text": " "
                                                                                }
                                                                            ]
                                                                        },
                                                                        "operatorToken": {
                                                                            "kind": "EqualsEqualsEqualsToken",
                                                                            "fullStart": 786,
                                                                            "fullEnd": 790,
                                                                            "start": 786,
                                                                            "end": 789,
                                                                            "fullWidth": 4,
                                                                            "width": 3,
                                                                            "text": "===",
                                                                            "value": "===",
                                                                            "valueText": "===",
                                                                            "hasTrailingTrivia": true,
                                                                            "trailingTrivia": [
                                                                                {
                                                                                    "kind": "WhitespaceTrivia",
                                                                                    "text": " "
                                                                                }
                                                                            ]
                                                                        },
                                                                        "right": {
                                                                            "kind": "StringLiteral",
                                                                            "fullStart": 790,
                                                                            "fullEnd": 802,
                                                                            "start": 790,
                                                                            "end": 801,
                                                                            "fullWidth": 12,
                                                                            "width": 11,
                                                                            "text": "'decodeURI'",
                                                                            "value": "decodeURI",
                                                                            "valueText": "decodeURI",
                                                                            "hasTrailingTrivia": true,
                                                                            "trailingTrivia": [
                                                                                {
                                                                                    "kind": "WhitespaceTrivia",
                                                                                    "text": " "
                                                                                }
                                                                            ]
                                                                        }
                                                                    },
                                                                    "closeParenToken": {
                                                                        "kind": "CloseParenToken",
                                                                        "fullStart": 802,
                                                                        "fullEnd": 804,
                                                                        "start": 802,
                                                                        "end": 803,
                                                                        "fullWidth": 2,
                                                                        "width": 1,
                                                                        "text": ")",
                                                                        "value": ")",
                                                                        "valueText": ")",
                                                                        "hasTrailingTrivia": true,
                                                                        "trailingTrivia": [
                                                                            {
                                                                                "kind": "WhitespaceTrivia",
                                                                                "text": " "
                                                                            }
                                                                        ]
                                                                    },
                                                                    "statement": {
                                                                        "kind": "Block",
                                                                        "fullStart": 804,
                                                                        "fullEnd": 865,
                                                                        "start": 804,
                                                                        "end": 864,
                                                                        "fullWidth": 61,
                                                                        "width": 60,
                                                                        "openBraceToken": {
                                                                            "kind": "OpenBraceToken",
                                                                            "fullStart": 804,
                                                                            "fullEnd": 806,
                                                                            "start": 804,
                                                                            "end": 805,
                                                                            "fullWidth": 2,
                                                                            "width": 1,
                                                                            "text": "{",
                                                                            "value": "{",
                                                                            "valueText": "{",
                                                                            "hasTrailingTrivia": true,
                                                                            "hasTrailingNewLine": true,
                                                                            "trailingTrivia": [
                                                                                {
                                                                                    "kind": "NewLineTrivia",
                                                                                    "text": "\n"
                                                                                }
                                                                            ]
                                                                        },
                                                                        "statements": [
                                                                            {
                                                                                "kind": "ExpressionStatement",
                                                                                "fullStart": 806,
                                                                                "fullEnd": 861,
                                                                                "start": 810,
                                                                                "end": 860,
                                                                                "fullWidth": 55,
                                                                                "width": 50,
                                                                                "expression": {
                                                                                    "kind": "InvocationExpression",
                                                                                    "fullStart": 806,
                                                                                    "fullEnd": 859,
                                                                                    "start": 810,
                                                                                    "end": 859,
                                                                                    "fullWidth": 53,
                                                                                    "width": 49,
                                                                                    "expression": {
                                                                                        "kind": "IdentifierName",
                                                                                        "fullStart": 806,
                                                                                        "fullEnd": 816,
                                                                                        "start": 810,
                                                                                        "end": 816,
                                                                                        "fullWidth": 10,
                                                                                        "width": 6,
                                                                                        "text": "$ERROR",
                                                                                        "value": "$ERROR",
                                                                                        "valueText": "$ERROR",
                                                                                        "hasLeadingTrivia": true,
                                                                                        "leadingTrivia": [
                                                                                            {
                                                                                                "kind": "WhitespaceTrivia",
                                                                                                "text": "    "
                                                                                            }
                                                                                        ]
                                                                                    },
                                                                                    "argumentList": {
                                                                                        "kind": "ArgumentList",
                                                                                        "fullStart": 816,
                                                                                        "fullEnd": 859,
                                                                                        "start": 816,
                                                                                        "end": 859,
                                                                                        "fullWidth": 43,
                                                                                        "width": 43,
                                                                                        "openParenToken": {
                                                                                            "kind": "OpenParenToken",
                                                                                            "fullStart": 816,
                                                                                            "fullEnd": 817,
                                                                                            "start": 816,
                                                                                            "end": 817,
                                                                                            "fullWidth": 1,
                                                                                            "width": 1,
                                                                                            "text": "(",
                                                                                            "value": "(",
                                                                                            "valueText": "("
                                                                                        },
                                                                                        "arguments": [
                                                                                            {
                                                                                                "kind": "StringLiteral",
                                                                                                "fullStart": 817,
                                                                                                "fullEnd": 858,
                                                                                                "start": 817,
                                                                                                "end": 858,
                                                                                                "fullWidth": 41,
                                                                                                "width": 41,
                                                                                                "text": "\"#1: 'decodeURI' have attribute DontEnum\"",
                                                                                                "value": "#1: 'decodeURI' have attribute DontEnum",
                                                                                                "valueText": "#1: 'decodeURI' have attribute DontEnum"
                                                                                            }
                                                                                        ],
                                                                                        "closeParenToken": {
                                                                                            "kind": "CloseParenToken",
                                                                                            "fullStart": 858,
                                                                                            "fullEnd": 859,
                                                                                            "start": 858,
                                                                                            "end": 859,
                                                                                            "fullWidth": 1,
                                                                                            "width": 1,
                                                                                            "text": ")",
                                                                                            "value": ")",
                                                                                            "valueText": ")"
                                                                                        }
                                                                                    }
                                                                                },
                                                                                "semicolonToken": {
                                                                                    "kind": "SemicolonToken",
                                                                                    "fullStart": 859,
                                                                                    "fullEnd": 861,
                                                                                    "start": 859,
                                                                                    "end": 860,
                                                                                    "fullWidth": 2,
                                                                                    "width": 1,
                                                                                    "text": ";",
                                                                                    "value": ";",
                                                                                    "valueText": ";",
                                                                                    "hasTrailingTrivia": true,
                                                                                    "hasTrailingNewLine": true,
                                                                                    "trailingTrivia": [
                                                                                        {
                                                                                            "kind": "NewLineTrivia",
                                                                                            "text": "\n"
                                                                                        }
                                                                                    ]
                                                                                }
                                                                            }
                                                                        ],
                                                                        "closeBraceToken": {
                                                                            "kind": "CloseBraceToken",
                                                                            "fullStart": 861,
                                                                            "fullEnd": 865,
                                                                            "start": 863,
                                                                            "end": 864,
                                                                            "fullWidth": 4,
                                                                            "width": 1,
                                                                            "text": "}",
                                                                            "value": "}",
                                                                            "valueText": "}",
                                                                            "hasLeadingTrivia": true,
                                                                            "hasTrailingTrivia": true,
                                                                            "leadingTrivia": [
                                                                                {
                                                                                    "kind": "WhitespaceTrivia",
                                                                                    "text": "  "
                                                                                }
                                                                            ],
                                                                            "trailingTrivia": [
                                                                                {
                                                                                    "kind": "WhitespaceTrivia",
                                                                                    "text": " "
                                                                                }
                                                                            ]
                                                                        }
                                                                    },
                                                                    "elseClause": {
                                                                        "kind": "ElseClause",
                                                                        "fullStart": 865,
                                                                        "fullEnd": 1175,
                                                                        "start": 865,
                                                                        "end": 1173,
                                                                        "fullWidth": 310,
                                                                        "width": 308,
                                                                        "elseKeyword": {
                                                                            "kind": "ElseKeyword",
                                                                            "fullStart": 865,
                                                                            "fullEnd": 870,
                                                                            "start": 865,
                                                                            "end": 869,
                                                                            "fullWidth": 5,
                                                                            "width": 4,
                                                                            "text": "else",
                                                                            "value": "else",
                                                                            "valueText": "else",
                                                                            "hasTrailingTrivia": true,
                                                                            "trailingTrivia": [
                                                                                {
                                                                                    "kind": "WhitespaceTrivia",
                                                                                    "text": " "
                                                                                }
                                                                            ]
                                                                        },
                                                                        "statement": {
                                                                            "kind": "IfStatement",
                                                                            "fullStart": 870,
                                                                            "fullEnd": 1175,
                                                                            "start": 870,
                                                                            "end": 1173,
                                                                            "fullWidth": 305,
                                                                            "width": 303,
                                                                            "ifKeyword": {
                                                                                "kind": "IfKeyword",
                                                                                "fullStart": 870,
                                                                                "fullEnd": 873,
                                                                                "start": 870,
                                                                                "end": 872,
                                                                                "fullWidth": 3,
                                                                                "width": 2,
                                                                                "text": "if",
                                                                                "value": "if",
                                                                                "valueText": "if",
                                                                                "hasTrailingTrivia": true,
                                                                                "trailingTrivia": [
                                                                                    {
                                                                                        "kind": "WhitespaceTrivia",
                                                                                        "text": " "
                                                                                    }
                                                                                ]
                                                                            },
                                                                            "openParenToken": {
                                                                                "kind": "OpenParenToken",
                                                                                "fullStart": 873,
                                                                                "fullEnd": 875,
                                                                                "start": 873,
                                                                                "end": 874,
                                                                                "fullWidth": 2,
                                                                                "width": 1,
                                                                                "text": "(",
                                                                                "value": "(",
                                                                                "valueText": "(",
                                                                                "hasTrailingTrivia": true,
                                                                                "trailingTrivia": [
                                                                                    {
                                                                                        "kind": "WhitespaceTrivia",
                                                                                        "text": " "
                                                                                    }
                                                                                ]
                                                                            },
                                                                            "condition": {
                                                                                "kind": "EqualsExpression",
                                                                                "fullStart": 875,
                                                                                "fullEnd": 902,
                                                                                "start": 875,
                                                                                "end": 901,
                                                                                "fullWidth": 27,
                                                                                "width": 26,
                                                                                "left": {
                                                                                    "kind": "IdentifierName",
                                                                                    "fullStart": 875,
                                                                                    "fullEnd": 877,
                                                                                    "start": 875,
                                                                                    "end": 876,
                                                                                    "fullWidth": 2,
                                                                                    "width": 1,
                                                                                    "text": "x",
                                                                                    "value": "x",
                                                                                    "valueText": "x",
                                                                                    "hasTrailingTrivia": true,
                                                                                    "trailingTrivia": [
                                                                                        {
                                                                                            "kind": "WhitespaceTrivia",
                                                                                            "text": " "
                                                                                        }
                                                                                    ]
                                                                                },
                                                                                "operatorToken": {
                                                                                    "kind": "EqualsEqualsEqualsToken",
                                                                                    "fullStart": 877,
                                                                                    "fullEnd": 881,
                                                                                    "start": 877,
                                                                                    "end": 880,
                                                                                    "fullWidth": 4,
                                                                                    "width": 3,
                                                                                    "text": "===",
                                                                                    "value": "===",
                                                                                    "valueText": "===",
                                                                                    "hasTrailingTrivia": true,
                                                                                    "trailingTrivia": [
                                                                                        {
                                                                                            "kind": "WhitespaceTrivia",
                                                                                            "text": " "
                                                                                        }
                                                                                    ]
                                                                                },
                                                                                "right": {
                                                                                    "kind": "StringLiteral",
                                                                                    "fullStart": 881,
                                                                                    "fullEnd": 902,
                                                                                    "start": 881,
                                                                                    "end": 901,
                                                                                    "fullWidth": 21,
                                                                                    "width": 20,
                                                                                    "text": "'decodeURIComponent'",
                                                                                    "value": "decodeURIComponent",
                                                                                    "valueText": "decodeURIComponent",
                                                                                    "hasTrailingTrivia": true,
                                                                                    "trailingTrivia": [
                                                                                        {
                                                                                            "kind": "WhitespaceTrivia",
                                                                                            "text": " "
                                                                                        }
                                                                                    ]
                                                                                }
                                                                            },
                                                                            "closeParenToken": {
                                                                                "kind": "CloseParenToken",
                                                                                "fullStart": 902,
                                                                                "fullEnd": 904,
                                                                                "start": 902,
                                                                                "end": 903,
                                                                                "fullWidth": 2,
                                                                                "width": 1,
                                                                                "text": ")",
                                                                                "value": ")",
                                                                                "valueText": ")",
                                                                                "hasTrailingTrivia": true,
                                                                                "trailingTrivia": [
                                                                                    {
                                                                                        "kind": "WhitespaceTrivia",
                                                                                        "text": " "
                                                                                    }
                                                                                ]
                                                                            },
                                                                            "statement": {
                                                                                "kind": "Block",
                                                                                "fullStart": 904,
                                                                                "fullEnd": 974,
                                                                                "start": 904,
                                                                                "end": 973,
                                                                                "fullWidth": 70,
                                                                                "width": 69,
                                                                                "openBraceToken": {
                                                                                    "kind": "OpenBraceToken",
                                                                                    "fullStart": 904,
                                                                                    "fullEnd": 906,
                                                                                    "start": 904,
                                                                                    "end": 905,
                                                                                    "fullWidth": 2,
                                                                                    "width": 1,
                                                                                    "text": "{",
                                                                                    "value": "{",
                                                                                    "valueText": "{",
                                                                                    "hasTrailingTrivia": true,
                                                                                    "hasTrailingNewLine": true,
                                                                                    "trailingTrivia": [
                                                                                        {
                                                                                            "kind": "NewLineTrivia",
                                                                                            "text": "\n"
                                                                                        }
                                                                                    ]
                                                                                },
                                                                                "statements": [
                                                                                    {
                                                                                        "kind": "ExpressionStatement",
                                                                                        "fullStart": 906,
                                                                                        "fullEnd": 970,
                                                                                        "start": 910,
                                                                                        "end": 969,
                                                                                        "fullWidth": 64,
                                                                                        "width": 59,
                                                                                        "expression": {
                                                                                            "kind": "InvocationExpression",
                                                                                            "fullStart": 906,
                                                                                            "fullEnd": 968,
                                                                                            "start": 910,
                                                                                            "end": 968,
                                                                                            "fullWidth": 62,
                                                                                            "width": 58,
                                                                                            "expression": {
                                                                                                "kind": "IdentifierName",
                                                                                                "fullStart": 906,
                                                                                                "fullEnd": 916,
                                                                                                "start": 910,
                                                                                                "end": 916,
                                                                                                "fullWidth": 10,
                                                                                                "width": 6,
                                                                                                "text": "$ERROR",
                                                                                                "value": "$ERROR",
                                                                                                "valueText": "$ERROR",
                                                                                                "hasLeadingTrivia": true,
                                                                                                "leadingTrivia": [
                                                                                                    {
                                                                                                        "kind": "WhitespaceTrivia",
                                                                                                        "text": "    "
                                                                                                    }
                                                                                                ]
                                                                                            },
                                                                                            "argumentList": {
                                                                                                "kind": "ArgumentList",
                                                                                                "fullStart": 916,
                                                                                                "fullEnd": 968,
                                                                                                "start": 916,
                                                                                                "end": 968,
                                                                                                "fullWidth": 52,
                                                                                                "width": 52,
                                                                                                "openParenToken": {
                                                                                                    "kind": "OpenParenToken",
                                                                                                    "fullStart": 916,
                                                                                                    "fullEnd": 917,
                                                                                                    "start": 916,
                                                                                                    "end": 917,
                                                                                                    "fullWidth": 1,
                                                                                                    "width": 1,
                                                                                                    "text": "(",
                                                                                                    "value": "(",
                                                                                                    "valueText": "("
                                                                                                },
                                                                                                "arguments": [
                                                                                                    {
                                                                                                        "kind": "StringLiteral",
                                                                                                        "fullStart": 917,
                                                                                                        "fullEnd": 967,
                                                                                                        "start": 917,
                                                                                                        "end": 967,
                                                                                                        "fullWidth": 50,
                                                                                                        "width": 50,
                                                                                                        "text": "\"#1: 'decodeURIComponent' have attribute DontEnum\"",
                                                                                                        "value": "#1: 'decodeURIComponent' have attribute DontEnum",
                                                                                                        "valueText": "#1: 'decodeURIComponent' have attribute DontEnum"
                                                                                                    }
                                                                                                ],
                                                                                                "closeParenToken": {
                                                                                                    "kind": "CloseParenToken",
                                                                                                    "fullStart": 967,
                                                                                                    "fullEnd": 968,
                                                                                                    "start": 967,
                                                                                                    "end": 968,
                                                                                                    "fullWidth": 1,
                                                                                                    "width": 1,
                                                                                                    "text": ")",
                                                                                                    "value": ")",
                                                                                                    "valueText": ")"
                                                                                                }
                                                                                            }
                                                                                        },
                                                                                        "semicolonToken": {
                                                                                            "kind": "SemicolonToken",
                                                                                            "fullStart": 968,
                                                                                            "fullEnd": 970,
                                                                                            "start": 968,
                                                                                            "end": 969,
                                                                                            "fullWidth": 2,
                                                                                            "width": 1,
                                                                                            "text": ";",
                                                                                            "value": ";",
                                                                                            "valueText": ";",
                                                                                            "hasTrailingTrivia": true,
                                                                                            "hasTrailingNewLine": true,
                                                                                            "trailingTrivia": [
                                                                                                {
                                                                                                    "kind": "NewLineTrivia",
                                                                                                    "text": "\n"
                                                                                                }
                                                                                            ]
                                                                                        }
                                                                                    }
                                                                                ],
                                                                                "closeBraceToken": {
                                                                                    "kind": "CloseBraceToken",
                                                                                    "fullStart": 970,
                                                                                    "fullEnd": 974,
                                                                                    "start": 972,
                                                                                    "end": 973,
                                                                                    "fullWidth": 4,
                                                                                    "width": 1,
                                                                                    "text": "}",
                                                                                    "value": "}",
                                                                                    "valueText": "}",
                                                                                    "hasLeadingTrivia": true,
                                                                                    "hasTrailingTrivia": true,
                                                                                    "leadingTrivia": [
                                                                                        {
                                                                                            "kind": "WhitespaceTrivia",
                                                                                            "text": "  "
                                                                                        }
                                                                                    ],
                                                                                    "trailingTrivia": [
                                                                                        {
                                                                                            "kind": "WhitespaceTrivia",
                                                                                            "text": " "
                                                                                        }
                                                                                    ]
                                                                                }
                                                                            },
                                                                            "elseClause": {
                                                                                "kind": "ElseClause",
                                                                                "fullStart": 974,
                                                                                "fullEnd": 1175,
                                                                                "start": 974,
                                                                                "end": 1173,
                                                                                "fullWidth": 201,
                                                                                "width": 199,
                                                                                "elseKeyword": {
                                                                                    "kind": "ElseKeyword",
                                                                                    "fullStart": 974,
                                                                                    "fullEnd": 979,
                                                                                    "start": 974,
                                                                                    "end": 978,
                                                                                    "fullWidth": 5,
                                                                                    "width": 4,
                                                                                    "text": "else",
                                                                                    "value": "else",
                                                                                    "valueText": "else",
                                                                                    "hasTrailingTrivia": true,
                                                                                    "trailingTrivia": [
                                                                                        {
                                                                                            "kind": "WhitespaceTrivia",
                                                                                            "text": " "
                                                                                        }
                                                                                    ]
                                                                                },
                                                                                "statement": {
                                                                                    "kind": "IfStatement",
                                                                                    "fullStart": 979,
                                                                                    "fullEnd": 1175,
                                                                                    "start": 979,
                                                                                    "end": 1173,
                                                                                    "fullWidth": 196,
                                                                                    "width": 194,
                                                                                    "ifKeyword": {
                                                                                        "kind": "IfKeyword",
                                                                                        "fullStart": 979,
                                                                                        "fullEnd": 982,
                                                                                        "start": 979,
                                                                                        "end": 981,
                                                                                        "fullWidth": 3,
                                                                                        "width": 2,
                                                                                        "text": "if",
                                                                                        "value": "if",
                                                                                        "valueText": "if",
                                                                                        "hasTrailingTrivia": true,
                                                                                        "trailingTrivia": [
                                                                                            {
                                                                                                "kind": "WhitespaceTrivia",
                                                                                                "text": " "
                                                                                            }
                                                                                        ]
                                                                                    },
                                                                                    "openParenToken": {
                                                                                        "kind": "OpenParenToken",
                                                                                        "fullStart": 982,
                                                                                        "fullEnd": 984,
                                                                                        "start": 982,
                                                                                        "end": 983,
                                                                                        "fullWidth": 2,
                                                                                        "width": 1,
                                                                                        "text": "(",
                                                                                        "value": "(",
                                                                                        "valueText": "(",
                                                                                        "hasTrailingTrivia": true,
                                                                                        "trailingTrivia": [
                                                                                            {
                                                                                                "kind": "WhitespaceTrivia",
                                                                                                "text": " "
                                                                                            }
                                                                                        ]
                                                                                    },
                                                                                    "condition": {
                                                                                        "kind": "EqualsExpression",
                                                                                        "fullStart": 984,
                                                                                        "fullEnd": 1002,
                                                                                        "start": 984,
                                                                                        "end": 1001,
                                                                                        "fullWidth": 18,
                                                                                        "width": 17,
                                                                                        "left": {
                                                                                            "kind": "IdentifierName",
                                                                                            "fullStart": 984,
                                                                                            "fullEnd": 986,
                                                                                            "start": 984,
                                                                                            "end": 985,
                                                                                            "fullWidth": 2,
                                                                                            "width": 1,
                                                                                            "text": "x",
                                                                                            "value": "x",
                                                                                            "valueText": "x",
                                                                                            "hasTrailingTrivia": true,
                                                                                            "trailingTrivia": [
                                                                                                {
                                                                                                    "kind": "WhitespaceTrivia",
                                                                                                    "text": " "
                                                                                                }
                                                                                            ]
                                                                                        },
                                                                                        "operatorToken": {
                                                                                            "kind": "EqualsEqualsEqualsToken",
                                                                                            "fullStart": 986,
                                                                                            "fullEnd": 990,
                                                                                            "start": 986,
                                                                                            "end": 989,
                                                                                            "fullWidth": 4,
                                                                                            "width": 3,
                                                                                            "text": "===",
                                                                                            "value": "===",
                                                                                            "valueText": "===",
                                                                                            "hasTrailingTrivia": true,
                                                                                            "trailingTrivia": [
                                                                                                {
                                                                                                    "kind": "WhitespaceTrivia",
                                                                                                    "text": " "
                                                                                                }
                                                                                            ]
                                                                                        },
                                                                                        "right": {
                                                                                            "kind": "StringLiteral",
                                                                                            "fullStart": 990,
                                                                                            "fullEnd": 1002,
                                                                                            "start": 990,
                                                                                            "end": 1001,
                                                                                            "fullWidth": 12,
                                                                                            "width": 11,
                                                                                            "text": "'encodeURI'",
                                                                                            "value": "encodeURI",
                                                                                            "valueText": "encodeURI",
                                                                                            "hasTrailingTrivia": true,
                                                                                            "trailingTrivia": [
                                                                                                {
                                                                                                    "kind": "WhitespaceTrivia",
                                                                                                    "text": " "
                                                                                                }
                                                                                            ]
                                                                                        }
                                                                                    },
                                                                                    "closeParenToken": {
                                                                                        "kind": "CloseParenToken",
                                                                                        "fullStart": 1002,
                                                                                        "fullEnd": 1004,
                                                                                        "start": 1002,
                                                                                        "end": 1003,
                                                                                        "fullWidth": 2,
                                                                                        "width": 1,
                                                                                        "text": ")",
                                                                                        "value": ")",
                                                                                        "valueText": ")",
                                                                                        "hasTrailingTrivia": true,
                                                                                        "trailingTrivia": [
                                                                                            {
                                                                                                "kind": "WhitespaceTrivia",
                                                                                                "text": " "
                                                                                            }
                                                                                        ]
                                                                                    },
                                                                                    "statement": {
                                                                                        "kind": "Block",
                                                                                        "fullStart": 1004,
                                                                                        "fullEnd": 1065,
                                                                                        "start": 1004,
                                                                                        "end": 1064,
                                                                                        "fullWidth": 61,
                                                                                        "width": 60,
                                                                                        "openBraceToken": {
                                                                                            "kind": "OpenBraceToken",
                                                                                            "fullStart": 1004,
                                                                                            "fullEnd": 1006,
                                                                                            "start": 1004,
                                                                                            "end": 1005,
                                                                                            "fullWidth": 2,
                                                                                            "width": 1,
                                                                                            "text": "{",
                                                                                            "value": "{",
                                                                                            "valueText": "{",
                                                                                            "hasTrailingTrivia": true,
                                                                                            "hasTrailingNewLine": true,
                                                                                            "trailingTrivia": [
                                                                                                {
                                                                                                    "kind": "NewLineTrivia",
                                                                                                    "text": "\n"
                                                                                                }
                                                                                            ]
                                                                                        },
                                                                                        "statements": [
                                                                                            {
                                                                                                "kind": "ExpressionStatement",
                                                                                                "fullStart": 1006,
                                                                                                "fullEnd": 1061,
                                                                                                "start": 1010,
                                                                                                "end": 1060,
                                                                                                "fullWidth": 55,
                                                                                                "width": 50,
                                                                                                "expression": {
                                                                                                    "kind": "InvocationExpression",
                                                                                                    "fullStart": 1006,
                                                                                                    "fullEnd": 1059,
                                                                                                    "start": 1010,
                                                                                                    "end": 1059,
                                                                                                    "fullWidth": 53,
                                                                                                    "width": 49,
                                                                                                    "expression": {
                                                                                                        "kind": "IdentifierName",
                                                                                                        "fullStart": 1006,
                                                                                                        "fullEnd": 1016,
                                                                                                        "start": 1010,
                                                                                                        "end": 1016,
                                                                                                        "fullWidth": 10,
                                                                                                        "width": 6,
                                                                                                        "text": "$ERROR",
                                                                                                        "value": "$ERROR",
                                                                                                        "valueText": "$ERROR",
                                                                                                        "hasLeadingTrivia": true,
                                                                                                        "leadingTrivia": [
                                                                                                            {
                                                                                                                "kind": "WhitespaceTrivia",
                                                                                                                "text": "    "
                                                                                                            }
                                                                                                        ]
                                                                                                    },
                                                                                                    "argumentList": {
                                                                                                        "kind": "ArgumentList",
                                                                                                        "fullStart": 1016,
                                                                                                        "fullEnd": 1059,
                                                                                                        "start": 1016,
                                                                                                        "end": 1059,
                                                                                                        "fullWidth": 43,
                                                                                                        "width": 43,
                                                                                                        "openParenToken": {
                                                                                                            "kind": "OpenParenToken",
                                                                                                            "fullStart": 1016,
                                                                                                            "fullEnd": 1017,
                                                                                                            "start": 1016,
                                                                                                            "end": 1017,
                                                                                                            "fullWidth": 1,
                                                                                                            "width": 1,
                                                                                                            "text": "(",
                                                                                                            "value": "(",
                                                                                                            "valueText": "("
                                                                                                        },
                                                                                                        "arguments": [
                                                                                                            {
                                                                                                                "kind": "StringLiteral",
                                                                                                                "fullStart": 1017,
                                                                                                                "fullEnd": 1058,
                                                                                                                "start": 1017,
                                                                                                                "end": 1058,
                                                                                                                "fullWidth": 41,
                                                                                                                "width": 41,
                                                                                                                "text": "\"#1: 'encodeURI' have attribute DontEnum\"",
                                                                                                                "value": "#1: 'encodeURI' have attribute DontEnum",
                                                                                                                "valueText": "#1: 'encodeURI' have attribute DontEnum"
                                                                                                            }
                                                                                                        ],
                                                                                                        "closeParenToken": {
                                                                                                            "kind": "CloseParenToken",
                                                                                                            "fullStart": 1058,
                                                                                                            "fullEnd": 1059,
                                                                                                            "start": 1058,
                                                                                                            "end": 1059,
                                                                                                            "fullWidth": 1,
                                                                                                            "width": 1,
                                                                                                            "text": ")",
                                                                                                            "value": ")",
                                                                                                            "valueText": ")"
                                                                                                        }
                                                                                                    }
                                                                                                },
                                                                                                "semicolonToken": {
                                                                                                    "kind": "SemicolonToken",
                                                                                                    "fullStart": 1059,
                                                                                                    "fullEnd": 1061,
                                                                                                    "start": 1059,
                                                                                                    "end": 1060,
                                                                                                    "fullWidth": 2,
                                                                                                    "width": 1,
                                                                                                    "text": ";",
                                                                                                    "value": ";",
                                                                                                    "valueText": ";",
                                                                                                    "hasTrailingTrivia": true,
                                                                                                    "hasTrailingNewLine": true,
                                                                                                    "trailingTrivia": [
                                                                                                        {
                                                                                                            "kind": "NewLineTrivia",
                                                                                                            "text": "\n"
                                                                                                        }
                                                                                                    ]
                                                                                                }
                                                                                            }
                                                                                        ],
                                                                                        "closeBraceToken": {
                                                                                            "kind": "CloseBraceToken",
                                                                                            "fullStart": 1061,
                                                                                            "fullEnd": 1065,
                                                                                            "start": 1063,
                                                                                            "end": 1064,
                                                                                            "fullWidth": 4,
                                                                                            "width": 1,
                                                                                            "text": "}",
                                                                                            "value": "}",
                                                                                            "valueText": "}",
                                                                                            "hasLeadingTrivia": true,
                                                                                            "hasTrailingTrivia": true,
                                                                                            "leadingTrivia": [
                                                                                                {
                                                                                                    "kind": "WhitespaceTrivia",
                                                                                                    "text": "  "
                                                                                                }
                                                                                            ],
                                                                                            "trailingTrivia": [
                                                                                                {
                                                                                                    "kind": "WhitespaceTrivia",
                                                                                                    "text": " "
                                                                                                }
                                                                                            ]
                                                                                        }
                                                                                    },
                                                                                    "elseClause": {
                                                                                        "kind": "ElseClause",
                                                                                        "fullStart": 1065,
                                                                                        "fullEnd": 1175,
                                                                                        "start": 1065,
                                                                                        "end": 1173,
                                                                                        "fullWidth": 110,
                                                                                        "width": 108,
                                                                                        "elseKeyword": {
                                                                                            "kind": "ElseKeyword",
                                                                                            "fullStart": 1065,
                                                                                            "fullEnd": 1070,
                                                                                            "start": 1065,
                                                                                            "end": 1069,
                                                                                            "fullWidth": 5,
                                                                                            "width": 4,
                                                                                            "text": "else",
                                                                                            "value": "else",
                                                                                            "valueText": "else",
                                                                                            "hasTrailingTrivia": true,
                                                                                            "trailingTrivia": [
                                                                                                {
                                                                                                    "kind": "WhitespaceTrivia",
                                                                                                    "text": " "
                                                                                                }
                                                                                            ]
                                                                                        },
                                                                                        "statement": {
                                                                                            "kind": "IfStatement",
                                                                                            "fullStart": 1070,
                                                                                            "fullEnd": 1175,
                                                                                            "start": 1070,
                                                                                            "end": 1173,
                                                                                            "fullWidth": 105,
                                                                                            "width": 103,
                                                                                            "ifKeyword": {
                                                                                                "kind": "IfKeyword",
                                                                                                "fullStart": 1070,
                                                                                                "fullEnd": 1073,
                                                                                                "start": 1070,
                                                                                                "end": 1072,
                                                                                                "fullWidth": 3,
                                                                                                "width": 2,
                                                                                                "text": "if",
                                                                                                "value": "if",
                                                                                                "valueText": "if",
                                                                                                "hasTrailingTrivia": true,
                                                                                                "trailingTrivia": [
                                                                                                    {
                                                                                                        "kind": "WhitespaceTrivia",
                                                                                                        "text": " "
                                                                                                    }
                                                                                                ]
                                                                                            },
                                                                                            "openParenToken": {
                                                                                                "kind": "OpenParenToken",
                                                                                                "fullStart": 1073,
                                                                                                "fullEnd": 1075,
                                                                                                "start": 1073,
                                                                                                "end": 1074,
                                                                                                "fullWidth": 2,
                                                                                                "width": 1,
                                                                                                "text": "(",
                                                                                                "value": "(",
                                                                                                "valueText": "(",
                                                                                                "hasTrailingTrivia": true,
                                                                                                "trailingTrivia": [
                                                                                                    {
                                                                                                        "kind": "WhitespaceTrivia",
                                                                                                        "text": " "
                                                                                                    }
                                                                                                ]
                                                                                            },
                                                                                            "condition": {
                                                                                                "kind": "EqualsExpression",
                                                                                                "fullStart": 1075,
                                                                                                "fullEnd": 1102,
                                                                                                "start": 1075,
                                                                                                "end": 1101,
                                                                                                "fullWidth": 27,
                                                                                                "width": 26,
                                                                                                "left": {
                                                                                                    "kind": "IdentifierName",
                                                                                                    "fullStart": 1075,
                                                                                                    "fullEnd": 1077,
                                                                                                    "start": 1075,
                                                                                                    "end": 1076,
                                                                                                    "fullWidth": 2,
                                                                                                    "width": 1,
                                                                                                    "text": "x",
                                                                                                    "value": "x",
                                                                                                    "valueText": "x",
                                                                                                    "hasTrailingTrivia": true,
                                                                                                    "trailingTrivia": [
                                                                                                        {
                                                                                                            "kind": "WhitespaceTrivia",
                                                                                                            "text": " "
                                                                                                        }
                                                                                                    ]
                                                                                                },
                                                                                                "operatorToken": {
                                                                                                    "kind": "EqualsEqualsEqualsToken",
                                                                                                    "fullStart": 1077,
                                                                                                    "fullEnd": 1081,
                                                                                                    "start": 1077,
                                                                                                    "end": 1080,
                                                                                                    "fullWidth": 4,
                                                                                                    "width": 3,
                                                                                                    "text": "===",
                                                                                                    "value": "===",
                                                                                                    "valueText": "===",
                                                                                                    "hasTrailingTrivia": true,
                                                                                                    "trailingTrivia": [
                                                                                                        {
                                                                                                            "kind": "WhitespaceTrivia",
                                                                                                            "text": " "
                                                                                                        }
                                                                                                    ]
                                                                                                },
                                                                                                "right": {
                                                                                                    "kind": "StringLiteral",
                                                                                                    "fullStart": 1081,
                                                                                                    "fullEnd": 1102,
                                                                                                    "start": 1081,
                                                                                                    "end": 1101,
                                                                                                    "fullWidth": 21,
                                                                                                    "width": 20,
                                                                                                    "text": "'encodeURIComponent'",
                                                                                                    "value": "encodeURIComponent",
                                                                                                    "valueText": "encodeURIComponent",
                                                                                                    "hasTrailingTrivia": true,
                                                                                                    "trailingTrivia": [
                                                                                                        {
                                                                                                            "kind": "WhitespaceTrivia",
                                                                                                            "text": " "
                                                                                                        }
                                                                                                    ]
                                                                                                }
                                                                                            },
                                                                                            "closeParenToken": {
                                                                                                "kind": "CloseParenToken",
                                                                                                "fullStart": 1102,
                                                                                                "fullEnd": 1104,
                                                                                                "start": 1102,
                                                                                                "end": 1103,
                                                                                                "fullWidth": 2,
                                                                                                "width": 1,
                                                                                                "text": ")",
                                                                                                "value": ")",
                                                                                                "valueText": ")",
                                                                                                "hasTrailingTrivia": true,
                                                                                                "trailingTrivia": [
                                                                                                    {
                                                                                                        "kind": "WhitespaceTrivia",
                                                                                                        "text": " "
                                                                                                    }
                                                                                                ]
                                                                                            },
                                                                                            "statement": {
                                                                                                "kind": "Block",
                                                                                                "fullStart": 1104,
                                                                                                "fullEnd": 1175,
                                                                                                "start": 1104,
                                                                                                "end": 1173,
                                                                                                "fullWidth": 71,
                                                                                                "width": 69,
                                                                                                "openBraceToken": {
                                                                                                    "kind": "OpenBraceToken",
                                                                                                    "fullStart": 1104,
                                                                                                    "fullEnd": 1106,
                                                                                                    "start": 1104,
                                                                                                    "end": 1105,
                                                                                                    "fullWidth": 2,
                                                                                                    "width": 1,
                                                                                                    "text": "{",
                                                                                                    "value": "{",
                                                                                                    "valueText": "{",
                                                                                                    "hasTrailingTrivia": true,
                                                                                                    "hasTrailingNewLine": true,
                                                                                                    "trailingTrivia": [
                                                                                                        {
                                                                                                            "kind": "NewLineTrivia",
                                                                                                            "text": "\n"
                                                                                                        }
                                                                                                    ]
                                                                                                },
                                                                                                "statements": [
                                                                                                    {
                                                                                                        "kind": "ExpressionStatement",
                                                                                                        "fullStart": 1106,
                                                                                                        "fullEnd": 1170,
                                                                                                        "start": 1110,
                                                                                                        "end": 1169,
                                                                                                        "fullWidth": 64,
                                                                                                        "width": 59,
                                                                                                        "expression": {
                                                                                                            "kind": "InvocationExpression",
                                                                                                            "fullStart": 1106,
                                                                                                            "fullEnd": 1168,
                                                                                                            "start": 1110,
                                                                                                            "end": 1168,
                                                                                                            "fullWidth": 62,
                                                                                                            "width": 58,
                                                                                                            "expression": {
                                                                                                                "kind": "IdentifierName",
                                                                                                                "fullStart": 1106,
                                                                                                                "fullEnd": 1116,
                                                                                                                "start": 1110,
                                                                                                                "end": 1116,
                                                                                                                "fullWidth": 10,
                                                                                                                "width": 6,
                                                                                                                "text": "$ERROR",
                                                                                                                "value": "$ERROR",
                                                                                                                "valueText": "$ERROR",
                                                                                                                "hasLeadingTrivia": true,
                                                                                                                "leadingTrivia": [
                                                                                                                    {
                                                                                                                        "kind": "WhitespaceTrivia",
                                                                                                                        "text": "    "
                                                                                                                    }
                                                                                                                ]
                                                                                                            },
                                                                                                            "argumentList": {
                                                                                                                "kind": "ArgumentList",
                                                                                                                "fullStart": 1116,
                                                                                                                "fullEnd": 1168,
                                                                                                                "start": 1116,
                                                                                                                "end": 1168,
                                                                                                                "fullWidth": 52,
                                                                                                                "width": 52,
                                                                                                                "openParenToken": {
                                                                                                                    "kind": "OpenParenToken",
                                                                                                                    "fullStart": 1116,
                                                                                                                    "fullEnd": 1117,
                                                                                                                    "start": 1116,
                                                                                                                    "end": 1117,
                                                                                                                    "fullWidth": 1,
                                                                                                                    "width": 1,
                                                                                                                    "text": "(",
                                                                                                                    "value": "(",
                                                                                                                    "valueText": "("
                                                                                                                },
                                                                                                                "arguments": [
                                                                                                                    {
                                                                                                                        "kind": "StringLiteral",
                                                                                                                        "fullStart": 1117,
                                                                                                                        "fullEnd": 1167,
                                                                                                                        "start": 1117,
                                                                                                                        "end": 1167,
                                                                                                                        "fullWidth": 50,
                                                                                                                        "width": 50,
                                                                                                                        "text": "\"#1: 'encodeURIComponent' have attribute DontEnum\"",
                                                                                                                        "value": "#1: 'encodeURIComponent' have attribute DontEnum",
                                                                                                                        "valueText": "#1: 'encodeURIComponent' have attribute DontEnum"
                                                                                                                    }
                                                                                                                ],
                                                                                                                "closeParenToken": {
                                                                                                                    "kind": "CloseParenToken",
                                                                                                                    "fullStart": 1167,
                                                                                                                    "fullEnd": 1168,
                                                                                                                    "start": 1167,
                                                                                                                    "end": 1168,
                                                                                                                    "fullWidth": 1,
                                                                                                                    "width": 1,
                                                                                                                    "text": ")",
                                                                                                                    "value": ")",
                                                                                                                    "valueText": ")"
                                                                                                                }
                                                                                                            }
                                                                                                        },
                                                                                                        "semicolonToken": {
                                                                                                            "kind": "SemicolonToken",
                                                                                                            "fullStart": 1168,
                                                                                                            "fullEnd": 1170,
                                                                                                            "start": 1168,
                                                                                                            "end": 1169,
                                                                                                            "fullWidth": 2,
                                                                                                            "width": 1,
                                                                                                            "text": ";",
                                                                                                            "value": ";",
                                                                                                            "valueText": ";",
                                                                                                            "hasTrailingTrivia": true,
                                                                                                            "hasTrailingNewLine": true,
                                                                                                            "trailingTrivia": [
                                                                                                                {
                                                                                                                    "kind": "NewLineTrivia",
                                                                                                                    "text": "\n"
                                                                                                                }
                                                                                                            ]
                                                                                                        }
                                                                                                    }
                                                                                                ],
                                                                                                "closeBraceToken": {
                                                                                                    "kind": "CloseBraceToken",
                                                                                                    "fullStart": 1170,
                                                                                                    "fullEnd": 1175,
                                                                                                    "start": 1172,
                                                                                                    "end": 1173,
                                                                                                    "fullWidth": 5,
                                                                                                    "width": 1,
                                                                                                    "text": "}",
                                                                                                    "value": "}",
                                                                                                    "valueText": "}",
                                                                                                    "hasLeadingTrivia": true,
                                                                                                    "hasTrailingTrivia": true,
                                                                                                    "hasTrailingNewLine": true,
                                                                                                    "leadingTrivia": [
                                                                                                        {
                                                                                                            "kind": "WhitespaceTrivia",
                                                                                                            "text": "  "
                                                                                                        }
                                                                                                    ],
                                                                                                    "trailingTrivia": [
                                                                                                        {
                                                                                                            "kind": "WhitespaceTrivia",
                                                                                                            "text": " "
                                                                                                        },
                                                                                                        {
                                                                                                            "kind": "NewLineTrivia",
                                                                                                            "text": "\n"
                                                                                                        }
                                                                                                    ]
                                                                                                }
                                                                                            }
                                                                                        }
                                                                                    }
                                                                                }
                                                                            }
                                                                        }
                                                                    }
                                                                }
                                                            }
                                                        }
                                                    }
                                                }
                                            }
                                        }
                                    }
                                }
                            }
                        }
                    ],
                    "closeBraceToken": {
                        "kind": "CloseBraceToken",
                        "fullStart": 1175,
                        "fullEnd": 1177,
                        "start": 1175,
                        "end": 1176,
                        "fullWidth": 2,
                        "width": 1,
                        "text": "}",
                        "value": "}",
                        "valueText": "}",
                        "hasTrailingTrivia": true,
                        "hasTrailingNewLine": true,
                        "trailingTrivia": [
                            {
                                "kind": "NewLineTrivia",
                                "text": "\n"
                            }
                        ]
                    }
                }
            }
        ],
        "endOfFileToken": {
            "kind": "EndOfFileToken",
            "fullStart": 1177,
            "fullEnd": 1178,
            "start": 1178,
            "end": 1178,
            "fullWidth": 1,
            "width": 0,
            "text": "",
            "hasLeadingTrivia": true,
            "hasLeadingNewLine": true,
            "leadingTrivia": [
                {
                    "kind": "NewLineTrivia",
                    "text": "\n"
                }
            ]
        }
    },
    "lineMap": {
        "lineStarts": [
            0,
            61,
            132,
            133,
            137,
            194,
            197,
            242,
            305,
            309,
            310,
            320,
            342,
            366,
            416,
            451,
            505,
            542,
            598,
            630,
            681,
            716,
            770,
            806,
            861,
            906,
            970,
            1006,
            1061,
            1106,
            1170,
            1175,
            1177,
            1178
        ],
        "length": 1178
    }
}<|MERGE_RESOLUTION|>--- conflicted
+++ resolved
@@ -132,12 +132,8 @@
                             "start": 329,
                             "end": 330,
                             "fullWidth": 2,
-<<<<<<< HEAD
                             "width": 1,
-                            "identifier": {
-=======
                             "propertyName": {
->>>>>>> 85e84683
                                 "kind": "IdentifierName",
                                 "fullStart": 329,
                                 "fullEnd": 331,
