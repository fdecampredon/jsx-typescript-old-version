{
    "isDeclaration": false,
    "languageVersion": "EcmaScript5",
    "parseOptions": {
        "allowAutomaticSemicolonInsertion": true
    },
    "sourceUnit": {
        "kind": "SourceUnit",
        "fullStart": 0,
        "fullEnd": 1839,
        "start": 356,
        "end": 1839,
        "fullWidth": 1839,
        "width": 1483,
        "moduleElements": [
            {
                "kind": "VariableStatement",
                "fullStart": 0,
                "fullEnd": 1822,
                "start": 356,
                "end": 1821,
                "fullWidth": 1822,
                "width": 1465,
                "modifiers": [],
                "variableDeclaration": {
                    "kind": "VariableDeclaration",
                    "fullStart": 0,
                    "fullEnd": 1820,
                    "start": 356,
                    "end": 1820,
                    "fullWidth": 1820,
                    "width": 1464,
                    "varKeyword": {
                        "kind": "VarKeyword",
                        "fullStart": 0,
                        "fullEnd": 360,
                        "start": 356,
                        "end": 359,
                        "fullWidth": 360,
                        "width": 3,
                        "text": "var",
                        "value": "var",
                        "valueText": "var",
                        "hasLeadingTrivia": true,
                        "hasLeadingComment": true,
                        "hasLeadingNewLine": true,
                        "hasTrailingTrivia": true,
                        "leadingTrivia": [
                            {
                                "kind": "SingleLineCommentTrivia",
                                "text": "// Copyright 2009 the Sputnik authors.  All rights reserved."
                            },
                            {
                                "kind": "NewLineTrivia",
                                "text": "\n"
                            },
                            {
                                "kind": "SingleLineCommentTrivia",
                                "text": "// This code is governed by the BSD license found in the LICENSE file."
                            },
                            {
                                "kind": "NewLineTrivia",
                                "text": "\n"
                            },
                            {
                                "kind": "NewLineTrivia",
                                "text": "\n"
                            },
                            {
                                "kind": "MultiLineCommentTrivia",
                                "text": "/**\n * Global object has properties such as built-in objects such as\n * Math, String, Date, parseInt, etc\n *\n * @path ch10/10.2/10.2.3/S10.2.3_A1.3_T3.js\n * @description Eval execution context - Constructor Properties\n */"
                            },
                            {
                                "kind": "NewLineTrivia",
                                "text": "\n"
                            },
                            {
                                "kind": "NewLineTrivia",
                                "text": "\n"
                            }
                        ],
                        "trailingTrivia": [
                            {
                                "kind": "WhitespaceTrivia",
                                "text": " "
                            }
                        ]
                    },
                    "variableDeclarators": [
                        {
                            "kind": "VariableDeclarator",
                            "fullStart": 360,
                            "fullEnd": 1820,
                            "start": 360,
                            "end": 1820,
                            "fullWidth": 1460,
<<<<<<< HEAD
                            "width": 1460,
                            "identifier": {
=======
                            "propertyName": {
>>>>>>> 85e84683
                                "kind": "IdentifierName",
                                "fullStart": 360,
                                "fullEnd": 368,
                                "start": 360,
                                "end": 367,
                                "fullWidth": 8,
                                "width": 7,
                                "text": "evalStr",
                                "value": "evalStr",
                                "valueText": "evalStr",
                                "hasTrailingTrivia": true,
                                "trailingTrivia": [
                                    {
                                        "kind": "WhitespaceTrivia",
                                        "text": " "
                                    }
                                ]
                            },
                            "equalsValueClause": {
                                "kind": "EqualsValueClause",
                                "fullStart": 368,
                                "fullEnd": 1820,
                                "start": 368,
                                "end": 1820,
                                "fullWidth": 1452,
                                "width": 1452,
                                "equalsToken": {
                                    "kind": "EqualsToken",
                                    "fullStart": 368,
                                    "fullEnd": 371,
                                    "start": 368,
                                    "end": 369,
                                    "fullWidth": 3,
                                    "width": 1,
                                    "text": "=",
                                    "value": "=",
                                    "valueText": "=",
                                    "hasTrailingTrivia": true,
                                    "hasTrailingNewLine": true,
                                    "trailingTrivia": [
                                        {
                                            "kind": "WhitespaceTrivia",
                                            "text": " "
                                        },
                                        {
                                            "kind": "NewLineTrivia",
                                            "text": "\n"
                                        }
                                    ]
                                },
                                "value": {
                                    "kind": "AddExpression",
                                    "fullStart": 371,
                                    "fullEnd": 1820,
                                    "start": 371,
                                    "end": 1820,
                                    "fullWidth": 1449,
                                    "width": 1449,
                                    "left": {
                                        "kind": "AddExpression",
                                        "fullStart": 371,
                                        "fullEnd": 1813,
                                        "start": 371,
                                        "end": 1813,
                                        "fullWidth": 1442,
                                        "width": 1442,
                                        "left": {
                                            "kind": "AddExpression",
                                            "fullStart": 371,
                                            "fullEnd": 1806,
                                            "start": 371,
                                            "end": 1806,
                                            "fullWidth": 1435,
                                            "width": 1435,
                                            "left": {
                                                "kind": "AddExpression",
                                                "fullStart": 371,
                                                "fullEnd": 1765,
                                                "start": 371,
                                                "end": 1765,
                                                "fullWidth": 1394,
                                                "width": 1394,
                                                "left": {
                                                    "kind": "AddExpression",
                                                    "fullStart": 371,
                                                    "fullEnd": 1733,
                                                    "start": 371,
                                                    "end": 1733,
                                                    "fullWidth": 1362,
                                                    "width": 1362,
                                                    "left": {
                                                        "kind": "AddExpression",
                                                        "fullStart": 371,
                                                        "fullEnd": 1716,
                                                        "start": 371,
                                                        "end": 1716,
                                                        "fullWidth": 1345,
                                                        "width": 1345,
                                                        "left": {
                                                            "kind": "AddExpression",
                                                            "fullStart": 371,
                                                            "fullEnd": 1709,
                                                            "start": 371,
                                                            "end": 1709,
                                                            "fullWidth": 1338,
                                                            "width": 1338,
                                                            "left": {
                                                                "kind": "AddExpression",
                                                                "fullStart": 371,
                                                                "fullEnd": 1667,
                                                                "start": 371,
                                                                "end": 1667,
                                                                "fullWidth": 1296,
                                                                "width": 1296,
                                                                "left": {
                                                                    "kind": "AddExpression",
                                                                    "fullStart": 371,
                                                                    "fullEnd": 1634,
                                                                    "start": 371,
                                                                    "end": 1634,
                                                                    "fullWidth": 1263,
                                                                    "width": 1263,
                                                                    "left": {
                                                                        "kind": "AddExpression",
                                                                        "fullStart": 371,
                                                                        "fullEnd": 1617,
                                                                        "start": 371,
                                                                        "end": 1617,
                                                                        "fullWidth": 1246,
                                                                        "width": 1246,
                                                                        "left": {
                                                                            "kind": "AddExpression",
                                                                            "fullStart": 371,
                                                                            "fullEnd": 1610,
                                                                            "start": 371,
                                                                            "end": 1610,
                                                                            "fullWidth": 1239,
                                                                            "width": 1239,
                                                                            "left": {
                                                                                "kind": "AddExpression",
                                                                                "fullStart": 371,
                                                                                "fullEnd": 1566,
                                                                                "start": 371,
                                                                                "end": 1566,
                                                                                "fullWidth": 1195,
                                                                                "width": 1195,
                                                                                "left": {
                                                                                    "kind": "AddExpression",
                                                                                    "fullStart": 371,
                                                                                    "fullEnd": 1531,
                                                                                    "start": 371,
                                                                                    "end": 1531,
                                                                                    "fullWidth": 1160,
                                                                                    "width": 1160,
                                                                                    "left": {
                                                                                        "kind": "AddExpression",
                                                                                        "fullStart": 371,
                                                                                        "fullEnd": 1514,
                                                                                        "start": 371,
                                                                                        "end": 1514,
                                                                                        "fullWidth": 1143,
                                                                                        "width": 1143,
                                                                                        "left": {
                                                                                            "kind": "AddExpression",
                                                                                            "fullStart": 371,
                                                                                            "fullEnd": 1507,
                                                                                            "start": 371,
                                                                                            "end": 1507,
                                                                                            "fullWidth": 1136,
                                                                                            "width": 1136,
                                                                                            "left": {
                                                                                                "kind": "AddExpression",
                                                                                                "fullStart": 371,
                                                                                                "fullEnd": 1460,
                                                                                                "start": 371,
                                                                                                "end": 1460,
                                                                                                "fullWidth": 1089,
                                                                                                "width": 1089,
                                                                                                "left": {
                                                                                                    "kind": "AddExpression",
                                                                                                    "fullStart": 371,
                                                                                                    "fullEnd": 1422,
                                                                                                    "start": 371,
                                                                                                    "end": 1422,
                                                                                                    "fullWidth": 1051,
                                                                                                    "width": 1051,
                                                                                                    "left": {
                                                                                                        "kind": "AddExpression",
                                                                                                        "fullStart": 371,
                                                                                                        "fullEnd": 1405,
                                                                                                        "start": 371,
                                                                                                        "end": 1405,
                                                                                                        "fullWidth": 1034,
                                                                                                        "width": 1034,
                                                                                                        "left": {
                                                                                                            "kind": "AddExpression",
                                                                                                            "fullStart": 371,
                                                                                                            "fullEnd": 1398,
                                                                                                            "start": 371,
                                                                                                            "end": 1398,
                                                                                                            "fullWidth": 1027,
                                                                                                            "width": 1027,
                                                                                                            "left": {
                                                                                                                "kind": "AddExpression",
                                                                                                                "fullStart": 371,
                                                                                                                "fullEnd": 1355,
                                                                                                                "start": 371,
                                                                                                                "end": 1355,
                                                                                                                "fullWidth": 984,
                                                                                                                "width": 984,
                                                                                                                "left": {
                                                                                                                    "kind": "AddExpression",
                                                                                                                    "fullStart": 371,
                                                                                                                    "fullEnd": 1321,
                                                                                                                    "start": 371,
                                                                                                                    "end": 1321,
                                                                                                                    "fullWidth": 950,
                                                                                                                    "width": 950,
                                                                                                                    "left": {
                                                                                                                        "kind": "AddExpression",
                                                                                                                        "fullStart": 371,
                                                                                                                        "fullEnd": 1304,
                                                                                                                        "start": 371,
                                                                                                                        "end": 1304,
                                                                                                                        "fullWidth": 933,
                                                                                                                        "width": 933,
                                                                                                                        "left": {
                                                                                                                            "kind": "AddExpression",
                                                                                                                            "fullStart": 371,
                                                                                                                            "fullEnd": 1297,
                                                                                                                            "start": 371,
                                                                                                                            "end": 1297,
                                                                                                                            "fullWidth": 926,
                                                                                                                            "width": 926,
                                                                                                                            "left": {
                                                                                                                                "kind": "AddExpression",
                                                                                                                                "fullStart": 371,
                                                                                                                                "fullEnd": 1255,
                                                                                                                                "start": 371,
                                                                                                                                "end": 1255,
                                                                                                                                "fullWidth": 884,
                                                                                                                                "width": 884,
                                                                                                                                "left": {
                                                                                                                                    "kind": "AddExpression",
                                                                                                                                    "fullStart": 371,
                                                                                                                                    "fullEnd": 1222,
                                                                                                                                    "start": 371,
                                                                                                                                    "end": 1222,
                                                                                                                                    "fullWidth": 851,
                                                                                                                                    "width": 851,
                                                                                                                                    "left": {
                                                                                                                                        "kind": "AddExpression",
                                                                                                                                        "fullStart": 371,
                                                                                                                                        "fullEnd": 1205,
                                                                                                                                        "start": 371,
                                                                                                                                        "end": 1205,
                                                                                                                                        "fullWidth": 834,
                                                                                                                                        "width": 834,
                                                                                                                                        "left": {
                                                                                                                                            "kind": "AddExpression",
                                                                                                                                            "fullStart": 371,
                                                                                                                                            "fullEnd": 1198,
                                                                                                                                            "start": 371,
                                                                                                                                            "end": 1198,
                                                                                                                                            "fullWidth": 827,
                                                                                                                                            "width": 827,
                                                                                                                                            "left": {
                                                                                                                                                "kind": "AddExpression",
                                                                                                                                                "fullStart": 371,
                                                                                                                                                "fullEnd": 1160,
                                                                                                                                                "start": 371,
                                                                                                                                                "end": 1160,
                                                                                                                                                "fullWidth": 789,
                                                                                                                                                "width": 789,
                                                                                                                                                "left": {
                                                                                                                                                    "kind": "AddExpression",
                                                                                                                                                    "fullStart": 371,
                                                                                                                                                    "fullEnd": 1131,
                                                                                                                                                    "start": 371,
                                                                                                                                                    "end": 1131,
                                                                                                                                                    "fullWidth": 760,
                                                                                                                                                    "width": 760,
                                                                                                                                                    "left": {
                                                                                                                                                        "kind": "AddExpression",
                                                                                                                                                        "fullStart": 371,
                                                                                                                                                        "fullEnd": 1114,
                                                                                                                                                        "start": 371,
                                                                                                                                                        "end": 1114,
                                                                                                                                                        "fullWidth": 743,
                                                                                                                                                        "width": 743,
                                                                                                                                                        "left": {
                                                                                                                                                            "kind": "AddExpression",
                                                                                                                                                            "fullStart": 371,
                                                                                                                                                            "fullEnd": 1107,
                                                                                                                                                            "start": 371,
                                                                                                                                                            "end": 1107,
                                                                                                                                                            "fullWidth": 736,
                                                                                                                                                            "width": 736,
                                                                                                                                                            "left": {
                                                                                                                                                                "kind": "AddExpression",
                                                                                                                                                                "fullStart": 371,
                                                                                                                                                                "fullEnd": 1068,
                                                                                                                                                                "start": 371,
                                                                                                                                                                "end": 1068,
                                                                                                                                                                "fullWidth": 697,
                                                                                                                                                                "width": 697,
                                                                                                                                                                "left": {
                                                                                                                                                                    "kind": "AddExpression",
                                                                                                                                                                    "fullStart": 371,
                                                                                                                                                                    "fullEnd": 1038,
                                                                                                                                                                    "start": 371,
                                                                                                                                                                    "end": 1038,
                                                                                                                                                                    "fullWidth": 667,
                                                                                                                                                                    "width": 667,
                                                                                                                                                                    "left": {
                                                                                                                                                                        "kind": "AddExpression",
                                                                                                                                                                        "fullStart": 371,
                                                                                                                                                                        "fullEnd": 1021,
                                                                                                                                                                        "start": 371,
                                                                                                                                                                        "end": 1021,
                                                                                                                                                                        "fullWidth": 650,
                                                                                                                                                                        "width": 650,
                                                                                                                                                                        "left": {
                                                                                                                                                                            "kind": "AddExpression",
                                                                                                                                                                            "fullStart": 371,
                                                                                                                                                                            "fullEnd": 1014,
                                                                                                                                                                            "start": 371,
                                                                                                                                                                            "end": 1014,
                                                                                                                                                                            "fullWidth": 643,
                                                                                                                                                                            "width": 643,
                                                                                                                                                                            "left": {
                                                                                                                                                                                "kind": "AddExpression",
                                                                                                                                                                                "fullStart": 371,
                                                                                                                                                                                "fullEnd": 977,
                                                                                                                                                                                "start": 371,
                                                                                                                                                                                "end": 977,
                                                                                                                                                                                "fullWidth": 606,
                                                                                                                                                                                "width": 606,
                                                                                                                                                                                "left": {
                                                                                                                                                                                    "kind": "AddExpression",
                                                                                                                                                                                    "fullStart": 371,
                                                                                                                                                                                    "fullEnd": 949,
                                                                                                                                                                                    "start": 371,
                                                                                                                                                                                    "end": 949,
                                                                                                                                                                                    "fullWidth": 578,
                                                                                                                                                                                    "width": 578,
                                                                                                                                                                                    "left": {
                                                                                                                                                                                        "kind": "AddExpression",
                                                                                                                                                                                        "fullStart": 371,
                                                                                                                                                                                        "fullEnd": 932,
                                                                                                                                                                                        "start": 371,
                                                                                                                                                                                        "end": 932,
                                                                                                                                                                                        "fullWidth": 561,
                                                                                                                                                                                        "width": 561,
                                                                                                                                                                                        "left": {
                                                                                                                                                                                            "kind": "AddExpression",
                                                                                                                                                                                            "fullStart": 371,
                                                                                                                                                                                            "fullEnd": 925,
                                                                                                                                                                                            "start": 371,
                                                                                                                                                                                            "end": 925,
                                                                                                                                                                                            "fullWidth": 554,
                                                                                                                                                                                            "width": 554,
                                                                                                                                                                                            "left": {
                                                                                                                                                                                                "kind": "AddExpression",
                                                                                                                                                                                                "fullStart": 371,
                                                                                                                                                                                                "fullEnd": 885,
                                                                                                                                                                                                "start": 371,
                                                                                                                                                                                                "end": 885,
                                                                                                                                                                                                "fullWidth": 514,
                                                                                                                                                                                                "width": 514,
                                                                                                                                                                                                "left": {
                                                                                                                                                                                                    "kind": "AddExpression",
                                                                                                                                                                                                    "fullStart": 371,
                                                                                                                                                                                                    "fullEnd": 854,
                                                                                                                                                                                                    "start": 371,
                                                                                                                                                                                                    "end": 854,
                                                                                                                                                                                                    "fullWidth": 483,
                                                                                                                                                                                                    "width": 483,
                                                                                                                                                                                                    "left": {
                                                                                                                                                                                                        "kind": "AddExpression",
                                                                                                                                                                                                        "fullStart": 371,
                                                                                                                                                                                                        "fullEnd": 837,
                                                                                                                                                                                                        "start": 371,
                                                                                                                                                                                                        "end": 837,
                                                                                                                                                                                                        "fullWidth": 466,
                                                                                                                                                                                                        "width": 466,
                                                                                                                                                                                                        "left": {
                                                                                                                                                                                                            "kind": "AddExpression",
                                                                                                                                                                                                            "fullStart": 371,
                                                                                                                                                                                                            "fullEnd": 830,
                                                                                                                                                                                                            "start": 371,
                                                                                                                                                                                                            "end": 830,
                                                                                                                                                                                                            "fullWidth": 459,
                                                                                                                                                                                                            "width": 459,
                                                                                                                                                                                                            "left": {
                                                                                                                                                                                                                "kind": "AddExpression",
                                                                                                                                                                                                                "fullStart": 371,
                                                                                                                                                                                                                "fullEnd": 792,
                                                                                                                                                                                                                "start": 371,
                                                                                                                                                                                                                "end": 792,
                                                                                                                                                                                                                "fullWidth": 421,
                                                                                                                                                                                                                "width": 421,
                                                                                                                                                                                                                "left": {
                                                                                                                                                                                                                    "kind": "AddExpression",
                                                                                                                                                                                                                    "fullStart": 371,
                                                                                                                                                                                                                    "fullEnd": 763,
                                                                                                                                                                                                                    "start": 371,
                                                                                                                                                                                                                    "end": 763,
                                                                                                                                                                                                                    "fullWidth": 392,
                                                                                                                                                                                                                    "width": 392,
                                                                                                                                                                                                                    "left": {
                                                                                                                                                                                                                        "kind": "AddExpression",
                                                                                                                                                                                                                        "fullStart": 371,
                                                                                                                                                                                                                        "fullEnd": 746,
                                                                                                                                                                                                                        "start": 371,
                                                                                                                                                                                                                        "end": 746,
                                                                                                                                                                                                                        "fullWidth": 375,
                                                                                                                                                                                                                        "width": 375,
                                                                                                                                                                                                                        "left": {
                                                                                                                                                                                                                            "kind": "AddExpression",
                                                                                                                                                                                                                            "fullStart": 371,
                                                                                                                                                                                                                            "fullEnd": 739,
                                                                                                                                                                                                                            "start": 371,
                                                                                                                                                                                                                            "end": 739,
                                                                                                                                                                                                                            "fullWidth": 368,
                                                                                                                                                                                                                            "width": 368,
                                                                                                                                                                                                                            "left": {
                                                                                                                                                                                                                                "kind": "AddExpression",
                                                                                                                                                                                                                                "fullStart": 371,
                                                                                                                                                                                                                                "fullEnd": 698,
                                                                                                                                                                                                                                "start": 371,
                                                                                                                                                                                                                                "end": 698,
                                                                                                                                                                                                                                "fullWidth": 327,
                                                                                                                                                                                                                                "width": 327,
                                                                                                                                                                                                                                "left": {
                                                                                                                                                                                                                                    "kind": "AddExpression",
                                                                                                                                                                                                                                    "fullStart": 371,
                                                                                                                                                                                                                                    "fullEnd": 668,
                                                                                                                                                                                                                                    "start": 371,
                                                                                                                                                                                                                                    "end": 668,
                                                                                                                                                                                                                                    "fullWidth": 297,
                                                                                                                                                                                                                                    "width": 297,
                                                                                                                                                                                                                                    "left": {
                                                                                                                                                                                                                                        "kind": "AddExpression",
                                                                                                                                                                                                                                        "fullStart": 371,
                                                                                                                                                                                                                                        "fullEnd": 651,
                                                                                                                                                                                                                                        "start": 371,
                                                                                                                                                                                                                                        "end": 651,
                                                                                                                                                                                                                                        "fullWidth": 280,
                                                                                                                                                                                                                                        "width": 280,
                                                                                                                                                                                                                                        "left": {
                                                                                                                                                                                                                                            "kind": "AddExpression",
                                                                                                                                                                                                                                            "fullStart": 371,
                                                                                                                                                                                                                                            "fullEnd": 644,
                                                                                                                                                                                                                                            "start": 371,
                                                                                                                                                                                                                                            "end": 644,
                                                                                                                                                                                                                                            "fullWidth": 273,
                                                                                                                                                                                                                                            "width": 273,
                                                                                                                                                                                                                                            "left": {
                                                                                                                                                                                                                                                "kind": "AddExpression",
                                                                                                                                                                                                                                                "fullStart": 371,
                                                                                                                                                                                                                                                "fullEnd": 605,
                                                                                                                                                                                                                                                "start": 371,
                                                                                                                                                                                                                                                "end": 605,
                                                                                                                                                                                                                                                "fullWidth": 234,
                                                                                                                                                                                                                                                "width": 234,
                                                                                                                                                                                                                                                "left": {
                                                                                                                                                                                                                                                    "kind": "AddExpression",
                                                                                                                                                                                                                                                    "fullStart": 371,
                                                                                                                                                                                                                                                    "fullEnd": 575,
                                                                                                                                                                                                                                                    "start": 371,
                                                                                                                                                                                                                                                    "end": 575,
                                                                                                                                                                                                                                                    "fullWidth": 204,
                                                                                                                                                                                                                                                    "width": 204,
                                                                                                                                                                                                                                                    "left": {
                                                                                                                                                                                                                                                        "kind": "AddExpression",
                                                                                                                                                                                                                                                        "fullStart": 371,
                                                                                                                                                                                                                                                        "fullEnd": 558,
                                                                                                                                                                                                                                                        "start": 371,
                                                                                                                                                                                                                                                        "end": 558,
                                                                                                                                                                                                                                                        "fullWidth": 187,
                                                                                                                                                                                                                                                        "width": 187,
                                                                                                                                                                                                                                                        "left": {
                                                                                                                                                                                                                                                            "kind": "AddExpression",
                                                                                                                                                                                                                                                            "fullStart": 371,
                                                                                                                                                                                                                                                            "fullEnd": 551,
                                                                                                                                                                                                                                                            "start": 371,
                                                                                                                                                                                                                                                            "end": 551,
                                                                                                                                                                                                                                                            "fullWidth": 180,
                                                                                                                                                                                                                                                            "width": 180,
                                                                                                                                                                                                                                                            "left": {
                                                                                                                                                                                                                                                                "kind": "AddExpression",
                                                                                                                                                                                                                                                                "fullStart": 371,
                                                                                                                                                                                                                                                                "fullEnd": 510,
                                                                                                                                                                                                                                                                "start": 371,
                                                                                                                                                                                                                                                                "end": 510,
                                                                                                                                                                                                                                                                "fullWidth": 139,
                                                                                                                                                                                                                                                                "width": 139,
                                                                                                                                                                                                                                                                "left": {
                                                                                                                                                                                                                                                                    "kind": "AddExpression",
                                                                                                                                                                                                                                                                    "fullStart": 371,
                                                                                                                                                                                                                                                                    "fullEnd": 478,
                                                                                                                                                                                                                                                                    "start": 371,
                                                                                                                                                                                                                                                                    "end": 478,
                                                                                                                                                                                                                                                                    "fullWidth": 107,
                                                                                                                                                                                                                                                                    "width": 107,
                                                                                                                                                                                                                                                                    "left": {
                                                                                                                                                                                                                                                                        "kind": "AddExpression",
                                                                                                                                                                                                                                                                        "fullStart": 371,
                                                                                                                                                                                                                                                                        "fullEnd": 461,
                                                                                                                                                                                                                                                                        "start": 371,
                                                                                                                                                                                                                                                                        "end": 461,
                                                                                                                                                                                                                                                                        "fullWidth": 90,
                                                                                                                                                                                                                                                                        "width": 90,
                                                                                                                                                                                                                                                                        "left": {
                                                                                                                                                                                                                                                                            "kind": "AddExpression",
                                                                                                                                                                                                                                                                            "fullStart": 371,
                                                                                                                                                                                                                                                                            "fullEnd": 454,
                                                                                                                                                                                                                                                                            "start": 371,
                                                                                                                                                                                                                                                                            "end": 454,
                                                                                                                                                                                                                                                                            "fullWidth": 83,
                                                                                                                                                                                                                                                                            "width": 83,
                                                                                                                                                                                                                                                                            "left": {
                                                                                                                                                                                                                                                                                "kind": "AddExpression",
                                                                                                                                                                                                                                                                                "fullStart": 371,
                                                                                                                                                                                                                                                                                "fullEnd": 415,
                                                                                                                                                                                                                                                                                "start": 371,
                                                                                                                                                                                                                                                                                "end": 415,
                                                                                                                                                                                                                                                                                "fullWidth": 44,
                                                                                                                                                                                                                                                                                "width": 44,
                                                                                                                                                                                                                                                                                "left": {
                                                                                                                                                                                                                                                                                    "kind": "StringLiteral",
                                                                                                                                                                                                                                                                                    "fullStart": 371,
                                                                                                                                                                                                                                                                                    "fullEnd": 385,
                                                                                                                                                                                                                                                                                    "start": 371,
                                                                                                                                                                                                                                                                                    "end": 385,
                                                                                                                                                                                                                                                                                    "fullWidth": 14,
                                                                                                                                                                                                                                                                                    "width": 14,
                                                                                                                                                                                                                                                                                    "text": "'//CHECK#13\\n'",
                                                                                                                                                                                                                                                                                    "value": "//CHECK#13\n",
                                                                                                                                                                                                                                                                                    "valueText": "//CHECK#13\n"
                                                                                                                                                                                                                                                                                },
                                                                                                                                                                                                                                                                                "operatorToken": {
                                                                                                                                                                                                                                                                                    "kind": "PlusToken",
                                                                                                                                                                                                                                                                                    "fullStart": 385,
                                                                                                                                                                                                                                                                                    "fullEnd": 387,
                                                                                                                                                                                                                                                                                    "start": 385,
                                                                                                                                                                                                                                                                                    "end": 386,
                                                                                                                                                                                                                                                                                    "fullWidth": 2,
                                                                                                                                                                                                                                                                                    "width": 1,
                                                                                                                                                                                                                                                                                    "text": "+",
                                                                                                                                                                                                                                                                                    "value": "+",
                                                                                                                                                                                                                                                                                    "valueText": "+",
                                                                                                                                                                                                                                                                                    "hasTrailingTrivia": true,
                                                                                                                                                                                                                                                                                    "hasTrailingNewLine": true,
                                                                                                                                                                                                                                                                                    "trailingTrivia": [
                                                                                                                                                                                                                                                                                        {
                                                                                                                                                                                                                                                                                            "kind": "NewLineTrivia",
                                                                                                                                                                                                                                                                                            "text": "\n"
                                                                                                                                                                                                                                                                                        }
                                                                                                                                                                                                                                                                                    ]
                                                                                                                                                                                                                                                                                },
                                                                                                                                                                                                                                                                                "right": {
                                                                                                                                                                                                                                                                                    "kind": "StringLiteral",
                                                                                                                                                                                                                                                                                    "fullStart": 387,
                                                                                                                                                                                                                                                                                    "fullEnd": 415,
                                                                                                                                                                                                                                                                                    "start": 387,
                                                                                                                                                                                                                                                                                    "end": 415,
                                                                                                                                                                                                                                                                                    "fullWidth": 28,
                                                                                                                                                                                                                                                                                    "width": 28,
                                                                                                                                                                                                                                                                                    "text": "'if ( Object === null ) {\\n'",
                                                                                                                                                                                                                                                                                    "value": "if ( Object === null ) {\n",
                                                                                                                                                                                                                                                                                    "valueText": "if ( Object === null ) {\n"
                                                                                                                                                                                                                                                                                }
                                                                                                                                                                                                                                                                            },
                                                                                                                                                                                                                                                                            "operatorToken": {
                                                                                                                                                                                                                                                                                "kind": "PlusToken",
                                                                                                                                                                                                                                                                                "fullStart": 415,
                                                                                                                                                                                                                                                                                "fullEnd": 417,
                                                                                                                                                                                                                                                                                "start": 415,
                                                                                                                                                                                                                                                                                "end": 416,
                                                                                                                                                                                                                                                                                "fullWidth": 2,
                                                                                                                                                                                                                                                                                "width": 1,
                                                                                                                                                                                                                                                                                "text": "+",
                                                                                                                                                                                                                                                                                "value": "+",
                                                                                                                                                                                                                                                                                "valueText": "+",
                                                                                                                                                                                                                                                                                "hasTrailingTrivia": true,
                                                                                                                                                                                                                                                                                "hasTrailingNewLine": true,
                                                                                                                                                                                                                                                                                "trailingTrivia": [
                                                                                                                                                                                                                                                                                    {
                                                                                                                                                                                                                                                                                        "kind": "NewLineTrivia",
                                                                                                                                                                                                                                                                                        "text": "\n"
                                                                                                                                                                                                                                                                                    }
                                                                                                                                                                                                                                                                                ]
                                                                                                                                                                                                                                                                            },
                                                                                                                                                                                                                                                                            "right": {
                                                                                                                                                                                                                                                                                "kind": "StringLiteral",
                                                                                                                                                                                                                                                                                "fullStart": 417,
                                                                                                                                                                                                                                                                                "fullEnd": 454,
                                                                                                                                                                                                                                                                                "start": 417,
                                                                                                                                                                                                                                                                                "end": 454,
                                                                                                                                                                                                                                                                                "fullWidth": 37,
                                                                                                                                                                                                                                                                                "width": 37,
                                                                                                                                                                                                                                                                                "text": "'  $ERROR(\"#13: Object === null\");\\n'",
                                                                                                                                                                                                                                                                                "value": "  $ERROR(\"#13: Object === null\");\n",
                                                                                                                                                                                                                                                                                "valueText": "  $ERROR(\"#13: Object === null\");\n"
                                                                                                                                                                                                                                                                            }
                                                                                                                                                                                                                                                                        },
                                                                                                                                                                                                                                                                        "operatorToken": {
                                                                                                                                                                                                                                                                            "kind": "PlusToken",
                                                                                                                                                                                                                                                                            "fullStart": 454,
                                                                                                                                                                                                                                                                            "fullEnd": 456,
                                                                                                                                                                                                                                                                            "start": 454,
                                                                                                                                                                                                                                                                            "end": 455,
                                                                                                                                                                                                                                                                            "fullWidth": 2,
                                                                                                                                                                                                                                                                            "width": 1,
                                                                                                                                                                                                                                                                            "text": "+",
                                                                                                                                                                                                                                                                            "value": "+",
                                                                                                                                                                                                                                                                            "valueText": "+",
                                                                                                                                                                                                                                                                            "hasTrailingTrivia": true,
                                                                                                                                                                                                                                                                            "hasTrailingNewLine": true,
                                                                                                                                                                                                                                                                            "trailingTrivia": [
                                                                                                                                                                                                                                                                                {
                                                                                                                                                                                                                                                                                    "kind": "NewLineTrivia",
                                                                                                                                                                                                                                                                                    "text": "\n"
                                                                                                                                                                                                                                                                                }
                                                                                                                                                                                                                                                                            ]
                                                                                                                                                                                                                                                                        },
                                                                                                                                                                                                                                                                        "right": {
                                                                                                                                                                                                                                                                            "kind": "StringLiteral",
                                                                                                                                                                                                                                                                            "fullStart": 456,
                                                                                                                                                                                                                                                                            "fullEnd": 461,
                                                                                                                                                                                                                                                                            "start": 456,
                                                                                                                                                                                                                                                                            "end": 461,
                                                                                                                                                                                                                                                                            "fullWidth": 5,
                                                                                                                                                                                                                                                                            "width": 5,
                                                                                                                                                                                                                                                                            "text": "'}\\n'",
                                                                                                                                                                                                                                                                            "value": "}\n",
                                                                                                                                                                                                                                                                            "valueText": "}\n"
                                                                                                                                                                                                                                                                        }
                                                                                                                                                                                                                                                                    },
                                                                                                                                                                                                                                                                    "operatorToken": {
                                                                                                                                                                                                                                                                        "kind": "PlusToken",
                                                                                                                                                                                                                                                                        "fullStart": 461,
                                                                                                                                                                                                                                                                        "fullEnd": 463,
                                                                                                                                                                                                                                                                        "start": 461,
                                                                                                                                                                                                                                                                        "end": 462,
                                                                                                                                                                                                                                                                        "fullWidth": 2,
                                                                                                                                                                                                                                                                        "width": 1,
                                                                                                                                                                                                                                                                        "text": "+",
                                                                                                                                                                                                                                                                        "value": "+",
                                                                                                                                                                                                                                                                        "valueText": "+",
                                                                                                                                                                                                                                                                        "hasTrailingTrivia": true,
                                                                                                                                                                                                                                                                        "hasTrailingNewLine": true,
                                                                                                                                                                                                                                                                        "trailingTrivia": [
                                                                                                                                                                                                                                                                            {
                                                                                                                                                                                                                                                                                "kind": "NewLineTrivia",
                                                                                                                                                                                                                                                                                "text": "\n"
                                                                                                                                                                                                                                                                            }
                                                                                                                                                                                                                                                                        ]
                                                                                                                                                                                                                                                                    },
                                                                                                                                                                                                                                                                    "right": {
                                                                                                                                                                                                                                                                        "kind": "StringLiteral",
                                                                                                                                                                                                                                                                        "fullStart": 463,
                                                                                                                                                                                                                                                                        "fullEnd": 478,
                                                                                                                                                                                                                                                                        "start": 464,
                                                                                                                                                                                                                                                                        "end": 478,
                                                                                                                                                                                                                                                                        "fullWidth": 15,
                                                                                                                                                                                                                                                                        "width": 14,
                                                                                                                                                                                                                                                                        "text": "'//CHECK#14\\n'",
                                                                                                                                                                                                                                                                        "value": "//CHECK#14\n",
                                                                                                                                                                                                                                                                        "valueText": "//CHECK#14\n",
                                                                                                                                                                                                                                                                        "hasLeadingTrivia": true,
                                                                                                                                                                                                                                                                        "hasLeadingNewLine": true,
                                                                                                                                                                                                                                                                        "leadingTrivia": [
                                                                                                                                                                                                                                                                            {
                                                                                                                                                                                                                                                                                "kind": "NewLineTrivia",
                                                                                                                                                                                                                                                                                "text": "\n"
                                                                                                                                                                                                                                                                            }
                                                                                                                                                                                                                                                                        ]
                                                                                                                                                                                                                                                                    }
                                                                                                                                                                                                                                                                },
                                                                                                                                                                                                                                                                "operatorToken": {
                                                                                                                                                                                                                                                                    "kind": "PlusToken",
                                                                                                                                                                                                                                                                    "fullStart": 478,
                                                                                                                                                                                                                                                                    "fullEnd": 480,
                                                                                                                                                                                                                                                                    "start": 478,
                                                                                                                                                                                                                                                                    "end": 479,
                                                                                                                                                                                                                                                                    "fullWidth": 2,
                                                                                                                                                                                                                                                                    "width": 1,
                                                                                                                                                                                                                                                                    "text": "+",
                                                                                                                                                                                                                                                                    "value": "+",
                                                                                                                                                                                                                                                                    "valueText": "+",
                                                                                                                                                                                                                                                                    "hasTrailingTrivia": true,
                                                                                                                                                                                                                                                                    "hasTrailingNewLine": true,
                                                                                                                                                                                                                                                                    "trailingTrivia": [
                                                                                                                                                                                                                                                                        {
                                                                                                                                                                                                                                                                            "kind": "NewLineTrivia",
                                                                                                                                                                                                                                                                            "text": "\n"
                                                                                                                                                                                                                                                                        }
                                                                                                                                                                                                                                                                    ]
                                                                                                                                                                                                                                                                },
                                                                                                                                                                                                                                                                "right": {
                                                                                                                                                                                                                                                                    "kind": "StringLiteral",
                                                                                                                                                                                                                                                                    "fullStart": 480,
                                                                                                                                                                                                                                                                    "fullEnd": 510,
                                                                                                                                                                                                                                                                    "start": 480,
                                                                                                                                                                                                                                                                    "end": 510,
                                                                                                                                                                                                                                                                    "fullWidth": 30,
                                                                                                                                                                                                                                                                    "width": 30,
                                                                                                                                                                                                                                                                    "text": "'if ( Function === null ) {\\n'",
                                                                                                                                                                                                                                                                    "value": "if ( Function === null ) {\n",
                                                                                                                                                                                                                                                                    "valueText": "if ( Function === null ) {\n"
                                                                                                                                                                                                                                                                }
                                                                                                                                                                                                                                                            },
                                                                                                                                                                                                                                                            "operatorToken": {
                                                                                                                                                                                                                                                                "kind": "PlusToken",
                                                                                                                                                                                                                                                                "fullStart": 510,
                                                                                                                                                                                                                                                                "fullEnd": 512,
                                                                                                                                                                                                                                                                "start": 510,
                                                                                                                                                                                                                                                                "end": 511,
                                                                                                                                                                                                                                                                "fullWidth": 2,
                                                                                                                                                                                                                                                                "width": 1,
                                                                                                                                                                                                                                                                "text": "+",
                                                                                                                                                                                                                                                                "value": "+",
                                                                                                                                                                                                                                                                "valueText": "+",
                                                                                                                                                                                                                                                                "hasTrailingTrivia": true,
                                                                                                                                                                                                                                                                "hasTrailingNewLine": true,
                                                                                                                                                                                                                                                                "trailingTrivia": [
                                                                                                                                                                                                                                                                    {
                                                                                                                                                                                                                                                                        "kind": "NewLineTrivia",
                                                                                                                                                                                                                                                                        "text": "\n"
                                                                                                                                                                                                                                                                    }
                                                                                                                                                                                                                                                                ]
                                                                                                                                                                                                                                                            },
                                                                                                                                                                                                                                                            "right": {
                                                                                                                                                                                                                                                                "kind": "StringLiteral",
                                                                                                                                                                                                                                                                "fullStart": 512,
                                                                                                                                                                                                                                                                "fullEnd": 551,
                                                                                                                                                                                                                                                                "start": 512,
                                                                                                                                                                                                                                                                "end": 551,
                                                                                                                                                                                                                                                                "fullWidth": 39,
                                                                                                                                                                                                                                                                "width": 39,
                                                                                                                                                                                                                                                                "text": "'  $ERROR(\"#14: Function === null\");\\n'",
                                                                                                                                                                                                                                                                "value": "  $ERROR(\"#14: Function === null\");\n",
                                                                                                                                                                                                                                                                "valueText": "  $ERROR(\"#14: Function === null\");\n"
                                                                                                                                                                                                                                                            }
                                                                                                                                                                                                                                                        },
                                                                                                                                                                                                                                                        "operatorToken": {
                                                                                                                                                                                                                                                            "kind": "PlusToken",
                                                                                                                                                                                                                                                            "fullStart": 551,
                                                                                                                                                                                                                                                            "fullEnd": 553,
                                                                                                                                                                                                                                                            "start": 551,
                                                                                                                                                                                                                                                            "end": 552,
                                                                                                                                                                                                                                                            "fullWidth": 2,
                                                                                                                                                                                                                                                            "width": 1,
                                                                                                                                                                                                                                                            "text": "+",
                                                                                                                                                                                                                                                            "value": "+",
                                                                                                                                                                                                                                                            "valueText": "+",
                                                                                                                                                                                                                                                            "hasTrailingTrivia": true,
                                                                                                                                                                                                                                                            "hasTrailingNewLine": true,
                                                                                                                                                                                                                                                            "trailingTrivia": [
                                                                                                                                                                                                                                                                {
                                                                                                                                                                                                                                                                    "kind": "NewLineTrivia",
                                                                                                                                                                                                                                                                    "text": "\n"
                                                                                                                                                                                                                                                                }
                                                                                                                                                                                                                                                            ]
                                                                                                                                                                                                                                                        },
                                                                                                                                                                                                                                                        "right": {
                                                                                                                                                                                                                                                            "kind": "StringLiteral",
                                                                                                                                                                                                                                                            "fullStart": 553,
                                                                                                                                                                                                                                                            "fullEnd": 558,
                                                                                                                                                                                                                                                            "start": 553,
                                                                                                                                                                                                                                                            "end": 558,
                                                                                                                                                                                                                                                            "fullWidth": 5,
                                                                                                                                                                                                                                                            "width": 5,
                                                                                                                                                                                                                                                            "text": "'}\\n'",
                                                                                                                                                                                                                                                            "value": "}\n",
                                                                                                                                                                                                                                                            "valueText": "}\n"
                                                                                                                                                                                                                                                        }
                                                                                                                                                                                                                                                    },
                                                                                                                                                                                                                                                    "operatorToken": {
                                                                                                                                                                                                                                                        "kind": "PlusToken",
                                                                                                                                                                                                                                                        "fullStart": 558,
                                                                                                                                                                                                                                                        "fullEnd": 560,
                                                                                                                                                                                                                                                        "start": 558,
                                                                                                                                                                                                                                                        "end": 559,
                                                                                                                                                                                                                                                        "fullWidth": 2,
                                                                                                                                                                                                                                                        "width": 1,
                                                                                                                                                                                                                                                        "text": "+",
                                                                                                                                                                                                                                                        "value": "+",
                                                                                                                                                                                                                                                        "valueText": "+",
                                                                                                                                                                                                                                                        "hasTrailingTrivia": true,
                                                                                                                                                                                                                                                        "hasTrailingNewLine": true,
                                                                                                                                                                                                                                                        "trailingTrivia": [
                                                                                                                                                                                                                                                            {
                                                                                                                                                                                                                                                                "kind": "NewLineTrivia",
                                                                                                                                                                                                                                                                "text": "\n"
                                                                                                                                                                                                                                                            }
                                                                                                                                                                                                                                                        ]
                                                                                                                                                                                                                                                    },
                                                                                                                                                                                                                                                    "right": {
                                                                                                                                                                                                                                                        "kind": "StringLiteral",
                                                                                                                                                                                                                                                        "fullStart": 560,
                                                                                                                                                                                                                                                        "fullEnd": 575,
                                                                                                                                                                                                                                                        "start": 561,
                                                                                                                                                                                                                                                        "end": 575,
                                                                                                                                                                                                                                                        "fullWidth": 15,
                                                                                                                                                                                                                                                        "width": 14,
                                                                                                                                                                                                                                                        "text": "'//CHECK#15\\n'",
                                                                                                                                                                                                                                                        "value": "//CHECK#15\n",
                                                                                                                                                                                                                                                        "valueText": "//CHECK#15\n",
                                                                                                                                                                                                                                                        "hasLeadingTrivia": true,
                                                                                                                                                                                                                                                        "hasLeadingNewLine": true,
                                                                                                                                                                                                                                                        "leadingTrivia": [
                                                                                                                                                                                                                                                            {
                                                                                                                                                                                                                                                                "kind": "NewLineTrivia",
                                                                                                                                                                                                                                                                "text": "\n"
                                                                                                                                                                                                                                                            }
                                                                                                                                                                                                                                                        ]
                                                                                                                                                                                                                                                    }
                                                                                                                                                                                                                                                },
                                                                                                                                                                                                                                                "operatorToken": {
                                                                                                                                                                                                                                                    "kind": "PlusToken",
                                                                                                                                                                                                                                                    "fullStart": 575,
                                                                                                                                                                                                                                                    "fullEnd": 577,
                                                                                                                                                                                                                                                    "start": 575,
                                                                                                                                                                                                                                                    "end": 576,
                                                                                                                                                                                                                                                    "fullWidth": 2,
                                                                                                                                                                                                                                                    "width": 1,
                                                                                                                                                                                                                                                    "text": "+",
                                                                                                                                                                                                                                                    "value": "+",
                                                                                                                                                                                                                                                    "valueText": "+",
                                                                                                                                                                                                                                                    "hasTrailingTrivia": true,
                                                                                                                                                                                                                                                    "hasTrailingNewLine": true,
                                                                                                                                                                                                                                                    "trailingTrivia": [
                                                                                                                                                                                                                                                        {
                                                                                                                                                                                                                                                            "kind": "NewLineTrivia",
                                                                                                                                                                                                                                                            "text": "\n"
                                                                                                                                                                                                                                                        }
                                                                                                                                                                                                                                                    ]
                                                                                                                                                                                                                                                },
                                                                                                                                                                                                                                                "right": {
                                                                                                                                                                                                                                                    "kind": "StringLiteral",
                                                                                                                                                                                                                                                    "fullStart": 577,
                                                                                                                                                                                                                                                    "fullEnd": 605,
                                                                                                                                                                                                                                                    "start": 577,
                                                                                                                                                                                                                                                    "end": 605,
                                                                                                                                                                                                                                                    "fullWidth": 28,
                                                                                                                                                                                                                                                    "width": 28,
                                                                                                                                                                                                                                                    "text": "'if ( String === null ) {\\n'",
                                                                                                                                                                                                                                                    "value": "if ( String === null ) {\n",
                                                                                                                                                                                                                                                    "valueText": "if ( String === null ) {\n"
                                                                                                                                                                                                                                                }
                                                                                                                                                                                                                                            },
                                                                                                                                                                                                                                            "operatorToken": {
                                                                                                                                                                                                                                                "kind": "PlusToken",
                                                                                                                                                                                                                                                "fullStart": 605,
                                                                                                                                                                                                                                                "fullEnd": 607,
                                                                                                                                                                                                                                                "start": 605,
                                                                                                                                                                                                                                                "end": 606,
                                                                                                                                                                                                                                                "fullWidth": 2,
                                                                                                                                                                                                                                                "width": 1,
                                                                                                                                                                                                                                                "text": "+",
                                                                                                                                                                                                                                                "value": "+",
                                                                                                                                                                                                                                                "valueText": "+",
                                                                                                                                                                                                                                                "hasTrailingTrivia": true,
                                                                                                                                                                                                                                                "hasTrailingNewLine": true,
                                                                                                                                                                                                                                                "trailingTrivia": [
                                                                                                                                                                                                                                                    {
                                                                                                                                                                                                                                                        "kind": "NewLineTrivia",
                                                                                                                                                                                                                                                        "text": "\n"
                                                                                                                                                                                                                                                    }
                                                                                                                                                                                                                                                ]
                                                                                                                                                                                                                                            },
                                                                                                                                                                                                                                            "right": {
                                                                                                                                                                                                                                                "kind": "StringLiteral",
                                                                                                                                                                                                                                                "fullStart": 607,
                                                                                                                                                                                                                                                "fullEnd": 644,
                                                                                                                                                                                                                                                "start": 607,
                                                                                                                                                                                                                                                "end": 644,
                                                                                                                                                                                                                                                "fullWidth": 37,
                                                                                                                                                                                                                                                "width": 37,
                                                                                                                                                                                                                                                "text": "'  $ERROR(\"#15: String === null\");\\n'",
                                                                                                                                                                                                                                                "value": "  $ERROR(\"#15: String === null\");\n",
                                                                                                                                                                                                                                                "valueText": "  $ERROR(\"#15: String === null\");\n"
                                                                                                                                                                                                                                            }
                                                                                                                                                                                                                                        },
                                                                                                                                                                                                                                        "operatorToken": {
                                                                                                                                                                                                                                            "kind": "PlusToken",
                                                                                                                                                                                                                                            "fullStart": 644,
                                                                                                                                                                                                                                            "fullEnd": 646,
                                                                                                                                                                                                                                            "start": 644,
                                                                                                                                                                                                                                            "end": 645,
                                                                                                                                                                                                                                            "fullWidth": 2,
                                                                                                                                                                                                                                            "width": 1,
                                                                                                                                                                                                                                            "text": "+",
                                                                                                                                                                                                                                            "value": "+",
                                                                                                                                                                                                                                            "valueText": "+",
                                                                                                                                                                                                                                            "hasTrailingTrivia": true,
                                                                                                                                                                                                                                            "hasTrailingNewLine": true,
                                                                                                                                                                                                                                            "trailingTrivia": [
                                                                                                                                                                                                                                                {
                                                                                                                                                                                                                                                    "kind": "NewLineTrivia",
                                                                                                                                                                                                                                                    "text": "\n"
                                                                                                                                                                                                                                                }
                                                                                                                                                                                                                                            ]
                                                                                                                                                                                                                                        },
                                                                                                                                                                                                                                        "right": {
                                                                                                                                                                                                                                            "kind": "StringLiteral",
                                                                                                                                                                                                                                            "fullStart": 646,
                                                                                                                                                                                                                                            "fullEnd": 651,
                                                                                                                                                                                                                                            "start": 646,
                                                                                                                                                                                                                                            "end": 651,
                                                                                                                                                                                                                                            "fullWidth": 5,
                                                                                                                                                                                                                                            "width": 5,
                                                                                                                                                                                                                                            "text": "'}\\n'",
                                                                                                                                                                                                                                            "value": "}\n",
                                                                                                                                                                                                                                            "valueText": "}\n"
                                                                                                                                                                                                                                        }
                                                                                                                                                                                                                                    },
                                                                                                                                                                                                                                    "operatorToken": {
                                                                                                                                                                                                                                        "kind": "PlusToken",
                                                                                                                                                                                                                                        "fullStart": 651,
                                                                                                                                                                                                                                        "fullEnd": 653,
                                                                                                                                                                                                                                        "start": 651,
                                                                                                                                                                                                                                        "end": 652,
                                                                                                                                                                                                                                        "fullWidth": 2,
                                                                                                                                                                                                                                        "width": 1,
                                                                                                                                                                                                                                        "text": "+",
                                                                                                                                                                                                                                        "value": "+",
                                                                                                                                                                                                                                        "valueText": "+",
                                                                                                                                                                                                                                        "hasTrailingTrivia": true,
                                                                                                                                                                                                                                        "hasTrailingNewLine": true,
                                                                                                                                                                                                                                        "trailingTrivia": [
                                                                                                                                                                                                                                            {
                                                                                                                                                                                                                                                "kind": "NewLineTrivia",
                                                                                                                                                                                                                                                "text": "\n"
                                                                                                                                                                                                                                            }
                                                                                                                                                                                                                                        ]
                                                                                                                                                                                                                                    },
                                                                                                                                                                                                                                    "right": {
                                                                                                                                                                                                                                        "kind": "StringLiteral",
                                                                                                                                                                                                                                        "fullStart": 653,
                                                                                                                                                                                                                                        "fullEnd": 668,
                                                                                                                                                                                                                                        "start": 654,
                                                                                                                                                                                                                                        "end": 668,
                                                                                                                                                                                                                                        "fullWidth": 15,
                                                                                                                                                                                                                                        "width": 14,
                                                                                                                                                                                                                                        "text": "'//CHECK#16\\n'",
                                                                                                                                                                                                                                        "value": "//CHECK#16\n",
                                                                                                                                                                                                                                        "valueText": "//CHECK#16\n",
                                                                                                                                                                                                                                        "hasLeadingTrivia": true,
                                                                                                                                                                                                                                        "hasLeadingNewLine": true,
                                                                                                                                                                                                                                        "leadingTrivia": [
                                                                                                                                                                                                                                            {
                                                                                                                                                                                                                                                "kind": "NewLineTrivia",
                                                                                                                                                                                                                                                "text": "\n"
                                                                                                                                                                                                                                            }
                                                                                                                                                                                                                                        ]
                                                                                                                                                                                                                                    }
                                                                                                                                                                                                                                },
                                                                                                                                                                                                                                "operatorToken": {
                                                                                                                                                                                                                                    "kind": "PlusToken",
                                                                                                                                                                                                                                    "fullStart": 668,
                                                                                                                                                                                                                                    "fullEnd": 670,
                                                                                                                                                                                                                                    "start": 668,
                                                                                                                                                                                                                                    "end": 669,
                                                                                                                                                                                                                                    "fullWidth": 2,
                                                                                                                                                                                                                                    "width": 1,
                                                                                                                                                                                                                                    "text": "+",
                                                                                                                                                                                                                                    "value": "+",
                                                                                                                                                                                                                                    "valueText": "+",
                                                                                                                                                                                                                                    "hasTrailingTrivia": true,
                                                                                                                                                                                                                                    "hasTrailingNewLine": true,
                                                                                                                                                                                                                                    "trailingTrivia": [
                                                                                                                                                                                                                                        {
                                                                                                                                                                                                                                            "kind": "NewLineTrivia",
                                                                                                                                                                                                                                            "text": "\n"
                                                                                                                                                                                                                                        }
                                                                                                                                                                                                                                    ]
                                                                                                                                                                                                                                },
                                                                                                                                                                                                                                "right": {
                                                                                                                                                                                                                                    "kind": "StringLiteral",
                                                                                                                                                                                                                                    "fullStart": 670,
                                                                                                                                                                                                                                    "fullEnd": 698,
                                                                                                                                                                                                                                    "start": 670,
                                                                                                                                                                                                                                    "end": 698,
                                                                                                                                                                                                                                    "fullWidth": 28,
                                                                                                                                                                                                                                    "width": 28,
                                                                                                                                                                                                                                    "text": "'if ( Number === null ) {\\n'",
                                                                                                                                                                                                                                    "value": "if ( Number === null ) {\n",
                                                                                                                                                                                                                                    "valueText": "if ( Number === null ) {\n"
                                                                                                                                                                                                                                }
                                                                                                                                                                                                                            },
                                                                                                                                                                                                                            "operatorToken": {
                                                                                                                                                                                                                                "kind": "PlusToken",
                                                                                                                                                                                                                                "fullStart": 698,
                                                                                                                                                                                                                                "fullEnd": 700,
                                                                                                                                                                                                                                "start": 698,
                                                                                                                                                                                                                                "end": 699,
                                                                                                                                                                                                                                "fullWidth": 2,
                                                                                                                                                                                                                                "width": 1,
                                                                                                                                                                                                                                "text": "+",
                                                                                                                                                                                                                                "value": "+",
                                                                                                                                                                                                                                "valueText": "+",
                                                                                                                                                                                                                                "hasTrailingTrivia": true,
                                                                                                                                                                                                                                "hasTrailingNewLine": true,
                                                                                                                                                                                                                                "trailingTrivia": [
                                                                                                                                                                                                                                    {
                                                                                                                                                                                                                                        "kind": "NewLineTrivia",
                                                                                                                                                                                                                                        "text": "\n"
                                                                                                                                                                                                                                    }
                                                                                                                                                                                                                                ]
                                                                                                                                                                                                                            },
                                                                                                                                                                                                                            "right": {
                                                                                                                                                                                                                                "kind": "StringLiteral",
                                                                                                                                                                                                                                "fullStart": 700,
                                                                                                                                                                                                                                "fullEnd": 739,
                                                                                                                                                                                                                                "start": 700,
                                                                                                                                                                                                                                "end": 739,
                                                                                                                                                                                                                                "fullWidth": 39,
                                                                                                                                                                                                                                "width": 39,
                                                                                                                                                                                                                                "text": "'  $ERROR(\"#16: Function === null\");\\n'",
                                                                                                                                                                                                                                "value": "  $ERROR(\"#16: Function === null\");\n",
                                                                                                                                                                                                                                "valueText": "  $ERROR(\"#16: Function === null\");\n"
                                                                                                                                                                                                                            }
                                                                                                                                                                                                                        },
                                                                                                                                                                                                                        "operatorToken": {
                                                                                                                                                                                                                            "kind": "PlusToken",
                                                                                                                                                                                                                            "fullStart": 739,
                                                                                                                                                                                                                            "fullEnd": 741,
                                                                                                                                                                                                                            "start": 739,
                                                                                                                                                                                                                            "end": 740,
                                                                                                                                                                                                                            "fullWidth": 2,
                                                                                                                                                                                                                            "width": 1,
                                                                                                                                                                                                                            "text": "+",
                                                                                                                                                                                                                            "value": "+",
                                                                                                                                                                                                                            "valueText": "+",
                                                                                                                                                                                                                            "hasTrailingTrivia": true,
                                                                                                                                                                                                                            "hasTrailingNewLine": true,
                                                                                                                                                                                                                            "trailingTrivia": [
                                                                                                                                                                                                                                {
                                                                                                                                                                                                                                    "kind": "NewLineTrivia",
                                                                                                                                                                                                                                    "text": "\n"
                                                                                                                                                                                                                                }
                                                                                                                                                                                                                            ]
                                                                                                                                                                                                                        },
                                                                                                                                                                                                                        "right": {
                                                                                                                                                                                                                            "kind": "StringLiteral",
                                                                                                                                                                                                                            "fullStart": 741,
                                                                                                                                                                                                                            "fullEnd": 746,
                                                                                                                                                                                                                            "start": 741,
                                                                                                                                                                                                                            "end": 746,
                                                                                                                                                                                                                            "fullWidth": 5,
                                                                                                                                                                                                                            "width": 5,
                                                                                                                                                                                                                            "text": "'}\\n'",
                                                                                                                                                                                                                            "value": "}\n",
                                                                                                                                                                                                                            "valueText": "}\n"
                                                                                                                                                                                                                        }
                                                                                                                                                                                                                    },
                                                                                                                                                                                                                    "operatorToken": {
                                                                                                                                                                                                                        "kind": "PlusToken",
                                                                                                                                                                                                                        "fullStart": 746,
                                                                                                                                                                                                                        "fullEnd": 748,
                                                                                                                                                                                                                        "start": 746,
                                                                                                                                                                                                                        "end": 747,
                                                                                                                                                                                                                        "fullWidth": 2,
                                                                                                                                                                                                                        "width": 1,
                                                                                                                                                                                                                        "text": "+",
                                                                                                                                                                                                                        "value": "+",
                                                                                                                                                                                                                        "valueText": "+",
                                                                                                                                                                                                                        "hasTrailingTrivia": true,
                                                                                                                                                                                                                        "hasTrailingNewLine": true,
                                                                                                                                                                                                                        "trailingTrivia": [
                                                                                                                                                                                                                            {
                                                                                                                                                                                                                                "kind": "NewLineTrivia",
                                                                                                                                                                                                                                "text": "\n"
                                                                                                                                                                                                                            }
                                                                                                                                                                                                                        ]
                                                                                                                                                                                                                    },
                                                                                                                                                                                                                    "right": {
                                                                                                                                                                                                                        "kind": "StringLiteral",
                                                                                                                                                                                                                        "fullStart": 748,
                                                                                                                                                                                                                        "fullEnd": 763,
                                                                                                                                                                                                                        "start": 749,
                                                                                                                                                                                                                        "end": 763,
                                                                                                                                                                                                                        "fullWidth": 15,
                                                                                                                                                                                                                        "width": 14,
                                                                                                                                                                                                                        "text": "'//CHECK#17\\n'",
                                                                                                                                                                                                                        "value": "//CHECK#17\n",
                                                                                                                                                                                                                        "valueText": "//CHECK#17\n",
                                                                                                                                                                                                                        "hasLeadingTrivia": true,
                                                                                                                                                                                                                        "hasLeadingNewLine": true,
                                                                                                                                                                                                                        "leadingTrivia": [
                                                                                                                                                                                                                            {
                                                                                                                                                                                                                                "kind": "NewLineTrivia",
                                                                                                                                                                                                                                "text": "\n"
                                                                                                                                                                                                                            }
                                                                                                                                                                                                                        ]
                                                                                                                                                                                                                    }
                                                                                                                                                                                                                },
                                                                                                                                                                                                                "operatorToken": {
                                                                                                                                                                                                                    "kind": "PlusToken",
                                                                                                                                                                                                                    "fullStart": 763,
                                                                                                                                                                                                                    "fullEnd": 765,
                                                                                                                                                                                                                    "start": 763,
                                                                                                                                                                                                                    "end": 764,
                                                                                                                                                                                                                    "fullWidth": 2,
                                                                                                                                                                                                                    "width": 1,
                                                                                                                                                                                                                    "text": "+",
                                                                                                                                                                                                                    "value": "+",
                                                                                                                                                                                                                    "valueText": "+",
                                                                                                                                                                                                                    "hasTrailingTrivia": true,
                                                                                                                                                                                                                    "hasTrailingNewLine": true,
                                                                                                                                                                                                                    "trailingTrivia": [
                                                                                                                                                                                                                        {
                                                                                                                                                                                                                            "kind": "NewLineTrivia",
                                                                                                                                                                                                                            "text": "\n"
                                                                                                                                                                                                                        }
                                                                                                                                                                                                                    ]
                                                                                                                                                                                                                },
                                                                                                                                                                                                                "right": {
                                                                                                                                                                                                                    "kind": "StringLiteral",
                                                                                                                                                                                                                    "fullStart": 765,
                                                                                                                                                                                                                    "fullEnd": 792,
                                                                                                                                                                                                                    "start": 765,
                                                                                                                                                                                                                    "end": 792,
                                                                                                                                                                                                                    "fullWidth": 27,
                                                                                                                                                                                                                    "width": 27,
                                                                                                                                                                                                                    "text": "'if ( Array === null ) {\\n'",
                                                                                                                                                                                                                    "value": "if ( Array === null ) {\n",
                                                                                                                                                                                                                    "valueText": "if ( Array === null ) {\n"
                                                                                                                                                                                                                }
                                                                                                                                                                                                            },
                                                                                                                                                                                                            "operatorToken": {
                                                                                                                                                                                                                "kind": "PlusToken",
                                                                                                                                                                                                                "fullStart": 792,
                                                                                                                                                                                                                "fullEnd": 794,
                                                                                                                                                                                                                "start": 792,
                                                                                                                                                                                                                "end": 793,
                                                                                                                                                                                                                "fullWidth": 2,
                                                                                                                                                                                                                "width": 1,
                                                                                                                                                                                                                "text": "+",
                                                                                                                                                                                                                "value": "+",
                                                                                                                                                                                                                "valueText": "+",
                                                                                                                                                                                                                "hasTrailingTrivia": true,
                                                                                                                                                                                                                "hasTrailingNewLine": true,
                                                                                                                                                                                                                "trailingTrivia": [
                                                                                                                                                                                                                    {
                                                                                                                                                                                                                        "kind": "NewLineTrivia",
                                                                                                                                                                                                                        "text": "\n"
                                                                                                                                                                                                                    }
                                                                                                                                                                                                                ]
                                                                                                                                                                                                            },
                                                                                                                                                                                                            "right": {
                                                                                                                                                                                                                "kind": "StringLiteral",
                                                                                                                                                                                                                "fullStart": 794,
                                                                                                                                                                                                                "fullEnd": 830,
                                                                                                                                                                                                                "start": 794,
                                                                                                                                                                                                                "end": 830,
                                                                                                                                                                                                                "fullWidth": 36,
                                                                                                                                                                                                                "width": 36,
                                                                                                                                                                                                                "text": "'  $ERROR(\"#17: Array === null\");\\n'",
                                                                                                                                                                                                                "value": "  $ERROR(\"#17: Array === null\");\n",
                                                                                                                                                                                                                "valueText": "  $ERROR(\"#17: Array === null\");\n"
                                                                                                                                                                                                            }
                                                                                                                                                                                                        },
                                                                                                                                                                                                        "operatorToken": {
                                                                                                                                                                                                            "kind": "PlusToken",
                                                                                                                                                                                                            "fullStart": 830,
                                                                                                                                                                                                            "fullEnd": 832,
                                                                                                                                                                                                            "start": 830,
                                                                                                                                                                                                            "end": 831,
                                                                                                                                                                                                            "fullWidth": 2,
                                                                                                                                                                                                            "width": 1,
                                                                                                                                                                                                            "text": "+",
                                                                                                                                                                                                            "value": "+",
                                                                                                                                                                                                            "valueText": "+",
                                                                                                                                                                                                            "hasTrailingTrivia": true,
                                                                                                                                                                                                            "hasTrailingNewLine": true,
                                                                                                                                                                                                            "trailingTrivia": [
                                                                                                                                                                                                                {
                                                                                                                                                                                                                    "kind": "NewLineTrivia",
                                                                                                                                                                                                                    "text": "\n"
                                                                                                                                                                                                                }
                                                                                                                                                                                                            ]
                                                                                                                                                                                                        },
                                                                                                                                                                                                        "right": {
                                                                                                                                                                                                            "kind": "StringLiteral",
                                                                                                                                                                                                            "fullStart": 832,
                                                                                                                                                                                                            "fullEnd": 837,
                                                                                                                                                                                                            "start": 832,
                                                                                                                                                                                                            "end": 837,
                                                                                                                                                                                                            "fullWidth": 5,
                                                                                                                                                                                                            "width": 5,
                                                                                                                                                                                                            "text": "'}\\n'",
                                                                                                                                                                                                            "value": "}\n",
                                                                                                                                                                                                            "valueText": "}\n"
                                                                                                                                                                                                        }
                                                                                                                                                                                                    },
                                                                                                                                                                                                    "operatorToken": {
                                                                                                                                                                                                        "kind": "PlusToken",
                                                                                                                                                                                                        "fullStart": 837,
                                                                                                                                                                                                        "fullEnd": 839,
                                                                                                                                                                                                        "start": 837,
                                                                                                                                                                                                        "end": 838,
                                                                                                                                                                                                        "fullWidth": 2,
                                                                                                                                                                                                        "width": 1,
                                                                                                                                                                                                        "text": "+",
                                                                                                                                                                                                        "value": "+",
                                                                                                                                                                                                        "valueText": "+",
                                                                                                                                                                                                        "hasTrailingTrivia": true,
                                                                                                                                                                                                        "hasTrailingNewLine": true,
                                                                                                                                                                                                        "trailingTrivia": [
                                                                                                                                                                                                            {
                                                                                                                                                                                                                "kind": "NewLineTrivia",
                                                                                                                                                                                                                "text": "\n"
                                                                                                                                                                                                            }
                                                                                                                                                                                                        ]
                                                                                                                                                                                                    },
                                                                                                                                                                                                    "right": {
                                                                                                                                                                                                        "kind": "StringLiteral",
                                                                                                                                                                                                        "fullStart": 839,
                                                                                                                                                                                                        "fullEnd": 854,
                                                                                                                                                                                                        "start": 840,
                                                                                                                                                                                                        "end": 854,
                                                                                                                                                                                                        "fullWidth": 15,
                                                                                                                                                                                                        "width": 14,
                                                                                                                                                                                                        "text": "'//CHECK#18\\n'",
                                                                                                                                                                                                        "value": "//CHECK#18\n",
                                                                                                                                                                                                        "valueText": "//CHECK#18\n",
                                                                                                                                                                                                        "hasLeadingTrivia": true,
                                                                                                                                                                                                        "hasLeadingNewLine": true,
                                                                                                                                                                                                        "leadingTrivia": [
                                                                                                                                                                                                            {
                                                                                                                                                                                                                "kind": "NewLineTrivia",
                                                                                                                                                                                                                "text": "\n"
                                                                                                                                                                                                            }
                                                                                                                                                                                                        ]
                                                                                                                                                                                                    }
                                                                                                                                                                                                },
                                                                                                                                                                                                "operatorToken": {
                                                                                                                                                                                                    "kind": "PlusToken",
                                                                                                                                                                                                    "fullStart": 854,
                                                                                                                                                                                                    "fullEnd": 856,
                                                                                                                                                                                                    "start": 854,
                                                                                                                                                                                                    "end": 855,
                                                                                                                                                                                                    "fullWidth": 2,
                                                                                                                                                                                                    "width": 1,
                                                                                                                                                                                                    "text": "+",
                                                                                                                                                                                                    "value": "+",
                                                                                                                                                                                                    "valueText": "+",
                                                                                                                                                                                                    "hasTrailingTrivia": true,
                                                                                                                                                                                                    "hasTrailingNewLine": true,
                                                                                                                                                                                                    "trailingTrivia": [
                                                                                                                                                                                                        {
                                                                                                                                                                                                            "kind": "NewLineTrivia",
                                                                                                                                                                                                            "text": "\n"
                                                                                                                                                                                                        }
                                                                                                                                                                                                    ]
                                                                                                                                                                                                },
                                                                                                                                                                                                "right": {
                                                                                                                                                                                                    "kind": "StringLiteral",
                                                                                                                                                                                                    "fullStart": 856,
                                                                                                                                                                                                    "fullEnd": 885,
                                                                                                                                                                                                    "start": 856,
                                                                                                                                                                                                    "end": 885,
                                                                                                                                                                                                    "fullWidth": 29,
                                                                                                                                                                                                    "width": 29,
                                                                                                                                                                                                    "text": "'if ( Boolean === null ) {\\n'",
                                                                                                                                                                                                    "value": "if ( Boolean === null ) {\n",
                                                                                                                                                                                                    "valueText": "if ( Boolean === null ) {\n"
                                                                                                                                                                                                }
                                                                                                                                                                                            },
                                                                                                                                                                                            "operatorToken": {
                                                                                                                                                                                                "kind": "PlusToken",
                                                                                                                                                                                                "fullStart": 885,
                                                                                                                                                                                                "fullEnd": 887,
                                                                                                                                                                                                "start": 885,
                                                                                                                                                                                                "end": 886,
                                                                                                                                                                                                "fullWidth": 2,
                                                                                                                                                                                                "width": 1,
                                                                                                                                                                                                "text": "+",
                                                                                                                                                                                                "value": "+",
                                                                                                                                                                                                "valueText": "+",
                                                                                                                                                                                                "hasTrailingTrivia": true,
                                                                                                                                                                                                "hasTrailingNewLine": true,
                                                                                                                                                                                                "trailingTrivia": [
                                                                                                                                                                                                    {
                                                                                                                                                                                                        "kind": "NewLineTrivia",
                                                                                                                                                                                                        "text": "\n"
                                                                                                                                                                                                    }
                                                                                                                                                                                                ]
                                                                                                                                                                                            },
                                                                                                                                                                                            "right": {
                                                                                                                                                                                                "kind": "StringLiteral",
                                                                                                                                                                                                "fullStart": 887,
                                                                                                                                                                                                "fullEnd": 925,
                                                                                                                                                                                                "start": 887,
                                                                                                                                                                                                "end": 925,
                                                                                                                                                                                                "fullWidth": 38,
                                                                                                                                                                                                "width": 38,
                                                                                                                                                                                                "text": "'  $ERROR(\"#20: Boolean === null\");\\n'",
                                                                                                                                                                                                "value": "  $ERROR(\"#20: Boolean === null\");\n",
                                                                                                                                                                                                "valueText": "  $ERROR(\"#20: Boolean === null\");\n"
                                                                                                                                                                                            }
                                                                                                                                                                                        },
                                                                                                                                                                                        "operatorToken": {
                                                                                                                                                                                            "kind": "PlusToken",
                                                                                                                                                                                            "fullStart": 925,
                                                                                                                                                                                            "fullEnd": 927,
                                                                                                                                                                                            "start": 925,
                                                                                                                                                                                            "end": 926,
                                                                                                                                                                                            "fullWidth": 2,
                                                                                                                                                                                            "width": 1,
                                                                                                                                                                                            "text": "+",
                                                                                                                                                                                            "value": "+",
                                                                                                                                                                                            "valueText": "+",
                                                                                                                                                                                            "hasTrailingTrivia": true,
                                                                                                                                                                                            "hasTrailingNewLine": true,
                                                                                                                                                                                            "trailingTrivia": [
                                                                                                                                                                                                {
                                                                                                                                                                                                    "kind": "NewLineTrivia",
                                                                                                                                                                                                    "text": "\n"
                                                                                                                                                                                                }
                                                                                                                                                                                            ]
                                                                                                                                                                                        },
                                                                                                                                                                                        "right": {
                                                                                                                                                                                            "kind": "StringLiteral",
                                                                                                                                                                                            "fullStart": 927,
                                                                                                                                                                                            "fullEnd": 932,
                                                                                                                                                                                            "start": 927,
                                                                                                                                                                                            "end": 932,
                                                                                                                                                                                            "fullWidth": 5,
                                                                                                                                                                                            "width": 5,
                                                                                                                                                                                            "text": "'}\\n'",
                                                                                                                                                                                            "value": "}\n",
                                                                                                                                                                                            "valueText": "}\n"
                                                                                                                                                                                        }
                                                                                                                                                                                    },
                                                                                                                                                                                    "operatorToken": {
                                                                                                                                                                                        "kind": "PlusToken",
                                                                                                                                                                                        "fullStart": 932,
                                                                                                                                                                                        "fullEnd": 934,
                                                                                                                                                                                        "start": 932,
                                                                                                                                                                                        "end": 933,
                                                                                                                                                                                        "fullWidth": 2,
                                                                                                                                                                                        "width": 1,
                                                                                                                                                                                        "text": "+",
                                                                                                                                                                                        "value": "+",
                                                                                                                                                                                        "valueText": "+",
                                                                                                                                                                                        "hasTrailingTrivia": true,
                                                                                                                                                                                        "hasTrailingNewLine": true,
                                                                                                                                                                                        "trailingTrivia": [
                                                                                                                                                                                            {
                                                                                                                                                                                                "kind": "NewLineTrivia",
                                                                                                                                                                                                "text": "\n"
                                                                                                                                                                                            }
                                                                                                                                                                                        ]
                                                                                                                                                                                    },
                                                                                                                                                                                    "right": {
                                                                                                                                                                                        "kind": "StringLiteral",
                                                                                                                                                                                        "fullStart": 934,
                                                                                                                                                                                        "fullEnd": 949,
                                                                                                                                                                                        "start": 935,
                                                                                                                                                                                        "end": 949,
                                                                                                                                                                                        "fullWidth": 15,
                                                                                                                                                                                        "width": 14,
                                                                                                                                                                                        "text": "'//CHECK#18\\n'",
                                                                                                                                                                                        "value": "//CHECK#18\n",
                                                                                                                                                                                        "valueText": "//CHECK#18\n",
                                                                                                                                                                                        "hasLeadingTrivia": true,
                                                                                                                                                                                        "hasLeadingNewLine": true,
                                                                                                                                                                                        "leadingTrivia": [
                                                                                                                                                                                            {
                                                                                                                                                                                                "kind": "NewLineTrivia",
                                                                                                                                                                                                "text": "\n"
                                                                                                                                                                                            }
                                                                                                                                                                                        ]
                                                                                                                                                                                    }
                                                                                                                                                                                },
                                                                                                                                                                                "operatorToken": {
                                                                                                                                                                                    "kind": "PlusToken",
                                                                                                                                                                                    "fullStart": 949,
                                                                                                                                                                                    "fullEnd": 951,
                                                                                                                                                                                    "start": 949,
                                                                                                                                                                                    "end": 950,
                                                                                                                                                                                    "fullWidth": 2,
                                                                                                                                                                                    "width": 1,
                                                                                                                                                                                    "text": "+",
                                                                                                                                                                                    "value": "+",
                                                                                                                                                                                    "valueText": "+",
                                                                                                                                                                                    "hasTrailingTrivia": true,
                                                                                                                                                                                    "hasTrailingNewLine": true,
                                                                                                                                                                                    "trailingTrivia": [
                                                                                                                                                                                        {
                                                                                                                                                                                            "kind": "NewLineTrivia",
                                                                                                                                                                                            "text": "\n"
                                                                                                                                                                                        }
                                                                                                                                                                                    ]
                                                                                                                                                                                },
                                                                                                                                                                                "right": {
                                                                                                                                                                                    "kind": "StringLiteral",
                                                                                                                                                                                    "fullStart": 951,
                                                                                                                                                                                    "fullEnd": 977,
                                                                                                                                                                                    "start": 951,
                                                                                                                                                                                    "end": 977,
                                                                                                                                                                                    "fullWidth": 26,
                                                                                                                                                                                    "width": 26,
                                                                                                                                                                                    "text": "'if ( Date === null ) {\\n'",
                                                                                                                                                                                    "value": "if ( Date === null ) {\n",
                                                                                                                                                                                    "valueText": "if ( Date === null ) {\n"
                                                                                                                                                                                }
                                                                                                                                                                            },
                                                                                                                                                                            "operatorToken": {
                                                                                                                                                                                "kind": "PlusToken",
                                                                                                                                                                                "fullStart": 977,
                                                                                                                                                                                "fullEnd": 979,
                                                                                                                                                                                "start": 977,
                                                                                                                                                                                "end": 978,
                                                                                                                                                                                "fullWidth": 2,
                                                                                                                                                                                "width": 1,
                                                                                                                                                                                "text": "+",
                                                                                                                                                                                "value": "+",
                                                                                                                                                                                "valueText": "+",
                                                                                                                                                                                "hasTrailingTrivia": true,
                                                                                                                                                                                "hasTrailingNewLine": true,
                                                                                                                                                                                "trailingTrivia": [
                                                                                                                                                                                    {
                                                                                                                                                                                        "kind": "NewLineTrivia",
                                                                                                                                                                                        "text": "\n"
                                                                                                                                                                                    }
                                                                                                                                                                                ]
                                                                                                                                                                            },
                                                                                                                                                                            "right": {
                                                                                                                                                                                "kind": "StringLiteral",
                                                                                                                                                                                "fullStart": 979,
                                                                                                                                                                                "fullEnd": 1014,
                                                                                                                                                                                "start": 979,
                                                                                                                                                                                "end": 1014,
                                                                                                                                                                                "fullWidth": 35,
                                                                                                                                                                                "width": 35,
                                                                                                                                                                                "text": "'  $ERROR(\"#18: Date === null\");\\n'",
                                                                                                                                                                                "value": "  $ERROR(\"#18: Date === null\");\n",
                                                                                                                                                                                "valueText": "  $ERROR(\"#18: Date === null\");\n"
                                                                                                                                                                            }
                                                                                                                                                                        },
                                                                                                                                                                        "operatorToken": {
                                                                                                                                                                            "kind": "PlusToken",
                                                                                                                                                                            "fullStart": 1014,
                                                                                                                                                                            "fullEnd": 1016,
                                                                                                                                                                            "start": 1014,
                                                                                                                                                                            "end": 1015,
                                                                                                                                                                            "fullWidth": 2,
                                                                                                                                                                            "width": 1,
                                                                                                                                                                            "text": "+",
                                                                                                                                                                            "value": "+",
                                                                                                                                                                            "valueText": "+",
                                                                                                                                                                            "hasTrailingTrivia": true,
                                                                                                                                                                            "hasTrailingNewLine": true,
                                                                                                                                                                            "trailingTrivia": [
                                                                                                                                                                                {
                                                                                                                                                                                    "kind": "NewLineTrivia",
                                                                                                                                                                                    "text": "\n"
                                                                                                                                                                                }
                                                                                                                                                                            ]
                                                                                                                                                                        },
                                                                                                                                                                        "right": {
                                                                                                                                                                            "kind": "StringLiteral",
                                                                                                                                                                            "fullStart": 1016,
                                                                                                                                                                            "fullEnd": 1021,
                                                                                                                                                                            "start": 1016,
                                                                                                                                                                            "end": 1021,
                                                                                                                                                                            "fullWidth": 5,
                                                                                                                                                                            "width": 5,
                                                                                                                                                                            "text": "'}\\n'",
                                                                                                                                                                            "value": "}\n",
                                                                                                                                                                            "valueText": "}\n"
                                                                                                                                                                        }
                                                                                                                                                                    },
                                                                                                                                                                    "operatorToken": {
                                                                                                                                                                        "kind": "PlusToken",
                                                                                                                                                                        "fullStart": 1021,
                                                                                                                                                                        "fullEnd": 1023,
                                                                                                                                                                        "start": 1021,
                                                                                                                                                                        "end": 1022,
                                                                                                                                                                        "fullWidth": 2,
                                                                                                                                                                        "width": 1,
                                                                                                                                                                        "text": "+",
                                                                                                                                                                        "value": "+",
                                                                                                                                                                        "valueText": "+",
                                                                                                                                                                        "hasTrailingTrivia": true,
                                                                                                                                                                        "hasTrailingNewLine": true,
                                                                                                                                                                        "trailingTrivia": [
                                                                                                                                                                            {
                                                                                                                                                                                "kind": "NewLineTrivia",
                                                                                                                                                                                "text": "\n"
                                                                                                                                                                            }
                                                                                                                                                                        ]
                                                                                                                                                                    },
                                                                                                                                                                    "right": {
                                                                                                                                                                        "kind": "StringLiteral",
                                                                                                                                                                        "fullStart": 1023,
                                                                                                                                                                        "fullEnd": 1038,
                                                                                                                                                                        "start": 1024,
                                                                                                                                                                        "end": 1038,
                                                                                                                                                                        "fullWidth": 15,
                                                                                                                                                                        "width": 14,
                                                                                                                                                                        "text": "'//CHECK#19\\n'",
                                                                                                                                                                        "value": "//CHECK#19\n",
                                                                                                                                                                        "valueText": "//CHECK#19\n",
                                                                                                                                                                        "hasLeadingTrivia": true,
                                                                                                                                                                        "hasLeadingNewLine": true,
                                                                                                                                                                        "leadingTrivia": [
                                                                                                                                                                            {
                                                                                                                                                                                "kind": "NewLineTrivia",
                                                                                                                                                                                "text": "\n"
                                                                                                                                                                            }
                                                                                                                                                                        ]
                                                                                                                                                                    }
                                                                                                                                                                },
                                                                                                                                                                "operatorToken": {
                                                                                                                                                                    "kind": "PlusToken",
                                                                                                                                                                    "fullStart": 1038,
                                                                                                                                                                    "fullEnd": 1040,
                                                                                                                                                                    "start": 1038,
                                                                                                                                                                    "end": 1039,
                                                                                                                                                                    "fullWidth": 2,
                                                                                                                                                                    "width": 1,
                                                                                                                                                                    "text": "+",
                                                                                                                                                                    "value": "+",
                                                                                                                                                                    "valueText": "+",
                                                                                                                                                                    "hasTrailingTrivia": true,
                                                                                                                                                                    "hasTrailingNewLine": true,
                                                                                                                                                                    "trailingTrivia": [
                                                                                                                                                                        {
                                                                                                                                                                            "kind": "NewLineTrivia",
                                                                                                                                                                            "text": "\n"
                                                                                                                                                                        }
                                                                                                                                                                    ]
                                                                                                                                                                },
                                                                                                                                                                "right": {
                                                                                                                                                                    "kind": "StringLiteral",
                                                                                                                                                                    "fullStart": 1040,
                                                                                                                                                                    "fullEnd": 1068,
                                                                                                                                                                    "start": 1040,
                                                                                                                                                                    "end": 1068,
                                                                                                                                                                    "fullWidth": 28,
                                                                                                                                                                    "width": 28,
                                                                                                                                                                    "text": "'if ( RegExp === null ) {\\n'",
                                                                                                                                                                    "value": "if ( RegExp === null ) {\n",
                                                                                                                                                                    "valueText": "if ( RegExp === null ) {\n"
                                                                                                                                                                }
                                                                                                                                                            },
                                                                                                                                                            "operatorToken": {
                                                                                                                                                                "kind": "PlusToken",
                                                                                                                                                                "fullStart": 1068,
                                                                                                                                                                "fullEnd": 1070,
                                                                                                                                                                "start": 1068,
                                                                                                                                                                "end": 1069,
                                                                                                                                                                "fullWidth": 2,
                                                                                                                                                                "width": 1,
                                                                                                                                                                "text": "+",
                                                                                                                                                                "value": "+",
                                                                                                                                                                "valueText": "+",
                                                                                                                                                                "hasTrailingTrivia": true,
                                                                                                                                                                "hasTrailingNewLine": true,
                                                                                                                                                                "trailingTrivia": [
                                                                                                                                                                    {
                                                                                                                                                                        "kind": "NewLineTrivia",
                                                                                                                                                                        "text": "\n"
                                                                                                                                                                    }
                                                                                                                                                                ]
                                                                                                                                                            },
                                                                                                                                                            "right": {
                                                                                                                                                                "kind": "StringLiteral",
                                                                                                                                                                "fullStart": 1070,
                                                                                                                                                                "fullEnd": 1107,
                                                                                                                                                                "start": 1070,
                                                                                                                                                                "end": 1107,
                                                                                                                                                                "fullWidth": 37,
                                                                                                                                                                "width": 37,
                                                                                                                                                                "text": "'  $ERROR(\"#19: RegExp === null\");\\n'",
                                                                                                                                                                "value": "  $ERROR(\"#19: RegExp === null\");\n",
                                                                                                                                                                "valueText": "  $ERROR(\"#19: RegExp === null\");\n"
                                                                                                                                                            }
                                                                                                                                                        },
                                                                                                                                                        "operatorToken": {
                                                                                                                                                            "kind": "PlusToken",
                                                                                                                                                            "fullStart": 1107,
                                                                                                                                                            "fullEnd": 1109,
                                                                                                                                                            "start": 1107,
                                                                                                                                                            "end": 1108,
                                                                                                                                                            "fullWidth": 2,
                                                                                                                                                            "width": 1,
                                                                                                                                                            "text": "+",
                                                                                                                                                            "value": "+",
                                                                                                                                                            "valueText": "+",
                                                                                                                                                            "hasTrailingTrivia": true,
                                                                                                                                                            "hasTrailingNewLine": true,
                                                                                                                                                            "trailingTrivia": [
                                                                                                                                                                {
                                                                                                                                                                    "kind": "NewLineTrivia",
                                                                                                                                                                    "text": "\n"
                                                                                                                                                                }
                                                                                                                                                            ]
                                                                                                                                                        },
                                                                                                                                                        "right": {
                                                                                                                                                            "kind": "StringLiteral",
                                                                                                                                                            "fullStart": 1109,
                                                                                                                                                            "fullEnd": 1114,
                                                                                                                                                            "start": 1109,
                                                                                                                                                            "end": 1114,
                                                                                                                                                            "fullWidth": 5,
                                                                                                                                                            "width": 5,
                                                                                                                                                            "text": "'}\\n'",
                                                                                                                                                            "value": "}\n",
                                                                                                                                                            "valueText": "}\n"
                                                                                                                                                        }
                                                                                                                                                    },
                                                                                                                                                    "operatorToken": {
                                                                                                                                                        "kind": "PlusToken",
                                                                                                                                                        "fullStart": 1114,
                                                                                                                                                        "fullEnd": 1116,
                                                                                                                                                        "start": 1114,
                                                                                                                                                        "end": 1115,
                                                                                                                                                        "fullWidth": 2,
                                                                                                                                                        "width": 1,
                                                                                                                                                        "text": "+",
                                                                                                                                                        "value": "+",
                                                                                                                                                        "valueText": "+",
                                                                                                                                                        "hasTrailingTrivia": true,
                                                                                                                                                        "hasTrailingNewLine": true,
                                                                                                                                                        "trailingTrivia": [
                                                                                                                                                            {
                                                                                                                                                                "kind": "NewLineTrivia",
                                                                                                                                                                "text": "\n"
                                                                                                                                                            }
                                                                                                                                                        ]
                                                                                                                                                    },
                                                                                                                                                    "right": {
                                                                                                                                                        "kind": "StringLiteral",
                                                                                                                                                        "fullStart": 1116,
                                                                                                                                                        "fullEnd": 1131,
                                                                                                                                                        "start": 1117,
                                                                                                                                                        "end": 1131,
                                                                                                                                                        "fullWidth": 15,
                                                                                                                                                        "width": 14,
                                                                                                                                                        "text": "'//CHECK#20\\n'",
                                                                                                                                                        "value": "//CHECK#20\n",
                                                                                                                                                        "valueText": "//CHECK#20\n",
                                                                                                                                                        "hasLeadingTrivia": true,
                                                                                                                                                        "hasLeadingNewLine": true,
                                                                                                                                                        "leadingTrivia": [
                                                                                                                                                            {
                                                                                                                                                                "kind": "NewLineTrivia",
                                                                                                                                                                "text": "\n"
                                                                                                                                                            }
                                                                                                                                                        ]
                                                                                                                                                    }
                                                                                                                                                },
                                                                                                                                                "operatorToken": {
                                                                                                                                                    "kind": "PlusToken",
                                                                                                                                                    "fullStart": 1131,
                                                                                                                                                    "fullEnd": 1133,
                                                                                                                                                    "start": 1131,
                                                                                                                                                    "end": 1132,
                                                                                                                                                    "fullWidth": 2,
                                                                                                                                                    "width": 1,
                                                                                                                                                    "text": "+",
                                                                                                                                                    "value": "+",
                                                                                                                                                    "valueText": "+",
                                                                                                                                                    "hasTrailingTrivia": true,
                                                                                                                                                    "hasTrailingNewLine": true,
                                                                                                                                                    "trailingTrivia": [
                                                                                                                                                        {
                                                                                                                                                            "kind": "NewLineTrivia",
                                                                                                                                                            "text": "\n"
                                                                                                                                                        }
                                                                                                                                                    ]
                                                                                                                                                },
                                                                                                                                                "right": {
                                                                                                                                                    "kind": "StringLiteral",
                                                                                                                                                    "fullStart": 1133,
                                                                                                                                                    "fullEnd": 1160,
                                                                                                                                                    "start": 1133,
                                                                                                                                                    "end": 1160,
                                                                                                                                                    "fullWidth": 27,
                                                                                                                                                    "width": 27,
                                                                                                                                                    "text": "'if ( Error === null ) {\\n'",
                                                                                                                                                    "value": "if ( Error === null ) {\n",
                                                                                                                                                    "valueText": "if ( Error === null ) {\n"
                                                                                                                                                }
                                                                                                                                            },
                                                                                                                                            "operatorToken": {
                                                                                                                                                "kind": "PlusToken",
                                                                                                                                                "fullStart": 1160,
                                                                                                                                                "fullEnd": 1162,
                                                                                                                                                "start": 1160,
                                                                                                                                                "end": 1161,
                                                                                                                                                "fullWidth": 2,
                                                                                                                                                "width": 1,
                                                                                                                                                "text": "+",
                                                                                                                                                "value": "+",
                                                                                                                                                "valueText": "+",
                                                                                                                                                "hasTrailingTrivia": true,
                                                                                                                                                "hasTrailingNewLine": true,
                                                                                                                                                "trailingTrivia": [
                                                                                                                                                    {
                                                                                                                                                        "kind": "NewLineTrivia",
                                                                                                                                                        "text": "\n"
                                                                                                                                                    }
                                                                                                                                                ]
                                                                                                                                            },
                                                                                                                                            "right": {
                                                                                                                                                "kind": "StringLiteral",
                                                                                                                                                "fullStart": 1162,
                                                                                                                                                "fullEnd": 1198,
                                                                                                                                                "start": 1162,
                                                                                                                                                "end": 1198,
                                                                                                                                                "fullWidth": 36,
                                                                                                                                                "width": 36,
                                                                                                                                                "text": "'  $ERROR(\"#20: Error === null\");\\n'",
                                                                                                                                                "value": "  $ERROR(\"#20: Error === null\");\n",
                                                                                                                                                "valueText": "  $ERROR(\"#20: Error === null\");\n"
                                                                                                                                            }
                                                                                                                                        },
                                                                                                                                        "operatorToken": {
                                                                                                                                            "kind": "PlusToken",
                                                                                                                                            "fullStart": 1198,
                                                                                                                                            "fullEnd": 1200,
                                                                                                                                            "start": 1198,
                                                                                                                                            "end": 1199,
                                                                                                                                            "fullWidth": 2,
                                                                                                                                            "width": 1,
                                                                                                                                            "text": "+",
                                                                                                                                            "value": "+",
                                                                                                                                            "valueText": "+",
                                                                                                                                            "hasTrailingTrivia": true,
                                                                                                                                            "hasTrailingNewLine": true,
                                                                                                                                            "trailingTrivia": [
                                                                                                                                                {
                                                                                                                                                    "kind": "NewLineTrivia",
                                                                                                                                                    "text": "\n"
                                                                                                                                                }
                                                                                                                                            ]
                                                                                                                                        },
                                                                                                                                        "right": {
                                                                                                                                            "kind": "StringLiteral",
                                                                                                                                            "fullStart": 1200,
                                                                                                                                            "fullEnd": 1205,
                                                                                                                                            "start": 1200,
                                                                                                                                            "end": 1205,
                                                                                                                                            "fullWidth": 5,
                                                                                                                                            "width": 5,
                                                                                                                                            "text": "'}\\n'",
                                                                                                                                            "value": "}\n",
                                                                                                                                            "valueText": "}\n"
                                                                                                                                        }
                                                                                                                                    },
                                                                                                                                    "operatorToken": {
                                                                                                                                        "kind": "PlusToken",
                                                                                                                                        "fullStart": 1205,
                                                                                                                                        "fullEnd": 1207,
                                                                                                                                        "start": 1205,
                                                                                                                                        "end": 1206,
                                                                                                                                        "fullWidth": 2,
                                                                                                                                        "width": 1,
                                                                                                                                        "text": "+",
                                                                                                                                        "value": "+",
                                                                                                                                        "valueText": "+",
                                                                                                                                        "hasTrailingTrivia": true,
                                                                                                                                        "hasTrailingNewLine": true,
                                                                                                                                        "trailingTrivia": [
                                                                                                                                            {
                                                                                                                                                "kind": "NewLineTrivia",
                                                                                                                                                "text": "\n"
                                                                                                                                            }
                                                                                                                                        ]
                                                                                                                                    },
                                                                                                                                    "right": {
                                                                                                                                        "kind": "StringLiteral",
                                                                                                                                        "fullStart": 1207,
                                                                                                                                        "fullEnd": 1222,
                                                                                                                                        "start": 1208,
                                                                                                                                        "end": 1222,
                                                                                                                                        "fullWidth": 15,
                                                                                                                                        "width": 14,
                                                                                                                                        "text": "'//CHECK#21\\n'",
                                                                                                                                        "value": "//CHECK#21\n",
                                                                                                                                        "valueText": "//CHECK#21\n",
                                                                                                                                        "hasLeadingTrivia": true,
                                                                                                                                        "hasLeadingNewLine": true,
                                                                                                                                        "leadingTrivia": [
                                                                                                                                            {
                                                                                                                                                "kind": "NewLineTrivia",
                                                                                                                                                "text": "\n"
                                                                                                                                            }
                                                                                                                                        ]
                                                                                                                                    }
                                                                                                                                },
                                                                                                                                "operatorToken": {
                                                                                                                                    "kind": "PlusToken",
                                                                                                                                    "fullStart": 1222,
                                                                                                                                    "fullEnd": 1224,
                                                                                                                                    "start": 1222,
                                                                                                                                    "end": 1223,
                                                                                                                                    "fullWidth": 2,
                                                                                                                                    "width": 1,
                                                                                                                                    "text": "+",
                                                                                                                                    "value": "+",
                                                                                                                                    "valueText": "+",
                                                                                                                                    "hasTrailingTrivia": true,
                                                                                                                                    "hasTrailingNewLine": true,
                                                                                                                                    "trailingTrivia": [
                                                                                                                                        {
                                                                                                                                            "kind": "NewLineTrivia",
                                                                                                                                            "text": "\n"
                                                                                                                                        }
                                                                                                                                    ]
                                                                                                                                },
                                                                                                                                "right": {
                                                                                                                                    "kind": "StringLiteral",
                                                                                                                                    "fullStart": 1224,
                                                                                                                                    "fullEnd": 1255,
                                                                                                                                    "start": 1224,
                                                                                                                                    "end": 1255,
                                                                                                                                    "fullWidth": 31,
                                                                                                                                    "width": 31,
                                                                                                                                    "text": "'if ( EvalError === null ) {\\n'",
                                                                                                                                    "value": "if ( EvalError === null ) {\n",
                                                                                                                                    "valueText": "if ( EvalError === null ) {\n"
                                                                                                                                }
                                                                                                                            },
                                                                                                                            "operatorToken": {
                                                                                                                                "kind": "PlusToken",
                                                                                                                                "fullStart": 1255,
                                                                                                                                "fullEnd": 1257,
                                                                                                                                "start": 1255,
                                                                                                                                "end": 1256,
                                                                                                                                "fullWidth": 2,
                                                                                                                                "width": 1,
                                                                                                                                "text": "+",
                                                                                                                                "value": "+",
                                                                                                                                "valueText": "+",
                                                                                                                                "hasTrailingTrivia": true,
                                                                                                                                "hasTrailingNewLine": true,
                                                                                                                                "trailingTrivia": [
                                                                                                                                    {
                                                                                                                                        "kind": "NewLineTrivia",
                                                                                                                                        "text": "\n"
                                                                                                                                    }
                                                                                                                                ]
                                                                                                                            },
                                                                                                                            "right": {
                                                                                                                                "kind": "StringLiteral",
                                                                                                                                "fullStart": 1257,
                                                                                                                                "fullEnd": 1297,
                                                                                                                                "start": 1257,
                                                                                                                                "end": 1297,
                                                                                                                                "fullWidth": 40,
                                                                                                                                "width": 40,
                                                                                                                                "text": "'  $ERROR(\"#21: EvalError === null\");\\n'",
                                                                                                                                "value": "  $ERROR(\"#21: EvalError === null\");\n",
                                                                                                                                "valueText": "  $ERROR(\"#21: EvalError === null\");\n"
                                                                                                                            }
                                                                                                                        },
                                                                                                                        "operatorToken": {
                                                                                                                            "kind": "PlusToken",
                                                                                                                            "fullStart": 1297,
                                                                                                                            "fullEnd": 1299,
                                                                                                                            "start": 1297,
                                                                                                                            "end": 1298,
                                                                                                                            "fullWidth": 2,
                                                                                                                            "width": 1,
                                                                                                                            "text": "+",
                                                                                                                            "value": "+",
                                                                                                                            "valueText": "+",
                                                                                                                            "hasTrailingTrivia": true,
                                                                                                                            "hasTrailingNewLine": true,
                                                                                                                            "trailingTrivia": [
                                                                                                                                {
                                                                                                                                    "kind": "NewLineTrivia",
                                                                                                                                    "text": "\n"
                                                                                                                                }
                                                                                                                            ]
                                                                                                                        },
                                                                                                                        "right": {
                                                                                                                            "kind": "StringLiteral",
                                                                                                                            "fullStart": 1299,
                                                                                                                            "fullEnd": 1304,
                                                                                                                            "start": 1299,
                                                                                                                            "end": 1304,
                                                                                                                            "fullWidth": 5,
                                                                                                                            "width": 5,
                                                                                                                            "text": "'}\\n'",
                                                                                                                            "value": "}\n",
                                                                                                                            "valueText": "}\n"
                                                                                                                        }
                                                                                                                    },
                                                                                                                    "operatorToken": {
                                                                                                                        "kind": "PlusToken",
                                                                                                                        "fullStart": 1304,
                                                                                                                        "fullEnd": 1306,
                                                                                                                        "start": 1304,
                                                                                                                        "end": 1305,
                                                                                                                        "fullWidth": 2,
                                                                                                                        "width": 1,
                                                                                                                        "text": "+",
                                                                                                                        "value": "+",
                                                                                                                        "valueText": "+",
                                                                                                                        "hasTrailingTrivia": true,
                                                                                                                        "hasTrailingNewLine": true,
                                                                                                                        "trailingTrivia": [
                                                                                                                            {
                                                                                                                                "kind": "NewLineTrivia",
                                                                                                                                "text": "\n"
                                                                                                                            }
                                                                                                                        ]
                                                                                                                    },
                                                                                                                    "right": {
                                                                                                                        "kind": "StringLiteral",
                                                                                                                        "fullStart": 1306,
                                                                                                                        "fullEnd": 1321,
                                                                                                                        "start": 1307,
                                                                                                                        "end": 1321,
                                                                                                                        "fullWidth": 15,
                                                                                                                        "width": 14,
                                                                                                                        "text": "'//CHECK#22\\n'",
                                                                                                                        "value": "//CHECK#22\n",
                                                                                                                        "valueText": "//CHECK#22\n",
                                                                                                                        "hasLeadingTrivia": true,
                                                                                                                        "hasLeadingNewLine": true,
                                                                                                                        "leadingTrivia": [
                                                                                                                            {
                                                                                                                                "kind": "NewLineTrivia",
                                                                                                                                "text": "\n"
                                                                                                                            }
                                                                                                                        ]
                                                                                                                    }
                                                                                                                },
                                                                                                                "operatorToken": {
                                                                                                                    "kind": "PlusToken",
                                                                                                                    "fullStart": 1321,
                                                                                                                    "fullEnd": 1323,
                                                                                                                    "start": 1321,
                                                                                                                    "end": 1322,
                                                                                                                    "fullWidth": 2,
                                                                                                                    "width": 1,
                                                                                                                    "text": "+",
                                                                                                                    "value": "+",
                                                                                                                    "valueText": "+",
                                                                                                                    "hasTrailingTrivia": true,
                                                                                                                    "hasTrailingNewLine": true,
                                                                                                                    "trailingTrivia": [
                                                                                                                        {
                                                                                                                            "kind": "NewLineTrivia",
                                                                                                                            "text": "\n"
                                                                                                                        }
                                                                                                                    ]
                                                                                                                },
                                                                                                                "right": {
                                                                                                                    "kind": "StringLiteral",
                                                                                                                    "fullStart": 1323,
                                                                                                                    "fullEnd": 1355,
                                                                                                                    "start": 1323,
                                                                                                                    "end": 1355,
                                                                                                                    "fullWidth": 32,
                                                                                                                    "width": 32,
                                                                                                                    "text": "'if ( RangeError === null ) {\\n'",
                                                                                                                    "value": "if ( RangeError === null ) {\n",
                                                                                                                    "valueText": "if ( RangeError === null ) {\n"
                                                                                                                }
                                                                                                            },
                                                                                                            "operatorToken": {
                                                                                                                "kind": "PlusToken",
                                                                                                                "fullStart": 1355,
                                                                                                                "fullEnd": 1357,
                                                                                                                "start": 1355,
                                                                                                                "end": 1356,
                                                                                                                "fullWidth": 2,
                                                                                                                "width": 1,
                                                                                                                "text": "+",
                                                                                                                "value": "+",
                                                                                                                "valueText": "+",
                                                                                                                "hasTrailingTrivia": true,
                                                                                                                "hasTrailingNewLine": true,
                                                                                                                "trailingTrivia": [
                                                                                                                    {
                                                                                                                        "kind": "NewLineTrivia",
                                                                                                                        "text": "\n"
                                                                                                                    }
                                                                                                                ]
                                                                                                            },
                                                                                                            "right": {
                                                                                                                "kind": "StringLiteral",
                                                                                                                "fullStart": 1357,
                                                                                                                "fullEnd": 1398,
                                                                                                                "start": 1357,
                                                                                                                "end": 1398,
                                                                                                                "fullWidth": 41,
                                                                                                                "width": 41,
                                                                                                                "text": "'  $ERROR(\"#22: RangeError === null\");\\n'",
                                                                                                                "value": "  $ERROR(\"#22: RangeError === null\");\n",
                                                                                                                "valueText": "  $ERROR(\"#22: RangeError === null\");\n"
                                                                                                            }
                                                                                                        },
                                                                                                        "operatorToken": {
                                                                                                            "kind": "PlusToken",
                                                                                                            "fullStart": 1398,
                                                                                                            "fullEnd": 1400,
                                                                                                            "start": 1398,
                                                                                                            "end": 1399,
                                                                                                            "fullWidth": 2,
                                                                                                            "width": 1,
                                                                                                            "text": "+",
                                                                                                            "value": "+",
                                                                                                            "valueText": "+",
                                                                                                            "hasTrailingTrivia": true,
                                                                                                            "hasTrailingNewLine": true,
                                                                                                            "trailingTrivia": [
                                                                                                                {
                                                                                                                    "kind": "NewLineTrivia",
                                                                                                                    "text": "\n"
                                                                                                                }
                                                                                                            ]
                                                                                                        },
                                                                                                        "right": {
                                                                                                            "kind": "StringLiteral",
                                                                                                            "fullStart": 1400,
                                                                                                            "fullEnd": 1405,
                                                                                                            "start": 1400,
                                                                                                            "end": 1405,
                                                                                                            "fullWidth": 5,
                                                                                                            "width": 5,
                                                                                                            "text": "'}\\n'",
                                                                                                            "value": "}\n",
                                                                                                            "valueText": "}\n"
                                                                                                        }
                                                                                                    },
                                                                                                    "operatorToken": {
                                                                                                        "kind": "PlusToken",
                                                                                                        "fullStart": 1405,
                                                                                                        "fullEnd": 1407,
                                                                                                        "start": 1405,
                                                                                                        "end": 1406,
                                                                                                        "fullWidth": 2,
                                                                                                        "width": 1,
                                                                                                        "text": "+",
                                                                                                        "value": "+",
                                                                                                        "valueText": "+",
                                                                                                        "hasTrailingTrivia": true,
                                                                                                        "hasTrailingNewLine": true,
                                                                                                        "trailingTrivia": [
                                                                                                            {
                                                                                                                "kind": "NewLineTrivia",
                                                                                                                "text": "\n"
                                                                                                            }
                                                                                                        ]
                                                                                                    },
                                                                                                    "right": {
                                                                                                        "kind": "StringLiteral",
                                                                                                        "fullStart": 1407,
                                                                                                        "fullEnd": 1422,
                                                                                                        "start": 1408,
                                                                                                        "end": 1422,
                                                                                                        "fullWidth": 15,
                                                                                                        "width": 14,
                                                                                                        "text": "'//CHECK#23\\n'",
                                                                                                        "value": "//CHECK#23\n",
                                                                                                        "valueText": "//CHECK#23\n",
                                                                                                        "hasLeadingTrivia": true,
                                                                                                        "hasLeadingNewLine": true,
                                                                                                        "leadingTrivia": [
                                                                                                            {
                                                                                                                "kind": "NewLineTrivia",
                                                                                                                "text": "\n"
                                                                                                            }
                                                                                                        ]
                                                                                                    }
                                                                                                },
                                                                                                "operatorToken": {
                                                                                                    "kind": "PlusToken",
                                                                                                    "fullStart": 1422,
                                                                                                    "fullEnd": 1424,
                                                                                                    "start": 1422,
                                                                                                    "end": 1423,
                                                                                                    "fullWidth": 2,
                                                                                                    "width": 1,
                                                                                                    "text": "+",
                                                                                                    "value": "+",
                                                                                                    "valueText": "+",
                                                                                                    "hasTrailingTrivia": true,
                                                                                                    "hasTrailingNewLine": true,
                                                                                                    "trailingTrivia": [
                                                                                                        {
                                                                                                            "kind": "NewLineTrivia",
                                                                                                            "text": "\n"
                                                                                                        }
                                                                                                    ]
                                                                                                },
                                                                                                "right": {
                                                                                                    "kind": "StringLiteral",
                                                                                                    "fullStart": 1424,
                                                                                                    "fullEnd": 1460,
                                                                                                    "start": 1424,
                                                                                                    "end": 1460,
                                                                                                    "fullWidth": 36,
                                                                                                    "width": 36,
                                                                                                    "text": "'if ( ReferenceError === null ) {\\n'",
                                                                                                    "value": "if ( ReferenceError === null ) {\n",
                                                                                                    "valueText": "if ( ReferenceError === null ) {\n"
                                                                                                }
                                                                                            },
                                                                                            "operatorToken": {
                                                                                                "kind": "PlusToken",
                                                                                                "fullStart": 1460,
                                                                                                "fullEnd": 1462,
                                                                                                "start": 1460,
                                                                                                "end": 1461,
                                                                                                "fullWidth": 2,
                                                                                                "width": 1,
                                                                                                "text": "+",
                                                                                                "value": "+",
                                                                                                "valueText": "+",
                                                                                                "hasTrailingTrivia": true,
                                                                                                "hasTrailingNewLine": true,
                                                                                                "trailingTrivia": [
                                                                                                    {
                                                                                                        "kind": "NewLineTrivia",
                                                                                                        "text": "\n"
                                                                                                    }
                                                                                                ]
                                                                                            },
                                                                                            "right": {
                                                                                                "kind": "StringLiteral",
                                                                                                "fullStart": 1462,
                                                                                                "fullEnd": 1507,
                                                                                                "start": 1462,
                                                                                                "end": 1507,
                                                                                                "fullWidth": 45,
                                                                                                "width": 45,
                                                                                                "text": "'  $ERROR(\"#23: ReferenceError === null\");\\n'",
                                                                                                "value": "  $ERROR(\"#23: ReferenceError === null\");\n",
                                                                                                "valueText": "  $ERROR(\"#23: ReferenceError === null\");\n"
                                                                                            }
                                                                                        },
                                                                                        "operatorToken": {
                                                                                            "kind": "PlusToken",
                                                                                            "fullStart": 1507,
                                                                                            "fullEnd": 1509,
                                                                                            "start": 1507,
                                                                                            "end": 1508,
                                                                                            "fullWidth": 2,
                                                                                            "width": 1,
                                                                                            "text": "+",
                                                                                            "value": "+",
                                                                                            "valueText": "+",
                                                                                            "hasTrailingTrivia": true,
                                                                                            "hasTrailingNewLine": true,
                                                                                            "trailingTrivia": [
                                                                                                {
                                                                                                    "kind": "NewLineTrivia",
                                                                                                    "text": "\n"
                                                                                                }
                                                                                            ]
                                                                                        },
                                                                                        "right": {
                                                                                            "kind": "StringLiteral",
                                                                                            "fullStart": 1509,
                                                                                            "fullEnd": 1514,
                                                                                            "start": 1509,
                                                                                            "end": 1514,
                                                                                            "fullWidth": 5,
                                                                                            "width": 5,
                                                                                            "text": "'}\\n'",
                                                                                            "value": "}\n",
                                                                                            "valueText": "}\n"
                                                                                        }
                                                                                    },
                                                                                    "operatorToken": {
                                                                                        "kind": "PlusToken",
                                                                                        "fullStart": 1514,
                                                                                        "fullEnd": 1516,
                                                                                        "start": 1514,
                                                                                        "end": 1515,
                                                                                        "fullWidth": 2,
                                                                                        "width": 1,
                                                                                        "text": "+",
                                                                                        "value": "+",
                                                                                        "valueText": "+",
                                                                                        "hasTrailingTrivia": true,
                                                                                        "hasTrailingNewLine": true,
                                                                                        "trailingTrivia": [
                                                                                            {
                                                                                                "kind": "NewLineTrivia",
                                                                                                "text": "\n"
                                                                                            }
                                                                                        ]
                                                                                    },
                                                                                    "right": {
                                                                                        "kind": "StringLiteral",
                                                                                        "fullStart": 1516,
                                                                                        "fullEnd": 1531,
                                                                                        "start": 1517,
                                                                                        "end": 1531,
                                                                                        "fullWidth": 15,
                                                                                        "width": 14,
                                                                                        "text": "'//CHECK#24\\n'",
                                                                                        "value": "//CHECK#24\n",
                                                                                        "valueText": "//CHECK#24\n",
                                                                                        "hasLeadingTrivia": true,
                                                                                        "hasLeadingNewLine": true,
                                                                                        "leadingTrivia": [
                                                                                            {
                                                                                                "kind": "NewLineTrivia",
                                                                                                "text": "\n"
                                                                                            }
                                                                                        ]
                                                                                    }
                                                                                },
                                                                                "operatorToken": {
                                                                                    "kind": "PlusToken",
                                                                                    "fullStart": 1531,
                                                                                    "fullEnd": 1533,
                                                                                    "start": 1531,
                                                                                    "end": 1532,
                                                                                    "fullWidth": 2,
                                                                                    "width": 1,
                                                                                    "text": "+",
                                                                                    "value": "+",
                                                                                    "valueText": "+",
                                                                                    "hasTrailingTrivia": true,
                                                                                    "hasTrailingNewLine": true,
                                                                                    "trailingTrivia": [
                                                                                        {
                                                                                            "kind": "NewLineTrivia",
                                                                                            "text": "\n"
                                                                                        }
                                                                                    ]
                                                                                },
                                                                                "right": {
                                                                                    "kind": "StringLiteral",
                                                                                    "fullStart": 1533,
                                                                                    "fullEnd": 1566,
                                                                                    "start": 1533,
                                                                                    "end": 1566,
                                                                                    "fullWidth": 33,
                                                                                    "width": 33,
                                                                                    "text": "'if ( SyntaxError === null ) {\\n'",
                                                                                    "value": "if ( SyntaxError === null ) {\n",
                                                                                    "valueText": "if ( SyntaxError === null ) {\n"
                                                                                }
                                                                            },
                                                                            "operatorToken": {
                                                                                "kind": "PlusToken",
                                                                                "fullStart": 1566,
                                                                                "fullEnd": 1568,
                                                                                "start": 1566,
                                                                                "end": 1567,
                                                                                "fullWidth": 2,
                                                                                "width": 1,
                                                                                "text": "+",
                                                                                "value": "+",
                                                                                "valueText": "+",
                                                                                "hasTrailingTrivia": true,
                                                                                "hasTrailingNewLine": true,
                                                                                "trailingTrivia": [
                                                                                    {
                                                                                        "kind": "NewLineTrivia",
                                                                                        "text": "\n"
                                                                                    }
                                                                                ]
                                                                            },
                                                                            "right": {
                                                                                "kind": "StringLiteral",
                                                                                "fullStart": 1568,
                                                                                "fullEnd": 1610,
                                                                                "start": 1568,
                                                                                "end": 1610,
                                                                                "fullWidth": 42,
                                                                                "width": 42,
                                                                                "text": "'  $ERROR(\"#24: SyntaxError === null\");\\n'",
                                                                                "value": "  $ERROR(\"#24: SyntaxError === null\");\n",
                                                                                "valueText": "  $ERROR(\"#24: SyntaxError === null\");\n"
                                                                            }
                                                                        },
                                                                        "operatorToken": {
                                                                            "kind": "PlusToken",
                                                                            "fullStart": 1610,
                                                                            "fullEnd": 1612,
                                                                            "start": 1610,
                                                                            "end": 1611,
                                                                            "fullWidth": 2,
                                                                            "width": 1,
                                                                            "text": "+",
                                                                            "value": "+",
                                                                            "valueText": "+",
                                                                            "hasTrailingTrivia": true,
                                                                            "hasTrailingNewLine": true,
                                                                            "trailingTrivia": [
                                                                                {
                                                                                    "kind": "NewLineTrivia",
                                                                                    "text": "\n"
                                                                                }
                                                                            ]
                                                                        },
                                                                        "right": {
                                                                            "kind": "StringLiteral",
                                                                            "fullStart": 1612,
                                                                            "fullEnd": 1617,
                                                                            "start": 1612,
                                                                            "end": 1617,
                                                                            "fullWidth": 5,
                                                                            "width": 5,
                                                                            "text": "'}\\n'",
                                                                            "value": "}\n",
                                                                            "valueText": "}\n"
                                                                        }
                                                                    },
                                                                    "operatorToken": {
                                                                        "kind": "PlusToken",
                                                                        "fullStart": 1617,
                                                                        "fullEnd": 1619,
                                                                        "start": 1617,
                                                                        "end": 1618,
                                                                        "fullWidth": 2,
                                                                        "width": 1,
                                                                        "text": "+",
                                                                        "value": "+",
                                                                        "valueText": "+",
                                                                        "hasTrailingTrivia": true,
                                                                        "hasTrailingNewLine": true,
                                                                        "trailingTrivia": [
                                                                            {
                                                                                "kind": "NewLineTrivia",
                                                                                "text": "\n"
                                                                            }
                                                                        ]
                                                                    },
                                                                    "right": {
                                                                        "kind": "StringLiteral",
                                                                        "fullStart": 1619,
                                                                        "fullEnd": 1634,
                                                                        "start": 1620,
                                                                        "end": 1634,
                                                                        "fullWidth": 15,
                                                                        "width": 14,
                                                                        "text": "'//CHECK#25\\n'",
                                                                        "value": "//CHECK#25\n",
                                                                        "valueText": "//CHECK#25\n",
                                                                        "hasLeadingTrivia": true,
                                                                        "hasLeadingNewLine": true,
                                                                        "leadingTrivia": [
                                                                            {
                                                                                "kind": "NewLineTrivia",
                                                                                "text": "\n"
                                                                            }
                                                                        ]
                                                                    }
                                                                },
                                                                "operatorToken": {
                                                                    "kind": "PlusToken",
                                                                    "fullStart": 1634,
                                                                    "fullEnd": 1636,
                                                                    "start": 1634,
                                                                    "end": 1635,
                                                                    "fullWidth": 2,
                                                                    "width": 1,
                                                                    "text": "+",
                                                                    "value": "+",
                                                                    "valueText": "+",
                                                                    "hasTrailingTrivia": true,
                                                                    "hasTrailingNewLine": true,
                                                                    "trailingTrivia": [
                                                                        {
                                                                            "kind": "NewLineTrivia",
                                                                            "text": "\n"
                                                                        }
                                                                    ]
                                                                },
                                                                "right": {
                                                                    "kind": "StringLiteral",
                                                                    "fullStart": 1636,
                                                                    "fullEnd": 1667,
                                                                    "start": 1636,
                                                                    "end": 1667,
                                                                    "fullWidth": 31,
                                                                    "width": 31,
                                                                    "text": "'if ( TypeError === null ) {\\n'",
                                                                    "value": "if ( TypeError === null ) {\n",
                                                                    "valueText": "if ( TypeError === null ) {\n"
                                                                }
                                                            },
                                                            "operatorToken": {
                                                                "kind": "PlusToken",
                                                                "fullStart": 1667,
                                                                "fullEnd": 1669,
                                                                "start": 1667,
                                                                "end": 1668,
                                                                "fullWidth": 2,
                                                                "width": 1,
                                                                "text": "+",
                                                                "value": "+",
                                                                "valueText": "+",
                                                                "hasTrailingTrivia": true,
                                                                "hasTrailingNewLine": true,
                                                                "trailingTrivia": [
                                                                    {
                                                                        "kind": "NewLineTrivia",
                                                                        "text": "\n"
                                                                    }
                                                                ]
                                                            },
                                                            "right": {
                                                                "kind": "StringLiteral",
                                                                "fullStart": 1669,
                                                                "fullEnd": 1709,
                                                                "start": 1669,
                                                                "end": 1709,
                                                                "fullWidth": 40,
                                                                "width": 40,
                                                                "text": "'  $ERROR(\"#25: TypeError === null\");\\n'",
                                                                "value": "  $ERROR(\"#25: TypeError === null\");\n",
                                                                "valueText": "  $ERROR(\"#25: TypeError === null\");\n"
                                                            }
                                                        },
                                                        "operatorToken": {
                                                            "kind": "PlusToken",
                                                            "fullStart": 1709,
                                                            "fullEnd": 1711,
                                                            "start": 1709,
                                                            "end": 1710,
                                                            "fullWidth": 2,
                                                            "width": 1,
                                                            "text": "+",
                                                            "value": "+",
                                                            "valueText": "+",
                                                            "hasTrailingTrivia": true,
                                                            "hasTrailingNewLine": true,
                                                            "trailingTrivia": [
                                                                {
                                                                    "kind": "NewLineTrivia",
                                                                    "text": "\n"
                                                                }
                                                            ]
                                                        },
                                                        "right": {
                                                            "kind": "StringLiteral",
                                                            "fullStart": 1711,
                                                            "fullEnd": 1716,
                                                            "start": 1711,
                                                            "end": 1716,
                                                            "fullWidth": 5,
                                                            "width": 5,
                                                            "text": "'}\\n'",
                                                            "value": "}\n",
                                                            "valueText": "}\n"
                                                        }
                                                    },
                                                    "operatorToken": {
                                                        "kind": "PlusToken",
                                                        "fullStart": 1716,
                                                        "fullEnd": 1718,
                                                        "start": 1716,
                                                        "end": 1717,
                                                        "fullWidth": 2,
                                                        "width": 1,
                                                        "text": "+",
                                                        "value": "+",
                                                        "valueText": "+",
                                                        "hasTrailingTrivia": true,
                                                        "hasTrailingNewLine": true,
                                                        "trailingTrivia": [
                                                            {
                                                                "kind": "NewLineTrivia",
                                                                "text": "\n"
                                                            }
                                                        ]
                                                    },
                                                    "right": {
                                                        "kind": "StringLiteral",
                                                        "fullStart": 1718,
                                                        "fullEnd": 1733,
                                                        "start": 1719,
                                                        "end": 1733,
                                                        "fullWidth": 15,
                                                        "width": 14,
                                                        "text": "'//CHECK#26\\n'",
                                                        "value": "//CHECK#26\n",
                                                        "valueText": "//CHECK#26\n",
                                                        "hasLeadingTrivia": true,
                                                        "hasLeadingNewLine": true,
                                                        "leadingTrivia": [
                                                            {
                                                                "kind": "NewLineTrivia",
                                                                "text": "\n"
                                                            }
                                                        ]
                                                    }
                                                },
                                                "operatorToken": {
                                                    "kind": "PlusToken",
                                                    "fullStart": 1733,
                                                    "fullEnd": 1735,
                                                    "start": 1733,
                                                    "end": 1734,
                                                    "fullWidth": 2,
                                                    "width": 1,
                                                    "text": "+",
                                                    "value": "+",
                                                    "valueText": "+",
                                                    "hasTrailingTrivia": true,
                                                    "hasTrailingNewLine": true,
                                                    "trailingTrivia": [
                                                        {
                                                            "kind": "NewLineTrivia",
                                                            "text": "\n"
                                                        }
                                                    ]
                                                },
                                                "right": {
                                                    "kind": "StringLiteral",
                                                    "fullStart": 1735,
                                                    "fullEnd": 1765,
                                                    "start": 1735,
                                                    "end": 1765,
                                                    "fullWidth": 30,
                                                    "width": 30,
                                                    "text": "'if ( URIError === null ) {\\n'",
                                                    "value": "if ( URIError === null ) {\n",
                                                    "valueText": "if ( URIError === null ) {\n"
                                                }
                                            },
                                            "operatorToken": {
                                                "kind": "PlusToken",
                                                "fullStart": 1765,
                                                "fullEnd": 1767,
                                                "start": 1765,
                                                "end": 1766,
                                                "fullWidth": 2,
                                                "width": 1,
                                                "text": "+",
                                                "value": "+",
                                                "valueText": "+",
                                                "hasTrailingTrivia": true,
                                                "hasTrailingNewLine": true,
                                                "trailingTrivia": [
                                                    {
                                                        "kind": "NewLineTrivia",
                                                        "text": "\n"
                                                    }
                                                ]
                                            },
                                            "right": {
                                                "kind": "StringLiteral",
                                                "fullStart": 1767,
                                                "fullEnd": 1806,
                                                "start": 1767,
                                                "end": 1806,
                                                "fullWidth": 39,
                                                "width": 39,
                                                "text": "'  $ERROR(\"#26: URIError === null\");\\n'",
                                                "value": "  $ERROR(\"#26: URIError === null\");\n",
                                                "valueText": "  $ERROR(\"#26: URIError === null\");\n"
                                            }
                                        },
                                        "operatorToken": {
                                            "kind": "PlusToken",
                                            "fullStart": 1806,
                                            "fullEnd": 1808,
                                            "start": 1806,
                                            "end": 1807,
                                            "fullWidth": 2,
                                            "width": 1,
                                            "text": "+",
                                            "value": "+",
                                            "valueText": "+",
                                            "hasTrailingTrivia": true,
                                            "hasTrailingNewLine": true,
                                            "trailingTrivia": [
                                                {
                                                    "kind": "NewLineTrivia",
                                                    "text": "\n"
                                                }
                                            ]
                                        },
                                        "right": {
                                            "kind": "StringLiteral",
                                            "fullStart": 1808,
                                            "fullEnd": 1813,
                                            "start": 1808,
                                            "end": 1813,
                                            "fullWidth": 5,
                                            "width": 5,
                                            "text": "'}\\n'",
                                            "value": "}\n",
                                            "valueText": "}\n"
                                        }
                                    },
                                    "operatorToken": {
                                        "kind": "PlusToken",
                                        "fullStart": 1813,
                                        "fullEnd": 1815,
                                        "start": 1813,
                                        "end": 1814,
                                        "fullWidth": 2,
                                        "width": 1,
                                        "text": "+",
                                        "value": "+",
                                        "valueText": "+",
                                        "hasTrailingTrivia": true,
                                        "hasTrailingNewLine": true,
                                        "trailingTrivia": [
                                            {
                                                "kind": "NewLineTrivia",
                                                "text": "\n"
                                            }
                                        ]
                                    },
                                    "right": {
                                        "kind": "StringLiteral",
                                        "fullStart": 1815,
                                        "fullEnd": 1820,
                                        "start": 1815,
                                        "end": 1820,
                                        "fullWidth": 5,
                                        "width": 5,
                                        "text": "';\\n'",
                                        "value": ";\n",
                                        "valueText": ";\n"
                                    }
                                }
                            }
                        }
                    ]
                },
                "semicolonToken": {
                    "kind": "SemicolonToken",
                    "fullStart": 1820,
                    "fullEnd": 1822,
                    "start": 1820,
                    "end": 1821,
                    "fullWidth": 2,
                    "width": 1,
                    "text": ";",
                    "value": ";",
                    "valueText": ";",
                    "hasTrailingTrivia": true,
                    "hasTrailingNewLine": true,
                    "trailingTrivia": [
                        {
                            "kind": "NewLineTrivia",
                            "text": "\n"
                        }
                    ]
                }
            },
            {
                "kind": "ExpressionStatement",
                "fullStart": 1822,
                "fullEnd": 1838,
                "start": 1823,
                "end": 1837,
                "fullWidth": 16,
                "width": 14,
                "expression": {
                    "kind": "InvocationExpression",
                    "fullStart": 1822,
                    "fullEnd": 1836,
                    "start": 1823,
                    "end": 1836,
                    "fullWidth": 14,
                    "width": 13,
                    "expression": {
                        "kind": "IdentifierName",
                        "fullStart": 1822,
                        "fullEnd": 1827,
                        "start": 1823,
                        "end": 1827,
                        "fullWidth": 5,
                        "width": 4,
                        "text": "eval",
                        "value": "eval",
                        "valueText": "eval",
                        "hasLeadingTrivia": true,
                        "hasLeadingNewLine": true,
                        "leadingTrivia": [
                            {
                                "kind": "NewLineTrivia",
                                "text": "\n"
                            }
                        ]
                    },
                    "argumentList": {
                        "kind": "ArgumentList",
                        "fullStart": 1827,
                        "fullEnd": 1836,
                        "start": 1827,
                        "end": 1836,
                        "fullWidth": 9,
                        "width": 9,
                        "openParenToken": {
                            "kind": "OpenParenToken",
                            "fullStart": 1827,
                            "fullEnd": 1828,
                            "start": 1827,
                            "end": 1828,
                            "fullWidth": 1,
                            "width": 1,
                            "text": "(",
                            "value": "(",
                            "valueText": "("
                        },
                        "arguments": [
                            {
                                "kind": "IdentifierName",
                                "fullStart": 1828,
                                "fullEnd": 1835,
                                "start": 1828,
                                "end": 1835,
                                "fullWidth": 7,
                                "width": 7,
                                "text": "evalStr",
                                "value": "evalStr",
                                "valueText": "evalStr"
                            }
                        ],
                        "closeParenToken": {
                            "kind": "CloseParenToken",
                            "fullStart": 1835,
                            "fullEnd": 1836,
                            "start": 1835,
                            "end": 1836,
                            "fullWidth": 1,
                            "width": 1,
                            "text": ")",
                            "value": ")",
                            "valueText": ")"
                        }
                    }
                },
                "semicolonToken": {
                    "kind": "SemicolonToken",
                    "fullStart": 1836,
                    "fullEnd": 1838,
                    "start": 1836,
                    "end": 1837,
                    "fullWidth": 2,
                    "width": 1,
                    "text": ";",
                    "value": ";",
                    "valueText": ";",
                    "hasTrailingTrivia": true,
                    "hasTrailingNewLine": true,
                    "trailingTrivia": [
                        {
                            "kind": "NewLineTrivia",
                            "text": "\n"
                        }
                    ]
                }
            }
        ],
        "endOfFileToken": {
            "kind": "EndOfFileToken",
            "fullStart": 1838,
            "fullEnd": 1839,
            "start": 1839,
            "end": 1839,
            "fullWidth": 1,
            "width": 0,
            "text": "",
            "hasLeadingTrivia": true,
            "hasLeadingNewLine": true,
            "leadingTrivia": [
                {
                    "kind": "NewLineTrivia",
                    "text": "\n"
                }
            ]
        }
    },
    "lineMap": {
        "lineStarts": [
            0,
            61,
            132,
            133,
            137,
            202,
            239,
            242,
            287,
            351,
            355,
            356,
            371,
            387,
            417,
            456,
            463,
            464,
            480,
            512,
            553,
            560,
            561,
            577,
            607,
            646,
            653,
            654,
            670,
            700,
            741,
            748,
            749,
            765,
            794,
            832,
            839,
            840,
            856,
            887,
            927,
            934,
            935,
            951,
            979,
            1016,
            1023,
            1024,
            1040,
            1070,
            1109,
            1116,
            1117,
            1133,
            1162,
            1200,
            1207,
            1208,
            1224,
            1257,
            1299,
            1306,
            1307,
            1323,
            1357,
            1400,
            1407,
            1408,
            1424,
            1462,
            1509,
            1516,
            1517,
            1533,
            1568,
            1612,
            1619,
            1620,
            1636,
            1669,
            1711,
            1718,
            1719,
            1735,
            1767,
            1808,
            1815,
            1822,
            1823,
            1838,
            1839
        ],
        "length": 1839
    }
}<|MERGE_RESOLUTION|>--- conflicted
+++ resolved
@@ -94,12 +94,8 @@
                             "start": 360,
                             "end": 1820,
                             "fullWidth": 1460,
-<<<<<<< HEAD
                             "width": 1460,
-                            "identifier": {
-=======
                             "propertyName": {
->>>>>>> 85e84683
                                 "kind": "IdentifierName",
                                 "fullStart": 360,
                                 "fullEnd": 368,
