--- conflicted
+++ resolved
@@ -308,12 +308,8 @@
                                                     "start": 652,
                                                     "end": 716,
                                                     "fullWidth": 64,
-<<<<<<< HEAD
                                                     "width": 64,
-                                                    "identifier": {
-=======
                                                     "propertyName": {
->>>>>>> 85e84683
                                                         "kind": "IdentifierName",
                                                         "fullStart": 652,
                                                         "fullEnd": 659,
