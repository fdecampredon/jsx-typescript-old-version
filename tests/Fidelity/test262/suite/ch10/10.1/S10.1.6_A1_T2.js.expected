{
    "isDeclaration": false,
    "languageVersion": "EcmaScript5",
    "parseOptions": {
        "allowAutomaticSemicolonInsertion": true
    },
    "sourceUnit": {
        "kind": "SourceUnit",
        "fullStart": 0,
        "fullEnd": 1035,
        "start": 353,
        "end": 1035,
        "fullWidth": 1035,
        "width": 682,
        "isIncrementallyUnusable": true,
        "moduleElements": [
            {
                "kind": "VariableStatement",
                "fullStart": 0,
                "fullEnd": 404,
                "start": 353,
                "end": 403,
                "fullWidth": 404,
                "width": 50,
                "modifiers": [],
                "variableDeclaration": {
                    "kind": "VariableDeclaration",
                    "fullStart": 0,
                    "fullEnd": 402,
                    "start": 353,
                    "end": 402,
                    "fullWidth": 402,
                    "width": 49,
                    "varKeyword": {
                        "kind": "VarKeyword",
                        "fullStart": 0,
                        "fullEnd": 357,
                        "start": 353,
                        "end": 356,
                        "fullWidth": 357,
                        "width": 3,
                        "text": "var",
                        "value": "var",
                        "valueText": "var",
                        "hasLeadingTrivia": true,
                        "hasLeadingComment": true,
                        "hasLeadingNewLine": true,
                        "hasTrailingTrivia": true,
                        "leadingTrivia": [
                            {
                                "kind": "SingleLineCommentTrivia",
                                "text": "// Copyright 2009 the Sputnik authors.  All rights reserved."
                            },
                            {
                                "kind": "NewLineTrivia",
                                "text": "\n"
                            },
                            {
                                "kind": "SingleLineCommentTrivia",
                                "text": "// This code is governed by the BSD license found in the LICENSE file."
                            },
                            {
                                "kind": "NewLineTrivia",
                                "text": "\n"
                            },
                            {
                                "kind": "NewLineTrivia",
                                "text": "\n"
                            },
                            {
                                "kind": "MultiLineCommentTrivia",
                                "text": "/**\n * The activation object is initialised with a property with name arguments and attributes {DontDelete}\n *\n * @path ch10/10.1/S10.1.6_A1_T2.js\n * @description Checking funtion which returns property \"arguments\"\n */"
                            },
                            {
                                "kind": "NewLineTrivia",
                                "text": "\n"
                            },
                            {
                                "kind": "NewLineTrivia",
                                "text": "\n"
                            }
                        ],
                        "trailingTrivia": [
                            {
                                "kind": "WhitespaceTrivia",
                                "text": " "
                            }
                        ]
                    },
                    "variableDeclarators": [
                        {
                            "kind": "VariableDeclarator",
                            "fullStart": 357,
                            "fullEnd": 402,
                            "start": 357,
                            "end": 402,
                            "fullWidth": 45,
<<<<<<< HEAD
                            "width": 45,
                            "identifier": {
=======
                            "propertyName": {
>>>>>>> 85e84683
                                "kind": "IdentifierName",
                                "fullStart": 357,
                                "fullEnd": 368,
                                "start": 357,
                                "end": 367,
                                "fullWidth": 11,
                                "width": 10,
                                "text": "ARG_STRING",
                                "value": "ARG_STRING",
                                "valueText": "ARG_STRING",
                                "hasTrailingTrivia": true,
                                "trailingTrivia": [
                                    {
                                        "kind": "WhitespaceTrivia",
                                        "text": " "
                                    }
                                ]
                            },
                            "equalsValueClause": {
                                "kind": "EqualsValueClause",
                                "fullStart": 368,
                                "fullEnd": 402,
                                "start": 368,
                                "end": 402,
                                "fullWidth": 34,
                                "width": 34,
                                "equalsToken": {
                                    "kind": "EqualsToken",
                                    "fullStart": 368,
                                    "fullEnd": 370,
                                    "start": 368,
                                    "end": 369,
                                    "fullWidth": 2,
                                    "width": 1,
                                    "text": "=",
                                    "value": "=",
                                    "valueText": "=",
                                    "hasTrailingTrivia": true,
                                    "trailingTrivia": [
                                        {
                                            "kind": "WhitespaceTrivia",
                                            "text": " "
                                        }
                                    ]
                                },
                                "value": {
                                    "kind": "StringLiteral",
                                    "fullStart": 370,
                                    "fullEnd": 402,
                                    "start": 370,
                                    "end": 402,
                                    "fullWidth": 32,
                                    "width": 32,
                                    "text": "\"value of the argument property\"",
                                    "value": "value of the argument property",
                                    "valueText": "value of the argument property"
                                }
                            }
                        }
                    ]
                },
                "semicolonToken": {
                    "kind": "SemicolonToken",
                    "fullStart": 402,
                    "fullEnd": 404,
                    "start": 402,
                    "end": 403,
                    "fullWidth": 2,
                    "width": 1,
                    "text": ";",
                    "value": ";",
                    "valueText": ";",
                    "hasTrailingTrivia": true,
                    "hasTrailingNewLine": true,
                    "trailingTrivia": [
                        {
                            "kind": "NewLineTrivia",
                            "text": "\n"
                        }
                    ]
                }
            },
            {
                "kind": "FunctionDeclaration",
                "fullStart": 404,
                "fullEnd": 496,
                "start": 405,
                "end": 495,
                "fullWidth": 92,
                "width": 90,
                "isIncrementallyUnusable": true,
                "modifiers": [],
                "functionKeyword": {
                    "kind": "FunctionKeyword",
                    "fullStart": 404,
                    "fullEnd": 414,
                    "start": 405,
                    "end": 413,
                    "fullWidth": 10,
                    "width": 8,
                    "text": "function",
                    "value": "function",
                    "valueText": "function",
                    "hasLeadingTrivia": true,
                    "hasLeadingNewLine": true,
                    "hasTrailingTrivia": true,
                    "leadingTrivia": [
                        {
                            "kind": "NewLineTrivia",
                            "text": "\n"
                        }
                    ],
                    "trailingTrivia": [
                        {
                            "kind": "WhitespaceTrivia",
                            "text": " "
                        }
                    ]
                },
                "identifier": {
                    "kind": "IdentifierName",
                    "fullStart": 414,
                    "fullEnd": 416,
                    "start": 414,
                    "end": 416,
                    "fullWidth": 2,
                    "width": 2,
                    "text": "f1",
                    "value": "f1",
                    "valueText": "f1"
                },
                "callSignature": {
                    "kind": "CallSignature",
                    "fullStart": 416,
                    "fullEnd": 419,
                    "start": 416,
                    "end": 418,
                    "fullWidth": 3,
                    "width": 2,
                    "parameterList": {
                        "kind": "ParameterList",
                        "fullStart": 416,
                        "fullEnd": 419,
                        "start": 416,
                        "end": 418,
                        "fullWidth": 3,
                        "width": 2,
                        "openParenToken": {
                            "kind": "OpenParenToken",
                            "fullStart": 416,
                            "fullEnd": 417,
                            "start": 416,
                            "end": 417,
                            "fullWidth": 1,
                            "width": 1,
                            "text": "(",
                            "value": "(",
                            "valueText": "("
                        },
                        "parameters": [],
                        "closeParenToken": {
                            "kind": "CloseParenToken",
                            "fullStart": 417,
                            "fullEnd": 419,
                            "start": 417,
                            "end": 418,
                            "fullWidth": 2,
                            "width": 1,
                            "text": ")",
                            "value": ")",
                            "valueText": ")",
                            "hasTrailingTrivia": true,
                            "trailingTrivia": [
                                {
                                    "kind": "WhitespaceTrivia",
                                    "text": " "
                                }
                            ]
                        }
                    }
                },
                "block": {
                    "kind": "Block",
                    "fullStart": 419,
                    "fullEnd": 496,
                    "start": 419,
                    "end": 495,
                    "fullWidth": 77,
                    "width": 76,
                    "isIncrementallyUnusable": true,
                    "openBraceToken": {
                        "kind": "OpenBraceToken",
                        "fullStart": 419,
                        "fullEnd": 421,
                        "start": 419,
                        "end": 420,
                        "fullWidth": 2,
                        "width": 1,
                        "text": "{",
                        "value": "{",
                        "valueText": "{",
                        "hasTrailingTrivia": true,
                        "hasTrailingNewLine": true,
                        "trailingTrivia": [
                            {
                                "kind": "NewLineTrivia",
                                "text": "\n"
                            }
                        ]
                    },
                    "statements": [
                        {
                            "kind": "ExpressionStatement",
                            "fullStart": 421,
                            "fullEnd": 474,
                            "start": 423,
                            "end": 473,
                            "fullWidth": 53,
                            "width": 50,
                            "isIncrementallyUnusable": true,
                            "expression": {
                                "kind": "AssignmentExpression",
                                "fullStart": 421,
                                "fullEnd": 472,
                                "start": 423,
                                "end": 472,
                                "fullWidth": 51,
                                "width": 49,
                                "isIncrementallyUnusable": true,
                                "left": {
                                    "kind": "MemberAccessExpression",
                                    "fullStart": 421,
                                    "fullEnd": 460,
                                    "start": 423,
                                    "end": 459,
                                    "fullWidth": 39,
                                    "width": 36,
                                    "isIncrementallyUnusable": true,
                                    "expression": {
                                        "kind": "MemberAccessExpression",
                                        "fullStart": 421,
                                        "fullEnd": 449,
                                        "start": 423,
                                        "end": 449,
                                        "fullWidth": 28,
                                        "width": 26,
                                        "isIncrementallyUnusable": true,
                                        "expression": {
                                            "kind": "MemberAccessExpression",
                                            "fullStart": 421,
                                            "fullEnd": 439,
                                            "start": 423,
                                            "end": 439,
                                            "fullWidth": 18,
                                            "width": 16,
                                            "isIncrementallyUnusable": true,
                                            "expression": {
                                                "kind": "ThisKeyword",
                                                "fullStart": 421,
                                                "fullEnd": 427,
                                                "start": 423,
                                                "end": 427,
                                                "fullWidth": 6,
                                                "width": 4,
                                                "text": "this",
                                                "value": "this",
                                                "valueText": "this",
                                                "hasLeadingTrivia": true,
                                                "leadingTrivia": [
                                                    {
                                                        "kind": "WhitespaceTrivia",
                                                        "text": "  "
                                                    }
                                                ]
                                            },
                                            "dotToken": {
                                                "kind": "DotToken",
                                                "fullStart": 427,
                                                "fullEnd": 428,
                                                "start": 427,
                                                "end": 428,
                                                "fullWidth": 1,
                                                "width": 1,
                                                "text": ".",
                                                "value": ".",
                                                "valueText": "."
                                            },
                                            "name": {
                                                "kind": "IdentifierName",
                                                "fullStart": 428,
                                                "fullEnd": 439,
                                                "start": 428,
                                                "end": 439,
                                                "fullWidth": 11,
                                                "width": 11,
                                                "text": "constructor",
                                                "value": "constructor",
                                                "valueText": "constructor"
                                            }
                                        },
                                        "dotToken": {
                                            "kind": "DotToken",
                                            "fullStart": 439,
                                            "fullEnd": 440,
                                            "start": 439,
                                            "end": 440,
                                            "fullWidth": 1,
                                            "width": 1,
                                            "text": ".",
                                            "value": ".",
                                            "valueText": "."
                                        },
                                        "name": {
                                            "kind": "IdentifierName",
                                            "fullStart": 440,
                                            "fullEnd": 449,
                                            "start": 440,
                                            "end": 449,
                                            "fullWidth": 9,
                                            "width": 9,
                                            "text": "prototype",
                                            "value": "prototype",
                                            "valueText": "prototype"
                                        }
                                    },
                                    "dotToken": {
                                        "kind": "DotToken",
                                        "fullStart": 449,
                                        "fullEnd": 450,
                                        "start": 449,
                                        "end": 450,
                                        "fullWidth": 1,
                                        "width": 1,
                                        "text": ".",
                                        "value": ".",
                                        "valueText": "."
                                    },
                                    "name": {
                                        "kind": "IdentifierName",
                                        "fullStart": 450,
                                        "fullEnd": 460,
                                        "start": 450,
                                        "end": 459,
                                        "fullWidth": 10,
                                        "width": 9,
                                        "text": "arguments",
                                        "value": "arguments",
                                        "valueText": "arguments",
                                        "hasTrailingTrivia": true,
                                        "trailingTrivia": [
                                            {
                                                "kind": "WhitespaceTrivia",
                                                "text": " "
                                            }
                                        ]
                                    }
                                },
                                "operatorToken": {
                                    "kind": "EqualsToken",
                                    "fullStart": 460,
                                    "fullEnd": 462,
                                    "start": 460,
                                    "end": 461,
                                    "fullWidth": 2,
                                    "width": 1,
                                    "text": "=",
                                    "value": "=",
                                    "valueText": "=",
                                    "hasTrailingTrivia": true,
                                    "trailingTrivia": [
                                        {
                                            "kind": "WhitespaceTrivia",
                                            "text": " "
                                        }
                                    ]
                                },
                                "right": {
                                    "kind": "IdentifierName",
                                    "fullStart": 462,
                                    "fullEnd": 472,
                                    "start": 462,
                                    "end": 472,
                                    "fullWidth": 10,
                                    "width": 10,
                                    "text": "ARG_STRING",
                                    "value": "ARG_STRING",
                                    "valueText": "ARG_STRING"
                                }
                            },
                            "semicolonToken": {
                                "kind": "SemicolonToken",
                                "fullStart": 472,
                                "fullEnd": 474,
                                "start": 472,
                                "end": 473,
                                "fullWidth": 2,
                                "width": 1,
                                "text": ";",
                                "value": ";",
                                "valueText": ";",
                                "hasTrailingTrivia": true,
                                "hasTrailingNewLine": true,
                                "trailingTrivia": [
                                    {
                                        "kind": "NewLineTrivia",
                                        "text": "\n"
                                    }
                                ]
                            }
                        },
                        {
                            "kind": "ReturnStatement",
                            "fullStart": 474,
                            "fullEnd": 494,
                            "start": 476,
                            "end": 493,
                            "fullWidth": 20,
                            "width": 17,
                            "returnKeyword": {
                                "kind": "ReturnKeyword",
                                "fullStart": 474,
                                "fullEnd": 483,
                                "start": 476,
                                "end": 482,
                                "fullWidth": 9,
                                "width": 6,
                                "text": "return",
                                "value": "return",
                                "valueText": "return",
                                "hasLeadingTrivia": true,
                                "hasTrailingTrivia": true,
                                "leadingTrivia": [
                                    {
                                        "kind": "WhitespaceTrivia",
                                        "text": "  "
                                    }
                                ],
                                "trailingTrivia": [
                                    {
                                        "kind": "WhitespaceTrivia",
                                        "text": " "
                                    }
                                ]
                            },
                            "expression": {
                                "kind": "IdentifierName",
                                "fullStart": 483,
                                "fullEnd": 492,
                                "start": 483,
                                "end": 492,
                                "fullWidth": 9,
                                "width": 9,
                                "text": "arguments",
                                "value": "arguments",
                                "valueText": "arguments"
                            },
                            "semicolonToken": {
                                "kind": "SemicolonToken",
                                "fullStart": 492,
                                "fullEnd": 494,
                                "start": 492,
                                "end": 493,
                                "fullWidth": 2,
                                "width": 1,
                                "text": ";",
                                "value": ";",
                                "valueText": ";",
                                "hasTrailingTrivia": true,
                                "hasTrailingNewLine": true,
                                "trailingTrivia": [
                                    {
                                        "kind": "NewLineTrivia",
                                        "text": "\n"
                                    }
                                ]
                            }
                        }
                    ],
                    "closeBraceToken": {
                        "kind": "CloseBraceToken",
                        "fullStart": 494,
                        "fullEnd": 496,
                        "start": 494,
                        "end": 495,
                        "fullWidth": 2,
                        "width": 1,
                        "text": "}",
                        "value": "}",
                        "valueText": "}",
                        "hasTrailingTrivia": true,
                        "hasTrailingNewLine": true,
                        "trailingTrivia": [
                            {
                                "kind": "NewLineTrivia",
                                "text": "\n"
                            }
                        ]
                    }
                }
            },
            {
                "kind": "IfStatement",
                "fullStart": 496,
                "fullEnd": 660,
                "start": 509,
                "end": 659,
                "fullWidth": 164,
                "width": 150,
                "ifKeyword": {
                    "kind": "IfKeyword",
                    "fullStart": 496,
                    "fullEnd": 512,
                    "start": 509,
                    "end": 511,
                    "fullWidth": 16,
                    "width": 2,
                    "text": "if",
                    "value": "if",
                    "valueText": "if",
                    "hasLeadingTrivia": true,
                    "hasLeadingComment": true,
                    "hasLeadingNewLine": true,
                    "hasTrailingTrivia": true,
                    "leadingTrivia": [
                        {
                            "kind": "WhitespaceTrivia",
                            "text": "  "
                        },
                        {
                            "kind": "NewLineTrivia",
                            "text": "\n"
                        },
                        {
                            "kind": "SingleLineCommentTrivia",
                            "text": "//CHECK#1"
                        },
                        {
                            "kind": "NewLineTrivia",
                            "text": "\n"
                        }
                    ],
                    "trailingTrivia": [
                        {
                            "kind": "WhitespaceTrivia",
                            "text": " "
                        }
                    ]
                },
                "openParenToken": {
                    "kind": "OpenParenToken",
                    "fullStart": 512,
                    "fullEnd": 513,
                    "start": 512,
                    "end": 513,
                    "fullWidth": 1,
                    "width": 1,
                    "text": "(",
                    "value": "(",
                    "valueText": "("
                },
                "condition": {
                    "kind": "NotEqualsExpression",
                    "fullStart": 513,
                    "fullEnd": 545,
                    "start": 513,
                    "end": 545,
                    "fullWidth": 32,
                    "width": 32,
                    "left": {
                        "kind": "MemberAccessExpression",
                        "fullStart": 513,
                        "fullEnd": 540,
                        "start": 513,
                        "end": 539,
                        "fullWidth": 27,
                        "width": 26,
                        "expression": {
                            "kind": "ParenthesizedExpression",
                            "fullStart": 513,
                            "fullEnd": 532,
                            "start": 513,
                            "end": 532,
                            "fullWidth": 19,
                            "width": 19,
                            "openParenToken": {
                                "kind": "OpenParenToken",
                                "fullStart": 513,
                                "fullEnd": 514,
                                "start": 513,
                                "end": 514,
                                "fullWidth": 1,
                                "width": 1,
                                "text": "(",
                                "value": "(",
                                "valueText": "("
                            },
                            "expression": {
                                "kind": "ObjectCreationExpression",
                                "fullStart": 514,
                                "fullEnd": 531,
                                "start": 514,
                                "end": 531,
                                "fullWidth": 17,
                                "width": 17,
                                "newKeyword": {
                                    "kind": "NewKeyword",
                                    "fullStart": 514,
                                    "fullEnd": 518,
                                    "start": 514,
                                    "end": 517,
                                    "fullWidth": 4,
                                    "width": 3,
                                    "text": "new",
                                    "value": "new",
                                    "valueText": "new",
                                    "hasTrailingTrivia": true,
                                    "trailingTrivia": [
                                        {
                                            "kind": "WhitespaceTrivia",
                                            "text": " "
                                        }
                                    ]
                                },
                                "expression": {
                                    "kind": "IdentifierName",
                                    "fullStart": 518,
                                    "fullEnd": 520,
                                    "start": 518,
                                    "end": 520,
                                    "fullWidth": 2,
                                    "width": 2,
                                    "text": "f1",
                                    "value": "f1",
                                    "valueText": "f1"
                                },
                                "argumentList": {
                                    "kind": "ArgumentList",
                                    "fullStart": 520,
                                    "fullEnd": 531,
                                    "start": 520,
                                    "end": 531,
                                    "fullWidth": 11,
                                    "width": 11,
                                    "openParenToken": {
                                        "kind": "OpenParenToken",
                                        "fullStart": 520,
                                        "fullEnd": 521,
                                        "start": 520,
                                        "end": 521,
                                        "fullWidth": 1,
                                        "width": 1,
                                        "text": "(",
                                        "value": "(",
                                        "valueText": "("
                                    },
                                    "arguments": [
                                        {
                                            "kind": "NumericLiteral",
                                            "fullStart": 521,
                                            "fullEnd": 522,
                                            "start": 521,
                                            "end": 522,
                                            "fullWidth": 1,
                                            "width": 1,
                                            "text": "1",
                                            "value": 1,
                                            "valueText": "1"
                                        },
                                        {
                                            "kind": "CommaToken",
                                            "fullStart": 522,
                                            "fullEnd": 523,
                                            "start": 522,
                                            "end": 523,
                                            "fullWidth": 1,
                                            "width": 1,
                                            "text": ",",
                                            "value": ",",
                                            "valueText": ","
                                        },
                                        {
                                            "kind": "NumericLiteral",
                                            "fullStart": 523,
                                            "fullEnd": 524,
                                            "start": 523,
                                            "end": 524,
                                            "fullWidth": 1,
                                            "width": 1,
                                            "text": "2",
                                            "value": 2,
                                            "valueText": "2"
                                        },
                                        {
                                            "kind": "CommaToken",
                                            "fullStart": 524,
                                            "fullEnd": 525,
                                            "start": 524,
                                            "end": 525,
                                            "fullWidth": 1,
                                            "width": 1,
                                            "text": ",",
                                            "value": ",",
                                            "valueText": ","
                                        },
                                        {
                                            "kind": "NumericLiteral",
                                            "fullStart": 525,
                                            "fullEnd": 526,
                                            "start": 525,
                                            "end": 526,
                                            "fullWidth": 1,
                                            "width": 1,
                                            "text": "3",
                                            "value": 3,
                                            "valueText": "3"
                                        },
                                        {
                                            "kind": "CommaToken",
                                            "fullStart": 526,
                                            "fullEnd": 527,
                                            "start": 526,
                                            "end": 527,
                                            "fullWidth": 1,
                                            "width": 1,
                                            "text": ",",
                                            "value": ",",
                                            "valueText": ","
                                        },
                                        {
                                            "kind": "NumericLiteral",
                                            "fullStart": 527,
                                            "fullEnd": 528,
                                            "start": 527,
                                            "end": 528,
                                            "fullWidth": 1,
                                            "width": 1,
                                            "text": "4",
                                            "value": 4,
                                            "valueText": "4"
                                        },
                                        {
                                            "kind": "CommaToken",
                                            "fullStart": 528,
                                            "fullEnd": 529,
                                            "start": 528,
                                            "end": 529,
                                            "fullWidth": 1,
                                            "width": 1,
                                            "text": ",",
                                            "value": ",",
                                            "valueText": ","
                                        },
                                        {
                                            "kind": "NumericLiteral",
                                            "fullStart": 529,
                                            "fullEnd": 530,
                                            "start": 529,
                                            "end": 530,
                                            "fullWidth": 1,
                                            "width": 1,
                                            "text": "5",
                                            "value": 5,
                                            "valueText": "5"
                                        }
                                    ],
                                    "closeParenToken": {
                                        "kind": "CloseParenToken",
                                        "fullStart": 530,
                                        "fullEnd": 531,
                                        "start": 530,
                                        "end": 531,
                                        "fullWidth": 1,
                                        "width": 1,
                                        "text": ")",
                                        "value": ")",
                                        "valueText": ")"
                                    }
                                }
                            },
                            "closeParenToken": {
                                "kind": "CloseParenToken",
                                "fullStart": 531,
                                "fullEnd": 532,
                                "start": 531,
                                "end": 532,
                                "fullWidth": 1,
                                "width": 1,
                                "text": ")",
                                "value": ")",
                                "valueText": ")"
                            }
                        },
                        "dotToken": {
                            "kind": "DotToken",
                            "fullStart": 532,
                            "fullEnd": 533,
                            "start": 532,
                            "end": 533,
                            "fullWidth": 1,
                            "width": 1,
                            "text": ".",
                            "value": ".",
                            "valueText": "."
                        },
                        "name": {
                            "kind": "IdentifierName",
                            "fullStart": 533,
                            "fullEnd": 540,
                            "start": 533,
                            "end": 539,
                            "fullWidth": 7,
                            "width": 6,
                            "text": "length",
                            "value": "length",
                            "valueText": "length",
                            "hasTrailingTrivia": true,
                            "trailingTrivia": [
                                {
                                    "kind": "WhitespaceTrivia",
                                    "text": " "
                                }
                            ]
                        }
                    },
                    "operatorToken": {
                        "kind": "ExclamationEqualsEqualsToken",
                        "fullStart": 540,
                        "fullEnd": 544,
                        "start": 540,
                        "end": 543,
                        "fullWidth": 4,
                        "width": 3,
                        "text": "!==",
                        "value": "!==",
                        "valueText": "!==",
                        "hasTrailingTrivia": true,
                        "trailingTrivia": [
                            {
                                "kind": "WhitespaceTrivia",
                                "text": " "
                            }
                        ]
                    },
                    "right": {
                        "kind": "NumericLiteral",
                        "fullStart": 544,
                        "fullEnd": 545,
                        "start": 544,
                        "end": 545,
                        "fullWidth": 1,
                        "width": 1,
                        "text": "5",
                        "value": 5,
                        "valueText": "5"
                    }
                },
                "closeParenToken": {
                    "kind": "CloseParenToken",
                    "fullStart": 545,
                    "fullEnd": 547,
                    "start": 545,
                    "end": 546,
                    "fullWidth": 2,
                    "width": 1,
                    "text": ")",
                    "value": ")",
                    "valueText": ")",
                    "hasTrailingTrivia": true,
                    "hasTrailingNewLine": true,
                    "trailingTrivia": [
                        {
                            "kind": "NewLineTrivia",
                            "text": "\n"
                        }
                    ]
                },
                "statement": {
                    "kind": "ExpressionStatement",
                    "fullStart": 547,
                    "fullEnd": 660,
                    "start": 549,
                    "end": 659,
                    "fullWidth": 113,
                    "width": 110,
                    "expression": {
                        "kind": "InvocationExpression",
                        "fullStart": 547,
                        "fullEnd": 658,
                        "start": 549,
                        "end": 658,
                        "fullWidth": 111,
                        "width": 109,
                        "expression": {
                            "kind": "IdentifierName",
                            "fullStart": 547,
                            "fullEnd": 555,
                            "start": 549,
                            "end": 555,
                            "fullWidth": 8,
                            "width": 6,
                            "text": "$ERROR",
                            "value": "$ERROR",
                            "valueText": "$ERROR",
                            "hasLeadingTrivia": true,
                            "leadingTrivia": [
                                {
                                    "kind": "WhitespaceTrivia",
                                    "text": "  "
                                }
                            ]
                        },
                        "argumentList": {
                            "kind": "ArgumentList",
                            "fullStart": 555,
                            "fullEnd": 658,
                            "start": 555,
                            "end": 658,
                            "fullWidth": 103,
                            "width": 103,
                            "openParenToken": {
                                "kind": "OpenParenToken",
                                "fullStart": 555,
                                "fullEnd": 556,
                                "start": 555,
                                "end": 556,
                                "fullWidth": 1,
                                "width": 1,
                                "text": "(",
                                "value": "(",
                                "valueText": "("
                            },
                            "arguments": [
                                {
                                    "kind": "AddExpression",
                                    "fullStart": 556,
                                    "fullEnd": 657,
                                    "start": 556,
                                    "end": 657,
                                    "fullWidth": 101,
                                    "width": 101,
                                    "left": {
                                        "kind": "AddExpression",
                                        "fullStart": 556,
                                        "fullEnd": 652,
                                        "start": 556,
                                        "end": 651,
                                        "fullWidth": 96,
                                        "width": 95,
                                        "left": {
                                            "kind": "StringLiteral",
                                            "fullStart": 556,
                                            "fullEnd": 639,
                                            "start": 556,
                                            "end": 639,
                                            "fullWidth": 83,
                                            "width": 83,
                                            "text": "'#1: (new f1(1,2,3,4,5)).length===5, where f1 returns \"arguments\" that is set to \"'",
                                            "value": "#1: (new f1(1,2,3,4,5)).length===5, where f1 returns \"arguments\" that is set to \"",
                                            "valueText": "#1: (new f1(1,2,3,4,5)).length===5, where f1 returns \"arguments\" that is set to \""
                                        },
                                        "operatorToken": {
                                            "kind": "PlusToken",
                                            "fullStart": 639,
                                            "fullEnd": 641,
                                            "start": 639,
                                            "end": 640,
                                            "fullWidth": 2,
                                            "width": 1,
                                            "text": "+",
                                            "value": "+",
                                            "valueText": "+",
                                            "hasTrailingTrivia": true,
                                            "trailingTrivia": [
                                                {
                                                    "kind": "WhitespaceTrivia",
                                                    "text": " "
                                                }
                                            ]
                                        },
                                        "right": {
                                            "kind": "IdentifierName",
                                            "fullStart": 641,
                                            "fullEnd": 652,
                                            "start": 641,
                                            "end": 651,
                                            "fullWidth": 11,
                                            "width": 10,
                                            "text": "ARG_STRING",
                                            "value": "ARG_STRING",
                                            "valueText": "ARG_STRING",
                                            "hasTrailingTrivia": true,
                                            "trailingTrivia": [
                                                {
                                                    "kind": "WhitespaceTrivia",
                                                    "text": " "
                                                }
                                            ]
                                        }
                                    },
                                    "operatorToken": {
                                        "kind": "PlusToken",
                                        "fullStart": 652,
                                        "fullEnd": 654,
                                        "start": 652,
                                        "end": 653,
                                        "fullWidth": 2,
                                        "width": 1,
                                        "text": "+",
                                        "value": "+",
                                        "valueText": "+",
                                        "hasTrailingTrivia": true,
                                        "trailingTrivia": [
                                            {
                                                "kind": "WhitespaceTrivia",
                                                "text": " "
                                            }
                                        ]
                                    },
                                    "right": {
                                        "kind": "StringLiteral",
                                        "fullStart": 654,
                                        "fullEnd": 657,
                                        "start": 654,
                                        "end": 657,
                                        "fullWidth": 3,
                                        "width": 3,
                                        "text": "'\"'",
                                        "value": "\"",
                                        "valueText": "\""
                                    }
                                }
                            ],
                            "closeParenToken": {
                                "kind": "CloseParenToken",
                                "fullStart": 657,
                                "fullEnd": 658,
                                "start": 657,
                                "end": 658,
                                "fullWidth": 1,
                                "width": 1,
                                "text": ")",
                                "value": ")",
                                "valueText": ")"
                            }
                        }
                    },
                    "semicolonToken": {
                        "kind": "SemicolonToken",
                        "fullStart": 658,
                        "fullEnd": 660,
                        "start": 658,
                        "end": 659,
                        "fullWidth": 2,
                        "width": 1,
                        "text": ";",
                        "value": ";",
                        "valueText": ";",
                        "hasTrailingTrivia": true,
                        "hasTrailingNewLine": true,
                        "trailingTrivia": [
                            {
                                "kind": "NewLineTrivia",
                                "text": "\n"
                            }
                        ]
                    }
                }
            },
            {
                "kind": "IfStatement",
                "fullStart": 660,
                "fullEnd": 816,
                "start": 673,
                "end": 815,
                "fullWidth": 156,
                "width": 142,
                "ifKeyword": {
                    "kind": "IfKeyword",
                    "fullStart": 660,
                    "fullEnd": 676,
                    "start": 673,
                    "end": 675,
                    "fullWidth": 16,
                    "width": 2,
                    "text": "if",
                    "value": "if",
                    "valueText": "if",
                    "hasLeadingTrivia": true,
                    "hasLeadingComment": true,
                    "hasLeadingNewLine": true,
                    "hasTrailingTrivia": true,
                    "leadingTrivia": [
                        {
                            "kind": "NewLineTrivia",
                            "text": "\n"
                        },
                        {
                            "kind": "SingleLineCommentTrivia",
                            "text": "//CHECK#2  "
                        },
                        {
                            "kind": "NewLineTrivia",
                            "text": "\n"
                        }
                    ],
                    "trailingTrivia": [
                        {
                            "kind": "WhitespaceTrivia",
                            "text": " "
                        }
                    ]
                },
                "openParenToken": {
                    "kind": "OpenParenToken",
                    "fullStart": 676,
                    "fullEnd": 677,
                    "start": 676,
                    "end": 677,
                    "fullWidth": 1,
                    "width": 1,
                    "text": "(",
                    "value": "(",
                    "valueText": "("
                },
                "condition": {
                    "kind": "NotEqualsExpression",
                    "fullStart": 677,
                    "fullEnd": 705,
                    "start": 677,
                    "end": 705,
                    "fullWidth": 28,
                    "width": 28,
                    "left": {
                        "kind": "ElementAccessExpression",
                        "fullStart": 677,
                        "fullEnd": 700,
                        "start": 677,
                        "end": 699,
                        "fullWidth": 23,
                        "width": 22,
                        "expression": {
                            "kind": "ParenthesizedExpression",
                            "fullStart": 677,
                            "fullEnd": 696,
                            "start": 677,
                            "end": 696,
                            "fullWidth": 19,
                            "width": 19,
                            "openParenToken": {
                                "kind": "OpenParenToken",
                                "fullStart": 677,
                                "fullEnd": 678,
                                "start": 677,
                                "end": 678,
                                "fullWidth": 1,
                                "width": 1,
                                "text": "(",
                                "value": "(",
                                "valueText": "("
                            },
                            "expression": {
                                "kind": "ObjectCreationExpression",
                                "fullStart": 678,
                                "fullEnd": 695,
                                "start": 678,
                                "end": 695,
                                "fullWidth": 17,
                                "width": 17,
                                "newKeyword": {
                                    "kind": "NewKeyword",
                                    "fullStart": 678,
                                    "fullEnd": 682,
                                    "start": 678,
                                    "end": 681,
                                    "fullWidth": 4,
                                    "width": 3,
                                    "text": "new",
                                    "value": "new",
                                    "valueText": "new",
                                    "hasTrailingTrivia": true,
                                    "trailingTrivia": [
                                        {
                                            "kind": "WhitespaceTrivia",
                                            "text": " "
                                        }
                                    ]
                                },
                                "expression": {
                                    "kind": "IdentifierName",
                                    "fullStart": 682,
                                    "fullEnd": 684,
                                    "start": 682,
                                    "end": 684,
                                    "fullWidth": 2,
                                    "width": 2,
                                    "text": "f1",
                                    "value": "f1",
                                    "valueText": "f1"
                                },
                                "argumentList": {
                                    "kind": "ArgumentList",
                                    "fullStart": 684,
                                    "fullEnd": 695,
                                    "start": 684,
                                    "end": 695,
                                    "fullWidth": 11,
                                    "width": 11,
                                    "openParenToken": {
                                        "kind": "OpenParenToken",
                                        "fullStart": 684,
                                        "fullEnd": 685,
                                        "start": 684,
                                        "end": 685,
                                        "fullWidth": 1,
                                        "width": 1,
                                        "text": "(",
                                        "value": "(",
                                        "valueText": "("
                                    },
                                    "arguments": [
                                        {
                                            "kind": "NumericLiteral",
                                            "fullStart": 685,
                                            "fullEnd": 686,
                                            "start": 685,
                                            "end": 686,
                                            "fullWidth": 1,
                                            "width": 1,
                                            "text": "1",
                                            "value": 1,
                                            "valueText": "1"
                                        },
                                        {
                                            "kind": "CommaToken",
                                            "fullStart": 686,
                                            "fullEnd": 687,
                                            "start": 686,
                                            "end": 687,
                                            "fullWidth": 1,
                                            "width": 1,
                                            "text": ",",
                                            "value": ",",
                                            "valueText": ","
                                        },
                                        {
                                            "kind": "NumericLiteral",
                                            "fullStart": 687,
                                            "fullEnd": 688,
                                            "start": 687,
                                            "end": 688,
                                            "fullWidth": 1,
                                            "width": 1,
                                            "text": "2",
                                            "value": 2,
                                            "valueText": "2"
                                        },
                                        {
                                            "kind": "CommaToken",
                                            "fullStart": 688,
                                            "fullEnd": 689,
                                            "start": 688,
                                            "end": 689,
                                            "fullWidth": 1,
                                            "width": 1,
                                            "text": ",",
                                            "value": ",",
                                            "valueText": ","
                                        },
                                        {
                                            "kind": "NumericLiteral",
                                            "fullStart": 689,
                                            "fullEnd": 690,
                                            "start": 689,
                                            "end": 690,
                                            "fullWidth": 1,
                                            "width": 1,
                                            "text": "3",
                                            "value": 3,
                                            "valueText": "3"
                                        },
                                        {
                                            "kind": "CommaToken",
                                            "fullStart": 690,
                                            "fullEnd": 691,
                                            "start": 690,
                                            "end": 691,
                                            "fullWidth": 1,
                                            "width": 1,
                                            "text": ",",
                                            "value": ",",
                                            "valueText": ","
                                        },
                                        {
                                            "kind": "NumericLiteral",
                                            "fullStart": 691,
                                            "fullEnd": 692,
                                            "start": 691,
                                            "end": 692,
                                            "fullWidth": 1,
                                            "width": 1,
                                            "text": "4",
                                            "value": 4,
                                            "valueText": "4"
                                        },
                                        {
                                            "kind": "CommaToken",
                                            "fullStart": 692,
                                            "fullEnd": 693,
                                            "start": 692,
                                            "end": 693,
                                            "fullWidth": 1,
                                            "width": 1,
                                            "text": ",",
                                            "value": ",",
                                            "valueText": ","
                                        },
                                        {
                                            "kind": "NumericLiteral",
                                            "fullStart": 693,
                                            "fullEnd": 694,
                                            "start": 693,
                                            "end": 694,
                                            "fullWidth": 1,
                                            "width": 1,
                                            "text": "5",
                                            "value": 5,
                                            "valueText": "5"
                                        }
                                    ],
                                    "closeParenToken": {
                                        "kind": "CloseParenToken",
                                        "fullStart": 694,
                                        "fullEnd": 695,
                                        "start": 694,
                                        "end": 695,
                                        "fullWidth": 1,
                                        "width": 1,
                                        "text": ")",
                                        "value": ")",
                                        "valueText": ")"
                                    }
                                }
                            },
                            "closeParenToken": {
                                "kind": "CloseParenToken",
                                "fullStart": 695,
                                "fullEnd": 696,
                                "start": 695,
                                "end": 696,
                                "fullWidth": 1,
                                "width": 1,
                                "text": ")",
                                "value": ")",
                                "valueText": ")"
                            }
                        },
                        "openBracketToken": {
                            "kind": "OpenBracketToken",
                            "fullStart": 696,
                            "fullEnd": 697,
                            "start": 696,
                            "end": 697,
                            "fullWidth": 1,
                            "width": 1,
                            "text": "[",
                            "value": "[",
                            "valueText": "["
                        },
                        "argumentExpression": {
                            "kind": "NumericLiteral",
                            "fullStart": 697,
                            "fullEnd": 698,
                            "start": 697,
                            "end": 698,
                            "fullWidth": 1,
                            "width": 1,
                            "text": "3",
                            "value": 3,
                            "valueText": "3"
                        },
                        "closeBracketToken": {
                            "kind": "CloseBracketToken",
                            "fullStart": 698,
                            "fullEnd": 700,
                            "start": 698,
                            "end": 699,
                            "fullWidth": 2,
                            "width": 1,
                            "text": "]",
                            "value": "]",
                            "valueText": "]",
                            "hasTrailingTrivia": true,
                            "trailingTrivia": [
                                {
                                    "kind": "WhitespaceTrivia",
                                    "text": " "
                                }
                            ]
                        }
                    },
                    "operatorToken": {
                        "kind": "ExclamationEqualsEqualsToken",
                        "fullStart": 700,
                        "fullEnd": 704,
                        "start": 700,
                        "end": 703,
                        "fullWidth": 4,
                        "width": 3,
                        "text": "!==",
                        "value": "!==",
                        "valueText": "!==",
                        "hasTrailingTrivia": true,
                        "trailingTrivia": [
                            {
                                "kind": "WhitespaceTrivia",
                                "text": " "
                            }
                        ]
                    },
                    "right": {
                        "kind": "NumericLiteral",
                        "fullStart": 704,
                        "fullEnd": 705,
                        "start": 704,
                        "end": 705,
                        "fullWidth": 1,
                        "width": 1,
                        "text": "4",
                        "value": 4,
                        "valueText": "4"
                    }
                },
                "closeParenToken": {
                    "kind": "CloseParenToken",
                    "fullStart": 705,
                    "fullEnd": 707,
                    "start": 705,
                    "end": 706,
                    "fullWidth": 2,
                    "width": 1,
                    "text": ")",
                    "value": ")",
                    "valueText": ")",
                    "hasTrailingTrivia": true,
                    "hasTrailingNewLine": true,
                    "trailingTrivia": [
                        {
                            "kind": "NewLineTrivia",
                            "text": "\n"
                        }
                    ]
                },
                "statement": {
                    "kind": "ExpressionStatement",
                    "fullStart": 707,
                    "fullEnd": 816,
                    "start": 709,
                    "end": 815,
                    "fullWidth": 109,
                    "width": 106,
                    "expression": {
                        "kind": "InvocationExpression",
                        "fullStart": 707,
                        "fullEnd": 814,
                        "start": 709,
                        "end": 814,
                        "fullWidth": 107,
                        "width": 105,
                        "expression": {
                            "kind": "IdentifierName",
                            "fullStart": 707,
                            "fullEnd": 715,
                            "start": 709,
                            "end": 715,
                            "fullWidth": 8,
                            "width": 6,
                            "text": "$ERROR",
                            "value": "$ERROR",
                            "valueText": "$ERROR",
                            "hasLeadingTrivia": true,
                            "leadingTrivia": [
                                {
                                    "kind": "WhitespaceTrivia",
                                    "text": "  "
                                }
                            ]
                        },
                        "argumentList": {
                            "kind": "ArgumentList",
                            "fullStart": 715,
                            "fullEnd": 814,
                            "start": 715,
                            "end": 814,
                            "fullWidth": 99,
                            "width": 99,
                            "openParenToken": {
                                "kind": "OpenParenToken",
                                "fullStart": 715,
                                "fullEnd": 716,
                                "start": 715,
                                "end": 716,
                                "fullWidth": 1,
                                "width": 1,
                                "text": "(",
                                "value": "(",
                                "valueText": "("
                            },
                            "arguments": [
                                {
                                    "kind": "AddExpression",
                                    "fullStart": 716,
                                    "fullEnd": 813,
                                    "start": 716,
                                    "end": 813,
                                    "fullWidth": 97,
                                    "width": 97,
                                    "left": {
                                        "kind": "AddExpression",
                                        "fullStart": 716,
                                        "fullEnd": 808,
                                        "start": 716,
                                        "end": 807,
                                        "fullWidth": 92,
                                        "width": 91,
                                        "left": {
                                            "kind": "StringLiteral",
                                            "fullStart": 716,
                                            "fullEnd": 795,
                                            "start": 716,
                                            "end": 795,
                                            "fullWidth": 79,
                                            "width": 79,
                                            "text": "'#2: (new f1(1,2,3,4,5))[3]===4, where f1 returns \"arguments\" that is set to \"'",
                                            "value": "#2: (new f1(1,2,3,4,5))[3]===4, where f1 returns \"arguments\" that is set to \"",
                                            "valueText": "#2: (new f1(1,2,3,4,5))[3]===4, where f1 returns \"arguments\" that is set to \""
                                        },
                                        "operatorToken": {
                                            "kind": "PlusToken",
                                            "fullStart": 795,
                                            "fullEnd": 797,
                                            "start": 795,
                                            "end": 796,
                                            "fullWidth": 2,
                                            "width": 1,
                                            "text": "+",
                                            "value": "+",
                                            "valueText": "+",
                                            "hasTrailingTrivia": true,
                                            "trailingTrivia": [
                                                {
                                                    "kind": "WhitespaceTrivia",
                                                    "text": " "
                                                }
                                            ]
                                        },
                                        "right": {
                                            "kind": "IdentifierName",
                                            "fullStart": 797,
                                            "fullEnd": 808,
                                            "start": 797,
                                            "end": 807,
                                            "fullWidth": 11,
                                            "width": 10,
                                            "text": "ARG_STRING",
                                            "value": "ARG_STRING",
                                            "valueText": "ARG_STRING",
                                            "hasTrailingTrivia": true,
                                            "trailingTrivia": [
                                                {
                                                    "kind": "WhitespaceTrivia",
                                                    "text": " "
                                                }
                                            ]
                                        }
                                    },
                                    "operatorToken": {
                                        "kind": "PlusToken",
                                        "fullStart": 808,
                                        "fullEnd": 810,
                                        "start": 808,
                                        "end": 809,
                                        "fullWidth": 2,
                                        "width": 1,
                                        "text": "+",
                                        "value": "+",
                                        "valueText": "+",
                                        "hasTrailingTrivia": true,
                                        "trailingTrivia": [
                                            {
                                                "kind": "WhitespaceTrivia",
                                                "text": " "
                                            }
                                        ]
                                    },
                                    "right": {
                                        "kind": "StringLiteral",
                                        "fullStart": 810,
                                        "fullEnd": 813,
                                        "start": 810,
                                        "end": 813,
                                        "fullWidth": 3,
                                        "width": 3,
                                        "text": "'\"'",
                                        "value": "\"",
                                        "valueText": "\""
                                    }
                                }
                            ],
                            "closeParenToken": {
                                "kind": "CloseParenToken",
                                "fullStart": 813,
                                "fullEnd": 814,
                                "start": 813,
                                "end": 814,
                                "fullWidth": 1,
                                "width": 1,
                                "text": ")",
                                "value": ")",
                                "valueText": ")"
                            }
                        }
                    },
                    "semicolonToken": {
                        "kind": "SemicolonToken",
                        "fullStart": 814,
                        "fullEnd": 816,
                        "start": 814,
                        "end": 815,
                        "fullWidth": 2,
                        "width": 1,
                        "text": ";",
                        "value": ";",
                        "valueText": ";",
                        "hasTrailingTrivia": true,
                        "hasTrailingNewLine": true,
                        "trailingTrivia": [
                            {
                                "kind": "NewLineTrivia",
                                "text": "\n"
                            }
                        ]
                    }
                }
            },
            {
                "kind": "VariableStatement",
                "fullStart": 816,
                "fullEnd": 855,
                "start": 827,
                "end": 853,
                "fullWidth": 39,
                "width": 26,
                "modifiers": [],
                "variableDeclaration": {
                    "kind": "VariableDeclaration",
                    "fullStart": 816,
                    "fullEnd": 852,
                    "start": 827,
                    "end": 852,
                    "fullWidth": 36,
                    "width": 25,
                    "varKeyword": {
                        "kind": "VarKeyword",
                        "fullStart": 816,
                        "fullEnd": 831,
                        "start": 827,
                        "end": 830,
                        "fullWidth": 15,
                        "width": 3,
                        "text": "var",
                        "value": "var",
                        "valueText": "var",
                        "hasLeadingTrivia": true,
                        "hasLeadingComment": true,
                        "hasLeadingNewLine": true,
                        "hasTrailingTrivia": true,
                        "leadingTrivia": [
                            {
                                "kind": "NewLineTrivia",
                                "text": "\n"
                            },
                            {
                                "kind": "SingleLineCommentTrivia",
                                "text": "//CHECK#3"
                            },
                            {
                                "kind": "NewLineTrivia",
                                "text": "\n"
                            }
                        ],
                        "trailingTrivia": [
                            {
                                "kind": "WhitespaceTrivia",
                                "text": " "
                            }
                        ]
                    },
                    "variableDeclarators": [
                        {
                            "kind": "VariableDeclarator",
                            "fullStart": 831,
                            "fullEnd": 852,
                            "start": 831,
                            "end": 852,
                            "fullWidth": 21,
<<<<<<< HEAD
                            "width": 21,
                            "identifier": {
=======
                            "propertyName": {
>>>>>>> 85e84683
                                "kind": "IdentifierName",
                                "fullStart": 831,
                                "fullEnd": 833,
                                "start": 831,
                                "end": 832,
                                "fullWidth": 2,
                                "width": 1,
                                "text": "x",
                                "value": "x",
                                "valueText": "x",
                                "hasTrailingTrivia": true,
                                "trailingTrivia": [
                                    {
                                        "kind": "WhitespaceTrivia",
                                        "text": " "
                                    }
                                ]
                            },
                            "equalsValueClause": {
                                "kind": "EqualsValueClause",
                                "fullStart": 833,
                                "fullEnd": 852,
                                "start": 833,
                                "end": 852,
                                "fullWidth": 19,
                                "width": 19,
                                "equalsToken": {
                                    "kind": "EqualsToken",
                                    "fullStart": 833,
                                    "fullEnd": 835,
                                    "start": 833,
                                    "end": 834,
                                    "fullWidth": 2,
                                    "width": 1,
                                    "text": "=",
                                    "value": "=",
                                    "valueText": "=",
                                    "hasTrailingTrivia": true,
                                    "trailingTrivia": [
                                        {
                                            "kind": "WhitespaceTrivia",
                                            "text": " "
                                        }
                                    ]
                                },
                                "value": {
                                    "kind": "ObjectCreationExpression",
                                    "fullStart": 835,
                                    "fullEnd": 852,
                                    "start": 835,
                                    "end": 852,
                                    "fullWidth": 17,
                                    "width": 17,
                                    "newKeyword": {
                                        "kind": "NewKeyword",
                                        "fullStart": 835,
                                        "fullEnd": 839,
                                        "start": 835,
                                        "end": 838,
                                        "fullWidth": 4,
                                        "width": 3,
                                        "text": "new",
                                        "value": "new",
                                        "valueText": "new",
                                        "hasTrailingTrivia": true,
                                        "trailingTrivia": [
                                            {
                                                "kind": "WhitespaceTrivia",
                                                "text": " "
                                            }
                                        ]
                                    },
                                    "expression": {
                                        "kind": "IdentifierName",
                                        "fullStart": 839,
                                        "fullEnd": 841,
                                        "start": 839,
                                        "end": 841,
                                        "fullWidth": 2,
                                        "width": 2,
                                        "text": "f1",
                                        "value": "f1",
                                        "valueText": "f1"
                                    },
                                    "argumentList": {
                                        "kind": "ArgumentList",
                                        "fullStart": 841,
                                        "fullEnd": 852,
                                        "start": 841,
                                        "end": 852,
                                        "fullWidth": 11,
                                        "width": 11,
                                        "openParenToken": {
                                            "kind": "OpenParenToken",
                                            "fullStart": 841,
                                            "fullEnd": 842,
                                            "start": 841,
                                            "end": 842,
                                            "fullWidth": 1,
                                            "width": 1,
                                            "text": "(",
                                            "value": "(",
                                            "valueText": "("
                                        },
                                        "arguments": [
                                            {
                                                "kind": "NumericLiteral",
                                                "fullStart": 842,
                                                "fullEnd": 843,
                                                "start": 842,
                                                "end": 843,
                                                "fullWidth": 1,
                                                "width": 1,
                                                "text": "1",
                                                "value": 1,
                                                "valueText": "1"
                                            },
                                            {
                                                "kind": "CommaToken",
                                                "fullStart": 843,
                                                "fullEnd": 844,
                                                "start": 843,
                                                "end": 844,
                                                "fullWidth": 1,
                                                "width": 1,
                                                "text": ",",
                                                "value": ",",
                                                "valueText": ","
                                            },
                                            {
                                                "kind": "NumericLiteral",
                                                "fullStart": 844,
                                                "fullEnd": 845,
                                                "start": 844,
                                                "end": 845,
                                                "fullWidth": 1,
                                                "width": 1,
                                                "text": "2",
                                                "value": 2,
                                                "valueText": "2"
                                            },
                                            {
                                                "kind": "CommaToken",
                                                "fullStart": 845,
                                                "fullEnd": 846,
                                                "start": 845,
                                                "end": 846,
                                                "fullWidth": 1,
                                                "width": 1,
                                                "text": ",",
                                                "value": ",",
                                                "valueText": ","
                                            },
                                            {
                                                "kind": "NumericLiteral",
                                                "fullStart": 846,
                                                "fullEnd": 847,
                                                "start": 846,
                                                "end": 847,
                                                "fullWidth": 1,
                                                "width": 1,
                                                "text": "3",
                                                "value": 3,
                                                "valueText": "3"
                                            },
                                            {
                                                "kind": "CommaToken",
                                                "fullStart": 847,
                                                "fullEnd": 848,
                                                "start": 847,
                                                "end": 848,
                                                "fullWidth": 1,
                                                "width": 1,
                                                "text": ",",
                                                "value": ",",
                                                "valueText": ","
                                            },
                                            {
                                                "kind": "NumericLiteral",
                                                "fullStart": 848,
                                                "fullEnd": 849,
                                                "start": 848,
                                                "end": 849,
                                                "fullWidth": 1,
                                                "width": 1,
                                                "text": "4",
                                                "value": 4,
                                                "valueText": "4"
                                            },
                                            {
                                                "kind": "CommaToken",
                                                "fullStart": 849,
                                                "fullEnd": 850,
                                                "start": 849,
                                                "end": 850,
                                                "fullWidth": 1,
                                                "width": 1,
                                                "text": ",",
                                                "value": ",",
                                                "valueText": ","
                                            },
                                            {
                                                "kind": "NumericLiteral",
                                                "fullStart": 850,
                                                "fullEnd": 851,
                                                "start": 850,
                                                "end": 851,
                                                "fullWidth": 1,
                                                "width": 1,
                                                "text": "5",
                                                "value": 5,
                                                "valueText": "5"
                                            }
                                        ],
                                        "closeParenToken": {
                                            "kind": "CloseParenToken",
                                            "fullStart": 851,
                                            "fullEnd": 852,
                                            "start": 851,
                                            "end": 852,
                                            "fullWidth": 1,
                                            "width": 1,
                                            "text": ")",
                                            "value": ")",
                                            "valueText": ")"
                                        }
                                    }
                                }
                            }
                        }
                    ]
                },
                "semicolonToken": {
                    "kind": "SemicolonToken",
                    "fullStart": 852,
                    "fullEnd": 855,
                    "start": 852,
                    "end": 853,
                    "fullWidth": 3,
                    "width": 1,
                    "text": ";",
                    "value": ";",
                    "valueText": ";",
                    "hasTrailingTrivia": true,
                    "hasTrailingNewLine": true,
                    "trailingTrivia": [
                        {
                            "kind": "WhitespaceTrivia",
                            "text": " "
                        },
                        {
                            "kind": "NewLineTrivia",
                            "text": "\n"
                        }
                    ]
                }
            },
            {
                "kind": "IfStatement",
                "fullStart": 855,
                "fullEnd": 948,
                "start": 855,
                "end": 947,
                "fullWidth": 93,
                "width": 92,
                "ifKeyword": {
                    "kind": "IfKeyword",
                    "fullStart": 855,
                    "fullEnd": 858,
                    "start": 855,
                    "end": 857,
                    "fullWidth": 3,
                    "width": 2,
                    "text": "if",
                    "value": "if",
                    "valueText": "if",
                    "hasTrailingTrivia": true,
                    "trailingTrivia": [
                        {
                            "kind": "WhitespaceTrivia",
                            "text": " "
                        }
                    ]
                },
                "openParenToken": {
                    "kind": "OpenParenToken",
                    "fullStart": 858,
                    "fullEnd": 859,
                    "start": 858,
                    "end": 859,
                    "fullWidth": 1,
                    "width": 1,
                    "text": "(",
                    "value": "(",
                    "valueText": "("
                },
                "condition": {
                    "kind": "NotEqualsExpression",
                    "fullStart": 859,
                    "fullEnd": 879,
                    "start": 859,
                    "end": 879,
                    "fullWidth": 20,
                    "width": 20,
                    "left": {
                        "kind": "DeleteExpression",
                        "fullStart": 859,
                        "fullEnd": 871,
                        "start": 859,
                        "end": 870,
                        "fullWidth": 12,
                        "width": 11,
                        "deleteKeyword": {
                            "kind": "DeleteKeyword",
                            "fullStart": 859,
                            "fullEnd": 866,
                            "start": 859,
                            "end": 865,
                            "fullWidth": 7,
                            "width": 6,
                            "text": "delete",
                            "value": "delete",
                            "valueText": "delete",
                            "hasTrailingTrivia": true,
                            "trailingTrivia": [
                                {
                                    "kind": "WhitespaceTrivia",
                                    "text": " "
                                }
                            ]
                        },
                        "expression": {
                            "kind": "ElementAccessExpression",
                            "fullStart": 866,
                            "fullEnd": 871,
                            "start": 866,
                            "end": 870,
                            "fullWidth": 5,
                            "width": 4,
                            "expression": {
                                "kind": "IdentifierName",
                                "fullStart": 866,
                                "fullEnd": 867,
                                "start": 866,
                                "end": 867,
                                "fullWidth": 1,
                                "width": 1,
                                "text": "x",
                                "value": "x",
                                "valueText": "x"
                            },
                            "openBracketToken": {
                                "kind": "OpenBracketToken",
                                "fullStart": 867,
                                "fullEnd": 868,
                                "start": 867,
                                "end": 868,
                                "fullWidth": 1,
                                "width": 1,
                                "text": "[",
                                "value": "[",
                                "valueText": "["
                            },
                            "argumentExpression": {
                                "kind": "NumericLiteral",
                                "fullStart": 868,
                                "fullEnd": 869,
                                "start": 868,
                                "end": 869,
                                "fullWidth": 1,
                                "width": 1,
                                "text": "3",
                                "value": 3,
                                "valueText": "3"
                            },
                            "closeBracketToken": {
                                "kind": "CloseBracketToken",
                                "fullStart": 869,
                                "fullEnd": 871,
                                "start": 869,
                                "end": 870,
                                "fullWidth": 2,
                                "width": 1,
                                "text": "]",
                                "value": "]",
                                "valueText": "]",
                                "hasTrailingTrivia": true,
                                "trailingTrivia": [
                                    {
                                        "kind": "WhitespaceTrivia",
                                        "text": " "
                                    }
                                ]
                            }
                        }
                    },
                    "operatorToken": {
                        "kind": "ExclamationEqualsEqualsToken",
                        "fullStart": 871,
                        "fullEnd": 875,
                        "start": 871,
                        "end": 874,
                        "fullWidth": 4,
                        "width": 3,
                        "text": "!==",
                        "value": "!==",
                        "valueText": "!==",
                        "hasTrailingTrivia": true,
                        "trailingTrivia": [
                            {
                                "kind": "WhitespaceTrivia",
                                "text": " "
                            }
                        ]
                    },
                    "right": {
                        "kind": "TrueKeyword",
                        "fullStart": 875,
                        "fullEnd": 879,
                        "start": 875,
                        "end": 879,
                        "fullWidth": 4,
                        "width": 4,
                        "text": "true",
                        "value": true,
                        "valueText": "true"
                    }
                },
                "closeParenToken": {
                    "kind": "CloseParenToken",
                    "fullStart": 879,
                    "fullEnd": 881,
                    "start": 879,
                    "end": 880,
                    "fullWidth": 2,
                    "width": 1,
                    "text": ")",
                    "value": ")",
                    "valueText": ")",
                    "hasTrailingTrivia": true,
                    "hasTrailingNewLine": true,
                    "trailingTrivia": [
                        {
                            "kind": "NewLineTrivia",
                            "text": "\n"
                        }
                    ]
                },
                "statement": {
                    "kind": "ExpressionStatement",
                    "fullStart": 881,
                    "fullEnd": 948,
                    "start": 883,
                    "end": 947,
                    "fullWidth": 67,
                    "width": 64,
                    "expression": {
                        "kind": "InvocationExpression",
                        "fullStart": 881,
                        "fullEnd": 946,
                        "start": 883,
                        "end": 946,
                        "fullWidth": 65,
                        "width": 63,
                        "expression": {
                            "kind": "IdentifierName",
                            "fullStart": 881,
                            "fullEnd": 889,
                            "start": 883,
                            "end": 889,
                            "fullWidth": 8,
                            "width": 6,
                            "text": "$ERROR",
                            "value": "$ERROR",
                            "valueText": "$ERROR",
                            "hasLeadingTrivia": true,
                            "leadingTrivia": [
                                {
                                    "kind": "WhitespaceTrivia",
                                    "text": "  "
                                }
                            ]
                        },
                        "argumentList": {
                            "kind": "ArgumentList",
                            "fullStart": 889,
                            "fullEnd": 946,
                            "start": 889,
                            "end": 946,
                            "fullWidth": 57,
                            "width": 57,
                            "openParenToken": {
                                "kind": "OpenParenToken",
                                "fullStart": 889,
                                "fullEnd": 890,
                                "start": 889,
                                "end": 890,
                                "fullWidth": 1,
                                "width": 1,
                                "text": "(",
                                "value": "(",
                                "valueText": "("
                            },
                            "arguments": [
                                {
                                    "kind": "StringLiteral",
                                    "fullStart": 890,
                                    "fullEnd": 945,
                                    "start": 890,
                                    "end": 945,
                                    "fullWidth": 55,
                                    "width": 55,
                                    "text": "'#3.1: Function parameters have attribute {DontDelete}'",
                                    "value": "#3.1: Function parameters have attribute {DontDelete}",
                                    "valueText": "#3.1: Function parameters have attribute {DontDelete}"
                                }
                            ],
                            "closeParenToken": {
                                "kind": "CloseParenToken",
                                "fullStart": 945,
                                "fullEnd": 946,
                                "start": 945,
                                "end": 946,
                                "fullWidth": 1,
                                "width": 1,
                                "text": ")",
                                "value": ")",
                                "valueText": ")"
                            }
                        }
                    },
                    "semicolonToken": {
                        "kind": "SemicolonToken",
                        "fullStart": 946,
                        "fullEnd": 948,
                        "start": 946,
                        "end": 947,
                        "fullWidth": 2,
                        "width": 1,
                        "text": ";",
                        "value": ";",
                        "valueText": ";",
                        "hasTrailingTrivia": true,
                        "hasTrailingNewLine": true,
                        "trailingTrivia": [
                            {
                                "kind": "NewLineTrivia",
                                "text": "\n"
                            }
                        ]
                    }
                }
            },
            {
                "kind": "IfStatement",
                "fullStart": 948,
                "fullEnd": 1034,
                "start": 951,
                "end": 1033,
                "fullWidth": 86,
                "width": 82,
                "ifKeyword": {
                    "kind": "IfKeyword",
                    "fullStart": 948,
                    "fullEnd": 954,
                    "start": 951,
                    "end": 953,
                    "fullWidth": 6,
                    "width": 2,
                    "text": "if",
                    "value": "if",
                    "valueText": "if",
                    "hasLeadingTrivia": true,
                    "hasLeadingNewLine": true,
                    "hasTrailingTrivia": true,
                    "leadingTrivia": [
                        {
                            "kind": "WhitespaceTrivia",
                            "text": "  "
                        },
                        {
                            "kind": "NewLineTrivia",
                            "text": "\n"
                        }
                    ],
                    "trailingTrivia": [
                        {
                            "kind": "WhitespaceTrivia",
                            "text": " "
                        }
                    ]
                },
                "openParenToken": {
                    "kind": "OpenParenToken",
                    "fullStart": 954,
                    "fullEnd": 955,
                    "start": 954,
                    "end": 955,
                    "fullWidth": 1,
                    "width": 1,
                    "text": "(",
                    "value": "(",
                    "valueText": "("
                },
                "condition": {
                    "kind": "EqualsExpression",
                    "fullStart": 955,
                    "fullEnd": 965,
                    "start": 955,
                    "end": 965,
                    "fullWidth": 10,
                    "width": 10,
                    "left": {
                        "kind": "ElementAccessExpression",
                        "fullStart": 955,
                        "fullEnd": 960,
                        "start": 955,
                        "end": 959,
                        "fullWidth": 5,
                        "width": 4,
                        "expression": {
                            "kind": "IdentifierName",
                            "fullStart": 955,
                            "fullEnd": 956,
                            "start": 955,
                            "end": 956,
                            "fullWidth": 1,
                            "width": 1,
                            "text": "x",
                            "value": "x",
                            "valueText": "x"
                        },
                        "openBracketToken": {
                            "kind": "OpenBracketToken",
                            "fullStart": 956,
                            "fullEnd": 957,
                            "start": 956,
                            "end": 957,
                            "fullWidth": 1,
                            "width": 1,
                            "text": "[",
                            "value": "[",
                            "valueText": "["
                        },
                        "argumentExpression": {
                            "kind": "NumericLiteral",
                            "fullStart": 957,
                            "fullEnd": 958,
                            "start": 957,
                            "end": 958,
                            "fullWidth": 1,
                            "width": 1,
                            "text": "3",
                            "value": 3,
                            "valueText": "3"
                        },
                        "closeBracketToken": {
                            "kind": "CloseBracketToken",
                            "fullStart": 958,
                            "fullEnd": 960,
                            "start": 958,
                            "end": 959,
                            "fullWidth": 2,
                            "width": 1,
                            "text": "]",
                            "value": "]",
                            "valueText": "]",
                            "hasTrailingTrivia": true,
                            "trailingTrivia": [
                                {
                                    "kind": "WhitespaceTrivia",
                                    "text": " "
                                }
                            ]
                        }
                    },
                    "operatorToken": {
                        "kind": "EqualsEqualsEqualsToken",
                        "fullStart": 960,
                        "fullEnd": 964,
                        "start": 960,
                        "end": 963,
                        "fullWidth": 4,
                        "width": 3,
                        "text": "===",
                        "value": "===",
                        "valueText": "===",
                        "hasTrailingTrivia": true,
                        "trailingTrivia": [
                            {
                                "kind": "WhitespaceTrivia",
                                "text": " "
                            }
                        ]
                    },
                    "right": {
                        "kind": "NumericLiteral",
                        "fullStart": 964,
                        "fullEnd": 965,
                        "start": 964,
                        "end": 965,
                        "fullWidth": 1,
                        "width": 1,
                        "text": "4",
                        "value": 4,
                        "valueText": "4"
                    }
                },
                "closeParenToken": {
                    "kind": "CloseParenToken",
                    "fullStart": 965,
                    "fullEnd": 967,
                    "start": 965,
                    "end": 966,
                    "fullWidth": 2,
                    "width": 1,
                    "text": ")",
                    "value": ")",
                    "valueText": ")",
                    "hasTrailingTrivia": true,
                    "hasTrailingNewLine": true,
                    "trailingTrivia": [
                        {
                            "kind": "NewLineTrivia",
                            "text": "\n"
                        }
                    ]
                },
                "statement": {
                    "kind": "ExpressionStatement",
                    "fullStart": 967,
                    "fullEnd": 1034,
                    "start": 969,
                    "end": 1033,
                    "fullWidth": 67,
                    "width": 64,
                    "expression": {
                        "kind": "InvocationExpression",
                        "fullStart": 967,
                        "fullEnd": 1032,
                        "start": 969,
                        "end": 1032,
                        "fullWidth": 65,
                        "width": 63,
                        "expression": {
                            "kind": "IdentifierName",
                            "fullStart": 967,
                            "fullEnd": 975,
                            "start": 969,
                            "end": 975,
                            "fullWidth": 8,
                            "width": 6,
                            "text": "$ERROR",
                            "value": "$ERROR",
                            "valueText": "$ERROR",
                            "hasLeadingTrivia": true,
                            "leadingTrivia": [
                                {
                                    "kind": "WhitespaceTrivia",
                                    "text": "  "
                                }
                            ]
                        },
                        "argumentList": {
                            "kind": "ArgumentList",
                            "fullStart": 975,
                            "fullEnd": 1032,
                            "start": 975,
                            "end": 1032,
                            "fullWidth": 57,
                            "width": 57,
                            "openParenToken": {
                                "kind": "OpenParenToken",
                                "fullStart": 975,
                                "fullEnd": 976,
                                "start": 975,
                                "end": 976,
                                "fullWidth": 1,
                                "width": 1,
                                "text": "(",
                                "value": "(",
                                "valueText": "("
                            },
                            "arguments": [
                                {
                                    "kind": "StringLiteral",
                                    "fullStart": 976,
                                    "fullEnd": 1031,
                                    "start": 976,
                                    "end": 1031,
                                    "fullWidth": 55,
                                    "width": 55,
                                    "text": "'#3.2: Function parameters have attribute {DontDelete}'",
                                    "value": "#3.2: Function parameters have attribute {DontDelete}",
                                    "valueText": "#3.2: Function parameters have attribute {DontDelete}"
                                }
                            ],
                            "closeParenToken": {
                                "kind": "CloseParenToken",
                                "fullStart": 1031,
                                "fullEnd": 1032,
                                "start": 1031,
                                "end": 1032,
                                "fullWidth": 1,
                                "width": 1,
                                "text": ")",
                                "value": ")",
                                "valueText": ")"
                            }
                        }
                    },
                    "semicolonToken": {
                        "kind": "SemicolonToken",
                        "fullStart": 1032,
                        "fullEnd": 1034,
                        "start": 1032,
                        "end": 1033,
                        "fullWidth": 2,
                        "width": 1,
                        "text": ";",
                        "value": ";",
                        "valueText": ";",
                        "hasTrailingTrivia": true,
                        "hasTrailingNewLine": true,
                        "trailingTrivia": [
                            {
                                "kind": "NewLineTrivia",
                                "text": "\n"
                            }
                        ]
                    }
                }
            }
        ],
        "endOfFileToken": {
            "kind": "EndOfFileToken",
            "fullStart": 1034,
            "fullEnd": 1035,
            "start": 1035,
            "end": 1035,
            "fullWidth": 1,
            "width": 0,
            "text": "",
            "hasLeadingTrivia": true,
            "hasLeadingNewLine": true,
            "leadingTrivia": [
                {
                    "kind": "NewLineTrivia",
                    "text": "\n"
                }
            ]
        }
    },
    "lineMap": {
        "lineStarts": [
            0,
            61,
            132,
            133,
            137,
            241,
            244,
            280,
            348,
            352,
            353,
            404,
            405,
            421,
            474,
            494,
            496,
            499,
            509,
            547,
            660,
            661,
            673,
            707,
            816,
            817,
            827,
            855,
            881,
            948,
            951,
            967,
            1034,
            1035
        ],
        "length": 1035
    }
}<|MERGE_RESOLUTION|>--- conflicted
+++ resolved
@@ -95,12 +95,8 @@
                             "start": 357,
                             "end": 402,
                             "fullWidth": 45,
-<<<<<<< HEAD
                             "width": 45,
-                            "identifier": {
-=======
                             "propertyName": {
->>>>>>> 85e84683
                                 "kind": "IdentifierName",
                                 "fullStart": 357,
                                 "fullEnd": 368,
@@ -1806,12 +1802,8 @@
                             "start": 831,
                             "end": 852,
                             "fullWidth": 21,
-<<<<<<< HEAD
                             "width": 21,
-                            "identifier": {
-=======
                             "propertyName": {
->>>>>>> 85e84683
                                 "kind": "IdentifierName",
                                 "fullStart": 831,
                                 "fullEnd": 833,
