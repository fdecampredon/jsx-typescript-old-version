--- conflicted
+++ resolved
@@ -369,12 +369,8 @@
                                         "start": 411,
                                         "end": 419,
                                         "fullWidth": 8,
-<<<<<<< HEAD
                                         "width": 8,
-                                        "identifier": {
-=======
                                         "propertyName": {
->>>>>>> 85e84683
                                             "kind": "IdentifierName",
                                             "fullStart": 411,
                                             "fullEnd": 413,
@@ -797,12 +793,8 @@
                             "start": 492,
                             "end": 530,
                             "fullWidth": 39,
-<<<<<<< HEAD
                             "width": 38,
-                            "identifier": {
-=======
                             "propertyName": {
->>>>>>> 85e84683
                                 "kind": "IdentifierName",
                                 "fullStart": 492,
                                 "fullEnd": 495,
@@ -1153,12 +1145,8 @@
                                         "start": 543,
                                         "end": 551,
                                         "fullWidth": 8,
-<<<<<<< HEAD
                                         "width": 8,
-                                        "identifier": {
-=======
                                         "propertyName": {
->>>>>>> 85e84683
                                             "kind": "IdentifierName",
                                             "fullStart": 543,
                                             "fullEnd": 545,
