--- conflicted
+++ resolved
@@ -286,11 +286,8 @@
                                             "start": 570,
                                             "end": 571,
                                             "fullWidth": 1,
-<<<<<<< HEAD
                                             "width": 1,
-=======
                                             "modifiers": [],
->>>>>>> e3c38734
                                             "identifier": {
                                                 "kind": "IdentifierName",
                                                 "fullStart": 570,
@@ -323,11 +320,8 @@
                                             "start": 572,
                                             "end": 573,
                                             "fullWidth": 1,
-<<<<<<< HEAD
                                             "width": 1,
-=======
                                             "modifiers": [],
->>>>>>> e3c38734
                                             "identifier": {
                                                 "kind": "IdentifierName",
                                                 "fullStart": 572,
@@ -360,11 +354,8 @@
                                             "start": 574,
                                             "end": 575,
                                             "fullWidth": 1,
-<<<<<<< HEAD
                                             "width": 1,
-=======
                                             "modifiers": [],
->>>>>>> e3c38734
                                             "identifier": {
                                                 "kind": "IdentifierName",
                                                 "fullStart": 574,
