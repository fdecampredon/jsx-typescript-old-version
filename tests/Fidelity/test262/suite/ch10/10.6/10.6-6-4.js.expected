{
    "isDeclaration": false,
    "languageVersion": "EcmaScript5",
    "parseOptions": {
        "allowAutomaticSemicolonInsertion": true
    },
    "sourceUnit": {
        "kind": "SourceUnit",
        "fullStart": 0,
        "fullEnd": 690,
        "start": 543,
        "end": 690,
        "fullWidth": 690,
        "width": 147,
        "isIncrementallyUnusable": true,
        "moduleElements": [
            {
                "kind": "FunctionDeclaration",
                "fullStart": 0,
                "fullEnd": 666,
                "start": 543,
                "end": 664,
                "fullWidth": 666,
                "width": 121,
                "isIncrementallyUnusable": true,
                "modifiers": [],
                "functionKeyword": {
                    "kind": "FunctionKeyword",
                    "fullStart": 0,
                    "fullEnd": 552,
                    "start": 543,
                    "end": 551,
                    "fullWidth": 552,
                    "width": 8,
                    "text": "function",
                    "value": "function",
                    "valueText": "function",
                    "hasLeadingTrivia": true,
                    "hasLeadingComment": true,
                    "hasLeadingNewLine": true,
                    "hasTrailingTrivia": true,
                    "leadingTrivia": [
                        {
                            "kind": "SingleLineCommentTrivia",
                            "text": "/// Copyright (c) 2012 Ecma International.  All rights reserved. "
                        },
                        {
                            "kind": "NewLineTrivia",
                            "text": "\r\n"
                        },
                        {
                            "kind": "SingleLineCommentTrivia",
                            "text": "/// Ecma International makes this code available under the terms and conditions set"
                        },
                        {
                            "kind": "NewLineTrivia",
                            "text": "\r\n"
                        },
                        {
                            "kind": "SingleLineCommentTrivia",
                            "text": "/// forth on http://hg.ecmascript.org/tests/test262/raw-file/tip/LICENSE (the "
                        },
                        {
                            "kind": "NewLineTrivia",
                            "text": "\r\n"
                        },
                        {
                            "kind": "SingleLineCommentTrivia",
                            "text": "/// \"Use Terms\").   Any redistribution of this code must retain the above "
                        },
                        {
                            "kind": "NewLineTrivia",
                            "text": "\r\n"
                        },
                        {
                            "kind": "SingleLineCommentTrivia",
                            "text": "/// copyright and this notice and otherwise comply with the Use Terms."
                        },
                        {
                            "kind": "NewLineTrivia",
                            "text": "\r\n"
                        },
                        {
                            "kind": "MultiLineCommentTrivia",
                            "text": "/**\r\n * @path ch10/10.6/10.6-6-4.js\r\n * @description 'length' property of arguments object for 0 argument function call is 0 even with formal parameters\r\n */"
                        },
                        {
                            "kind": "NewLineTrivia",
                            "text": "\r\n"
                        },
                        {
                            "kind": "NewLineTrivia",
                            "text": "\r\n"
                        },
                        {
                            "kind": "NewLineTrivia",
                            "text": "\r\n"
                        }
                    ],
                    "trailingTrivia": [
                        {
                            "kind": "WhitespaceTrivia",
                            "text": " "
                        }
                    ]
                },
                "identifier": {
                    "kind": "IdentifierName",
                    "fullStart": 552,
                    "fullEnd": 560,
                    "start": 552,
                    "end": 560,
                    "fullWidth": 8,
                    "width": 8,
                    "text": "testcase",
                    "value": "testcase",
                    "valueText": "testcase"
                },
                "callSignature": {
                    "kind": "CallSignature",
                    "fullStart": 560,
                    "fullEnd": 563,
                    "start": 560,
                    "end": 562,
                    "fullWidth": 3,
                    "width": 2,
                    "parameterList": {
                        "kind": "ParameterList",
                        "fullStart": 560,
                        "fullEnd": 563,
                        "start": 560,
                        "end": 562,
                        "fullWidth": 3,
                        "width": 2,
                        "openParenToken": {
                            "kind": "OpenParenToken",
                            "fullStart": 560,
                            "fullEnd": 561,
                            "start": 560,
                            "end": 561,
                            "fullWidth": 1,
                            "width": 1,
                            "text": "(",
                            "value": "(",
                            "valueText": "("
                        },
                        "parameters": [],
                        "closeParenToken": {
                            "kind": "CloseParenToken",
                            "fullStart": 561,
                            "fullEnd": 563,
                            "start": 561,
                            "end": 562,
                            "fullWidth": 2,
                            "width": 1,
                            "text": ")",
                            "value": ")",
                            "valueText": ")",
                            "hasTrailingTrivia": true,
                            "trailingTrivia": [
                                {
                                    "kind": "WhitespaceTrivia",
                                    "text": " "
                                }
                            ]
                        }
                    }
                },
                "block": {
                    "kind": "Block",
                    "fullStart": 563,
                    "fullEnd": 666,
                    "start": 563,
                    "end": 664,
                    "fullWidth": 103,
                    "width": 101,
                    "isIncrementallyUnusable": true,
                    "openBraceToken": {
                        "kind": "OpenBraceToken",
                        "fullStart": 563,
                        "fullEnd": 566,
                        "start": 563,
                        "end": 564,
                        "fullWidth": 3,
                        "width": 1,
                        "text": "{",
                        "value": "{",
                        "valueText": "{",
                        "hasTrailingTrivia": true,
                        "hasTrailingNewLine": true,
                        "trailingTrivia": [
                            {
                                "kind": "NewLineTrivia",
                                "text": "\r\n"
                            }
                        ]
                    },
                    "statements": [
                        {
                            "kind": "VariableStatement",
                            "fullStart": 566,
                            "fullEnd": 599,
                            "start": 572,
                            "end": 597,
                            "fullWidth": 33,
                            "width": 25,
                            "modifiers": [],
                            "variableDeclaration": {
                                "kind": "VariableDeclaration",
                                "fullStart": 566,
                                "fullEnd": 596,
                                "start": 572,
                                "end": 596,
                                "fullWidth": 30,
                                "width": 24,
                                "varKeyword": {
                                    "kind": "VarKeyword",
                                    "fullStart": 566,
                                    "fullEnd": 576,
                                    "start": 572,
                                    "end": 575,
                                    "fullWidth": 10,
                                    "width": 3,
                                    "text": "var",
                                    "value": "var",
                                    "valueText": "var",
                                    "hasLeadingTrivia": true,
                                    "hasTrailingTrivia": true,
                                    "leadingTrivia": [
                                        {
                                            "kind": "WhitespaceTrivia",
                                            "text": "      "
                                        }
                                    ],
                                    "trailingTrivia": [
                                        {
                                            "kind": "WhitespaceTrivia",
                                            "text": " "
                                        }
                                    ]
                                },
                                "variableDeclarators": [
                                    {
                                        "kind": "VariableDeclarator",
                                        "fullStart": 576,
                                        "fullEnd": 596,
                                        "start": 576,
                                        "end": 596,
                                        "fullWidth": 20,
<<<<<<< HEAD
                                        "width": 20,
                                        "identifier": {
=======
                                        "propertyName": {
>>>>>>> 85e84683
                                            "kind": "IdentifierName",
                                            "fullStart": 576,
                                            "fullEnd": 585,
                                            "start": 576,
                                            "end": 585,
                                            "fullWidth": 9,
                                            "width": 9,
                                            "text": "arguments",
                                            "value": "arguments",
                                            "valueText": "arguments"
                                        },
                                        "equalsValueClause": {
                                            "kind": "EqualsValueClause",
                                            "fullStart": 585,
                                            "fullEnd": 596,
                                            "start": 585,
                                            "end": 596,
                                            "fullWidth": 11,
                                            "width": 11,
                                            "equalsToken": {
                                                "kind": "EqualsToken",
                                                "fullStart": 585,
                                                "fullEnd": 587,
                                                "start": 585,
                                                "end": 586,
                                                "fullWidth": 2,
                                                "width": 1,
                                                "text": "=",
                                                "value": "=",
                                                "valueText": "=",
                                                "hasTrailingTrivia": true,
                                                "trailingTrivia": [
                                                    {
                                                        "kind": "WhitespaceTrivia",
                                                        "text": " "
                                                    }
                                                ]
                                            },
                                            "value": {
                                                "kind": "IdentifierName",
                                                "fullStart": 587,
                                                "fullEnd": 596,
                                                "start": 587,
                                                "end": 596,
                                                "fullWidth": 9,
                                                "width": 9,
                                                "text": "undefined",
                                                "value": "undefined",
                                                "valueText": "undefined"
                                            }
                                        }
                                    }
                                ]
                            },
                            "semicolonToken": {
                                "kind": "SemicolonToken",
                                "fullStart": 596,
                                "fullEnd": 599,
                                "start": 596,
                                "end": 597,
                                "fullWidth": 3,
                                "width": 1,
                                "text": ";",
                                "value": ";",
                                "valueText": ";",
                                "hasTrailingTrivia": true,
                                "hasTrailingNewLine": true,
                                "trailingTrivia": [
                                    {
                                        "kind": "NewLineTrivia",
                                        "text": "\r\n"
                                    }
                                ]
                            }
                        },
                        {
                            "kind": "ReturnStatement",
                            "fullStart": 599,
                            "fullEnd": 662,
                            "start": 600,
                            "end": 660,
                            "fullWidth": 63,
                            "width": 60,
                            "isIncrementallyUnusable": true,
                            "returnKeyword": {
                                "kind": "ReturnKeyword",
                                "fullStart": 599,
                                "fullEnd": 607,
                                "start": 600,
                                "end": 606,
                                "fullWidth": 8,
                                "width": 6,
                                "text": "return",
                                "value": "return",
                                "valueText": "return",
                                "hasLeadingTrivia": true,
                                "hasTrailingTrivia": true,
                                "leadingTrivia": [
                                    {
                                        "kind": "WhitespaceTrivia",
                                        "text": "\t"
                                    }
                                ],
                                "trailingTrivia": [
                                    {
                                        "kind": "WhitespaceTrivia",
                                        "text": " "
                                    }
                                ]
                            },
                            "expression": {
                                "kind": "InvocationExpression",
                                "fullStart": 607,
                                "fullEnd": 659,
                                "start": 607,
                                "end": 659,
                                "fullWidth": 52,
                                "width": 52,
                                "isIncrementallyUnusable": true,
                                "expression": {
                                    "kind": "ParenthesizedExpression",
                                    "fullStart": 607,
                                    "fullEnd": 657,
                                    "start": 607,
                                    "end": 657,
                                    "fullWidth": 50,
                                    "width": 50,
                                    "isIncrementallyUnusable": true,
                                    "openParenToken": {
                                        "kind": "OpenParenToken",
                                        "fullStart": 607,
                                        "fullEnd": 608,
                                        "start": 607,
                                        "end": 608,
                                        "fullWidth": 1,
                                        "width": 1,
                                        "text": "(",
                                        "value": "(",
                                        "valueText": "("
                                    },
                                    "expression": {
                                        "kind": "FunctionExpression",
                                        "fullStart": 608,
                                        "fullEnd": 656,
                                        "start": 608,
                                        "end": 656,
                                        "fullWidth": 48,
                                        "width": 48,
                                        "isIncrementallyUnusable": true,
                                        "functionKeyword": {
                                            "kind": "FunctionKeyword",
                                            "fullStart": 608,
                                            "fullEnd": 617,
                                            "start": 608,
                                            "end": 616,
                                            "fullWidth": 9,
                                            "width": 8,
                                            "text": "function",
                                            "value": "function",
                                            "valueText": "function",
                                            "hasTrailingTrivia": true,
                                            "trailingTrivia": [
                                                {
                                                    "kind": "WhitespaceTrivia",
                                                    "text": " "
                                                }
                                            ]
                                        },
                                        "callSignature": {
                                            "kind": "CallSignature",
                                            "fullStart": 617,
                                            "fullEnd": 625,
                                            "start": 617,
                                            "end": 624,
                                            "fullWidth": 8,
                                            "width": 7,
                                            "parameterList": {
                                                "kind": "ParameterList",
                                                "fullStart": 617,
                                                "fullEnd": 625,
                                                "start": 617,
                                                "end": 624,
                                                "fullWidth": 8,
                                                "width": 7,
                                                "openParenToken": {
                                                    "kind": "OpenParenToken",
                                                    "fullStart": 617,
                                                    "fullEnd": 618,
                                                    "start": 617,
                                                    "end": 618,
                                                    "fullWidth": 1,
                                                    "width": 1,
                                                    "text": "(",
                                                    "value": "(",
                                                    "valueText": "("
                                                },
                                                "parameters": [
                                                    {
                                                        "kind": "Parameter",
                                                        "fullStart": 618,
                                                        "fullEnd": 619,
                                                        "start": 618,
                                                        "end": 619,
                                                        "fullWidth": 1,
                                                        "width": 1,
                                                        "modifiers": [],
                                                        "identifier": {
                                                            "kind": "IdentifierName",
                                                            "fullStart": 618,
                                                            "fullEnd": 619,
                                                            "start": 618,
                                                            "end": 619,
                                                            "fullWidth": 1,
                                                            "width": 1,
                                                            "text": "a",
                                                            "value": "a",
                                                            "valueText": "a"
                                                        }
                                                    },
                                                    {
                                                        "kind": "CommaToken",
                                                        "fullStart": 619,
                                                        "fullEnd": 620,
                                                        "start": 619,
                                                        "end": 620,
                                                        "fullWidth": 1,
                                                        "width": 1,
                                                        "text": ",",
                                                        "value": ",",
                                                        "valueText": ","
                                                    },
                                                    {
                                                        "kind": "Parameter",
                                                        "fullStart": 620,
                                                        "fullEnd": 621,
                                                        "start": 620,
                                                        "end": 621,
                                                        "fullWidth": 1,
                                                        "width": 1,
                                                        "modifiers": [],
                                                        "identifier": {
                                                            "kind": "IdentifierName",
                                                            "fullStart": 620,
                                                            "fullEnd": 621,
                                                            "start": 620,
                                                            "end": 621,
                                                            "fullWidth": 1,
                                                            "width": 1,
                                                            "text": "b",
                                                            "value": "b",
                                                            "valueText": "b"
                                                        }
                                                    },
                                                    {
                                                        "kind": "CommaToken",
                                                        "fullStart": 621,
                                                        "fullEnd": 622,
                                                        "start": 621,
                                                        "end": 622,
                                                        "fullWidth": 1,
                                                        "width": 1,
                                                        "text": ",",
                                                        "value": ",",
                                                        "valueText": ","
                                                    },
                                                    {
                                                        "kind": "Parameter",
                                                        "fullStart": 622,
                                                        "fullEnd": 623,
                                                        "start": 622,
                                                        "end": 623,
                                                        "fullWidth": 1,
                                                        "width": 1,
                                                        "modifiers": [],
                                                        "identifier": {
                                                            "kind": "IdentifierName",
                                                            "fullStart": 622,
                                                            "fullEnd": 623,
                                                            "start": 622,
                                                            "end": 623,
                                                            "fullWidth": 1,
                                                            "width": 1,
                                                            "text": "c",
                                                            "value": "c",
                                                            "valueText": "c"
                                                        }
                                                    }
                                                ],
                                                "closeParenToken": {
                                                    "kind": "CloseParenToken",
                                                    "fullStart": 623,
                                                    "fullEnd": 625,
                                                    "start": 623,
                                                    "end": 624,
                                                    "fullWidth": 2,
                                                    "width": 1,
                                                    "text": ")",
                                                    "value": ")",
                                                    "valueText": ")",
                                                    "hasTrailingTrivia": true,
                                                    "trailingTrivia": [
                                                        {
                                                            "kind": "WhitespaceTrivia",
                                                            "text": " "
                                                        }
                                                    ]
                                                }
                                            }
                                        },
                                        "block": {
                                            "kind": "Block",
                                            "fullStart": 625,
                                            "fullEnd": 656,
                                            "start": 625,
                                            "end": 656,
                                            "fullWidth": 31,
                                            "width": 31,
                                            "isIncrementallyUnusable": true,
                                            "openBraceToken": {
                                                "kind": "OpenBraceToken",
                                                "fullStart": 625,
                                                "fullEnd": 626,
                                                "start": 625,
                                                "end": 626,
                                                "fullWidth": 1,
                                                "width": 1,
                                                "text": "{",
                                                "value": "{",
                                                "valueText": "{"
                                            },
                                            "statements": [
                                                {
                                                    "kind": "ReturnStatement",
                                                    "fullStart": 626,
                                                    "fullEnd": 655,
                                                    "start": 626,
                                                    "end": 655,
                                                    "fullWidth": 29,
                                                    "width": 29,
                                                    "isIncrementallyUnusable": true,
                                                    "returnKeyword": {
                                                        "kind": "ReturnKeyword",
                                                        "fullStart": 626,
                                                        "fullEnd": 633,
                                                        "start": 626,
                                                        "end": 632,
                                                        "fullWidth": 7,
                                                        "width": 6,
                                                        "text": "return",
                                                        "value": "return",
                                                        "valueText": "return",
                                                        "hasTrailingTrivia": true,
                                                        "trailingTrivia": [
                                                            {
                                                                "kind": "WhitespaceTrivia",
                                                                "text": " "
                                                            }
                                                        ]
                                                    },
                                                    "expression": {
                                                        "kind": "EqualsExpression",
                                                        "fullStart": 633,
                                                        "fullEnd": 655,
                                                        "start": 633,
                                                        "end": 655,
                                                        "fullWidth": 22,
                                                        "width": 22,
                                                        "left": {
                                                            "kind": "MemberAccessExpression",
                                                            "fullStart": 633,
                                                            "fullEnd": 650,
                                                            "start": 633,
                                                            "end": 649,
                                                            "fullWidth": 17,
                                                            "width": 16,
                                                            "expression": {
                                                                "kind": "IdentifierName",
                                                                "fullStart": 633,
                                                                "fullEnd": 642,
                                                                "start": 633,
                                                                "end": 642,
                                                                "fullWidth": 9,
                                                                "width": 9,
                                                                "text": "arguments",
                                                                "value": "arguments",
                                                                "valueText": "arguments"
                                                            },
                                                            "dotToken": {
                                                                "kind": "DotToken",
                                                                "fullStart": 642,
                                                                "fullEnd": 643,
                                                                "start": 642,
                                                                "end": 643,
                                                                "fullWidth": 1,
                                                                "width": 1,
                                                                "text": ".",
                                                                "value": ".",
                                                                "valueText": "."
                                                            },
                                                            "name": {
                                                                "kind": "IdentifierName",
                                                                "fullStart": 643,
                                                                "fullEnd": 650,
                                                                "start": 643,
                                                                "end": 649,
                                                                "fullWidth": 7,
                                                                "width": 6,
                                                                "text": "length",
                                                                "value": "length",
                                                                "valueText": "length",
                                                                "hasTrailingTrivia": true,
                                                                "trailingTrivia": [
                                                                    {
                                                                        "kind": "WhitespaceTrivia",
                                                                        "text": " "
                                                                    }
                                                                ]
                                                            }
                                                        },
                                                        "operatorToken": {
                                                            "kind": "EqualsEqualsEqualsToken",
                                                            "fullStart": 650,
                                                            "fullEnd": 654,
                                                            "start": 650,
                                                            "end": 653,
                                                            "fullWidth": 4,
                                                            "width": 3,
                                                            "text": "===",
                                                            "value": "===",
                                                            "valueText": "===",
                                                            "hasTrailingTrivia": true,
                                                            "trailingTrivia": [
                                                                {
                                                                    "kind": "WhitespaceTrivia",
                                                                    "text": " "
                                                                }
                                                            ]
                                                        },
                                                        "right": {
                                                            "kind": "NumericLiteral",
                                                            "fullStart": 654,
                                                            "fullEnd": 655,
                                                            "start": 654,
                                                            "end": 655,
                                                            "fullWidth": 1,
                                                            "width": 1,
                                                            "text": "0",
                                                            "value": 0,
                                                            "valueText": "0"
                                                        }
                                                    },
                                                    "semicolonToken": {
                                                        "kind": "SemicolonToken",
                                                        "fullStart": -1,
                                                        "fullEnd": -1,
                                                        "start": -1,
                                                        "end": -1,
                                                        "fullWidth": 0,
                                                        "width": 0,
                                                        "text": ""
                                                    }
                                                }
                                            ],
                                            "closeBraceToken": {
                                                "kind": "CloseBraceToken",
                                                "fullStart": 655,
                                                "fullEnd": 656,
                                                "start": 655,
                                                "end": 656,
                                                "fullWidth": 1,
                                                "width": 1,
                                                "text": "}",
                                                "value": "}",
                                                "valueText": "}"
                                            }
                                        }
                                    },
                                    "closeParenToken": {
                                        "kind": "CloseParenToken",
                                        "fullStart": 656,
                                        "fullEnd": 657,
                                        "start": 656,
                                        "end": 657,
                                        "fullWidth": 1,
                                        "width": 1,
                                        "text": ")",
                                        "value": ")",
                                        "valueText": ")"
                                    }
                                },
                                "argumentList": {
                                    "kind": "ArgumentList",
                                    "fullStart": 657,
                                    "fullEnd": 659,
                                    "start": 657,
                                    "end": 659,
                                    "fullWidth": 2,
                                    "width": 2,
                                    "openParenToken": {
                                        "kind": "OpenParenToken",
                                        "fullStart": 657,
                                        "fullEnd": 658,
                                        "start": 657,
                                        "end": 658,
                                        "fullWidth": 1,
                                        "width": 1,
                                        "text": "(",
                                        "value": "(",
                                        "valueText": "("
                                    },
                                    "arguments": [],
                                    "closeParenToken": {
                                        "kind": "CloseParenToken",
                                        "fullStart": 658,
                                        "fullEnd": 659,
                                        "start": 658,
                                        "end": 659,
                                        "fullWidth": 1,
                                        "width": 1,
                                        "text": ")",
                                        "value": ")",
                                        "valueText": ")"
                                    }
                                }
                            },
                            "semicolonToken": {
                                "kind": "SemicolonToken",
                                "fullStart": 659,
                                "fullEnd": 662,
                                "start": 659,
                                "end": 660,
                                "fullWidth": 3,
                                "width": 1,
                                "text": ";",
                                "value": ";",
                                "valueText": ";",
                                "hasTrailingTrivia": true,
                                "hasTrailingNewLine": true,
                                "trailingTrivia": [
                                    {
                                        "kind": "NewLineTrivia",
                                        "text": "\r\n"
                                    }
                                ]
                            }
                        }
                    ],
                    "closeBraceToken": {
                        "kind": "CloseBraceToken",
                        "fullStart": 662,
                        "fullEnd": 666,
                        "start": 663,
                        "end": 664,
                        "fullWidth": 4,
                        "width": 1,
                        "text": "}",
                        "value": "}",
                        "valueText": "}",
                        "hasLeadingTrivia": true,
                        "hasTrailingTrivia": true,
                        "hasTrailingNewLine": true,
                        "leadingTrivia": [
                            {
                                "kind": "WhitespaceTrivia",
                                "text": " "
                            }
                        ],
                        "trailingTrivia": [
                            {
                                "kind": "NewLineTrivia",
                                "text": "\r\n"
                            }
                        ]
                    }
                }
            },
            {
                "kind": "ExpressionStatement",
                "fullStart": 666,
                "fullEnd": 690,
                "start": 666,
                "end": 688,
                "fullWidth": 24,
                "width": 22,
                "expression": {
                    "kind": "InvocationExpression",
                    "fullStart": 666,
                    "fullEnd": 687,
                    "start": 666,
                    "end": 687,
                    "fullWidth": 21,
                    "width": 21,
                    "expression": {
                        "kind": "IdentifierName",
                        "fullStart": 666,
                        "fullEnd": 677,
                        "start": 666,
                        "end": 677,
                        "fullWidth": 11,
                        "width": 11,
                        "text": "runTestCase",
                        "value": "runTestCase",
                        "valueText": "runTestCase"
                    },
                    "argumentList": {
                        "kind": "ArgumentList",
                        "fullStart": 677,
                        "fullEnd": 687,
                        "start": 677,
                        "end": 687,
                        "fullWidth": 10,
                        "width": 10,
                        "openParenToken": {
                            "kind": "OpenParenToken",
                            "fullStart": 677,
                            "fullEnd": 678,
                            "start": 677,
                            "end": 678,
                            "fullWidth": 1,
                            "width": 1,
                            "text": "(",
                            "value": "(",
                            "valueText": "("
                        },
                        "arguments": [
                            {
                                "kind": "IdentifierName",
                                "fullStart": 678,
                                "fullEnd": 686,
                                "start": 678,
                                "end": 686,
                                "fullWidth": 8,
                                "width": 8,
                                "text": "testcase",
                                "value": "testcase",
                                "valueText": "testcase"
                            }
                        ],
                        "closeParenToken": {
                            "kind": "CloseParenToken",
                            "fullStart": 686,
                            "fullEnd": 687,
                            "start": 686,
                            "end": 687,
                            "fullWidth": 1,
                            "width": 1,
                            "text": ")",
                            "value": ")",
                            "valueText": ")"
                        }
                    }
                },
                "semicolonToken": {
                    "kind": "SemicolonToken",
                    "fullStart": 687,
                    "fullEnd": 690,
                    "start": 687,
                    "end": 688,
                    "fullWidth": 3,
                    "width": 1,
                    "text": ";",
                    "value": ";",
                    "valueText": ";",
                    "hasTrailingTrivia": true,
                    "hasTrailingNewLine": true,
                    "trailingTrivia": [
                        {
                            "kind": "NewLineTrivia",
                            "text": "\r\n"
                        }
                    ]
                }
            }
        ],
        "endOfFileToken": {
            "kind": "EndOfFileToken",
            "fullStart": 690,
            "fullEnd": 690,
            "start": 690,
            "end": 690,
            "fullWidth": 0,
            "width": 0,
            "text": ""
        }
    },
    "lineMap": {
        "lineStarts": [
            0,
            67,
            152,
            232,
            308,
            380,
            385,
            417,
            534,
            539,
            541,
            543,
            566,
            599,
            662,
            666,
            690
        ],
        "length": 690
    }
}<|MERGE_RESOLUTION|>--- conflicted
+++ resolved
@@ -247,12 +247,8 @@
                                         "start": 576,
                                         "end": 596,
                                         "fullWidth": 20,
-<<<<<<< HEAD
                                         "width": 20,
-                                        "identifier": {
-=======
                                         "propertyName": {
->>>>>>> 85e84683
                                             "kind": "IdentifierName",
                                             "fullStart": 576,
                                             "fullEnd": 585,
