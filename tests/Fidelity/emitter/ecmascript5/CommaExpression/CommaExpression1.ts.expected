--- conflicted
+++ resolved
@@ -61,12 +61,8 @@
                             "start": 4,
                             "end": 34,
                             "fullWidth": 30,
-<<<<<<< HEAD
                             "width": 30,
-                            "identifier": {
-=======
                             "propertyName": {
->>>>>>> 85e84683
                                 "kind": "IdentifierName",
                                 "fullStart": 4,
                                 "fullEnd": 7,
@@ -658,12 +654,8 @@
                                         "start": 62,
                                         "end": 67,
                                         "fullWidth": 5,
-<<<<<<< HEAD
                                         "width": 5,
-                                        "identifier": {
-=======
                                         "propertyName": {
->>>>>>> 85e84683
                                             "kind": "IdentifierName",
                                             "fullStart": 62,
                                             "fullEnd": 64,
