{
    "fullText": [
        "var v30 = [1, 2], v31, v32, v33 = [0], v34 = {'a': true}, v35;"
    ],
    "sourceUnit": {
        "kind": "SourceUnit",
        "fullStart": 0,
        "fullEnd": 62,
        "start": 0,
        "end": 62,
        "fullWidth": 62,
        "width": 62,
        "isIncrementallyUnusable": true,
        "moduleElements": [
            {
                "kind": "VariableStatement",
                "fullStart": 0,
                "fullEnd": 62,
                "start": 0,
                "end": 62,
                "fullWidth": 62,
                "width": 62,
                "modifiers": [],
                "variableDeclaration": {
                    "kind": "VariableDeclaration",
                    "fullStart": 0,
                    "fullEnd": 61,
                    "start": 0,
                    "end": 61,
                    "fullWidth": 61,
                    "width": 61,
                    "varKeyword": {
                        "kind": "VarKeyword",
                        "fullStart": 0,
                        "fullEnd": 4,
                        "start": 0,
                        "end": 3,
                        "fullWidth": 4,
                        "width": 3,
                        "text": "var",
                        "value": "var",
                        "valueText": "var",
                        "hasTrailingTrivia": true,
                        "trailingTrivia": [
                            {
                                "kind": "WhitespaceTrivia",
                                "text": " "
                            }
                        ]
                    },
                    "variableDeclarators": [
                        {
                            "kind": "VariableDeclarator",
                            "fullStart": 4,
                            "fullEnd": 16,
                            "start": 4,
                            "end": 16,
                            "fullWidth": 12,
<<<<<<< HEAD
                            "width": 12,
                            "identifier": {
=======
                            "propertyName": {
>>>>>>> 85e84683
                                "kind": "IdentifierName",
                                "fullStart": 4,
                                "fullEnd": 8,
                                "start": 4,
                                "end": 7,
                                "fullWidth": 4,
                                "width": 3,
                                "text": "v30",
                                "value": "v30",
                                "valueText": "v30",
                                "hasTrailingTrivia": true,
                                "trailingTrivia": [
                                    {
                                        "kind": "WhitespaceTrivia",
                                        "text": " "
                                    }
                                ]
                            },
                            "equalsValueClause": {
                                "kind": "EqualsValueClause",
                                "fullStart": 8,
                                "fullEnd": 16,
                                "start": 8,
                                "end": 16,
                                "fullWidth": 8,
                                "width": 8,
                                "equalsToken": {
                                    "kind": "EqualsToken",
                                    "fullStart": 8,
                                    "fullEnd": 10,
                                    "start": 8,
                                    "end": 9,
                                    "fullWidth": 2,
                                    "width": 1,
                                    "text": "=",
                                    "value": "=",
                                    "valueText": "=",
                                    "hasTrailingTrivia": true,
                                    "trailingTrivia": [
                                        {
                                            "kind": "WhitespaceTrivia",
                                            "text": " "
                                        }
                                    ]
                                },
                                "value": {
                                    "kind": "ArrayLiteralExpression",
                                    "fullStart": 10,
                                    "fullEnd": 16,
                                    "start": 10,
                                    "end": 16,
                                    "fullWidth": 6,
                                    "width": 6,
                                    "openBracketToken": {
                                        "kind": "OpenBracketToken",
                                        "fullStart": 10,
                                        "fullEnd": 11,
                                        "start": 10,
                                        "end": 11,
                                        "fullWidth": 1,
                                        "width": 1,
                                        "text": "[",
                                        "value": "[",
                                        "valueText": "["
                                    },
                                    "expressions": [
                                        {
                                            "kind": "NumericLiteral",
                                            "fullStart": 11,
                                            "fullEnd": 12,
                                            "start": 11,
                                            "end": 12,
                                            "fullWidth": 1,
                                            "width": 1,
                                            "text": "1",
                                            "value": 1,
                                            "valueText": "1"
                                        },
                                        {
                                            "kind": "CommaToken",
                                            "fullStart": 12,
                                            "fullEnd": 14,
                                            "start": 12,
                                            "end": 13,
                                            "fullWidth": 2,
                                            "width": 1,
                                            "text": ",",
                                            "value": ",",
                                            "valueText": ",",
                                            "hasTrailingTrivia": true,
                                            "trailingTrivia": [
                                                {
                                                    "kind": "WhitespaceTrivia",
                                                    "text": " "
                                                }
                                            ]
                                        },
                                        {
                                            "kind": "NumericLiteral",
                                            "fullStart": 14,
                                            "fullEnd": 15,
                                            "start": 14,
                                            "end": 15,
                                            "fullWidth": 1,
                                            "width": 1,
                                            "text": "2",
                                            "value": 2,
                                            "valueText": "2"
                                        }
                                    ],
                                    "closeBracketToken": {
                                        "kind": "CloseBracketToken",
                                        "fullStart": 15,
                                        "fullEnd": 16,
                                        "start": 15,
                                        "end": 16,
                                        "fullWidth": 1,
                                        "width": 1,
                                        "text": "]",
                                        "value": "]",
                                        "valueText": "]"
                                    }
                                }
                            }
                        },
                        {
                            "kind": "CommaToken",
                            "fullStart": 16,
                            "fullEnd": 18,
                            "start": 16,
                            "end": 17,
                            "fullWidth": 2,
                            "width": 1,
                            "text": ",",
                            "value": ",",
                            "valueText": ",",
                            "hasTrailingTrivia": true,
                            "trailingTrivia": [
                                {
                                    "kind": "WhitespaceTrivia",
                                    "text": " "
                                }
                            ]
                        },
                        {
                            "kind": "VariableDeclarator",
                            "fullStart": 18,
                            "fullEnd": 21,
                            "start": 18,
                            "end": 21,
                            "fullWidth": 3,
<<<<<<< HEAD
                            "width": 3,
                            "identifier": {
=======
                            "propertyName": {
>>>>>>> 85e84683
                                "kind": "IdentifierName",
                                "fullStart": 18,
                                "fullEnd": 21,
                                "start": 18,
                                "end": 21,
                                "fullWidth": 3,
                                "width": 3,
                                "text": "v31",
                                "value": "v31",
                                "valueText": "v31"
                            }
                        },
                        {
                            "kind": "CommaToken",
                            "fullStart": 21,
                            "fullEnd": 23,
                            "start": 21,
                            "end": 22,
                            "fullWidth": 2,
                            "width": 1,
                            "text": ",",
                            "value": ",",
                            "valueText": ",",
                            "hasTrailingTrivia": true,
                            "trailingTrivia": [
                                {
                                    "kind": "WhitespaceTrivia",
                                    "text": " "
                                }
                            ]
                        },
                        {
                            "kind": "VariableDeclarator",
                            "fullStart": 23,
                            "fullEnd": 26,
                            "start": 23,
                            "end": 26,
                            "fullWidth": 3,
<<<<<<< HEAD
                            "width": 3,
                            "identifier": {
=======
                            "propertyName": {
>>>>>>> 85e84683
                                "kind": "IdentifierName",
                                "fullStart": 23,
                                "fullEnd": 26,
                                "start": 23,
                                "end": 26,
                                "fullWidth": 3,
                                "width": 3,
                                "text": "v32",
                                "value": "v32",
                                "valueText": "v32"
                            }
                        },
                        {
                            "kind": "CommaToken",
                            "fullStart": 26,
                            "fullEnd": 28,
                            "start": 26,
                            "end": 27,
                            "fullWidth": 2,
                            "width": 1,
                            "text": ",",
                            "value": ",",
                            "valueText": ",",
                            "hasTrailingTrivia": true,
                            "trailingTrivia": [
                                {
                                    "kind": "WhitespaceTrivia",
                                    "text": " "
                                }
                            ]
                        },
                        {
                            "kind": "VariableDeclarator",
                            "fullStart": 28,
                            "fullEnd": 37,
                            "start": 28,
                            "end": 37,
                            "fullWidth": 9,
<<<<<<< HEAD
                            "width": 9,
                            "identifier": {
=======
                            "propertyName": {
>>>>>>> 85e84683
                                "kind": "IdentifierName",
                                "fullStart": 28,
                                "fullEnd": 32,
                                "start": 28,
                                "end": 31,
                                "fullWidth": 4,
                                "width": 3,
                                "text": "v33",
                                "value": "v33",
                                "valueText": "v33",
                                "hasTrailingTrivia": true,
                                "trailingTrivia": [
                                    {
                                        "kind": "WhitespaceTrivia",
                                        "text": " "
                                    }
                                ]
                            },
                            "equalsValueClause": {
                                "kind": "EqualsValueClause",
                                "fullStart": 32,
                                "fullEnd": 37,
                                "start": 32,
                                "end": 37,
                                "fullWidth": 5,
                                "width": 5,
                                "equalsToken": {
                                    "kind": "EqualsToken",
                                    "fullStart": 32,
                                    "fullEnd": 34,
                                    "start": 32,
                                    "end": 33,
                                    "fullWidth": 2,
                                    "width": 1,
                                    "text": "=",
                                    "value": "=",
                                    "valueText": "=",
                                    "hasTrailingTrivia": true,
                                    "trailingTrivia": [
                                        {
                                            "kind": "WhitespaceTrivia",
                                            "text": " "
                                        }
                                    ]
                                },
                                "value": {
                                    "kind": "ArrayLiteralExpression",
                                    "fullStart": 34,
                                    "fullEnd": 37,
                                    "start": 34,
                                    "end": 37,
                                    "fullWidth": 3,
                                    "width": 3,
                                    "openBracketToken": {
                                        "kind": "OpenBracketToken",
                                        "fullStart": 34,
                                        "fullEnd": 35,
                                        "start": 34,
                                        "end": 35,
                                        "fullWidth": 1,
                                        "width": 1,
                                        "text": "[",
                                        "value": "[",
                                        "valueText": "["
                                    },
                                    "expressions": [
                                        {
                                            "kind": "NumericLiteral",
                                            "fullStart": 35,
                                            "fullEnd": 36,
                                            "start": 35,
                                            "end": 36,
                                            "fullWidth": 1,
                                            "width": 1,
                                            "text": "0",
                                            "value": 0,
                                            "valueText": "0"
                                        }
                                    ],
                                    "closeBracketToken": {
                                        "kind": "CloseBracketToken",
                                        "fullStart": 36,
                                        "fullEnd": 37,
                                        "start": 36,
                                        "end": 37,
                                        "fullWidth": 1,
                                        "width": 1,
                                        "text": "]",
                                        "value": "]",
                                        "valueText": "]"
                                    }
                                }
                            }
                        },
                        {
                            "kind": "CommaToken",
                            "fullStart": 37,
                            "fullEnd": 39,
                            "start": 37,
                            "end": 38,
                            "fullWidth": 2,
                            "width": 1,
                            "text": ",",
                            "value": ",",
                            "valueText": ",",
                            "hasTrailingTrivia": true,
                            "trailingTrivia": [
                                {
                                    "kind": "WhitespaceTrivia",
                                    "text": " "
                                }
                            ]
                        },
                        {
                            "kind": "VariableDeclarator",
                            "fullStart": 39,
                            "fullEnd": 56,
                            "start": 39,
                            "end": 56,
                            "fullWidth": 17,
<<<<<<< HEAD
                            "width": 17,
                            "identifier": {
=======
                            "propertyName": {
>>>>>>> 85e84683
                                "kind": "IdentifierName",
                                "fullStart": 39,
                                "fullEnd": 43,
                                "start": 39,
                                "end": 42,
                                "fullWidth": 4,
                                "width": 3,
                                "text": "v34",
                                "value": "v34",
                                "valueText": "v34",
                                "hasTrailingTrivia": true,
                                "trailingTrivia": [
                                    {
                                        "kind": "WhitespaceTrivia",
                                        "text": " "
                                    }
                                ]
                            },
                            "equalsValueClause": {
                                "kind": "EqualsValueClause",
                                "fullStart": 43,
                                "fullEnd": 56,
                                "start": 43,
                                "end": 56,
                                "fullWidth": 13,
                                "width": 13,
                                "equalsToken": {
                                    "kind": "EqualsToken",
                                    "fullStart": 43,
                                    "fullEnd": 45,
                                    "start": 43,
                                    "end": 44,
                                    "fullWidth": 2,
                                    "width": 1,
                                    "text": "=",
                                    "value": "=",
                                    "valueText": "=",
                                    "hasTrailingTrivia": true,
                                    "trailingTrivia": [
                                        {
                                            "kind": "WhitespaceTrivia",
                                            "text": " "
                                        }
                                    ]
                                },
                                "value": {
                                    "kind": "ObjectLiteralExpression",
                                    "fullStart": 45,
                                    "fullEnd": 56,
                                    "start": 45,
                                    "end": 56,
                                    "fullWidth": 11,
                                    "width": 11,
                                    "openBraceToken": {
                                        "kind": "OpenBraceToken",
                                        "fullStart": 45,
                                        "fullEnd": 46,
                                        "start": 45,
                                        "end": 46,
                                        "fullWidth": 1,
                                        "width": 1,
                                        "text": "{",
                                        "value": "{",
                                        "valueText": "{"
                                    },
                                    "propertyAssignments": [
                                        {
                                            "kind": "SimplePropertyAssignment",
                                            "fullStart": 46,
                                            "fullEnd": 55,
                                            "start": 46,
                                            "end": 55,
                                            "fullWidth": 9,
                                            "width": 9,
                                            "propertyName": {
                                                "kind": "StringLiteral",
                                                "fullStart": 46,
                                                "fullEnd": 49,
                                                "start": 46,
                                                "end": 49,
                                                "fullWidth": 3,
                                                "width": 3,
                                                "text": "'a'",
                                                "value": "a",
                                                "valueText": "a"
                                            },
                                            "colonToken": {
                                                "kind": "ColonToken",
                                                "fullStart": 49,
                                                "fullEnd": 51,
                                                "start": 49,
                                                "end": 50,
                                                "fullWidth": 2,
                                                "width": 1,
                                                "text": ":",
                                                "value": ":",
                                                "valueText": ":",
                                                "hasTrailingTrivia": true,
                                                "trailingTrivia": [
                                                    {
                                                        "kind": "WhitespaceTrivia",
                                                        "text": " "
                                                    }
                                                ]
                                            },
                                            "expression": {
                                                "kind": "TrueKeyword",
                                                "fullStart": 51,
                                                "fullEnd": 55,
                                                "start": 51,
                                                "end": 55,
                                                "fullWidth": 4,
                                                "width": 4,
                                                "text": "true",
                                                "value": true,
                                                "valueText": "true"
                                            }
                                        }
                                    ],
                                    "closeBraceToken": {
                                        "kind": "CloseBraceToken",
                                        "fullStart": 55,
                                        "fullEnd": 56,
                                        "start": 55,
                                        "end": 56,
                                        "fullWidth": 1,
                                        "width": 1,
                                        "text": "}",
                                        "value": "}",
                                        "valueText": "}"
                                    }
                                }
                            }
                        },
                        {
                            "kind": "CommaToken",
                            "fullStart": 56,
                            "fullEnd": 58,
                            "start": 56,
                            "end": 57,
                            "fullWidth": 2,
                            "width": 1,
                            "text": ",",
                            "value": ",",
                            "valueText": ",",
                            "hasTrailingTrivia": true,
                            "trailingTrivia": [
                                {
                                    "kind": "WhitespaceTrivia",
                                    "text": " "
                                }
                            ]
                        },
                        {
                            "kind": "VariableDeclarator",
                            "fullStart": 58,
                            "fullEnd": 61,
                            "start": 58,
                            "end": 61,
                            "fullWidth": 3,
<<<<<<< HEAD
                            "width": 3,
                            "identifier": {
=======
                            "propertyName": {
>>>>>>> 85e84683
                                "kind": "IdentifierName",
                                "fullStart": 58,
                                "fullEnd": 61,
                                "start": 58,
                                "end": 61,
                                "fullWidth": 3,
                                "width": 3,
                                "text": "v35",
                                "value": "v35",
                                "valueText": "v35"
                            }
                        }
                    ]
                },
                "semicolonToken": {
                    "kind": "SemicolonToken",
                    "fullStart": 61,
                    "fullEnd": 62,
                    "start": 61,
                    "end": 62,
                    "fullWidth": 1,
                    "width": 1,
                    "text": ";",
                    "value": ";",
                    "valueText": ";"
                }
            }
        ],
        "endOfFileToken": {
            "kind": "EndOfFileToken",
            "fullStart": 62,
            "fullEnd": 62,
            "start": 62,
            "end": 62,
            "fullWidth": 0,
            "width": 0,
            "text": ""
        }
    }
}<|MERGE_RESOLUTION|>--- conflicted
+++ resolved
@@ -56,12 +56,8 @@
                             "start": 4,
                             "end": 16,
                             "fullWidth": 12,
-<<<<<<< HEAD
                             "width": 12,
-                            "identifier": {
-=======
                             "propertyName": {
->>>>>>> 85e84683
                                 "kind": "IdentifierName",
                                 "fullStart": 4,
                                 "fullEnd": 8,
@@ -213,12 +209,8 @@
                             "start": 18,
                             "end": 21,
                             "fullWidth": 3,
-<<<<<<< HEAD
                             "width": 3,
-                            "identifier": {
-=======
                             "propertyName": {
->>>>>>> 85e84683
                                 "kind": "IdentifierName",
                                 "fullStart": 18,
                                 "fullEnd": 21,
@@ -257,12 +249,8 @@
                             "start": 23,
                             "end": 26,
                             "fullWidth": 3,
-<<<<<<< HEAD
                             "width": 3,
-                            "identifier": {
-=======
                             "propertyName": {
->>>>>>> 85e84683
                                 "kind": "IdentifierName",
                                 "fullStart": 23,
                                 "fullEnd": 26,
@@ -301,12 +289,8 @@
                             "start": 28,
                             "end": 37,
                             "fullWidth": 9,
-<<<<<<< HEAD
                             "width": 9,
-                            "identifier": {
-=======
                             "propertyName": {
->>>>>>> 85e84683
                                 "kind": "IdentifierName",
                                 "fullStart": 28,
                                 "fullEnd": 32,
@@ -427,12 +411,8 @@
                             "start": 39,
                             "end": 56,
                             "fullWidth": 17,
-<<<<<<< HEAD
                             "width": 17,
-                            "identifier": {
-=======
                             "propertyName": {
->>>>>>> 85e84683
                                 "kind": "IdentifierName",
                                 "fullStart": 39,
                                 "fullEnd": 43,
@@ -593,12 +573,8 @@
                             "start": 58,
                             "end": 61,
                             "fullWidth": 3,
-<<<<<<< HEAD
                             "width": 3,
-                            "identifier": {
-=======
                             "propertyName": {
->>>>>>> 85e84683
                                 "kind": "IdentifierName",
                                 "fullStart": 58,
                                 "fullEnd": 61,
