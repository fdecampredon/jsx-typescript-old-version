--- conflicted
+++ resolved
@@ -1,1072 +1,1008 @@
-// Copyright (c) Microsoft. All rights reserved. Licensed under the Apache License, Version 2.0. 
-// See LICENSE.txt in the project root for complete license information.
-
-///<reference path='typescriptServices.ts' />
-
-module TypeScript.Services.Breakpoints {
-    function createBreakpointSpanInfo(parentElement: TypeScript.ISyntaxElement, ...childElements: TypeScript.ISyntaxElement[]): SpanInfo {
-        if (!parentElement) {
-            return null;
-        }
-
-        if (childElements.length == 0) {
-            return new SpanInfo(parentElement.start(), parentElement.end());
-        }
-
-        var start: number;
-        var end: number;
-        for (var i = 0; i < childElements.length; i++) {
-            var element = childElements[i];
-            if (element && !element.isShared()) {
-                if (start == undefined) {
-                    start = element.start();
-                }
-                end = element.end();
-            }
-        }
-
-        return new SpanInfo(start, end);
-    }
-
-    function createBreakpointSpanInfoWithLimChar(startElement: TypeScript.ISyntaxElement, limChar: number): SpanInfo {
-        return new SpanInfo(startElement.start(), limChar);
-    }
-
-    class BreakpointResolver {
-        constructor(private posLine: number, private lineMap: TypeScript.LineMap) {
-        }
-
-        private breakpointSpanOfToken(positionedToken: TypeScript.ISyntaxToken): SpanInfo {
-            switch (positionedToken.tokenKind) {
-                case TypeScript.SyntaxKind.OpenBraceToken:
-                    return this.breakpointSpanOfOpenBrace(positionedToken);
-
-                case TypeScript.SyntaxKind.CloseBraceToken:
-                    return this.breakpointSpanOfCloseBrace(positionedToken);
-
-                case TypeScript.SyntaxKind.CommaToken:
-                    return this.breakpointSpanOfComma(positionedToken);
-
-                case TypeScript.SyntaxKind.SemicolonToken:
-                case TypeScript.SyntaxKind.EndOfFileToken:
-                    return this.breakpointSpanIfStartsOnSameLine(positionedToken.previousToken());
-
-                case TypeScript.SyntaxKind.CloseParenToken:
-                    return this.breakpointSpanOfCloseParen(positionedToken);
-
-                case TypeScript.SyntaxKind.DoKeyword:
-                    var parentElement = positionedToken.parent;
-                    if (parentElement && parentElement.kind() == TypeScript.SyntaxKind.DoStatement) {
-                        return this.breakpointSpanIfStartsOnSameLine(positionedToken.nextToken());
-                    }
-                    break;
-            }
-
-            return this.breakpointSpanOfContainingNode(positionedToken);
-        }
-
-        private breakpointSpanOfOpenBrace(openBraceToken: TypeScript.ISyntaxToken): SpanInfo {
-            var container = Syntax.containingNode(openBraceToken);
-            if (container) {
-                var originalContainer = container;
-                if (container && container.kind() == TypeScript.SyntaxKind.Block) {
-                    // We have to check the parent and decide what to do with the breakpoint
-                    container = Syntax.containingNode(container);
-                    if (!container) {
-                        container = originalContainer;
-                    }
-                }
-
-                switch (container.kind()) {
-                    case TypeScript.SyntaxKind.Block:
-                        if (!this.canHaveBreakpointInBlock(container)) {
-                            return null();
-                        }
-                        return this.breakpointSpanOfFirstStatementInBlock(container);
-                        break;
-
-                    case TypeScript.SyntaxKind.ModuleDeclaration:
-                    case TypeScript.SyntaxKind.ClassDeclaration:
-                    case TypeScript.SyntaxKind.FunctionDeclaration:
-                    case TypeScript.SyntaxKind.ConstructorDeclaration:
-                    case TypeScript.SyntaxKind.MemberFunctionDeclaration:
-                    case TypeScript.SyntaxKind.GetAccessor:
-                    case TypeScript.SyntaxKind.SetAccessor:
-                    case TypeScript.SyntaxKind.FunctionExpression:
-                        if (!this.canHaveBreakpointInDeclaration(container)) {
-                            return null;
-                        }
-                        if (this.posLine != this.lineMap.getLineNumberFromPosition(container.start())) {
-                            return this.breakpointSpanOfFirstChildOfSyntaxList(this.getSyntaxListOfDeclarationWithElements(container));
-                        }
-                        else {
-                            return this.breakpointSpanOf(container);
-                        }
-
-                    case TypeScript.SyntaxKind.EnumDeclaration:
-                        if (!this.canHaveBreakpointInDeclaration(container)) {
-                            return null;
-                        }
-                        if (this.posLine != this.lineMap.getLineNumberFromPosition(container.start())) {
-                            return this.breakpointSpanOfFirstEnumElement(container);
-                        }
-                        else {
-                            return this.breakpointSpanOf(container);
-                        }
-
-                    case TypeScript.SyntaxKind.IfStatement:
-                    case TypeScript.SyntaxKind.ForInStatement:
-                    case TypeScript.SyntaxKind.WhileStatement:
-                    case TypeScript.SyntaxKind.CatchClause:
-                        if (this.posLine != this.lineMap.getLineNumberFromPosition(container.start())) {
-                            return this.breakpointSpanOfFirstStatementInBlock(originalContainer);
-                        }
-                        else {
-                            return this.breakpointSpanOf(container);
-                        }
-
-                    case TypeScript.SyntaxKind.DoStatement:
-                        return this.breakpointSpanOfFirstStatementInBlock(originalContainer);
-
-                    case TypeScript.SyntaxKind.ForStatement:
-                        if (this.posLine != this.lineMap.getLineNumberFromPosition(container.start())) {
-                            return this.breakpointSpanOfFirstStatementInBlock(originalContainer);
-                        }
-                        else {
-                            return this.breakpointSpanOf(openBraceToken.previousToken());
-                        }
-
-                    case TypeScript.SyntaxKind.ElseClause:
-                    case TypeScript.SyntaxKind.CaseSwitchClause:
-                    case TypeScript.SyntaxKind.DefaultSwitchClause:
-                    case TypeScript.SyntaxKind.WithStatement:
-                    case TypeScript.SyntaxKind.TryStatement:
-                    case TypeScript.SyntaxKind.FinallyClause:
-                        return this.breakpointSpanOfFirstStatementInBlock(originalContainer);
-
-                    case TypeScript.SyntaxKind.SwitchStatement:
-                        if (this.posLine != this.lineMap.getLineNumberFromPosition(container.start())) {
-                            return this.breakpointSpanOfFirstStatementOfFirstCaseClause(container);
-                        }
-                        else {
-                            return this.breakpointSpanOf(container);
-                        }
-                }
-            }
-
-            return null;
-        }
-
-        private breakpointSpanOfCloseBrace(closeBraceToken: TypeScript.ISyntaxToken): SpanInfo {
-            var container = Syntax.containingNode(closeBraceToken);
-            if (container) {
-                var originalContainer = container;
-                if (container.kind() == TypeScript.SyntaxKind.Block) {
-                    // We have to check the parent and decide what to do with the breakpoint
-                    container = Syntax.containingNode(container);
-                    if (!container) {
-                        container = originalContainer;
-                    }
-                }
-
-                switch (container.kind()) {
-                    case TypeScript.SyntaxKind.Block:
-                        if (!this.canHaveBreakpointInBlock(container)) {
-                            return null();
-                        }
-                        return this.breakpointSpanOfLastStatementInBlock(container);
-                        break;
-
-                    case TypeScript.SyntaxKind.ModuleDeclaration:
-                        if (!this.canHaveBreakpointInDeclaration(container)) {
-                            return null;
-                        }
-                        var moduleSyntax = <TypeScript.ModuleDeclarationSyntax>container;
-                        if (moduleSyntax.moduleElements && moduleSyntax.moduleElements.childCount() > 0) {
-                            return createBreakpointSpanInfo(closeBraceToken);
-                        }
-                        else {
-                            return null;
-                        }
-
-                    case TypeScript.SyntaxKind.ClassDeclaration:
-                    case TypeScript.SyntaxKind.FunctionDeclaration:
-                    case TypeScript.SyntaxKind.ConstructorDeclaration:
-                    case TypeScript.SyntaxKind.MemberFunctionDeclaration:
-                    case TypeScript.SyntaxKind.GetAccessor:
-                    case TypeScript.SyntaxKind.SetAccessor:
-                    case TypeScript.SyntaxKind.FunctionExpression:
-                        if (!this.canHaveBreakpointInDeclaration(container)) {
-                            return null;
-                        }
-                        return createBreakpointSpanInfo(closeBraceToken);
-
-                    case TypeScript.SyntaxKind.EnumDeclaration:
-                        if (!this.canHaveBreakpointInDeclaration(container)) {
-                            return null;
-                        }
-                        return createBreakpointSpanInfo(closeBraceToken);
-
-                    case TypeScript.SyntaxKind.IfStatement:
-                    case TypeScript.SyntaxKind.ElseClause:
-                    case TypeScript.SyntaxKind.ForInStatement:
-                    case TypeScript.SyntaxKind.ForStatement:
-                    case TypeScript.SyntaxKind.WhileStatement:
-                    case TypeScript.SyntaxKind.DoStatement:
-                    case TypeScript.SyntaxKind.CaseSwitchClause:
-                    case TypeScript.SyntaxKind.DefaultSwitchClause:
-                    case TypeScript.SyntaxKind.WithStatement:
-                    case TypeScript.SyntaxKind.TryStatement:
-                    case TypeScript.SyntaxKind.CatchClause:
-                    case TypeScript.SyntaxKind.FinallyClause:
-                        return this.breakpointSpanOfLastStatementInBlock(originalContainer);
-
-                    case TypeScript.SyntaxKind.SwitchStatement:
-                        return this.breakpointSpanOfLastStatementOfLastCaseClause(container);
-                }
-            }
-
-            return null;
-        }
-
-
-        private breakpointSpanOfComma(commaToken: TypeScript.ISyntaxToken): SpanInfo {
-            var commaParent = commaToken.parent;
-            if (commaParent && commaParent.isSeparatedList()) {
-                var grandParent = commaParent.parent;
-                if (grandParent) {
-                    switch (grandParent.kind()) {
-                        case TypeScript.SyntaxKind.VariableDeclaration:
-                        case TypeScript.SyntaxKind.EnumDeclaration:
-                        case TypeScript.SyntaxKind.ParameterList:
-                            var index = Syntax.childIndex(commaParent, commaToken);
-                            // Use the previous child
-                            if (index > 0) {
-                                var child = commaParent.childAt(index - 1);
-                                return this.breakpointSpanOf(child);
-                            }
-
-                            // If we cant set breakpoint on enum element, just dont set breakpoint
-                            if (grandParent.kind() == TypeScript.SyntaxKind.EnumDeclaration) {
-                                return null;
-                            }
-                            break;
-                    }
-                }
-            }
-
-            return this.breakpointSpanOfContainingNode(commaToken);
-        }
-
-        private breakpointSpanOfCloseParen(closeParenToken: TypeScript.ISyntaxToken): SpanInfo {
-            var closeParenParent = closeParenToken.parent;
-            if (closeParenParent) {
-                switch (closeParenParent.kind()) {
-                    case TypeScript.SyntaxKind.ForStatement:
-                    case TypeScript.SyntaxKind.ParameterList:
-                        return this.breakpointSpanOf(closeParenToken.previousToken());
-                }
-            }
-
-            return this.breakpointSpanOfContainingNode(closeParenToken);
-        }
-
-        private canHaveBreakpointInBlock(blockNode: TypeScript.SyntaxNode) {
-            if (!blockNode || TypeScript.SyntaxUtilities.isAmbientDeclarationSyntax(blockNode)) {
-                return false;
-            }
-
-            var blockSyntax = <TypeScript.BlockSyntax>blockNode;
-            return blockSyntax.statements && blockSyntax.statements.childCount() != 0;
-        }
-
-        private breakpointSpanOfFirstStatementInBlock(blockNode: TypeScript.SyntaxNode): SpanInfo {
-            if (!blockNode) {
-                return null;
-            }
-
-            var blockSyntax = <TypeScript.BlockSyntax>blockNode;
-            var statementsNode = blockSyntax.statements;
-            if (!statementsNode || statementsNode.childCount() == 0) {
-                return null;
-            }
-
-            var firstStatement = statementsNode.childAt(0);
-            if (firstStatement && firstStatement.kind() == TypeScript.SyntaxKind.Block) {
-                if (this.canHaveBreakpointInBlock(<TypeScript.SyntaxNode>firstStatement)) {
-                    return this.breakpointSpanOfFirstStatementInBlock(<TypeScript.SyntaxNode>firstStatement);
-                }
-                return null;
-            }
-            else {
-                return this.breakpointSpanOf(firstStatement);
-            }
-        }
-
-        private breakpointSpanOfLastStatementInBlock(blockNode: TypeScript.SyntaxNode): SpanInfo {
-            if (!blockNode) {
-                return null;
-            }
-
-            var blockSyntax = <TypeScript.BlockSyntax>blockNode;
-            var statementsNode = blockSyntax.statements;
-            if (!statementsNode || statementsNode.childCount() == 0) {
-                return null;
-            }
-
-            var lastStatement = statementsNode.childAt(statementsNode.childCount() - 1);
-            if (lastStatement && lastStatement.kind() == TypeScript.SyntaxKind.Block) {
-                if (this.canHaveBreakpointInBlock(<TypeScript.SyntaxNode>lastStatement)) {
-                    return this.breakpointSpanOfLastStatementInBlock(<TypeScript.SyntaxNode>lastStatement);
-                }
-                return null;
-            }
-            else {
-                return this.breakpointSpanOf(lastStatement);
-            }
-        }
-
-        private breakpointSpanOfFirstChildOfSyntaxList(positionedList: TypeScript.ISyntaxList<ISyntaxNodeOrToken>): SpanInfo {
-            if (!positionedList) {
-                return null;
-            }
-
-            // Find the first syntax element
-            var listSyntax = positionedList;
-            if (listSyntax.childCount() == 0) {
-                return null;
-            }
-
-            var firstStatement = positionedList.childAt(0);
-            if (firstStatement && firstStatement.kind() == TypeScript.SyntaxKind.Block) {
-                if (this.canHaveBreakpointInBlock(<TypeScript.SyntaxNode>firstStatement)) {
-                    return this.breakpointSpanOfFirstStatementInBlock(<TypeScript.SyntaxNode>firstStatement);
-                }
-
-                return null;
-            }
-            else {
-                return this.breakpointSpanOf(firstStatement);
-            }
-        }
-
-        private breakpointSpanOfLastChildOfSyntaxList(positionedList: TypeScript.ISyntaxList<ISyntaxNodeOrToken>): SpanInfo {
-            if (!positionedList) {
-                return null;
-            }
-
-            // Find the first syntax element
-            var listSyntax = positionedList;
-            if (listSyntax.childCount() == 0) {
-                return null;
-            }
-            var lastStatement = positionedList.childAt(0);
-            if (lastStatement && lastStatement.kind() == TypeScript.SyntaxKind.Block) {
-                if (this.canHaveBreakpointInBlock(<TypeScript.SyntaxNode>lastStatement)) {
-                    return this.breakpointSpanOfLastStatementInBlock(<TypeScript.SyntaxNode>lastStatement);
-                }
-                return null;
-            }
-            else {
-                return this.breakpointSpanOf(lastStatement);
-            }
-        }
-
-        private breakpointSpanOfNode(positionedNode: TypeScript.SyntaxNode): SpanInfo {
-            var node = positionedNode;
-            switch (node.kind()) {
-                // Declarations with elements
-                case TypeScript.SyntaxKind.ModuleDeclaration:
-                case TypeScript.SyntaxKind.ClassDeclaration:
-                case TypeScript.SyntaxKind.FunctionDeclaration:
-                case TypeScript.SyntaxKind.ConstructorDeclaration:
-                case TypeScript.SyntaxKind.MemberFunctionDeclaration:
-                case TypeScript.SyntaxKind.GetAccessor:
-                case TypeScript.SyntaxKind.SetAccessor:
-                    return this.breakpointSpanOfDeclarationWithElements(positionedNode);
-
-                // Var, parameter and member variable declaration syntax
-                case TypeScript.SyntaxKind.VariableDeclarator:
-                    return this.breakpointSpanOfVariableDeclarator(positionedNode);
-
-                case TypeScript.SyntaxKind.VariableDeclaration:
-                    return this.breakpointSpanOfVariableDeclaration(positionedNode);
-
-                case TypeScript.SyntaxKind.VariableStatement:
-                    return this.breakpointSpanOfVariableStatement(positionedNode);
-
-                case TypeScript.SyntaxKind.Parameter:
-                    return this.breakpointSpanOfParameter(positionedNode);
-
-                case TypeScript.SyntaxKind.MemberVariableDeclaration:
-                    return this.breakpointSpanOfMemberVariableDeclaration(positionedNode);
-
-                case TypeScript.SyntaxKind.ImportDeclaration:
-                    return this.breakpointSpanOfImportDeclaration(positionedNode);
-
-                case TypeScript.SyntaxKind.EnumDeclaration:
-                    return this.breakpointSpanOfEnumDeclaration(positionedNode);
-
-                case TypeScript.SyntaxKind.EnumElement:
-                    return this.breakpointSpanOfEnumElement(positionedNode);
-
-                // Statements
-                case TypeScript.SyntaxKind.IfStatement:
-                    return this.breakpointSpanOfIfStatement(positionedNode);
-                case TypeScript.SyntaxKind.ElseClause:
-                    return this.breakpointSpanOfElseClause(positionedNode);
-                case TypeScript.SyntaxKind.ForInStatement:
-                    return this.breakpointSpanOfForInStatement(positionedNode);
-                case TypeScript.SyntaxKind.ForStatement:
-                    return this.breakpointSpanOfForStatement(positionedNode);
-                case TypeScript.SyntaxKind.WhileStatement:
-                    return this.breakpointSpanOfWhileStatement(positionedNode);
-                case TypeScript.SyntaxKind.DoStatement:
-                    return this.breakpointSpanOfDoStatement(positionedNode);
-                case TypeScript.SyntaxKind.SwitchStatement:
-                    return this.breakpointSpanOfSwitchStatement(positionedNode);
-                case TypeScript.SyntaxKind.CaseSwitchClause:
-                    return this.breakpointSpanOfCaseSwitchClause(positionedNode);
-                case TypeScript.SyntaxKind.DefaultSwitchClause:
-                    return this.breakpointSpanOfDefaultSwitchClause(positionedNode);
-                case TypeScript.SyntaxKind.WithStatement:
-                    return this.breakpointSpanOfWithStatement(positionedNode);
-                case TypeScript.SyntaxKind.TryStatement:
-                    return this.breakpointSpanOfTryStatement(positionedNode);
-                case TypeScript.SyntaxKind.CatchClause:
-                    return this.breakpointSpanOfCatchClause(positionedNode);
-                case TypeScript.SyntaxKind.FinallyClause:
-                    return this.breakpointSpanOfFinallyClause(positionedNode);
-
-                // Expressions or statements
-                default:
-                    if (node.isStatement()) {
-                        return this.breakpointSpanOfStatement(positionedNode);
-                    }
-                    else {
-                        return this.breakpointOfExpression(positionedNode);
-                    }
-            }
-        }
-
-        
-        private isInitializerOfForStatement(expressionNode: TypeScript.SyntaxNode): boolean {
-            if (!expressionNode) {
-                return false;
-            }
-
-            var expressionParent = expressionNode.parent;
-            if (expressionParent && expressionParent.kind() == TypeScript.SyntaxKind.ForStatement) {
-<<<<<<< HEAD
-                var expression = expressionNode;
-                var forStatement = <TypeScript.ForStatementSyntax>expressionParent;
-                var initializer = forStatement.initializer;
-                return initializer && initializer == expression;
-            } else if (expressionParent && expressionParent.kind() == TypeScript.SyntaxKind.CommaExpression) {
-                return this.isInitializerOfForStatement(<TypeScript.SyntaxNode>expressionParent);
-=======
-                var expression = expressionNode.element();
-                var forStatement = <TypeScript.ForStatementSyntax>expressionParent.element();
-                var initializer = expressionParent.getPositionedChild(forStatement.initializer);
-                return initializer && initializer.element() == expression;
-            }
-            else if (expressionParent && expressionParent.kind() == TypeScript.SyntaxKind.CommaExpression) {
-                return this.isInitializerOfForStatement(<TypeScript.PositionedNode>expressionParent);
->>>>>>> 0b188ece
-            }
-
-            return false;
-        }
-
-        private isConditionOfForStatement(expressionNode: TypeScript.SyntaxNode): boolean {
-            if (!expressionNode) {
-                return false;
-            }
-
-            var expressionParent = expressionNode.parent;
-            if (expressionParent && expressionParent.kind() == TypeScript.SyntaxKind.ForStatement) {
-<<<<<<< HEAD
-                var expression = expressionNode;
-                var forStatement = <TypeScript.ForStatementSyntax>expressionParent;
-                var condition = forStatement.condition;
-                return condition && condition == expression;
-            } else if (expressionParent && expressionParent.kind() == TypeScript.SyntaxKind.CommaExpression) {
-                return this.isConditionOfForStatement(<TypeScript.SyntaxNode>expressionParent);
-=======
-                var expression = expressionNode.element();
-                var forStatement = <TypeScript.ForStatementSyntax>expressionParent.element();
-                var condition = expressionParent.getPositionedChild(forStatement.condition);
-                return condition && condition.element() == expression;
-            }
-            else if (expressionParent && expressionParent.kind() == TypeScript.SyntaxKind.CommaExpression) {
-                return this.isConditionOfForStatement(<TypeScript.PositionedNode>expressionParent);
->>>>>>> 0b188ece
-            }
-
-            return false;
-        }
-
-        private isIncrememtorOfForStatement(expressionNode: TypeScript.SyntaxNode): boolean {
-            if (!expressionNode) {
-                return false;
-            }
-
-            var expressionParent = expressionNode.parent;
-            if (expressionParent && expressionParent.kind() == TypeScript.SyntaxKind.ForStatement) {
-<<<<<<< HEAD
-                var expression = expressionNode;
-                var forStatement = <TypeScript.ForStatementSyntax>expressionParent;
-                var incrementor = forStatement.incrementor;
-                return incrementor && incrementor == expression;
-            } else if (expressionParent && expressionParent.kind() == TypeScript.SyntaxKind.CommaExpression) {
-                return this.isIncrememtorOfForStatement(<TypeScript.SyntaxNode>expressionParent);
-=======
-                var expression = expressionNode.element();
-                var forStatement = <TypeScript.ForStatementSyntax>expressionParent.element();
-                var incrementor = expressionParent.getPositionedChild(forStatement.incrementor);
-                return incrementor && incrementor.element() == expression;
-            }
-            else if (expressionParent && expressionParent.kind() == TypeScript.SyntaxKind.CommaExpression) {
-                return this.isIncrememtorOfForStatement(<TypeScript.PositionedNode>expressionParent);
->>>>>>> 0b188ece
-            }
-
-            return false;
-        }
-
-        private breakpointOfLeftOfCommaExpression(commaExpressionNode: TypeScript.SyntaxNode): SpanInfo {
-            var commaExpression = <TypeScript.BinaryExpressionSyntax>commaExpressionNode;
-            return this.breakpointSpanOf(commaExpression.left);
-        }
-
-        private breakpointOfExpression(expressionNode: TypeScript.SyntaxNode): SpanInfo {
-            if (this.isInitializerOfForStatement(expressionNode) ||
-                this.isConditionOfForStatement(expressionNode) ||
-                this.isIncrememtorOfForStatement(expressionNode)) {
-                if (expressionNode.kind() == TypeScript.SyntaxKind.CommaExpression) {
-                    return this.breakpointOfLeftOfCommaExpression(expressionNode);
-                }
-                return createBreakpointSpanInfo(expressionNode);
-            }
-
-            if (expressionNode.kind() == TypeScript.SyntaxKind.ExportAssignment) {
-                var exportAssignmentSyntax = <TypeScript.ExportAssignmentSyntax>expressionNode;
-                return createBreakpointSpanInfo(expressionNode, exportAssignmentSyntax.exportKeyword, exportAssignmentSyntax.equalsToken, exportAssignmentSyntax.identifier);
-            }
-
-            return this.breakpointSpanOfContainingNode(expressionNode);
-        }
-
-        private breakpointSpanOfStatement(statementNode: TypeScript.SyntaxNode): SpanInfo {
-            var statement = statementNode;
-            if (statement.kind() == TypeScript.SyntaxKind.EmptyStatement) {
-                return null;
-            }
-
-            var containingNode = Syntax.containingNode(statementNode);
-            if (containingNode && containingNode.isStatement()) {
-                // Check if not the declarations and the compound statements
-                var useNodeForBreakpoint = false;
-                switch (containingNode.kind()) {
-                    // Declarations
-                    case TypeScript.SyntaxKind.ModuleDeclaration:
-                    case TypeScript.SyntaxKind.ClassDeclaration:
-                    case TypeScript.SyntaxKind.FunctionDeclaration:
-                    case TypeScript.SyntaxKind.ConstructorDeclaration:
-                    case TypeScript.SyntaxKind.MemberFunctionDeclaration:
-                    case TypeScript.SyntaxKind.GetAccessor:
-                    case TypeScript.SyntaxKind.SetAccessor:
-                    case TypeScript.SyntaxKind.Block:
-
-                    // Compound Statements
-                    case TypeScript.SyntaxKind.IfStatement:
-                    case TypeScript.SyntaxKind.ElseClause:
-                    case TypeScript.SyntaxKind.ForInStatement:
-                    case TypeScript.SyntaxKind.ForStatement:
-                    case TypeScript.SyntaxKind.WhileStatement:
-                    case TypeScript.SyntaxKind.DoStatement:
-                    case TypeScript.SyntaxKind.SwitchStatement:
-                    case TypeScript.SyntaxKind.CaseSwitchClause:
-                    case TypeScript.SyntaxKind.DefaultSwitchClause:
-                    case TypeScript.SyntaxKind.WithStatement:
-                    case TypeScript.SyntaxKind.TryStatement:
-                    case TypeScript.SyntaxKind.CatchClause:
-                    case TypeScript.SyntaxKind.FinallyClause:
-                    case TypeScript.SyntaxKind.Block:
-                        useNodeForBreakpoint = true;
-                }
-
-                if (!useNodeForBreakpoint) {
-                    return this.breakpointSpanOfContainingNode(statementNode);
-                }
-            }
-
-            switch (statement.kind()) {
-                case TypeScript.SyntaxKind.ExpressionStatement:
-                    var expressionSyntax = <TypeScript.ExpressionStatementSyntax>statement;
-                    return createBreakpointSpanInfo(expressionSyntax.expression);
-
-                case TypeScript.SyntaxKind.ReturnStatement:
-                    var returnStatementSyntax = <TypeScript.ReturnStatementSyntax>statement;
-                    return createBreakpointSpanInfo(statementNode, returnStatementSyntax.returnKeyword, returnStatementSyntax.expression);
-
-                case TypeScript.SyntaxKind.ThrowStatement:
-                    var throwStatementSyntax = <TypeScript.ThrowStatementSyntax>statement;
-                    return createBreakpointSpanInfo(statementNode, throwStatementSyntax.throwKeyword, throwStatementSyntax.expression);
-
-                case TypeScript.SyntaxKind.BreakStatement:
-                    var breakStatementSyntax = <TypeScript.BreakStatementSyntax>statement;
-                    return createBreakpointSpanInfo(statementNode, breakStatementSyntax.breakKeyword, breakStatementSyntax.identifier);
-
-                case TypeScript.SyntaxKind.ContinueStatement:
-                    var continueStatementSyntax = <TypeScript.ContinueStatementSyntax>statement;
-                    return createBreakpointSpanInfo(statementNode, continueStatementSyntax.continueKeyword, continueStatementSyntax.identifier);
-
-                case TypeScript.SyntaxKind.DebuggerStatement:
-                    var debuggerStatementSyntax = <TypeScript.DebuggerStatementSyntax>statement;
-                    return createBreakpointSpanInfo(debuggerStatementSyntax.debuggerKeyword);
-
-                case TypeScript.SyntaxKind.LabeledStatement:
-                    var labeledStatementSyntax = <TypeScript.LabeledStatementSyntax>statement;
-                    return this.breakpointSpanOf(labeledStatementSyntax.statement);
-            }
-
-            return null;
-        }
-
-        private getSyntaxListOfDeclarationWithElements(positionedNode: TypeScript.SyntaxNode) {
-            var node = positionedNode;
-            var elementsList: TypeScript.ISyntaxList<ISyntaxNodeOrToken>;
-            var block: TypeScript.BlockSyntax;
-
-            switch (node.kind()) {
-                case TypeScript.SyntaxKind.ModuleDeclaration:
-                    elementsList = (<TypeScript.ModuleDeclarationSyntax>node).moduleElements;
-                    break;
-
-                case TypeScript.SyntaxKind.ClassDeclaration:
-                    elementsList = (<TypeScript.ClassDeclarationSyntax>node).classElements;
-                    break;
-
-                case TypeScript.SyntaxKind.FunctionDeclaration:
-                    block = (<TypeScript.FunctionDeclarationSyntax>node).block;
-                    break;
-
-                case TypeScript.SyntaxKind.ConstructorDeclaration:
-                    block = (<TypeScript.ConstructorDeclarationSyntax>node).block;
-                    break;
-
-                case TypeScript.SyntaxKind.MemberFunctionDeclaration:
-                    block = (<TypeScript.MemberFunctionDeclarationSyntax>node).block;
-                    break;
-
-                case TypeScript.SyntaxKind.GetAccessor:
-                    block = (<TypeScript.GetAccessorSyntax>node).block;
-                    break;
-
-                case TypeScript.SyntaxKind.SetAccessor:
-                    block = (<TypeScript.SetAccessorSyntax>node).block;
-                    break;
-
-                case TypeScript.SyntaxKind.FunctionExpression:
-                    block = (<TypeScript.FunctionExpressionSyntax>node).block;
-                    break;
-
-                default:
-                    throw TypeScript.Errors.argument('positionNode', 'unknown node kind in getSyntaxListOfDeclarationWithElements');
-            }
-
-            var parentElement: TypeScript.ISyntaxElement = positionedNode;
-            if (block) {
-                parentElement = block;
-                elementsList = block.statements;
-            }
-
-            return elementsList;
-        }
-
-        private canHaveBreakpointInDeclaration(positionedNode: TypeScript.SyntaxNode) {
-            return positionedNode && !TypeScript.SyntaxUtilities.isAmbientDeclarationSyntax(positionedNode);
-        }
-
-        private breakpointSpanOfDeclarationWithElements(positionedNode: TypeScript.SyntaxNode): SpanInfo {
-            if (!this.canHaveBreakpointInDeclaration(positionedNode)) {
-                return null;
-            }
-
-            // If inside another module the whole declaration is debuggable
-            var node = positionedNode;
-            var moduleSyntax = <TypeScript.ModuleDeclarationSyntax>positionedNode;
-            if ((node.isModuleElement() && Syntax.containingNode(positionedNode).kind() != TypeScript.SyntaxKind.SourceUnit) ||
-                node.isClassElement() ||
-                (moduleSyntax.kind() == TypeScript.SyntaxKind.ModuleDeclaration && moduleSyntax.name
-                && moduleSyntax.name.kind() == TypeScript.SyntaxKind.QualifiedName)) {
-                return createBreakpointSpanInfo(positionedNode);
-            }
-            else {
-                // Try to get the breakpoint in first element declaration
-                return this.breakpointSpanOfFirstChildOfSyntaxList(this.getSyntaxListOfDeclarationWithElements(positionedNode));
-            }
-        }
-
-        private canHaveBreakpointInVariableDeclarator(varDeclaratorNode: TypeScript.SyntaxNode) {
-            if (!varDeclaratorNode || TypeScript.SyntaxUtilities.isAmbientDeclarationSyntax(varDeclaratorNode)) {
-                return false;
-            }
-
-            var varDeclaratorSyntax = <TypeScript.VariableDeclaratorSyntax>varDeclaratorNode;
-            return !!varDeclaratorSyntax.equalsValueClause;
-        }
-
-        private breakpointSpanOfVariableDeclarator(varDeclaratorNode: TypeScript.SyntaxNode): SpanInfo {
-            if (!this.canHaveBreakpointInVariableDeclarator(varDeclaratorNode)) {
-                return null;
-            }
-
-            var container = Syntax.containingNode(varDeclaratorNode);
-            if (container && container.kind() == TypeScript.SyntaxKind.VariableDeclaration) {
-                var parentDeclaratorsList = <TypeScript.ISeparatedSyntaxList<VariableDeclaratorSyntax>>varDeclaratorNode.parent;
-                // If this is the first declarator in the list use the declaration instead
-                if (parentDeclaratorsList && parentDeclaratorsList.childAt(0) == varDeclaratorNode) {
-                    return this.breakpointSpanOfVariableDeclaration(container);
-                }
-
-                // Create breakpoint on this var declarator
-                if (this.canHaveBreakpointInVariableDeclarator(varDeclaratorNode)) {
-                    return createBreakpointSpanInfo(varDeclaratorNode);
-                }
-                else {
-                    return null;
-                }
-            }
-            else if (container) {
-                // Member Variable syntax
-                return this.breakpointSpanOfMemberVariableDeclaration(container);
-            }
-
-            return null;
-        }
-
-        private canHaveBreakpointInVariableDeclaration(varDeclarationNode: TypeScript.SyntaxNode) {
-            if (!varDeclarationNode || TypeScript.SyntaxUtilities.isAmbientDeclarationSyntax(varDeclarationNode)) {
-                return false;
-            }
-
-            var varDeclarationSyntax = <TypeScript.VariableDeclarationSyntax>varDeclarationNode;
-            var containerChildren = varDeclarationSyntax.variableDeclarators;
-            if (!containerChildren || containerChildren.childCount() == 0) {
-                return false;
-            }
-
-            var child = containerChildren.childAt(0);
-            if (child && child.isNode()) {
-                return this.canHaveBreakpointInVariableDeclarator(<TypeScript.SyntaxNode>child);
-            }
-
-            return false;
-        }
-
-        private breakpointSpanOfVariableDeclaration(varDeclarationNode: TypeScript.SyntaxNode): SpanInfo {
-            if (!this.canHaveBreakpointInDeclaration(varDeclarationNode)) {
-                return null;
-            }
-
-            var container = Syntax.containingNode(varDeclarationNode);
-            var varDeclarationSyntax = <TypeScript.VariableDeclarationSyntax>varDeclarationNode;
-            var varDeclarators = varDeclarationSyntax.variableDeclarators;
-            var varDeclaratorsCount = varDeclarators.childCount(); // varDeclarators has to be non null because its checked in canHaveBreakpoint
-
-            if (container && container.kind() == TypeScript.SyntaxKind.VariableStatement) {
-                return this.breakpointSpanOfVariableStatement(container);
-            }
-
-            if (this.canHaveBreakpointInVariableDeclaration(varDeclarationNode)) {
-<<<<<<< HEAD
-                return createBreakpointSpanInfoWithLimChar(varDeclarationNode, varDeclarators.childAt(0).end());
-            } else {
-=======
-                return createBreakpointSpanInfoWithLimChar(varDeclarationNode, varDeclarators.childEndAt(0));
-            }
-            else {
->>>>>>> 0b188ece
-                return null;
-            }
-        }
-
-        private canHaveBreakpointInVariableStatement(varStatementNode: TypeScript.SyntaxNode) {
-            if (!varStatementNode || TypeScript.SyntaxUtilities.isAmbientDeclarationSyntax(varStatementNode)) {
-                return false;
-            }
-
-            var variableStatement = <TypeScript.VariableStatementSyntax>varStatementNode;
-            return this.canHaveBreakpointInVariableDeclaration(<TypeScript.SyntaxNode>variableStatement.variableDeclaration);
-        }
-
-        private breakpointSpanOfVariableStatement(varStatementNode: TypeScript.SyntaxNode): SpanInfo {
-            if (!this.canHaveBreakpointInVariableStatement(varStatementNode)) {
-                return null;
-            }
-
-            var variableStatement = <TypeScript.VariableStatementSyntax>varStatementNode;
-            var variableDeclaration = <TypeScript.SyntaxNode>variableStatement.variableDeclaration;
-            var varDeclarationSyntax = <TypeScript.VariableDeclarationSyntax>variableDeclaration;
-            var varDeclarators = varDeclarationSyntax.variableDeclarators;
-            return createBreakpointSpanInfoWithLimChar(varStatementNode, varDeclarators.childAt(0).end());
-        }
-
-        private breakpointSpanOfParameter(parameterNode: TypeScript.SyntaxNode): SpanInfo {
-            if (TypeScript.SyntaxUtilities.isAmbientDeclarationSyntax(parameterNode)) {
-                return null;
-            }
-
-            var parameterSyntax = <TypeScript.ParameterSyntax>parameterNode;
-            if (parameterSyntax.dotDotDotToken || parameterSyntax.equalsValueClause || parameterSyntax.modifiers.childCount() > 0) {
-                return createBreakpointSpanInfo(parameterNode);
-            }
-            else {
-                return null;
-            }
-        }
-
-        private breakpointSpanOfMemberVariableDeclaration(memberVarDeclarationNode: TypeScript.SyntaxNode): SpanInfo {
-            if (TypeScript.SyntaxUtilities.isAmbientDeclarationSyntax(memberVarDeclarationNode)) {
-                return null;
-            }
-
-            var memberVariableDeclaration = <TypeScript.MemberVariableDeclarationSyntax>memberVarDeclarationNode;
-            if (this.canHaveBreakpointInVariableDeclarator(<TypeScript.SyntaxNode>memberVariableDeclaration.variableDeclarator)) {
-                return createBreakpointSpanInfo(memberVarDeclarationNode, memberVariableDeclaration.modifiers, memberVariableDeclaration.variableDeclarator);
-            }
-            else {
-                return null;
-            }
-        }
-
-        private breakpointSpanOfImportDeclaration(importDeclarationNode: TypeScript.SyntaxNode): SpanInfo {
-            if (TypeScript.SyntaxUtilities.isAmbientDeclarationSyntax(importDeclarationNode)) {
-                return null;
-            }
-
-            var importSyntax = <TypeScript.ImportDeclarationSyntax>importDeclarationNode;
-            return createBreakpointSpanInfo(importDeclarationNode, importSyntax.modifiers, importSyntax.importKeyword, importSyntax.identifier, importSyntax.equalsToken, importSyntax.moduleReference);
-        }
-
-        private breakpointSpanOfEnumDeclaration(enumDeclarationNode: TypeScript.SyntaxNode): SpanInfo {
-            if (!this.canHaveBreakpointInDeclaration(enumDeclarationNode)) {
-                return null;
-            }
-
-            return createBreakpointSpanInfo(enumDeclarationNode);
-        }
-
-        private breakpointSpanOfFirstEnumElement(enumDeclarationNode: TypeScript.SyntaxNode): SpanInfo {
-            var enumDeclarationSyntax = <TypeScript.EnumDeclarationSyntax>enumDeclarationNode;
-            var enumElements = enumDeclarationSyntax.enumElements;
-            if (enumElements && enumElements.childCount()) {
-                return this.breakpointSpanOf(enumElements.childAt(0));
-            }
-
-            return null;
-        }
-
-        private breakpointSpanOfEnumElement(enumElementNode: TypeScript.SyntaxNode): SpanInfo {
-            if (TypeScript.SyntaxUtilities.isAmbientDeclarationSyntax(enumElementNode)) {
-                return null;
-            }
-
-            return createBreakpointSpanInfo(enumElementNode);
-        }
-
-        private breakpointSpanOfIfStatement(ifStatementNode: TypeScript.SyntaxNode): SpanInfo {
-            var ifStatement = <TypeScript.IfStatementSyntax>ifStatementNode;
-            return createBreakpointSpanInfo(ifStatementNode, ifStatement.ifKeyword, ifStatement.openParenToken, ifStatement.condition, ifStatement.closeParenToken);
-        }
-
-        private breakpointSpanOfElseClause(elseClauseNode: TypeScript.SyntaxNode): SpanInfo {
-            var elseClause = <TypeScript.ElseClauseSyntax>elseClauseNode;
-            return this.breakpointSpanOf(elseClause.statement);
-        }
-
-        private breakpointSpanOfForInStatement(forInStatementNode: TypeScript.SyntaxNode): SpanInfo {
-            var forInStatement = <TypeScript.ForInStatementSyntax>forInStatementNode;
-            return createBreakpointSpanInfo(forInStatementNode, forInStatement.forKeyword, forInStatement.openParenToken, forInStatement.variableDeclaration,
-                forInStatement.left, forInStatement.inKeyword, forInStatement.expression, forInStatement.closeParenToken);
-        }
-
-        private breakpointSpanOfForStatement(forStatementNode: TypeScript.SyntaxNode): SpanInfo {
-            var forStatement = <TypeScript.ForStatementSyntax>forStatementNode;
-            return this.breakpointSpanOf(forStatement.variableDeclaration ? forStatement.variableDeclaration : forStatement.initializer);
-        }
-
-        private breakpointSpanOfWhileStatement(whileStatementNode: TypeScript.SyntaxNode): SpanInfo {
-            var whileStatement = <TypeScript.WhileStatementSyntax>whileStatementNode;
-            return createBreakpointSpanInfo(whileStatementNode, whileStatement.whileKeyword, whileStatement.openParenToken, whileStatement.condition, whileStatement.closeParenToken);
-        }
-
-        private breakpointSpanOfDoStatement(doStatementNode: TypeScript.SyntaxNode): SpanInfo {
-            var doStatement = <TypeScript.DoStatementSyntax>doStatementNode;
-            return createBreakpointSpanInfo(doStatementNode, doStatement.whileKeyword, doStatement.openParenToken, doStatement.condition, doStatement.closeParenToken);
-        }
-
-        private breakpointSpanOfSwitchStatement(switchStatementNode: TypeScript.SyntaxNode): SpanInfo {
-            var switchStatement = <TypeScript.SwitchStatementSyntax>switchStatementNode;
-            return createBreakpointSpanInfo(switchStatementNode, switchStatement.switchKeyword, switchStatement.openParenToken, switchStatement.expression, switchStatement.closeParenToken);
-        }
-
-        private breakpointSpanOfFirstStatementOfFirstCaseClause(switchStatementNode: TypeScript.SyntaxNode): SpanInfo {
-            var switchStatement = <TypeScript.SwitchStatementSyntax>switchStatementNode;
-            if (switchStatement.switchClauses && switchStatement.switchClauses.childCount() == 0) {
-                return null;
-            }
-
-            var switchClauses = switchStatement.switchClauses;
-            if (switchClauses.childCount() == 0) {
-                return null;
-            }
-
-<<<<<<< HEAD
-            var firstCaseClause = switchClauses.childAt(0);
-            var statements = firstCaseClause.statements;
-=======
-            var firstCaseClause = <TypeScript.PositionedNode>switchClauses.childAt(0);
-            var statements: TypeScript.ISyntaxList = null;
-            if (firstCaseClause && firstCaseClause.kind() == TypeScript.SyntaxKind.CaseSwitchClause) {
-                var caseClause = <TypeScript.CaseSwitchClauseSyntax>firstCaseClause.node();
-                statements = caseClause.statements;
-            }
-            else if (firstCaseClause && firstCaseClause.kind() == TypeScript.SyntaxKind.DefaultSwitchClause) {
-                var defaultClause = <TypeScript.CaseSwitchClauseSyntax>firstCaseClause.node();
-                statements = defaultClause.statements;
-            }
-            else {
-                return null;
-            }
->>>>>>> 0b188ece
-
-            return this.breakpointSpanOfFirstChildOfSyntaxList(statements);
-        }
-
-        private breakpointSpanOfLastStatementOfLastCaseClause(switchStatementNode: TypeScript.SyntaxNode): SpanInfo {
-            var switchStatement = <TypeScript.SwitchStatementSyntax>switchStatementNode;
-            if (switchStatement.switchClauses && switchStatement.switchClauses.childCount() == 0) {
-                return null;
-            }
-
-            var switchClauses = switchStatement.switchClauses;
-            if (switchClauses.childCount() == 0) {
-                return null;
-            }
-
-<<<<<<< HEAD
-            var lastClauseNode = switchClauses.childAt(switchClauses.childCount() - 1);
-            var statements = lastClauseNode.statements;
-=======
-            var lastClauseNode = <TypeScript.PositionedNode>switchClauses.childAt(switchClauses.childCount() - 1);
-            var statements: TypeScript.ISyntaxList = null;
-            if (lastClauseNode && lastClauseNode.kind() == TypeScript.SyntaxKind.CaseSwitchClause) {
-                var caseClause = <TypeScript.CaseSwitchClauseSyntax>lastClauseNode.node();
-                statements = caseClause.statements;
-            }
-            else if (lastClauseNode && lastClauseNode.kind() == TypeScript.SyntaxKind.DefaultSwitchClause) {
-                var defaultClause = <TypeScript.CaseSwitchClauseSyntax>lastClauseNode.node();
-                statements = defaultClause.statements;
-            }
-            else {
-                return null;
-            }
->>>>>>> 0b188ece
-
-            return this.breakpointSpanOfLastChildOfSyntaxList(statements);
-        }
-
-        private breakpointSpanOfCaseSwitchClause(caseClauseNode: TypeScript.SyntaxNode): SpanInfo {
-            var caseSwitchClause = <TypeScript.CaseSwitchClauseSyntax>caseClauseNode;
-            return this.breakpointSpanOfFirstChildOfSyntaxList(caseSwitchClause.statements);
-        }
-
-        private breakpointSpanOfDefaultSwitchClause(defaultSwithClauseNode: TypeScript.SyntaxNode): SpanInfo {
-            var defaultSwitchClause = <TypeScript.DefaultSwitchClauseSyntax>defaultSwithClauseNode;
-            return this.breakpointSpanOfFirstChildOfSyntaxList(defaultSwitchClause.statements);
-        }
-
-        private breakpointSpanOfWithStatement(withStatementNode: TypeScript.SyntaxNode): SpanInfo {
-            var withStatement = <TypeScript.WithStatementSyntax>withStatementNode;
-            return this.breakpointSpanOf(withStatement.statement);
-        }
-
-        private breakpointSpanOfTryStatement(tryStatementNode: TypeScript.SyntaxNode): SpanInfo {
-            var tryStatement = <TypeScript.TryStatementSyntax>tryStatementNode;
-            return this.breakpointSpanOfFirstStatementInBlock(<TypeScript.SyntaxNode>tryStatement.block);
-        }
-
-        private breakpointSpanOfCatchClause(catchClauseNode: TypeScript.SyntaxNode): SpanInfo {
-            var catchClause = <TypeScript.CatchClauseSyntax>catchClauseNode;
-            return createBreakpointSpanInfo(catchClauseNode, catchClause.catchKeyword, catchClause.openParenToken, catchClause.identifier, catchClause.typeAnnotation, catchClause.closeParenToken);
-        }
-
-        private breakpointSpanOfFinallyClause(finallyClauseNode: TypeScript.SyntaxNode): SpanInfo {
-            var finallyClause = <TypeScript.FinallyClauseSyntax>finallyClauseNode;
-            return this.breakpointSpanOfFirstStatementInBlock(<TypeScript.SyntaxNode>finallyClause.block);
-        }
-
-        private breakpointSpanOfContainingNode(positionedElement: TypeScript.ISyntaxElement): SpanInfo {
-            return this.breakpointSpanOf(Syntax.containingNode(positionedElement));
-        }
-
-        private breakpointSpanIfStartsOnSameLine(positionedElement: TypeScript.ISyntaxElement): SpanInfo {
-            if (positionedElement && this.posLine == this.lineMap.getLineNumberFromPosition(positionedElement.start())) {
-                return this.breakpointSpanOf(positionedElement);
-            }
-
-            return null;
-        }
-
-        public breakpointSpanOf(positionedElement: TypeScript.ISyntaxElement): SpanInfo {
-            if (!positionedElement) {
-                return null;
-            }
-
-            for (var containingNode = Syntax.containingNode(positionedElement); containingNode != null; containingNode = Syntax.containingNode(containingNode)) {
-                if (containingNode.kind() == TypeScript.SyntaxKind.TypeAnnotation) {
-                    return this.breakpointSpanIfStartsOnSameLine(containingNode);
-                }
-            }
-
-            var element = positionedElement;
-
-            // Syntax node
-            if (element.isNode()) {
-                return this.breakpointSpanOfNode(<TypeScript.SyntaxNode>positionedElement);
-            }
-
-            // Token
-            if (element.isToken()) {
-                return this.breakpointSpanOfToken(<TypeScript.ISyntaxToken>positionedElement);
-            }
-
-            // List
-            // Separated List 
-            return this.breakpointSpanOfContainingNode(positionedElement);
-        }
-    }
-
-    export function getBreakpointLocation(syntaxTree: TypeScript.SyntaxTree, askedPos: number): SpanInfo {
-        // Cannot set breakpoint in dts file
-        if (TypeScript.isDTSFile(syntaxTree.fileName())) {
-            return null;
-        }
-
-        var sourceUnit = syntaxTree.sourceUnit();
-        var positionedToken = sourceUnit.findToken(askedPos);
-
-        var lineMap = syntaxTree.lineMap();
-        var posLine = lineMap.getLineNumberFromPosition(askedPos);
-        var tokenStartLine = lineMap.getLineNumberFromPosition(positionedToken.start());
-        if (posLine < tokenStartLine) {
-            return null;
-        }
-
-        var breakpointResolver = new BreakpointResolver(posLine, lineMap);
-        return breakpointResolver.breakpointSpanOf(positionedToken);
-    }
+// Copyright (c) Microsoft. All rights reserved. Licensed under the Apache License, Version 2.0. 
+// See LICENSE.txt in the project root for complete license information.
+
+///<reference path='typescriptServices.ts' />
+
+module TypeScript.Services.Breakpoints {
+    function createBreakpointSpanInfo(parentElement: TypeScript.ISyntaxElement, ...childElements: TypeScript.ISyntaxElement[]): SpanInfo {
+        if (!parentElement) {
+            return null;
+        }
+
+        if (childElements.length == 0) {
+            return new SpanInfo(parentElement.start(), parentElement.end());
+        }
+
+        var start: number;
+        var end: number;
+        for (var i = 0; i < childElements.length; i++) {
+            var element = childElements[i];
+            if (element && !element.isShared()) {
+                if (start == undefined) {
+                    start = element.start();
+                }
+                end = element.end();
+            }
+        }
+
+        return new SpanInfo(start, end);
+    }
+
+    function createBreakpointSpanInfoWithLimChar(startElement: TypeScript.ISyntaxElement, limChar: number): SpanInfo {
+        return new SpanInfo(startElement.start(), limChar);
+    }
+
+    class BreakpointResolver {
+        constructor(private posLine: number, private lineMap: TypeScript.LineMap) {
+        }
+
+        private breakpointSpanOfToken(positionedToken: TypeScript.ISyntaxToken): SpanInfo {
+            switch (positionedToken.tokenKind) {
+                case TypeScript.SyntaxKind.OpenBraceToken:
+                    return this.breakpointSpanOfOpenBrace(positionedToken);
+
+                case TypeScript.SyntaxKind.CloseBraceToken:
+                    return this.breakpointSpanOfCloseBrace(positionedToken);
+
+                case TypeScript.SyntaxKind.CommaToken:
+                    return this.breakpointSpanOfComma(positionedToken);
+
+                case TypeScript.SyntaxKind.SemicolonToken:
+                case TypeScript.SyntaxKind.EndOfFileToken:
+                    return this.breakpointSpanIfStartsOnSameLine(positionedToken.previousToken());
+
+                case TypeScript.SyntaxKind.CloseParenToken:
+                    return this.breakpointSpanOfCloseParen(positionedToken);
+
+                case TypeScript.SyntaxKind.DoKeyword:
+                    var parentElement = positionedToken.parent;
+                    if (parentElement && parentElement.kind() == TypeScript.SyntaxKind.DoStatement) {
+                        return this.breakpointSpanIfStartsOnSameLine(positionedToken.nextToken());
+                    }
+                    break;
+            }
+
+            return this.breakpointSpanOfContainingNode(positionedToken);
+        }
+
+        private breakpointSpanOfOpenBrace(openBraceToken: TypeScript.ISyntaxToken): SpanInfo {
+            var container = Syntax.containingNode(openBraceToken);
+            if (container) {
+                var originalContainer = container;
+                if (container && container.kind() == TypeScript.SyntaxKind.Block) {
+                    // We have to check the parent and decide what to do with the breakpoint
+                    container = Syntax.containingNode(container);
+                    if (!container) {
+                        container = originalContainer;
+                    }
+                }
+
+                switch (container.kind()) {
+                    case TypeScript.SyntaxKind.Block:
+                        if (!this.canHaveBreakpointInBlock(container)) {
+                            return null();
+                        }
+                        return this.breakpointSpanOfFirstStatementInBlock(container);
+                        break;
+
+                    case TypeScript.SyntaxKind.ModuleDeclaration:
+                    case TypeScript.SyntaxKind.ClassDeclaration:
+                    case TypeScript.SyntaxKind.FunctionDeclaration:
+                    case TypeScript.SyntaxKind.ConstructorDeclaration:
+                    case TypeScript.SyntaxKind.MemberFunctionDeclaration:
+                    case TypeScript.SyntaxKind.GetAccessor:
+                    case TypeScript.SyntaxKind.SetAccessor:
+                    case TypeScript.SyntaxKind.FunctionExpression:
+                        if (!this.canHaveBreakpointInDeclaration(container)) {
+                            return null;
+                        }
+                        if (this.posLine != this.lineMap.getLineNumberFromPosition(container.start())) {
+                            return this.breakpointSpanOfFirstChildOfSyntaxList(this.getSyntaxListOfDeclarationWithElements(container));
+                        }
+                        else {
+                            return this.breakpointSpanOf(container);
+                        }
+
+                    case TypeScript.SyntaxKind.EnumDeclaration:
+                        if (!this.canHaveBreakpointInDeclaration(container)) {
+                            return null;
+                        }
+                        if (this.posLine != this.lineMap.getLineNumberFromPosition(container.start())) {
+                            return this.breakpointSpanOfFirstEnumElement(container);
+                        }
+                        else {
+                            return this.breakpointSpanOf(container);
+                        }
+
+                    case TypeScript.SyntaxKind.IfStatement:
+                    case TypeScript.SyntaxKind.ForInStatement:
+                    case TypeScript.SyntaxKind.WhileStatement:
+                    case TypeScript.SyntaxKind.CatchClause:
+                        if (this.posLine != this.lineMap.getLineNumberFromPosition(container.start())) {
+                            return this.breakpointSpanOfFirstStatementInBlock(originalContainer);
+                        }
+                        else {
+                            return this.breakpointSpanOf(container);
+                        }
+
+                    case TypeScript.SyntaxKind.DoStatement:
+                        return this.breakpointSpanOfFirstStatementInBlock(originalContainer);
+
+                    case TypeScript.SyntaxKind.ForStatement:
+                        if (this.posLine != this.lineMap.getLineNumberFromPosition(container.start())) {
+                            return this.breakpointSpanOfFirstStatementInBlock(originalContainer);
+                        }
+                        else {
+                            return this.breakpointSpanOf(openBraceToken.previousToken());
+                        }
+
+                    case TypeScript.SyntaxKind.ElseClause:
+                    case TypeScript.SyntaxKind.CaseSwitchClause:
+                    case TypeScript.SyntaxKind.DefaultSwitchClause:
+                    case TypeScript.SyntaxKind.WithStatement:
+                    case TypeScript.SyntaxKind.TryStatement:
+                    case TypeScript.SyntaxKind.FinallyClause:
+                        return this.breakpointSpanOfFirstStatementInBlock(originalContainer);
+
+                    case TypeScript.SyntaxKind.SwitchStatement:
+                        if (this.posLine != this.lineMap.getLineNumberFromPosition(container.start())) {
+                            return this.breakpointSpanOfFirstStatementOfFirstCaseClause(container);
+                        }
+                        else {
+                            return this.breakpointSpanOf(container);
+                        }
+                }
+            }
+
+            return null;
+        }
+
+        private breakpointSpanOfCloseBrace(closeBraceToken: TypeScript.ISyntaxToken): SpanInfo {
+            var container = Syntax.containingNode(closeBraceToken);
+            if (container) {
+                var originalContainer = container;
+                if (container.kind() == TypeScript.SyntaxKind.Block) {
+                    // We have to check the parent and decide what to do with the breakpoint
+                    container = Syntax.containingNode(container);
+                    if (!container) {
+                        container = originalContainer;
+                    }
+                }
+
+                switch (container.kind()) {
+                    case TypeScript.SyntaxKind.Block:
+                        if (!this.canHaveBreakpointInBlock(container)) {
+                            return null();
+                        }
+                        return this.breakpointSpanOfLastStatementInBlock(container);
+                        break;
+
+                    case TypeScript.SyntaxKind.ModuleDeclaration:
+                        if (!this.canHaveBreakpointInDeclaration(container)) {
+                            return null;
+                        }
+                        var moduleSyntax = <TypeScript.ModuleDeclarationSyntax>container;
+                        if (moduleSyntax.moduleElements && moduleSyntax.moduleElements.childCount() > 0) {
+                            return createBreakpointSpanInfo(closeBraceToken);
+                        }
+                        else {
+                            return null;
+                        }
+
+                    case TypeScript.SyntaxKind.ClassDeclaration:
+                    case TypeScript.SyntaxKind.FunctionDeclaration:
+                    case TypeScript.SyntaxKind.ConstructorDeclaration:
+                    case TypeScript.SyntaxKind.MemberFunctionDeclaration:
+                    case TypeScript.SyntaxKind.GetAccessor:
+                    case TypeScript.SyntaxKind.SetAccessor:
+                    case TypeScript.SyntaxKind.FunctionExpression:
+                        if (!this.canHaveBreakpointInDeclaration(container)) {
+                            return null;
+                        }
+                        return createBreakpointSpanInfo(closeBraceToken);
+
+                    case TypeScript.SyntaxKind.EnumDeclaration:
+                        if (!this.canHaveBreakpointInDeclaration(container)) {
+                            return null;
+                        }
+                        return createBreakpointSpanInfo(closeBraceToken);
+
+                    case TypeScript.SyntaxKind.IfStatement:
+                    case TypeScript.SyntaxKind.ElseClause:
+                    case TypeScript.SyntaxKind.ForInStatement:
+                    case TypeScript.SyntaxKind.ForStatement:
+                    case TypeScript.SyntaxKind.WhileStatement:
+                    case TypeScript.SyntaxKind.DoStatement:
+                    case TypeScript.SyntaxKind.CaseSwitchClause:
+                    case TypeScript.SyntaxKind.DefaultSwitchClause:
+                    case TypeScript.SyntaxKind.WithStatement:
+                    case TypeScript.SyntaxKind.TryStatement:
+                    case TypeScript.SyntaxKind.CatchClause:
+                    case TypeScript.SyntaxKind.FinallyClause:
+                        return this.breakpointSpanOfLastStatementInBlock(originalContainer);
+
+                    case TypeScript.SyntaxKind.SwitchStatement:
+                        return this.breakpointSpanOfLastStatementOfLastCaseClause(container);
+                }
+            }
+
+            return null;
+        }
+
+
+        private breakpointSpanOfComma(commaToken: TypeScript.ISyntaxToken): SpanInfo {
+            var commaParent = commaToken.parent;
+            if (commaParent && commaParent.isSeparatedList()) {
+                var grandParent = commaParent.parent;
+                if (grandParent) {
+                    switch (grandParent.kind()) {
+                        case TypeScript.SyntaxKind.VariableDeclaration:
+                        case TypeScript.SyntaxKind.EnumDeclaration:
+                        case TypeScript.SyntaxKind.ParameterList:
+                            var index = Syntax.childIndex(commaParent, commaToken);
+                            // Use the previous child
+                            if (index > 0) {
+                                var child = commaParent.childAt(index - 1);
+                                return this.breakpointSpanOf(child);
+                            }
+
+                            // If we cant set breakpoint on enum element, just dont set breakpoint
+                            if (grandParent.kind() == TypeScript.SyntaxKind.EnumDeclaration) {
+                                return null;
+                            }
+                            break;
+                    }
+                }
+            }
+
+            return this.breakpointSpanOfContainingNode(commaToken);
+        }
+
+        private breakpointSpanOfCloseParen(closeParenToken: TypeScript.ISyntaxToken): SpanInfo {
+            var closeParenParent = closeParenToken.parent;
+            if (closeParenParent) {
+                switch (closeParenParent.kind()) {
+                    case TypeScript.SyntaxKind.ForStatement:
+                    case TypeScript.SyntaxKind.ParameterList:
+                        return this.breakpointSpanOf(closeParenToken.previousToken());
+                }
+            }
+
+            return this.breakpointSpanOfContainingNode(closeParenToken);
+        }
+
+        private canHaveBreakpointInBlock(blockNode: TypeScript.SyntaxNode) {
+            if (!blockNode || TypeScript.SyntaxUtilities.isAmbientDeclarationSyntax(blockNode)) {
+                return false;
+            }
+
+            var blockSyntax = <TypeScript.BlockSyntax>blockNode;
+            return blockSyntax.statements && blockSyntax.statements.childCount() != 0;
+        }
+
+        private breakpointSpanOfFirstStatementInBlock(blockNode: TypeScript.SyntaxNode): SpanInfo {
+            if (!blockNode) {
+                return null;
+            }
+
+            var blockSyntax = <TypeScript.BlockSyntax>blockNode;
+            var statementsNode = blockSyntax.statements;
+            if (!statementsNode || statementsNode.childCount() == 0) {
+                return null;
+            }
+
+            var firstStatement = statementsNode.childAt(0);
+            if (firstStatement && firstStatement.kind() == TypeScript.SyntaxKind.Block) {
+                if (this.canHaveBreakpointInBlock(<TypeScript.SyntaxNode>firstStatement)) {
+                    return this.breakpointSpanOfFirstStatementInBlock(<TypeScript.SyntaxNode>firstStatement);
+                }
+                return null;
+            }
+            else {
+                return this.breakpointSpanOf(firstStatement);
+            }
+        }
+
+        private breakpointSpanOfLastStatementInBlock(blockNode: TypeScript.SyntaxNode): SpanInfo {
+            if (!blockNode) {
+                return null;
+            }
+
+            var blockSyntax = <TypeScript.BlockSyntax>blockNode;
+            var statementsNode = blockSyntax.statements;
+            if (!statementsNode || statementsNode.childCount() == 0) {
+                return null;
+            }
+
+            var lastStatement = statementsNode.childAt(statementsNode.childCount() - 1);
+            if (lastStatement && lastStatement.kind() == TypeScript.SyntaxKind.Block) {
+                if (this.canHaveBreakpointInBlock(<TypeScript.SyntaxNode>lastStatement)) {
+                    return this.breakpointSpanOfLastStatementInBlock(<TypeScript.SyntaxNode>lastStatement);
+                }
+                return null;
+            }
+            else {
+                return this.breakpointSpanOf(lastStatement);
+            }
+        }
+
+        private breakpointSpanOfFirstChildOfSyntaxList(positionedList: TypeScript.ISyntaxList<ISyntaxNodeOrToken>): SpanInfo {
+            if (!positionedList) {
+                return null;
+            }
+
+            // Find the first syntax element
+            var listSyntax = positionedList;
+            if (listSyntax.childCount() == 0) {
+                return null;
+            }
+
+            var firstStatement = positionedList.childAt(0);
+            if (firstStatement && firstStatement.kind() == TypeScript.SyntaxKind.Block) {
+                if (this.canHaveBreakpointInBlock(<TypeScript.SyntaxNode>firstStatement)) {
+                    return this.breakpointSpanOfFirstStatementInBlock(<TypeScript.SyntaxNode>firstStatement);
+                }
+
+                return null;
+            }
+            else {
+                return this.breakpointSpanOf(firstStatement);
+            }
+        }
+
+        private breakpointSpanOfLastChildOfSyntaxList(positionedList: TypeScript.ISyntaxList<ISyntaxNodeOrToken>): SpanInfo {
+            if (!positionedList) {
+                return null;
+            }
+
+            // Find the first syntax element
+            var listSyntax = positionedList;
+            if (listSyntax.childCount() == 0) {
+                return null;
+            }
+            var lastStatement = positionedList.childAt(0);
+            if (lastStatement && lastStatement.kind() == TypeScript.SyntaxKind.Block) {
+                if (this.canHaveBreakpointInBlock(<TypeScript.SyntaxNode>lastStatement)) {
+                    return this.breakpointSpanOfLastStatementInBlock(<TypeScript.SyntaxNode>lastStatement);
+                }
+                return null;
+            }
+            else {
+                return this.breakpointSpanOf(lastStatement);
+            }
+        }
+
+        private breakpointSpanOfNode(positionedNode: TypeScript.SyntaxNode): SpanInfo {
+            var node = positionedNode;
+            switch (node.kind()) {
+                // Declarations with elements
+                case TypeScript.SyntaxKind.ModuleDeclaration:
+                case TypeScript.SyntaxKind.ClassDeclaration:
+                case TypeScript.SyntaxKind.FunctionDeclaration:
+                case TypeScript.SyntaxKind.ConstructorDeclaration:
+                case TypeScript.SyntaxKind.MemberFunctionDeclaration:
+                case TypeScript.SyntaxKind.GetAccessor:
+                case TypeScript.SyntaxKind.SetAccessor:
+                    return this.breakpointSpanOfDeclarationWithElements(positionedNode);
+
+                // Var, parameter and member variable declaration syntax
+                case TypeScript.SyntaxKind.VariableDeclarator:
+                    return this.breakpointSpanOfVariableDeclarator(positionedNode);
+
+                case TypeScript.SyntaxKind.VariableDeclaration:
+                    return this.breakpointSpanOfVariableDeclaration(positionedNode);
+
+                case TypeScript.SyntaxKind.VariableStatement:
+                    return this.breakpointSpanOfVariableStatement(positionedNode);
+
+                case TypeScript.SyntaxKind.Parameter:
+                    return this.breakpointSpanOfParameter(positionedNode);
+
+                case TypeScript.SyntaxKind.MemberVariableDeclaration:
+                    return this.breakpointSpanOfMemberVariableDeclaration(positionedNode);
+
+                case TypeScript.SyntaxKind.ImportDeclaration:
+                    return this.breakpointSpanOfImportDeclaration(positionedNode);
+
+                case TypeScript.SyntaxKind.EnumDeclaration:
+                    return this.breakpointSpanOfEnumDeclaration(positionedNode);
+
+                case TypeScript.SyntaxKind.EnumElement:
+                    return this.breakpointSpanOfEnumElement(positionedNode);
+
+                // Statements
+                case TypeScript.SyntaxKind.IfStatement:
+                    return this.breakpointSpanOfIfStatement(positionedNode);
+                case TypeScript.SyntaxKind.ElseClause:
+                    return this.breakpointSpanOfElseClause(positionedNode);
+                case TypeScript.SyntaxKind.ForInStatement:
+                    return this.breakpointSpanOfForInStatement(positionedNode);
+                case TypeScript.SyntaxKind.ForStatement:
+                    return this.breakpointSpanOfForStatement(positionedNode);
+                case TypeScript.SyntaxKind.WhileStatement:
+                    return this.breakpointSpanOfWhileStatement(positionedNode);
+                case TypeScript.SyntaxKind.DoStatement:
+                    return this.breakpointSpanOfDoStatement(positionedNode);
+                case TypeScript.SyntaxKind.SwitchStatement:
+                    return this.breakpointSpanOfSwitchStatement(positionedNode);
+                case TypeScript.SyntaxKind.CaseSwitchClause:
+                    return this.breakpointSpanOfCaseSwitchClause(positionedNode);
+                case TypeScript.SyntaxKind.DefaultSwitchClause:
+                    return this.breakpointSpanOfDefaultSwitchClause(positionedNode);
+                case TypeScript.SyntaxKind.WithStatement:
+                    return this.breakpointSpanOfWithStatement(positionedNode);
+                case TypeScript.SyntaxKind.TryStatement:
+                    return this.breakpointSpanOfTryStatement(positionedNode);
+                case TypeScript.SyntaxKind.CatchClause:
+                    return this.breakpointSpanOfCatchClause(positionedNode);
+                case TypeScript.SyntaxKind.FinallyClause:
+                    return this.breakpointSpanOfFinallyClause(positionedNode);
+
+                // Expressions or statements
+                default:
+                    if (node.isStatement()) {
+                        return this.breakpointSpanOfStatement(positionedNode);
+                    }
+                    else {
+                        return this.breakpointOfExpression(positionedNode);
+                    }
+            }
+        }
+
+        
+        private isInitializerOfForStatement(expressionNode: TypeScript.SyntaxNode): boolean {
+            if (!expressionNode) {
+                return false;
+            }
+
+            var expressionParent = expressionNode.parent;
+            if (expressionParent && expressionParent.kind() == TypeScript.SyntaxKind.ForStatement) {
+                var expression = expressionNode;
+                var forStatement = <TypeScript.ForStatementSyntax>expressionParent;
+                var initializer = forStatement.initializer;
+                return initializer === expression;
+            }
+            else if (expressionParent && expressionParent.kind() == TypeScript.SyntaxKind.CommaExpression) {
+                return this.isInitializerOfForStatement(<TypeScript.SyntaxNode>expressionParent);
+            }
+
+            return false;
+        }
+
+        private isConditionOfForStatement(expressionNode: TypeScript.SyntaxNode): boolean {
+            if (!expressionNode) {
+                return false;
+            }
+
+            var expressionParent = expressionNode.parent;
+            if (expressionParent && expressionParent.kind() == TypeScript.SyntaxKind.ForStatement) {
+                var expression = expressionNode;
+                var forStatement = <TypeScript.ForStatementSyntax>expressionParent;
+                var condition = forStatement.condition;
+                return condition === expression;
+            }
+            else if (expressionParent && expressionParent.kind() == TypeScript.SyntaxKind.CommaExpression) {
+                return this.isConditionOfForStatement(<TypeScript.SyntaxNode>expressionParent);
+            }
+
+            return false;
+        }
+
+        private isIncrememtorOfForStatement(expressionNode: TypeScript.SyntaxNode): boolean {
+            if (!expressionNode) {
+                return false;
+            }
+
+            var expressionParent = expressionNode.parent;
+            if (expressionParent && expressionParent.kind() == TypeScript.SyntaxKind.ForStatement) {
+                var expression = expressionNode;
+                var forStatement = <TypeScript.ForStatementSyntax>expressionParent;
+                var incrementor = forStatement.incrementor;
+                return incrementor === expression;
+            }
+            else if (expressionParent && expressionParent.kind() == TypeScript.SyntaxKind.CommaExpression) {
+                return this.isIncrememtorOfForStatement(<TypeScript.SyntaxNode>expressionParent);
+            }
+
+            return false;
+        }
+
+        private breakpointOfLeftOfCommaExpression(commaExpressionNode: TypeScript.SyntaxNode): SpanInfo {
+            var commaExpression = <TypeScript.BinaryExpressionSyntax>commaExpressionNode;
+            return this.breakpointSpanOf(commaExpression.left);
+        }
+
+        private breakpointOfExpression(expressionNode: TypeScript.SyntaxNode): SpanInfo {
+            if (this.isInitializerOfForStatement(expressionNode) ||
+                this.isConditionOfForStatement(expressionNode) ||
+                this.isIncrememtorOfForStatement(expressionNode)) {
+                if (expressionNode.kind() == TypeScript.SyntaxKind.CommaExpression) {
+                    return this.breakpointOfLeftOfCommaExpression(expressionNode);
+                }
+                return createBreakpointSpanInfo(expressionNode);
+            }
+
+            if (expressionNode.kind() == TypeScript.SyntaxKind.ExportAssignment) {
+                var exportAssignmentSyntax = <TypeScript.ExportAssignmentSyntax>expressionNode;
+                return createBreakpointSpanInfo(expressionNode, exportAssignmentSyntax.exportKeyword, exportAssignmentSyntax.equalsToken, exportAssignmentSyntax.identifier);
+            }
+
+            return this.breakpointSpanOfContainingNode(expressionNode);
+        }
+
+        private breakpointSpanOfStatement(statementNode: TypeScript.SyntaxNode): SpanInfo {
+            var statement = statementNode;
+            if (statement.kind() == TypeScript.SyntaxKind.EmptyStatement) {
+                return null;
+            }
+
+            var containingNode = Syntax.containingNode(statementNode);
+            if (containingNode && containingNode.isStatement()) {
+                // Check if not the declarations and the compound statements
+                var useNodeForBreakpoint = false;
+                switch (containingNode.kind()) {
+                    // Declarations
+                    case TypeScript.SyntaxKind.ModuleDeclaration:
+                    case TypeScript.SyntaxKind.ClassDeclaration:
+                    case TypeScript.SyntaxKind.FunctionDeclaration:
+                    case TypeScript.SyntaxKind.ConstructorDeclaration:
+                    case TypeScript.SyntaxKind.MemberFunctionDeclaration:
+                    case TypeScript.SyntaxKind.GetAccessor:
+                    case TypeScript.SyntaxKind.SetAccessor:
+                    case TypeScript.SyntaxKind.Block:
+
+                    // Compound Statements
+                    case TypeScript.SyntaxKind.IfStatement:
+                    case TypeScript.SyntaxKind.ElseClause:
+                    case TypeScript.SyntaxKind.ForInStatement:
+                    case TypeScript.SyntaxKind.ForStatement:
+                    case TypeScript.SyntaxKind.WhileStatement:
+                    case TypeScript.SyntaxKind.DoStatement:
+                    case TypeScript.SyntaxKind.SwitchStatement:
+                    case TypeScript.SyntaxKind.CaseSwitchClause:
+                    case TypeScript.SyntaxKind.DefaultSwitchClause:
+                    case TypeScript.SyntaxKind.WithStatement:
+                    case TypeScript.SyntaxKind.TryStatement:
+                    case TypeScript.SyntaxKind.CatchClause:
+                    case TypeScript.SyntaxKind.FinallyClause:
+                    case TypeScript.SyntaxKind.Block:
+                        useNodeForBreakpoint = true;
+                }
+
+                if (!useNodeForBreakpoint) {
+                    return this.breakpointSpanOfContainingNode(statementNode);
+                }
+            }
+
+            switch (statement.kind()) {
+                case TypeScript.SyntaxKind.ExpressionStatement:
+                    var expressionSyntax = <TypeScript.ExpressionStatementSyntax>statement;
+                    return createBreakpointSpanInfo(expressionSyntax.expression);
+
+                case TypeScript.SyntaxKind.ReturnStatement:
+                    var returnStatementSyntax = <TypeScript.ReturnStatementSyntax>statement;
+                    return createBreakpointSpanInfo(statementNode, returnStatementSyntax.returnKeyword, returnStatementSyntax.expression);
+
+                case TypeScript.SyntaxKind.ThrowStatement:
+                    var throwStatementSyntax = <TypeScript.ThrowStatementSyntax>statement;
+                    return createBreakpointSpanInfo(statementNode, throwStatementSyntax.throwKeyword, throwStatementSyntax.expression);
+
+                case TypeScript.SyntaxKind.BreakStatement:
+                    var breakStatementSyntax = <TypeScript.BreakStatementSyntax>statement;
+                    return createBreakpointSpanInfo(statementNode, breakStatementSyntax.breakKeyword, breakStatementSyntax.identifier);
+
+                case TypeScript.SyntaxKind.ContinueStatement:
+                    var continueStatementSyntax = <TypeScript.ContinueStatementSyntax>statement;
+                    return createBreakpointSpanInfo(statementNode, continueStatementSyntax.continueKeyword, continueStatementSyntax.identifier);
+
+                case TypeScript.SyntaxKind.DebuggerStatement:
+                    var debuggerStatementSyntax = <TypeScript.DebuggerStatementSyntax>statement;
+                    return createBreakpointSpanInfo(debuggerStatementSyntax.debuggerKeyword);
+
+                case TypeScript.SyntaxKind.LabeledStatement:
+                    var labeledStatementSyntax = <TypeScript.LabeledStatementSyntax>statement;
+                    return this.breakpointSpanOf(labeledStatementSyntax.statement);
+            }
+
+            return null;
+        }
+
+        private getSyntaxListOfDeclarationWithElements(positionedNode: TypeScript.SyntaxNode) {
+            var node = positionedNode;
+            var elementsList: TypeScript.ISyntaxList<ISyntaxNodeOrToken>;
+            var block: TypeScript.BlockSyntax;
+
+            switch (node.kind()) {
+                case TypeScript.SyntaxKind.ModuleDeclaration:
+                    elementsList = (<TypeScript.ModuleDeclarationSyntax>node).moduleElements;
+                    break;
+
+                case TypeScript.SyntaxKind.ClassDeclaration:
+                    elementsList = (<TypeScript.ClassDeclarationSyntax>node).classElements;
+                    break;
+
+                case TypeScript.SyntaxKind.FunctionDeclaration:
+                    block = (<TypeScript.FunctionDeclarationSyntax>node).block;
+                    break;
+
+                case TypeScript.SyntaxKind.ConstructorDeclaration:
+                    block = (<TypeScript.ConstructorDeclarationSyntax>node).block;
+                    break;
+
+                case TypeScript.SyntaxKind.MemberFunctionDeclaration:
+                    block = (<TypeScript.MemberFunctionDeclarationSyntax>node).block;
+                    break;
+
+                case TypeScript.SyntaxKind.GetAccessor:
+                    block = (<TypeScript.GetAccessorSyntax>node).block;
+                    break;
+
+                case TypeScript.SyntaxKind.SetAccessor:
+                    block = (<TypeScript.SetAccessorSyntax>node).block;
+                    break;
+
+                case TypeScript.SyntaxKind.FunctionExpression:
+                    block = (<TypeScript.FunctionExpressionSyntax>node).block;
+                    break;
+
+                default:
+                    throw TypeScript.Errors.argument('positionNode', 'unknown node kind in getSyntaxListOfDeclarationWithElements');
+            }
+
+            var parentElement: TypeScript.ISyntaxElement = positionedNode;
+            if (block) {
+                parentElement = block;
+                elementsList = block.statements;
+            }
+
+            return elementsList;
+        }
+
+        private canHaveBreakpointInDeclaration(positionedNode: TypeScript.SyntaxNode) {
+            return positionedNode && !TypeScript.SyntaxUtilities.isAmbientDeclarationSyntax(positionedNode);
+        }
+
+        private breakpointSpanOfDeclarationWithElements(positionedNode: TypeScript.SyntaxNode): SpanInfo {
+            if (!this.canHaveBreakpointInDeclaration(positionedNode)) {
+                return null;
+            }
+
+            // If inside another module the whole declaration is debuggable
+            var node = positionedNode;
+            var moduleSyntax = <TypeScript.ModuleDeclarationSyntax>positionedNode;
+            if ((node.isModuleElement() && Syntax.containingNode(positionedNode).kind() != TypeScript.SyntaxKind.SourceUnit) ||
+                node.isClassElement() ||
+                (moduleSyntax.kind() == TypeScript.SyntaxKind.ModuleDeclaration && moduleSyntax.name
+                && moduleSyntax.name.kind() == TypeScript.SyntaxKind.QualifiedName)) {
+                return createBreakpointSpanInfo(positionedNode);
+            }
+            else {
+                // Try to get the breakpoint in first element declaration
+                return this.breakpointSpanOfFirstChildOfSyntaxList(this.getSyntaxListOfDeclarationWithElements(positionedNode));
+            }
+        }
+
+        private canHaveBreakpointInVariableDeclarator(varDeclaratorNode: TypeScript.SyntaxNode) {
+            if (!varDeclaratorNode || TypeScript.SyntaxUtilities.isAmbientDeclarationSyntax(varDeclaratorNode)) {
+                return false;
+            }
+
+            var varDeclaratorSyntax = <TypeScript.VariableDeclaratorSyntax>varDeclaratorNode;
+            return !!varDeclaratorSyntax.equalsValueClause;
+        }
+
+        private breakpointSpanOfVariableDeclarator(varDeclaratorNode: TypeScript.SyntaxNode): SpanInfo {
+            if (!this.canHaveBreakpointInVariableDeclarator(varDeclaratorNode)) {
+                return null;
+            }
+
+            var container = Syntax.containingNode(varDeclaratorNode);
+            if (container && container.kind() == TypeScript.SyntaxKind.VariableDeclaration) {
+                var parentDeclaratorsList = <TypeScript.ISeparatedSyntaxList<VariableDeclaratorSyntax>>varDeclaratorNode.parent;
+                // If this is the first declarator in the list use the declaration instead
+                if (parentDeclaratorsList && parentDeclaratorsList.childAt(0) == varDeclaratorNode) {
+                    return this.breakpointSpanOfVariableDeclaration(container);
+                }
+
+                // Create breakpoint on this var declarator
+                if (this.canHaveBreakpointInVariableDeclarator(varDeclaratorNode)) {
+                    return createBreakpointSpanInfo(varDeclaratorNode);
+                }
+                else {
+                    return null;
+                }
+            }
+            else if (container) {
+                // Member Variable syntax
+                return this.breakpointSpanOfMemberVariableDeclaration(container);
+            }
+
+            return null;
+        }
+
+        private canHaveBreakpointInVariableDeclaration(varDeclarationNode: TypeScript.SyntaxNode) {
+            if (!varDeclarationNode || TypeScript.SyntaxUtilities.isAmbientDeclarationSyntax(varDeclarationNode)) {
+                return false;
+            }
+
+            var varDeclarationSyntax = <TypeScript.VariableDeclarationSyntax>varDeclarationNode;
+            var containerChildren = varDeclarationSyntax.variableDeclarators;
+            if (!containerChildren || containerChildren.childCount() == 0) {
+                return false;
+            }
+
+            var child = containerChildren.childAt(0);
+            if (child && child.isNode()) {
+                return this.canHaveBreakpointInVariableDeclarator(<TypeScript.SyntaxNode>child);
+            }
+
+            return false;
+        }
+
+        private breakpointSpanOfVariableDeclaration(varDeclarationNode: TypeScript.SyntaxNode): SpanInfo {
+            if (!this.canHaveBreakpointInDeclaration(varDeclarationNode)) {
+                return null;
+            }
+
+            var container = Syntax.containingNode(varDeclarationNode);
+            var varDeclarationSyntax = <TypeScript.VariableDeclarationSyntax>varDeclarationNode;
+            var varDeclarators = varDeclarationSyntax.variableDeclarators;
+            var varDeclaratorsCount = varDeclarators.childCount(); // varDeclarators has to be non null because its checked in canHaveBreakpoint
+
+            if (container && container.kind() == TypeScript.SyntaxKind.VariableStatement) {
+                return this.breakpointSpanOfVariableStatement(container);
+            }
+
+            if (this.canHaveBreakpointInVariableDeclaration(varDeclarationNode)) {
+                return createBreakpointSpanInfoWithLimChar(varDeclarationNode, varDeclarators.childAt(0).end());
+            }
+            else {
+                return null;
+            }
+        }
+
+        private canHaveBreakpointInVariableStatement(varStatementNode: TypeScript.SyntaxNode) {
+            if (!varStatementNode || TypeScript.SyntaxUtilities.isAmbientDeclarationSyntax(varStatementNode)) {
+                return false;
+            }
+
+            var variableStatement = <TypeScript.VariableStatementSyntax>varStatementNode;
+            return this.canHaveBreakpointInVariableDeclaration(<TypeScript.SyntaxNode>variableStatement.variableDeclaration);
+        }
+
+        private breakpointSpanOfVariableStatement(varStatementNode: TypeScript.SyntaxNode): SpanInfo {
+            if (!this.canHaveBreakpointInVariableStatement(varStatementNode)) {
+                return null;
+            }
+
+            var variableStatement = <TypeScript.VariableStatementSyntax>varStatementNode;
+            var variableDeclaration = <TypeScript.SyntaxNode>variableStatement.variableDeclaration;
+            var varDeclarationSyntax = <TypeScript.VariableDeclarationSyntax>variableDeclaration;
+            var varDeclarators = varDeclarationSyntax.variableDeclarators;
+            return createBreakpointSpanInfoWithLimChar(varStatementNode, varDeclarators.childAt(0).end());
+        }
+
+        private breakpointSpanOfParameter(parameterNode: TypeScript.SyntaxNode): SpanInfo {
+            if (TypeScript.SyntaxUtilities.isAmbientDeclarationSyntax(parameterNode)) {
+                return null;
+            }
+
+            var parameterSyntax = <TypeScript.ParameterSyntax>parameterNode;
+            if (parameterSyntax.dotDotDotToken || parameterSyntax.equalsValueClause || parameterSyntax.modifiers.childCount() > 0) {
+                return createBreakpointSpanInfo(parameterNode);
+            }
+            else {
+                return null;
+            }
+        }
+
+        private breakpointSpanOfMemberVariableDeclaration(memberVarDeclarationNode: TypeScript.SyntaxNode): SpanInfo {
+            if (TypeScript.SyntaxUtilities.isAmbientDeclarationSyntax(memberVarDeclarationNode)) {
+                return null;
+            }
+
+            var memberVariableDeclaration = <TypeScript.MemberVariableDeclarationSyntax>memberVarDeclarationNode;
+            if (this.canHaveBreakpointInVariableDeclarator(<TypeScript.SyntaxNode>memberVariableDeclaration.variableDeclarator)) {
+                return createBreakpointSpanInfo(memberVarDeclarationNode, memberVariableDeclaration.modifiers, memberVariableDeclaration.variableDeclarator);
+            }
+            else {
+                return null;
+            }
+        }
+
+        private breakpointSpanOfImportDeclaration(importDeclarationNode: TypeScript.SyntaxNode): SpanInfo {
+            if (TypeScript.SyntaxUtilities.isAmbientDeclarationSyntax(importDeclarationNode)) {
+                return null;
+            }
+
+            var importSyntax = <TypeScript.ImportDeclarationSyntax>importDeclarationNode;
+            return createBreakpointSpanInfo(importDeclarationNode, importSyntax.modifiers, importSyntax.importKeyword, importSyntax.identifier, importSyntax.equalsToken, importSyntax.moduleReference);
+        }
+
+        private breakpointSpanOfEnumDeclaration(enumDeclarationNode: TypeScript.SyntaxNode): SpanInfo {
+            if (!this.canHaveBreakpointInDeclaration(enumDeclarationNode)) {
+                return null;
+            }
+
+            return createBreakpointSpanInfo(enumDeclarationNode);
+        }
+
+        private breakpointSpanOfFirstEnumElement(enumDeclarationNode: TypeScript.SyntaxNode): SpanInfo {
+            var enumDeclarationSyntax = <TypeScript.EnumDeclarationSyntax>enumDeclarationNode;
+            var enumElements = enumDeclarationSyntax.enumElements;
+            if (enumElements && enumElements.childCount()) {
+                return this.breakpointSpanOf(enumElements.childAt(0));
+            }
+
+            return null;
+        }
+
+        private breakpointSpanOfEnumElement(enumElementNode: TypeScript.SyntaxNode): SpanInfo {
+            if (TypeScript.SyntaxUtilities.isAmbientDeclarationSyntax(enumElementNode)) {
+                return null;
+            }
+
+            return createBreakpointSpanInfo(enumElementNode);
+        }
+
+        private breakpointSpanOfIfStatement(ifStatementNode: TypeScript.SyntaxNode): SpanInfo {
+            var ifStatement = <TypeScript.IfStatementSyntax>ifStatementNode;
+            return createBreakpointSpanInfo(ifStatementNode, ifStatement.ifKeyword, ifStatement.openParenToken, ifStatement.condition, ifStatement.closeParenToken);
+        }
+
+        private breakpointSpanOfElseClause(elseClauseNode: TypeScript.SyntaxNode): SpanInfo {
+            var elseClause = <TypeScript.ElseClauseSyntax>elseClauseNode;
+            return this.breakpointSpanOf(elseClause.statement);
+        }
+
+        private breakpointSpanOfForInStatement(forInStatementNode: TypeScript.SyntaxNode): SpanInfo {
+            var forInStatement = <TypeScript.ForInStatementSyntax>forInStatementNode;
+            return createBreakpointSpanInfo(forInStatementNode, forInStatement.forKeyword, forInStatement.openParenToken, forInStatement.variableDeclaration,
+                forInStatement.left, forInStatement.inKeyword, forInStatement.expression, forInStatement.closeParenToken);
+        }
+
+        private breakpointSpanOfForStatement(forStatementNode: TypeScript.SyntaxNode): SpanInfo {
+            var forStatement = <TypeScript.ForStatementSyntax>forStatementNode;
+            return this.breakpointSpanOf(forStatement.variableDeclaration ? forStatement.variableDeclaration : forStatement.initializer);
+        }
+
+        private breakpointSpanOfWhileStatement(whileStatementNode: TypeScript.SyntaxNode): SpanInfo {
+            var whileStatement = <TypeScript.WhileStatementSyntax>whileStatementNode;
+            return createBreakpointSpanInfo(whileStatementNode, whileStatement.whileKeyword, whileStatement.openParenToken, whileStatement.condition, whileStatement.closeParenToken);
+        }
+
+        private breakpointSpanOfDoStatement(doStatementNode: TypeScript.SyntaxNode): SpanInfo {
+            var doStatement = <TypeScript.DoStatementSyntax>doStatementNode;
+            return createBreakpointSpanInfo(doStatementNode, doStatement.whileKeyword, doStatement.openParenToken, doStatement.condition, doStatement.closeParenToken);
+        }
+
+        private breakpointSpanOfSwitchStatement(switchStatementNode: TypeScript.SyntaxNode): SpanInfo {
+            var switchStatement = <TypeScript.SwitchStatementSyntax>switchStatementNode;
+            return createBreakpointSpanInfo(switchStatementNode, switchStatement.switchKeyword, switchStatement.openParenToken, switchStatement.expression, switchStatement.closeParenToken);
+        }
+
+        private breakpointSpanOfFirstStatementOfFirstCaseClause(switchStatementNode: TypeScript.SyntaxNode): SpanInfo {
+            var switchStatement = <TypeScript.SwitchStatementSyntax>switchStatementNode;
+            if (switchStatement.switchClauses && switchStatement.switchClauses.childCount() == 0) {
+                return null;
+            }
+
+            var switchClauses = switchStatement.switchClauses;
+            if (switchClauses.childCount() == 0) {
+                return null;
+            }
+
+            var firstCaseClause = switchClauses.childAt(0);
+            var statements = firstCaseClause.statements;
+
+            return this.breakpointSpanOfFirstChildOfSyntaxList(statements);
+        }
+
+        private breakpointSpanOfLastStatementOfLastCaseClause(switchStatementNode: TypeScript.SyntaxNode): SpanInfo {
+            var switchStatement = <TypeScript.SwitchStatementSyntax>switchStatementNode;
+            if (switchStatement.switchClauses && switchStatement.switchClauses.childCount() == 0) {
+                return null;
+            }
+
+            var switchClauses = switchStatement.switchClauses;
+            if (switchClauses.childCount() == 0) {
+                return null;
+            }
+
+            var lastClauseNode = switchClauses.childAt(switchClauses.childCount() - 1);
+            var statements = lastClauseNode.statements;
+
+            return this.breakpointSpanOfLastChildOfSyntaxList(statements);
+        }
+
+        private breakpointSpanOfCaseSwitchClause(caseClauseNode: TypeScript.SyntaxNode): SpanInfo {
+            var caseSwitchClause = <TypeScript.CaseSwitchClauseSyntax>caseClauseNode;
+            return this.breakpointSpanOfFirstChildOfSyntaxList(caseSwitchClause.statements);
+        }
+
+        private breakpointSpanOfDefaultSwitchClause(defaultSwithClauseNode: TypeScript.SyntaxNode): SpanInfo {
+            var defaultSwitchClause = <TypeScript.DefaultSwitchClauseSyntax>defaultSwithClauseNode;
+            return this.breakpointSpanOfFirstChildOfSyntaxList(defaultSwitchClause.statements);
+        }
+
+        private breakpointSpanOfWithStatement(withStatementNode: TypeScript.SyntaxNode): SpanInfo {
+            var withStatement = <TypeScript.WithStatementSyntax>withStatementNode;
+            return this.breakpointSpanOf(withStatement.statement);
+        }
+
+        private breakpointSpanOfTryStatement(tryStatementNode: TypeScript.SyntaxNode): SpanInfo {
+            var tryStatement = <TypeScript.TryStatementSyntax>tryStatementNode;
+            return this.breakpointSpanOfFirstStatementInBlock(<TypeScript.SyntaxNode>tryStatement.block);
+        }
+
+        private breakpointSpanOfCatchClause(catchClauseNode: TypeScript.SyntaxNode): SpanInfo {
+            var catchClause = <TypeScript.CatchClauseSyntax>catchClauseNode;
+            return createBreakpointSpanInfo(catchClauseNode, catchClause.catchKeyword, catchClause.openParenToken, catchClause.identifier, catchClause.typeAnnotation, catchClause.closeParenToken);
+        }
+
+        private breakpointSpanOfFinallyClause(finallyClauseNode: TypeScript.SyntaxNode): SpanInfo {
+            var finallyClause = <TypeScript.FinallyClauseSyntax>finallyClauseNode;
+            return this.breakpointSpanOfFirstStatementInBlock(<TypeScript.SyntaxNode>finallyClause.block);
+        }
+
+        private breakpointSpanOfContainingNode(positionedElement: TypeScript.ISyntaxElement): SpanInfo {
+            return this.breakpointSpanOf(Syntax.containingNode(positionedElement));
+        }
+
+        private breakpointSpanIfStartsOnSameLine(positionedElement: TypeScript.ISyntaxElement): SpanInfo {
+            if (positionedElement && this.posLine == this.lineMap.getLineNumberFromPosition(positionedElement.start())) {
+                return this.breakpointSpanOf(positionedElement);
+            }
+
+            return null;
+        }
+
+        public breakpointSpanOf(positionedElement: TypeScript.ISyntaxElement): SpanInfo {
+            if (!positionedElement) {
+                return null;
+            }
+
+            for (var containingNode = Syntax.containingNode(positionedElement); containingNode != null; containingNode = Syntax.containingNode(containingNode)) {
+                if (containingNode.kind() == TypeScript.SyntaxKind.TypeAnnotation) {
+                    return this.breakpointSpanIfStartsOnSameLine(containingNode);
+                }
+            }
+
+            var element = positionedElement;
+
+            // Syntax node
+            if (element.isNode()) {
+                return this.breakpointSpanOfNode(<TypeScript.SyntaxNode>positionedElement);
+            }
+
+            // Token
+            if (element.isToken()) {
+                return this.breakpointSpanOfToken(<TypeScript.ISyntaxToken>positionedElement);
+            }
+
+            // List
+            // Separated List 
+            return this.breakpointSpanOfContainingNode(positionedElement);
+        }
+    }
+
+    export function getBreakpointLocation(syntaxTree: TypeScript.SyntaxTree, askedPos: number): SpanInfo {
+        // Cannot set breakpoint in dts file
+        if (TypeScript.isDTSFile(syntaxTree.fileName())) {
+            return null;
+        }
+
+        var sourceUnit = syntaxTree.sourceUnit();
+        var positionedToken = sourceUnit.findToken(askedPos);
+
+        var lineMap = syntaxTree.lineMap();
+        var posLine = lineMap.getLineNumberFromPosition(askedPos);
+        var tokenStartLine = lineMap.getLineNumberFromPosition(positionedToken.start());
+        if (posLine < tokenStartLine) {
+            return null;
+        }
+
+        var breakpointResolver = new BreakpointResolver(posLine, lineMap);
+        return breakpointResolver.breakpointSpanOf(positionedToken);
+    }
 }