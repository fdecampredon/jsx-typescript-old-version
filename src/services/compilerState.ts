--- conflicted
+++ resolved
@@ -1,457 +1,453 @@
-//
-// Copyright (c) Microsoft Corporation.  All rights reserved.
-// 
-// Licensed under the Apache License, Version 2.0 (the "License");
-// you may not use this file except in compliance with the License.
-// You may obtain a copy of the License at
-//   http://www.apache.org/licenses/LICENSE-2.0
-//
-// Unless required by applicable law or agreed to in writing, software
-// distributed under the License is distributed on an "AS IS" BASIS,
-// WITHOUT WARRANTIES OR CONDITIONS OF ANY KIND, either express or implied.
-// See the License for the specific language governing permissions and
-// limitations under the License.
-//
-///<reference path='typescriptServices.ts' />
-
-module TypeScript.Services {
-    // Information about a specific host file.
-    class HostFileInformation {
-        private _sourceText: TypeScript.IScriptSnapshot;
-
-        constructor(
-            public fileName: string,
-            private host: ILanguageServiceHost,
-            public version: number,
-            public isOpen: boolean,
-            public byteOrderMark: TypeScript.ByteOrderMark) {
-            this._sourceText = null;
-        }
-        
-        public getScriptSnapshot(): TypeScript.IScriptSnapshot {
-            if (this._sourceText === null) {
-                this._sourceText = this.host.getScriptSnapshot(this.fileName);
-            }
-
-            return this._sourceText;
-        }
-    }
-
-    // Cache host information about scripts. Should be refreshed 
-    // at each language service public entry point, since we don't know when 
-    // set of scripts handled by the host changes.
-    class HostCache {
-        private _fileNameToEntry: TypeScript.StringHashTable<HostFileInformation>;
-        private _compilationSettings: TypeScript.ImmutableCompilationSettings;
-
-        constructor(host: ILanguageServiceHost) {
-            // script id => script index
-            this._fileNameToEntry = new TypeScript.StringHashTable<HostFileInformation>();
-
-            var fileNames = host.getScriptFileNames();
-            for (var i = 0, n = fileNames.length; i < n; i++) {
-                var fileName = fileNames[i];
-                this._fileNameToEntry.add(TypeScript.switchToForwardSlashes(fileName), new HostFileInformation(
-                    fileName, host, host.getScriptVersion(fileName), host.getScriptIsOpen(fileName), host.getScriptByteOrderMark(fileName)));
-            }
-
-            var settings = host.getCompilationSettings();
-            if (!settings) {
-                // Set "ES5" target by default for language service
-                settings = new TypeScript.CompilationSettings();
-                settings.codeGenTarget = TypeScript.LanguageVersion.EcmaScript5;
-            }
-
-            this._compilationSettings = TypeScript.ImmutableCompilationSettings.fromCompilationSettings(settings);
-        }
-
-        public compilationSettings() {
-            return this._compilationSettings;
-        }
-
-        public contains(fileName: string): boolean {
-            return this._fileNameToEntry.lookup(TypeScript.switchToForwardSlashes(fileName)) !== null;
-        }
-
-        public getHostFileName(fileName: string) {
-            var hostCacheEntry = this._fileNameToEntry.lookup(TypeScript.switchToForwardSlashes(fileName));
-            if (hostCacheEntry) {
-                return hostCacheEntry.fileName;
-            }
-            return fileName;
-        }
-
-        public getFileNames(): string[]{
-            return this._fileNameToEntry.getAllKeys();
-        }
-
-        public getVersion(fileName: string): number {
-            return this._fileNameToEntry.lookup(TypeScript.switchToForwardSlashes(fileName)).version;
-        }
-
-        public isOpen(fileName: string): boolean {
-            return this._fileNameToEntry.lookup(TypeScript.switchToForwardSlashes(fileName)).isOpen;
-        }
-
-        public getByteOrderMark(fileName: string): TypeScript.ByteOrderMark {
-            return this._fileNameToEntry.lookup(TypeScript.switchToForwardSlashes(fileName)).byteOrderMark;
-        }
-
-        public getScriptSnapshot(fileName: string): TypeScript.IScriptSnapshot {
-            return this._fileNameToEntry.lookup(TypeScript.switchToForwardSlashes(fileName)).getScriptSnapshot();
-        }
-
-        public getScriptTextChangeRangeSinceVersion(fileName: string, lastKnownVersion: number): TypeScript.TextChangeRange {
-            var currentVersion = this.getVersion(fileName);
-            if (lastKnownVersion === currentVersion) {
-                return TypeScript.TextChangeRange.unchanged; // "No changes"
-            }
-
-            var scriptSnapshot = this.getScriptSnapshot(fileName);
-            return scriptSnapshot.getTextChangeRangeSinceVersion(lastKnownVersion);
-        }
-    }
-
-    export class SyntaxTreeCache {
-        private _hostCache: HostCache;
-
-        // For our syntactic only features, we also keep a cache of the syntax tree for the 
-        // currently edited file.  
-        private _currentFileName: string = "";
-        private _currentFileVersion: number = -1;
-        private _currentFileSyntaxTree: TypeScript.SyntaxTree = null;
-        private _currentFileScriptSnapshot: TypeScript.IScriptSnapshot = null;
-
-        constructor(private _host: ILanguageServiceHost) {
-            this._hostCache = new HostCache(_host);
-        }
-
-        public getCurrentFileSyntaxTree(fileName: string): TypeScript.SyntaxTree {
-            this._hostCache = new HostCache(this._host);
-
-            var version = this._hostCache.getVersion(fileName);
-            var syntaxTree: TypeScript.SyntaxTree = null;
-
-            if (this._currentFileSyntaxTree === null || this._currentFileName !== fileName) {
-                var scriptSnapshot = this._hostCache.getScriptSnapshot(fileName);
-                syntaxTree = this.createSyntaxTree(fileName, scriptSnapshot);
-            }
-            else if (this._currentFileVersion !== version) {
-                var scriptSnapshot = this._hostCache.getScriptSnapshot(fileName);
-                syntaxTree = this.updateSyntaxTree(fileName, scriptSnapshot, this._currentFileSyntaxTree, this._currentFileVersion);
-            }
-
-            if (syntaxTree !== null) {
-                // All done, ensure state is up to date
-                this._currentFileScriptSnapshot = scriptSnapshot;
-                this._currentFileVersion = version;
-                this._currentFileName = fileName;
-                this._currentFileSyntaxTree = syntaxTree;
-            }
-
-            return this._currentFileSyntaxTree;
-        }
-
-        private createSyntaxTree(fileName: string, scriptSnapshot: TypeScript.IScriptSnapshot): TypeScript.SyntaxTree {
-            var text = TypeScript.SimpleText.fromScriptSnapshot(scriptSnapshot);
-
-            // For the purposes of features that use this syntax tree, we can just use the default
-            // compilation settings.  The features only use the syntax (and not the diagnostics),
-            // and the syntax isn't affected by the compilation settings.
-            var syntaxTree = TypeScript.Parser.parse(fileName, text, TypeScript.isDTSFile(fileName),
-                TypeScript.getParseOptions(TypeScript.ImmutableCompilationSettings.defaultSettings()));
-
-            return syntaxTree;
-        }
-
-        private updateSyntaxTree(fileName: string, scriptSnapshot: TypeScript.IScriptSnapshot, previousSyntaxTree: TypeScript.SyntaxTree, previousFileVersion: number): TypeScript.SyntaxTree {
-            var editRange = this._hostCache.getScriptTextChangeRangeSinceVersion(fileName, previousFileVersion);
-
-            // Debug.assert(newLength >= 0);
-
-            // The host considers the entire buffer changed.  So parse a completely new tree.
-            if (editRange === null) {
-                return this.createSyntaxTree(fileName, scriptSnapshot);
-            }
-
-            var nextSyntaxTree =
-                Parser.incrementalParse(
-                    previousSyntaxTree,
-                    editRange,
-                    SimpleText.fromScriptSnapshot(scriptSnapshot));
-
-            this.ensureInvariants(fileName, editRange, nextSyntaxTree, this._currentFileScriptSnapshot, scriptSnapshot);
-
-            return nextSyntaxTree;
-        }
-
-        private ensureInvariants(fileName: string, editRange: TypeScript.TextChangeRange, incrementalTree: TypeScript.SyntaxTree, oldScriptSnapshot: TypeScript.IScriptSnapshot, newScriptSnapshot: TypeScript.IScriptSnapshot) {
-            // First, verify that the edit range and the script snapshots make sense.
-
-            // If this fires, then the edit range is completely bogus.  Somehow the lengths of the
-            // old snapshot, the change range and the new snapshot aren't in sync.  This is very
-            // bad.
-            var expectedNewLength = oldScriptSnapshot.getLength() - editRange.span().length() + editRange.newLength();
-            var actualNewLength = newScriptSnapshot.getLength();
-
-            function provideMoreDebugInfo() {
-
-                var debugInformation = ["expected length:", expectedNewLength, "and actual length:", actualNewLength, "are not equal\r\n"];
-
-                var oldSpan = editRange.span();
-
-                function prettyPrintString(s: string): string {
-                    return '"' + s.replace(/\r/g, '\\r').replace(/\n/g, '\\n') + '"';
-                }
-
-                debugInformation.push('Edit range (old text) (start: ' + oldSpan.start() + ', end: ' + oldSpan.end() + ') \r\n');
-                debugInformation.push('Old text edit range contents: ' + prettyPrintString(oldScriptSnapshot.getText(oldSpan.start(), oldSpan.end())));
-
-                var newSpan = editRange.newSpan();
-
-                debugInformation.push('Edit range (new text) (start: ' + newSpan.start() + ', end: ' + newSpan.end() + ') \r\n');
-                debugInformation.push('New text edit range contents: ' + prettyPrintString(newScriptSnapshot.getText(newSpan.start(), newSpan.end())));
-
-                return debugInformation.join(' ');
-            }
-
-            Debug.assert(
-                expectedNewLength === actualNewLength,
-                "Expected length is different from actual!",
-                provideMoreDebugInfo);
-
-            if (Debug.shouldAssert(AssertionLevel.VeryAggressive)) {
-                // If this fires, the text change range is bogus.  It says the change starts at point 
-                // 'X', but we can see a text difference *before* that point.
-                var oldPrefixText = oldScriptSnapshot.getText(0, editRange.span().start());
-                var newPrefixText = newScriptSnapshot.getText(0, editRange.span().start());
-                Debug.assert(oldPrefixText === newPrefixText, 'Expected equal prefix texts!');
-
-                // If this fires, the text change range is bogus.  It says the change goes only up to
-                // point 'X', but we can see a text difference *after* that point.
-                var oldSuffixText = oldScriptSnapshot.getText(editRange.span().end(), oldScriptSnapshot.getLength());
-                var newSuffixText = newScriptSnapshot.getText(editRange.newSpan().end(), newScriptSnapshot.getLength());
-                Debug.assert(oldSuffixText === newSuffixText, 'Expected equal suffix texts!');
-
-                // Ok, text change range and script snapshots look ok.  Let's verify that our 
-                // incremental parsing worked properly.
-                var normalTree = this.createSyntaxTree(fileName, newScriptSnapshot);
-                Debug.assert(normalTree.structuralEquals(incrementalTree), 'Expected equal incremental and normal trees');
-
-                // Ok, the trees looked good.  So at least our incremental parser agrees with the 
-                // normal parser.  Now, verify that the incremental tree matches the contents of the 
-                // script snapshot.
-                var incrementalTreeText = incrementalTree.sourceUnit().fullText();
-                var actualSnapshotText = newScriptSnapshot.getText(0, newScriptSnapshot.getLength());
-                Debug.assert(incrementalTreeText === actualSnapshotText, 'Expected full texts to be equal');
-            }
-        }
-    }
-
-    export class LanguageServiceCompiler {
-        private logger: TypeScript.ILogger;
-
-        // The underlying typescript compiler we defer most operations to.
-        private compiler: TypeScript.TypeScriptCompiler = null;
-
-        // A cache of all the information about the files on the host side.
-        private hostCache: HostCache = null;
-
-        constructor(private host: ILanguageServiceHost) {
-            this.logger = this.host;
-        }
-
-        private synchronizeHostData(): void {
-            TypeScript.timeFunction(this.logger, "synchronizeHostData()", () => {
-                this.synchronizeHostDataWorker();
-            });
-        }
-
-        private synchronizeHostDataWorker(): void {
-            // Reset the cache at start of every refresh
-            this.hostCache = new HostCache(this.host);
-
-            var compilationSettings = this.hostCache.compilationSettings();
-
-                // If we don't have a compiler, then create a new one.
-            if (this.compiler === null) {
-                this.compiler = new TypeScript.TypeScriptCompiler(this.logger, compilationSettings);
-            }
-
-            // let the compiler know about the current compilation settings.  
-            this.compiler.setCompilationSettings(compilationSettings);
-
-            // Now, remove any files from the compiler that are no longer in hte host.
-            var compilerFileNames = this.compiler.fileNames();
-            for (var i = 0, n = compilerFileNames.length; i < n; i++) {
-                var fileName = compilerFileNames[i];
-
-                if (!this.hostCache.contains(fileName)) {
-                    this.compiler.removeFile(fileName);
-                }
-            }
-
-            // Now, for every file the host knows about, either add the file (if the compiler
-            // doesn't know about it.).  Or notify the compiler about any changes (if it does
-            // know about it.)
-            var cache = this.hostCache;
-            var hostFileNames = cache.getFileNames();
-            for (var i = 0, n = hostFileNames.length; i < n; i++) {
-                var fileName = hostFileNames[i];
-
-                if (this.compiler.getDocument(fileName)) {
-                    this.tryUpdateFile(this.compiler, fileName);
-                }
-                else {
-                    this.compiler.addFile(fileName,
-                        cache.getScriptSnapshot(fileName), cache.getByteOrderMark(fileName), cache.getVersion(fileName), cache.isOpen(fileName));
-                }
-            }
-        }
-
-        private tryUpdateFile(compiler: TypeScript.TypeScriptCompiler, fileName: string): void {
-            var document: TypeScript.Document = this.compiler.getDocument(fileName);
-
-            //
-            // If the document is the same, assume no update
-            //
-            var version = this.hostCache.getVersion(fileName);
-            var isOpen = this.hostCache.isOpen(fileName);
-            if (document.version === version && document.isOpen === isOpen) {
-                return;
-            }
-
-            // Only perform incremental parsing on open files that are being edited.  If a file was
-            // open, but is now closed, we want to reparse entirely so we don't have any tokens that
-            // are holding onto expensive script snapshot instances on the host.  Similarly, if a 
-            // file was closed, then we always want to reparse.  This is so our tree doesn't keep 
-            // the old buffer alive that represented the file on disk (as the host has moved to a 
-            // new text buffer).
-            var textChangeRange: TextChangeRange = null;
-            if (document.isOpen && isOpen) {
-                textChangeRange = this.hostCache.getScriptTextChangeRangeSinceVersion(fileName, document.version);
-            }
-
-            compiler.updateFile(fileName, this.hostCache.getScriptSnapshot(fileName), version, isOpen, textChangeRange);
-        }
-
-        // Methods that defer to the host cache to get the result.
-
-        public getScriptSnapshot(fileName: string): TypeScript.IScriptSnapshot {
-            this.synchronizeHostData();
-            return this.hostCache.getScriptSnapshot(fileName);
-        }
-
-        // Methods that does not require updating the host cache information
-        public getCachedHostFileName(fileName: string) {
-            if (!this.hostCache) {
-                this.synchronizeHostData();
-            }
-
-            return this.hostCache.getHostFileName(fileName);
-        }
-
-        public getCachedTopLevelDeclaration(fileName: string) {
-            if (!this.hostCache) {
-                this.synchronizeHostData();
-            }
-
-            return this.compiler.topLevelDeclaration(fileName);
-        }
-
-        // Methods that defer to the compiler to get the result.
-
-        public compilationSettings(): TypeScript.ImmutableCompilationSettings {
-            this.synchronizeHostData();
-            return this.compiler.compilationSettings();
-        }
-
-        public fileNames(): string[] {
-            this.synchronizeHostData();
-            return this.compiler.fileNames();
-        }
-
-        public cleanupSemanticCache(): void {
-            this.compiler.cleanupSemanticCache();
-        }
-
-        public getDocument(fileName: string): TypeScript.Document {
-            this.synchronizeHostData();
-            return this.compiler.getDocument(fileName);
-        }
-
-        public getSyntacticDiagnostics(fileName: string): TypeScript.Diagnostic[] {
-            this.synchronizeHostData();
-            return this.compiler.getSyntacticDiagnostics(fileName);
-        }
-
-        public getSemanticDiagnostics(fileName: string): TypeScript.Diagnostic[] {
-            this.synchronizeHostData();
-            return this.compiler.getSemanticDiagnostics(fileName);
-        }
-
-<<<<<<< HEAD
-        public getSymbolInformationFromAST(ast: TypeScript.ISyntaxElement, document: TypeScript.Document) {
-=======
-        public getCompilerOptionsDiagnostics(): TypeScript.Diagnostic[] {
-            this.synchronizeHostData();
-            return this.compiler.getCompilerOptionsDiagnostics();
-        }
-
-        public getSymbolInformationFromAST(ast: TypeScript.AST, document: TypeScript.Document) {
->>>>>>> 89626eeb
-            this.synchronizeHostData();
-            return this.compiler.pullGetSymbolInformationFromAST(ast, document);
-        }
-
-        public getCallInformationFromAST(ast: TypeScript.ISyntaxElement, document: TypeScript.Document) {
-            this.synchronizeHostData();
-            return this.compiler.pullGetCallInformationFromAST(ast, document);
-        }
-
-        public getVisibleMemberSymbolsFromAST(ast: TypeScript.ISyntaxElement, document: TypeScript.Document) {
-            this.synchronizeHostData();
-            return this.compiler.pullGetVisibleMemberSymbolsFromAST(ast, document);
-        }
-
-        public getVisibleDeclsFromAST(ast: TypeScript.ISyntaxElement, document: TypeScript.Document) {
-            this.synchronizeHostData();
-            return this.compiler.pullGetVisibleDeclsFromAST(ast, document);
-        }
-
-        public getContextualMembersFromAST(ast: TypeScript.ISyntaxElement, document: TypeScript.Document) {
-            this.synchronizeHostData();
-            return this.compiler.pullGetContextualMembersFromAST(ast, document);
-        }
-
-        public pullGetDeclInformation(decl: TypeScript.PullDecl, ast: TypeScript.ISyntaxElement, document: TypeScript.Document) {
-            this.synchronizeHostData();
-            return this.compiler.pullGetDeclInformation(decl, ast, document);
-        }
-
-        public topLevelDeclaration(fileName: string) {
-            this.synchronizeHostData();
-            return this.compiler.topLevelDeclaration(fileName);
-        }
-
-        public getDeclForAST(ast: TypeScript.ISyntaxElement): TypeScript.PullDecl {
-            this.synchronizeHostData();
-            return this.compiler.getDeclForAST(ast);
-        }
-
-        public emit(fileName: string, resolvePath: (path: string) => string): TypeScript.EmitOutput {
-            this.synchronizeHostData();
-            return this.compiler.emit(fileName, resolvePath);
-        }
-
-        public emitDeclarations(fileName: string, resolvePath: (path: string) => string): TypeScript.EmitOutput {
-            this.synchronizeHostData();
-            return this.compiler.emitDeclarations(fileName, resolvePath);
-        }
-
-        public canEmitDeclarations(fileName: string) {
-            this.synchronizeHostData();
-            return this.compiler.canEmitDeclarations(fileName);
-        }
-    }
-}
+//
+// Copyright (c) Microsoft Corporation.  All rights reserved.
+// 
+// Licensed under the Apache License, Version 2.0 (the "License");
+// you may not use this file except in compliance with the License.
+// You may obtain a copy of the License at
+//   http://www.apache.org/licenses/LICENSE-2.0
+//
+// Unless required by applicable law or agreed to in writing, software
+// distributed under the License is distributed on an "AS IS" BASIS,
+// WITHOUT WARRANTIES OR CONDITIONS OF ANY KIND, either express or implied.
+// See the License for the specific language governing permissions and
+// limitations under the License.
+//
+///<reference path='typescriptServices.ts' />
+
+module TypeScript.Services {
+    // Information about a specific host file.
+    class HostFileInformation {
+        private _sourceText: TypeScript.IScriptSnapshot;
+
+        constructor(
+            public fileName: string,
+            private host: ILanguageServiceHost,
+            public version: number,
+            public isOpen: boolean,
+            public byteOrderMark: TypeScript.ByteOrderMark) {
+            this._sourceText = null;
+        }
+        
+        public getScriptSnapshot(): TypeScript.IScriptSnapshot {
+            if (this._sourceText === null) {
+                this._sourceText = this.host.getScriptSnapshot(this.fileName);
+            }
+
+            return this._sourceText;
+        }
+    }
+
+    // Cache host information about scripts. Should be refreshed 
+    // at each language service public entry point, since we don't know when 
+    // set of scripts handled by the host changes.
+    class HostCache {
+        private _fileNameToEntry: TypeScript.StringHashTable<HostFileInformation>;
+        private _compilationSettings: TypeScript.ImmutableCompilationSettings;
+
+        constructor(host: ILanguageServiceHost) {
+            // script id => script index
+            this._fileNameToEntry = new TypeScript.StringHashTable<HostFileInformation>();
+
+            var fileNames = host.getScriptFileNames();
+            for (var i = 0, n = fileNames.length; i < n; i++) {
+                var fileName = fileNames[i];
+                this._fileNameToEntry.add(TypeScript.switchToForwardSlashes(fileName), new HostFileInformation(
+                    fileName, host, host.getScriptVersion(fileName), host.getScriptIsOpen(fileName), host.getScriptByteOrderMark(fileName)));
+            }
+
+            var settings = host.getCompilationSettings();
+            if (!settings) {
+                // Set "ES5" target by default for language service
+                settings = new TypeScript.CompilationSettings();
+                settings.codeGenTarget = TypeScript.LanguageVersion.EcmaScript5;
+            }
+
+            this._compilationSettings = TypeScript.ImmutableCompilationSettings.fromCompilationSettings(settings);
+        }
+
+        public compilationSettings() {
+            return this._compilationSettings;
+        }
+
+        public contains(fileName: string): boolean {
+            return this._fileNameToEntry.lookup(TypeScript.switchToForwardSlashes(fileName)) !== null;
+        }
+
+        public getHostFileName(fileName: string) {
+            var hostCacheEntry = this._fileNameToEntry.lookup(TypeScript.switchToForwardSlashes(fileName));
+            if (hostCacheEntry) {
+                return hostCacheEntry.fileName;
+            }
+            return fileName;
+        }
+
+        public getFileNames(): string[]{
+            return this._fileNameToEntry.getAllKeys();
+        }
+
+        public getVersion(fileName: string): number {
+            return this._fileNameToEntry.lookup(TypeScript.switchToForwardSlashes(fileName)).version;
+        }
+
+        public isOpen(fileName: string): boolean {
+            return this._fileNameToEntry.lookup(TypeScript.switchToForwardSlashes(fileName)).isOpen;
+        }
+
+        public getByteOrderMark(fileName: string): TypeScript.ByteOrderMark {
+            return this._fileNameToEntry.lookup(TypeScript.switchToForwardSlashes(fileName)).byteOrderMark;
+        }
+
+        public getScriptSnapshot(fileName: string): TypeScript.IScriptSnapshot {
+            return this._fileNameToEntry.lookup(TypeScript.switchToForwardSlashes(fileName)).getScriptSnapshot();
+        }
+
+        public getScriptTextChangeRangeSinceVersion(fileName: string, lastKnownVersion: number): TypeScript.TextChangeRange {
+            var currentVersion = this.getVersion(fileName);
+            if (lastKnownVersion === currentVersion) {
+                return TypeScript.TextChangeRange.unchanged; // "No changes"
+            }
+
+            var scriptSnapshot = this.getScriptSnapshot(fileName);
+            return scriptSnapshot.getTextChangeRangeSinceVersion(lastKnownVersion);
+        }
+    }
+
+    export class SyntaxTreeCache {
+        private _hostCache: HostCache;
+
+        // For our syntactic only features, we also keep a cache of the syntax tree for the 
+        // currently edited file.  
+        private _currentFileName: string = "";
+        private _currentFileVersion: number = -1;
+        private _currentFileSyntaxTree: TypeScript.SyntaxTree = null;
+        private _currentFileScriptSnapshot: TypeScript.IScriptSnapshot = null;
+
+        constructor(private _host: ILanguageServiceHost) {
+            this._hostCache = new HostCache(_host);
+        }
+
+        public getCurrentFileSyntaxTree(fileName: string): TypeScript.SyntaxTree {
+            this._hostCache = new HostCache(this._host);
+
+            var version = this._hostCache.getVersion(fileName);
+            var syntaxTree: TypeScript.SyntaxTree = null;
+
+            if (this._currentFileSyntaxTree === null || this._currentFileName !== fileName) {
+                var scriptSnapshot = this._hostCache.getScriptSnapshot(fileName);
+                syntaxTree = this.createSyntaxTree(fileName, scriptSnapshot);
+            }
+            else if (this._currentFileVersion !== version) {
+                var scriptSnapshot = this._hostCache.getScriptSnapshot(fileName);
+                syntaxTree = this.updateSyntaxTree(fileName, scriptSnapshot, this._currentFileSyntaxTree, this._currentFileVersion);
+            }
+
+            if (syntaxTree !== null) {
+                // All done, ensure state is up to date
+                this._currentFileScriptSnapshot = scriptSnapshot;
+                this._currentFileVersion = version;
+                this._currentFileName = fileName;
+                this._currentFileSyntaxTree = syntaxTree;
+            }
+
+            return this._currentFileSyntaxTree;
+        }
+
+        private createSyntaxTree(fileName: string, scriptSnapshot: TypeScript.IScriptSnapshot): TypeScript.SyntaxTree {
+            var text = TypeScript.SimpleText.fromScriptSnapshot(scriptSnapshot);
+
+            // For the purposes of features that use this syntax tree, we can just use the default
+            // compilation settings.  The features only use the syntax (and not the diagnostics),
+            // and the syntax isn't affected by the compilation settings.
+            var syntaxTree = TypeScript.Parser.parse(fileName, text, TypeScript.isDTSFile(fileName),
+                TypeScript.getParseOptions(TypeScript.ImmutableCompilationSettings.defaultSettings()));
+
+            return syntaxTree;
+        }
+
+        private updateSyntaxTree(fileName: string, scriptSnapshot: TypeScript.IScriptSnapshot, previousSyntaxTree: TypeScript.SyntaxTree, previousFileVersion: number): TypeScript.SyntaxTree {
+            var editRange = this._hostCache.getScriptTextChangeRangeSinceVersion(fileName, previousFileVersion);
+
+            // Debug.assert(newLength >= 0);
+
+            // The host considers the entire buffer changed.  So parse a completely new tree.
+            if (editRange === null) {
+                return this.createSyntaxTree(fileName, scriptSnapshot);
+            }
+
+            var nextSyntaxTree =
+                Parser.incrementalParse(
+                    previousSyntaxTree,
+                    editRange,
+                    SimpleText.fromScriptSnapshot(scriptSnapshot));
+
+            this.ensureInvariants(fileName, editRange, nextSyntaxTree, this._currentFileScriptSnapshot, scriptSnapshot);
+
+            return nextSyntaxTree;
+        }
+
+        private ensureInvariants(fileName: string, editRange: TypeScript.TextChangeRange, incrementalTree: TypeScript.SyntaxTree, oldScriptSnapshot: TypeScript.IScriptSnapshot, newScriptSnapshot: TypeScript.IScriptSnapshot) {
+            // First, verify that the edit range and the script snapshots make sense.
+
+            // If this fires, then the edit range is completely bogus.  Somehow the lengths of the
+            // old snapshot, the change range and the new snapshot aren't in sync.  This is very
+            // bad.
+            var expectedNewLength = oldScriptSnapshot.getLength() - editRange.span().length() + editRange.newLength();
+            var actualNewLength = newScriptSnapshot.getLength();
+
+            function provideMoreDebugInfo() {
+
+                var debugInformation = ["expected length:", expectedNewLength, "and actual length:", actualNewLength, "are not equal\r\n"];
+
+                var oldSpan = editRange.span();
+
+                function prettyPrintString(s: string): string {
+                    return '"' + s.replace(/\r/g, '\\r').replace(/\n/g, '\\n') + '"';
+                }
+
+                debugInformation.push('Edit range (old text) (start: ' + oldSpan.start() + ', end: ' + oldSpan.end() + ') \r\n');
+                debugInformation.push('Old text edit range contents: ' + prettyPrintString(oldScriptSnapshot.getText(oldSpan.start(), oldSpan.end())));
+
+                var newSpan = editRange.newSpan();
+
+                debugInformation.push('Edit range (new text) (start: ' + newSpan.start() + ', end: ' + newSpan.end() + ') \r\n');
+                debugInformation.push('New text edit range contents: ' + prettyPrintString(newScriptSnapshot.getText(newSpan.start(), newSpan.end())));
+
+                return debugInformation.join(' ');
+            }
+
+            Debug.assert(
+                expectedNewLength === actualNewLength,
+                "Expected length is different from actual!",
+                provideMoreDebugInfo);
+
+            if (Debug.shouldAssert(AssertionLevel.VeryAggressive)) {
+                // If this fires, the text change range is bogus.  It says the change starts at point 
+                // 'X', but we can see a text difference *before* that point.
+                var oldPrefixText = oldScriptSnapshot.getText(0, editRange.span().start());
+                var newPrefixText = newScriptSnapshot.getText(0, editRange.span().start());
+                Debug.assert(oldPrefixText === newPrefixText, 'Expected equal prefix texts!');
+
+                // If this fires, the text change range is bogus.  It says the change goes only up to
+                // point 'X', but we can see a text difference *after* that point.
+                var oldSuffixText = oldScriptSnapshot.getText(editRange.span().end(), oldScriptSnapshot.getLength());
+                var newSuffixText = newScriptSnapshot.getText(editRange.newSpan().end(), newScriptSnapshot.getLength());
+                Debug.assert(oldSuffixText === newSuffixText, 'Expected equal suffix texts!');
+
+                // Ok, text change range and script snapshots look ok.  Let's verify that our 
+                // incremental parsing worked properly.
+                var normalTree = this.createSyntaxTree(fileName, newScriptSnapshot);
+                Debug.assert(normalTree.structuralEquals(incrementalTree), 'Expected equal incremental and normal trees');
+
+                // Ok, the trees looked good.  So at least our incremental parser agrees with the 
+                // normal parser.  Now, verify that the incremental tree matches the contents of the 
+                // script snapshot.
+                var incrementalTreeText = incrementalTree.sourceUnit().fullText();
+                var actualSnapshotText = newScriptSnapshot.getText(0, newScriptSnapshot.getLength());
+                Debug.assert(incrementalTreeText === actualSnapshotText, 'Expected full texts to be equal');
+            }
+        }
+    }
+
+    export class LanguageServiceCompiler {
+        private logger: TypeScript.ILogger;
+
+        // The underlying typescript compiler we defer most operations to.
+        private compiler: TypeScript.TypeScriptCompiler = null;
+
+        // A cache of all the information about the files on the host side.
+        private hostCache: HostCache = null;
+
+        constructor(private host: ILanguageServiceHost) {
+            this.logger = this.host;
+        }
+
+        private synchronizeHostData(): void {
+            TypeScript.timeFunction(this.logger, "synchronizeHostData()", () => {
+                this.synchronizeHostDataWorker();
+            });
+        }
+
+        private synchronizeHostDataWorker(): void {
+            // Reset the cache at start of every refresh
+            this.hostCache = new HostCache(this.host);
+
+            var compilationSettings = this.hostCache.compilationSettings();
+
+                // If we don't have a compiler, then create a new one.
+            if (this.compiler === null) {
+                this.compiler = new TypeScript.TypeScriptCompiler(this.logger, compilationSettings);
+            }
+
+            // let the compiler know about the current compilation settings.  
+            this.compiler.setCompilationSettings(compilationSettings);
+
+            // Now, remove any files from the compiler that are no longer in hte host.
+            var compilerFileNames = this.compiler.fileNames();
+            for (var i = 0, n = compilerFileNames.length; i < n; i++) {
+                var fileName = compilerFileNames[i];
+
+                if (!this.hostCache.contains(fileName)) {
+                    this.compiler.removeFile(fileName);
+                }
+            }
+
+            // Now, for every file the host knows about, either add the file (if the compiler
+            // doesn't know about it.).  Or notify the compiler about any changes (if it does
+            // know about it.)
+            var cache = this.hostCache;
+            var hostFileNames = cache.getFileNames();
+            for (var i = 0, n = hostFileNames.length; i < n; i++) {
+                var fileName = hostFileNames[i];
+
+                if (this.compiler.getDocument(fileName)) {
+                    this.tryUpdateFile(this.compiler, fileName);
+                }
+                else {
+                    this.compiler.addFile(fileName,
+                        cache.getScriptSnapshot(fileName), cache.getByteOrderMark(fileName), cache.getVersion(fileName), cache.isOpen(fileName));
+                }
+            }
+        }
+
+        private tryUpdateFile(compiler: TypeScript.TypeScriptCompiler, fileName: string): void {
+            var document: TypeScript.Document = this.compiler.getDocument(fileName);
+
+            //
+            // If the document is the same, assume no update
+            //
+            var version = this.hostCache.getVersion(fileName);
+            var isOpen = this.hostCache.isOpen(fileName);
+            if (document.version === version && document.isOpen === isOpen) {
+                return;
+            }
+
+            // Only perform incremental parsing on open files that are being edited.  If a file was
+            // open, but is now closed, we want to reparse entirely so we don't have any tokens that
+            // are holding onto expensive script snapshot instances on the host.  Similarly, if a 
+            // file was closed, then we always want to reparse.  This is so our tree doesn't keep 
+            // the old buffer alive that represented the file on disk (as the host has moved to a 
+            // new text buffer).
+            var textChangeRange: TextChangeRange = null;
+            if (document.isOpen && isOpen) {
+                textChangeRange = this.hostCache.getScriptTextChangeRangeSinceVersion(fileName, document.version);
+            }
+
+            compiler.updateFile(fileName, this.hostCache.getScriptSnapshot(fileName), version, isOpen, textChangeRange);
+        }
+
+        // Methods that defer to the host cache to get the result.
+
+        public getScriptSnapshot(fileName: string): TypeScript.IScriptSnapshot {
+            this.synchronizeHostData();
+            return this.hostCache.getScriptSnapshot(fileName);
+        }
+
+        // Methods that does not require updating the host cache information
+        public getCachedHostFileName(fileName: string) {
+            if (!this.hostCache) {
+                this.synchronizeHostData();
+            }
+
+            return this.hostCache.getHostFileName(fileName);
+        }
+
+        public getCachedTopLevelDeclaration(fileName: string) {
+            if (!this.hostCache) {
+                this.synchronizeHostData();
+            }
+
+            return this.compiler.topLevelDeclaration(fileName);
+        }
+
+        // Methods that defer to the compiler to get the result.
+
+        public compilationSettings(): TypeScript.ImmutableCompilationSettings {
+            this.synchronizeHostData();
+            return this.compiler.compilationSettings();
+        }
+
+        public fileNames(): string[] {
+            this.synchronizeHostData();
+            return this.compiler.fileNames();
+        }
+
+        public cleanupSemanticCache(): void {
+            this.compiler.cleanupSemanticCache();
+        }
+
+        public getDocument(fileName: string): TypeScript.Document {
+            this.synchronizeHostData();
+            return this.compiler.getDocument(fileName);
+        }
+
+        public getSyntacticDiagnostics(fileName: string): TypeScript.Diagnostic[] {
+            this.synchronizeHostData();
+            return this.compiler.getSyntacticDiagnostics(fileName);
+        }
+
+        public getSemanticDiagnostics(fileName: string): TypeScript.Diagnostic[] {
+            this.synchronizeHostData();
+            return this.compiler.getSemanticDiagnostics(fileName);
+        }
+
+        public getCompilerOptionsDiagnostics(): TypeScript.Diagnostic[] {
+            this.synchronizeHostData();
+            return this.compiler.getCompilerOptionsDiagnostics();
+        }
+
+        public getSymbolInformationFromAST(ast: TypeScript.ISyntaxElement, document: TypeScript.Document) {
+            this.synchronizeHostData();
+            return this.compiler.pullGetSymbolInformationFromAST(ast, document);
+        }
+
+        public getCallInformationFromAST(ast: TypeScript.ISyntaxElement, document: TypeScript.Document) {
+            this.synchronizeHostData();
+            return this.compiler.pullGetCallInformationFromAST(ast, document);
+        }
+
+        public getVisibleMemberSymbolsFromAST(ast: TypeScript.ISyntaxElement, document: TypeScript.Document) {
+            this.synchronizeHostData();
+            return this.compiler.pullGetVisibleMemberSymbolsFromAST(ast, document);
+        }
+
+        public getVisibleDeclsFromAST(ast: TypeScript.ISyntaxElement, document: TypeScript.Document) {
+            this.synchronizeHostData();
+            return this.compiler.pullGetVisibleDeclsFromAST(ast, document);
+        }
+
+        public getContextualMembersFromAST(ast: TypeScript.ISyntaxElement, document: TypeScript.Document) {
+            this.synchronizeHostData();
+            return this.compiler.pullGetContextualMembersFromAST(ast, document);
+        }
+
+        public pullGetDeclInformation(decl: TypeScript.PullDecl, ast: TypeScript.ISyntaxElement, document: TypeScript.Document) {
+            this.synchronizeHostData();
+            return this.compiler.pullGetDeclInformation(decl, ast, document);
+        }
+
+        public topLevelDeclaration(fileName: string) {
+            this.synchronizeHostData();
+            return this.compiler.topLevelDeclaration(fileName);
+        }
+
+        public getDeclForAST(ast: TypeScript.ISyntaxElement): TypeScript.PullDecl {
+            this.synchronizeHostData();
+            return this.compiler.getDeclForAST(ast);
+        }
+
+        public emit(fileName: string, resolvePath: (path: string) => string): TypeScript.EmitOutput {
+            this.synchronizeHostData();
+            return this.compiler.emit(fileName, resolvePath);
+        }
+
+        public emitDeclarations(fileName: string, resolvePath: (path: string) => string): TypeScript.EmitOutput {
+            this.synchronizeHostData();
+            return this.compiler.emitDeclarations(fileName, resolvePath);
+        }
+
+        public canEmitDeclarations(fileName: string) {
+            this.synchronizeHostData();
+            return this.compiler.canEmitDeclarations(fileName);
+        }
+    }
+}