--- conflicted
+++ resolved
@@ -1,352 +1,348 @@
-//
-// Copyright (c) Microsoft Corporation.  All rights reserved.
-// 
-// Licensed under the Apache License, Version 2.0 (the "License");
-// you may not use this file except in compliance with the License.
-// You may obtain a copy of the License at
-//   http://www.apache.org/licenses/LICENSE-2.0
-//
-// Unless required by applicable law or agreed to in writing, software
-// distributed under the License is distributed on an "AS IS" BASIS,
-// WITHOUT WARRANTIES OR CONDITIONS OF ANY KIND, either express or implied.
-// See the License for the specific language governing permissions and
-// limitations under the License.
-//
-
-///<reference path='formatting.ts' />
-
-module TypeScript.Services.Formatting {
-    export class IndentationTrackingWalker extends SyntaxWalker {
-        private _position: number = 0;
-        private _parent: IndentationNodeContext = null;
-        private _textSpan: TextSpan;
-        private _snapshot: ITextSnapshot;
-        private _lastTriviaWasNewLine: boolean;
-        private _indentationNodeContextPool: IndentationNodeContextPool;
-
-        constructor(textSpan: TextSpan, sourceUnit: SourceUnitSyntax, snapshot: ITextSnapshot, indentFirstToken: boolean, public options: FormattingOptions) {
-            super();
-
-            // Create a pool object to manage context nodes while walking the tree
-            this._indentationNodeContextPool = new IndentationNodeContextPool();
-
-            this._textSpan = textSpan;
-            this._snapshot = snapshot;
-            this._parent = this._indentationNodeContextPool.getNode(null, sourceUnit, 0, 0, 0);
-
-            // Is the first token in the span at the start of a new line.
-            this._lastTriviaWasNewLine = indentFirstToken;
-        }
-
-        public position(): number {
-            return this._position;
-        }
-
-        public parent(): IndentationNodeContext {
-            return this._parent;
-        }
-
-        public textSpan(): TextSpan {
-            return this._textSpan;
-        }
-
-        public snapshot(): ITextSnapshot {
-            return this._snapshot;
-        }
-
-        public indentationNodeContextPool(): IndentationNodeContextPool {
-            return this._indentationNodeContextPool;
-        }
-
-        public forceIndentNextToken(tokenStart: number): void {
-            this._lastTriviaWasNewLine = true;
-            this.forceRecomputeIndentationOfParent(tokenStart, true);
-        }
-
-        public forceSkipIndentingNextToken(tokenStart: number): void {
-            this._lastTriviaWasNewLine = false;
-            this.forceRecomputeIndentationOfParent(tokenStart, false);
-        }
-
-        public indentToken(token: ISyntaxToken, indentationAmount: number, commentIndentationAmount: number): void {
-            throw Errors.abstract();
-        }
-
-        public visitTokenInSpan(token: ISyntaxToken): void {
-            if (this._lastTriviaWasNewLine) {
-                // Compute the indentation level at the current token
-                var indentationAmount = this.getTokenIndentationAmount(token);
-                var commentIndentationAmount = this.getCommentIndentationAmount(token);
-
-                // Process the token
-                this.indentToken(token, indentationAmount, commentIndentationAmount);
-            }
-        }
-
-        public visitToken(token: ISyntaxToken): void {
-            var tokenSpan = new TextSpan(this._position, token.fullWidth());
-
-            if (tokenSpan.intersectsWithTextSpan(this._textSpan)) {
-                this.visitTokenInSpan(token);
-
-                // Only track new lines on tokens within the range. Make sure to check that the last trivia is a newline, and not just one of the trivia
-                var trivia = token.trailingTrivia();
-                this._lastTriviaWasNewLine = token.hasTrailingNewLine() && trivia.syntaxTriviaAt(trivia.count() - 1).kind() == SyntaxKind.NewLineTrivia;
-            }
-
-            // Update the position
-            this._position += token.fullWidth();
-        }
-
-        public visitNode(node: SyntaxNode): void {
-            var nodeSpan = new TextSpan(this._position, node.fullWidth());
-
-            if (nodeSpan.intersectsWithTextSpan(this._textSpan)) {
-                // Update indentation level
-                var indentation = this.getNodeIndentation(node);
-
-                // Update the parent
-                var currentParent = this._parent;
-                this._parent = this._indentationNodeContextPool.getNode(currentParent, node, this._position, indentation.indentationAmount, indentation.indentationAmountDelta);
-
-                // Visit node
-                node.accept(this);
-
-                // Reset state
-                this._indentationNodeContextPool.releaseNode(this._parent);
-                this._parent = currentParent;
-            }
-            else {
-                // We're skipping the node, so update our position accordingly.
-                this._position += node.fullWidth();
-            }
-        }
-
-        private getTokenIndentationAmount(token: ISyntaxToken): number {
-            // If this is the first token of a node, it should follow the node indentation and not the child indentation; 
-            // (e.g.class in a class declaration or module in module declariotion).
-            // Open and close braces should follow the indentation of thier parent as well(e.g.
-            // class {
-            // }
-            // Also in a do-while statement, the while should be indented like the parent.
-            if (this._parent.node().firstToken() === token ||
-                token.kind() === SyntaxKind.OpenBraceToken || token.kind() === SyntaxKind.CloseBraceToken ||
-                token.kind() === SyntaxKind.OpenBracketToken || token.kind() === SyntaxKind.CloseBracketToken ||
-                (token.kind() === SyntaxKind.WhileKeyword && this._parent.node().kind() == SyntaxKind.DoStatement)) {
-                return this._parent.indentationAmount();
-            }
-
-            return (this._parent.indentationAmount() + this._parent.childIndentationAmountDelta());
-        }
-
-        private getCommentIndentationAmount(token: ISyntaxToken): number {
-            // If this is token terminating an indentation scope, leading comments should be indented to follow the children 
-            // indentation level and not the node
-
-            if (token.kind() === SyntaxKind.CloseBraceToken || token.kind() === SyntaxKind.CloseBracketToken) {
-                return (this._parent.indentationAmount() + this._parent.childIndentationAmountDelta());
-            }
-            return this._parent.indentationAmount();
-        }
-
-        private getNodeIndentation(node: SyntaxNode, newLineInsertedByFormatting?: boolean): { indentationAmount: number; indentationAmountDelta: number; } {
-            var parent = this._parent;
-
-            // We need to get the parent's indentation, which could be one of 2 things. If first token of the parent is in the span, use the parent's computed indentation.
-            // If the parent was outside the span, use the actual indentation of the parent.
-            var parentIndentationAmount: number;
-            if (this._textSpan.containsPosition(parent.start())) {
-                parentIndentationAmount = parent.indentationAmount();
-            }
-            else {
-<<<<<<< HEAD
-                if (node.kind() !== SyntaxKind.Block && parent.kind() === SyntaxKind.Block && this._parent.parent().kind() !== SyntaxKind.Block) {
-=======
-                if (parent.kind() === SyntaxKind.Block && !this.shouldIndentBlockInParent(this._parent.parent())) {
->>>>>>> 0c1b19c4
-                    // Blocks preserve the indentation of their containing node (unless they're a 
-                    // standalone block in a list).  i.e. if you have:
-                    //
-                    //  function foo(
-                    //      a: number) {
-                    //
-                    // Then we expect the indentation of the block to be tied to the function, not to
-                    // the line that the block is defined on.  If we were to do the latter, then the 
-                    // indentation would be here:
-                    //
-                    //  function foo(
-                    //      a: number) {
-                    //          |
-                    //
-                    // Instead of:
-                    //
-                    //  function foo(
-                    //      a: number) {
-                    //      |
-                    parent = this._parent.parent();
-                }
-
-                var line = this._snapshot.getLineFromPosition(parent.start()).getText();
-                var firstNonWhiteSpacePosition = Indentation.firstNonWhitespacePosition(line);
-                parentIndentationAmount = Indentation.columnForPositionInString(line, firstNonWhiteSpacePosition, this.options);
-            }
-            var parentIndentationAmountDelta = parent.childIndentationAmountDelta();
-
-            // The indentation level of the node
-            var indentationAmount: number;
-
-            // The delta it adds to its children. 
-            var indentationAmountDelta: number;
-            var parentNode = parent.node();
-
-            switch (node.kind()) {
-                default:
-                    // General case
-                    // This node should follow the child indentation set by its parent
-                    // This node does not introduce any new indentation scope, indent any decendants of this node (tokens or child nodes)
-                    // using the same indentation level
-                    indentationAmount = (parentIndentationAmount + parentIndentationAmountDelta);
-                    indentationAmountDelta = 0;
-                    break;
-
-                // Statements introducing {}
-                case SyntaxKind.ClassDeclaration:
-                case SyntaxKind.ModuleDeclaration:
-                case SyntaxKind.ObjectType:
-                case SyntaxKind.EnumDeclaration:
-                case SyntaxKind.SwitchStatement:
-                case SyntaxKind.ObjectLiteralExpression:
-                case SyntaxKind.ConstructorDeclaration:
-                case SyntaxKind.FunctionDeclaration:
-                case SyntaxKind.FunctionExpression:
-                case SyntaxKind.MemberFunctionDeclaration:
-                case SyntaxKind.GetAccessor:
-                case SyntaxKind.SetAccessor:
-                case SyntaxKind.IndexMemberDeclaration:
-                case SyntaxKind.CatchClause:
-                // Statements introducing []
-                case SyntaxKind.ArrayLiteralExpression:
-                case SyntaxKind.ArrayType:
-                case SyntaxKind.ElementAccessExpression:
-                case SyntaxKind.IndexSignature:
-                // Other statements
-                case SyntaxKind.ForStatement:
-                case SyntaxKind.ForInStatement:
-                case SyntaxKind.WhileStatement:
-                case SyntaxKind.DoStatement:
-                case SyntaxKind.WithStatement:
-                case SyntaxKind.CaseSwitchClause:
-                case SyntaxKind.DefaultSwitchClause:
-                case SyntaxKind.ReturnStatement:
-                case SyntaxKind.ThrowStatement:
-                case SyntaxKind.SimpleArrowFunctionExpression:
-                case SyntaxKind.ParenthesizedArrowFunctionExpression:
-                case SyntaxKind.VariableDeclaration:
-                case SyntaxKind.ExportAssignment:
-
-                // Expressions which have argument lists or parameter lists
-                case SyntaxKind.InvocationExpression:
-                case SyntaxKind.ObjectCreationExpression:
-                case SyntaxKind.CallSignature:
-                case SyntaxKind.ConstructSignature:
-
-                    // These nodes should follow the child indentation set by its parent;
-                    // they introduce a new indenation scope; children should be indented at one level deeper
-                    indentationAmount = (parentIndentationAmount + parentIndentationAmountDelta);
-                    indentationAmountDelta = this.options.indentSpaces;
-                    break;
-
-                case SyntaxKind.IfStatement:
-                    if (parent.kind() === SyntaxKind.ElseClause &&
-                        !(<ElseClauseSyntax>parentNode).elseKeyword.hasTrailingNewLine() &&
-                        !(<IfStatementSyntax>node).ifKeyword.hasLeadingNewLine()) {
-                        // This is an else if statement with the if on the same line as the else, do not indent the if statmement.
-                        // Note: Children indentation has already been set by the parent if statement, so no need to increment
-                        indentationAmount = parentIndentationAmount;
-                    }
-                    else {
-                        // Otherwise introduce a new indenation scope; children should be indented at one level deeper
-                        indentationAmount = (parentIndentationAmount + parentIndentationAmountDelta);
-                    }
-                    indentationAmountDelta = this.options.indentSpaces;
-                    break;
-
-                case SyntaxKind.ElseClause:
-                    // Else should always follow its parent if statement indentation.
-                    // Note: Children indentation has already been set by the parent if statement, so no need to increment
-                    indentationAmount = parentIndentationAmount;
-                    indentationAmountDelta = this.options.indentSpaces;
-                    break;
-
-
-                case SyntaxKind.Block:
-                    // Check if the block is a member in a list of statements (if the parent is a source unit, module, or block, or switch clause)
-                    if (this.shouldIndentBlockInParent(parent)) {
-                        indentationAmount = parentIndentationAmount + parentIndentationAmountDelta;
-                    }
-                    else {
-                        indentationAmount = parentIndentationAmount;
-                    }
-
-                    indentationAmountDelta = this.options.indentSpaces;
-                    break;
-            }
-
-            // If the parent happens to start on the same line as this node, then override the current node indenation with that 
-            // of the parent. This avoid having to add an extra level of indentation for the children. e.g.:
-            //	return {
-            //	    a:1
-            //	};
-            // instead of:
-            //	return {
-            //	        a:1
-            //	    };
-            // We also need to pass the delta (if it is nonzero) to the children, so that subsequent lines get indented. Essentially, if any node starting on the given line
-            // has a nonzero delta , the resulting delta should be inherited from this node. This is to indent cases like the following:
-            //  return a
-            //      || b;
-            // Lastly, it is possible the node indentation needs to be recomputed because the formatter inserted a newline before its first token.
-            // If this is the case, we know the node no longer starts on the same line as its parent (or at least we shouldn't treat it as such).
-            if (parentNode) {
-                if (!newLineInsertedByFormatting /*This could be false or undefined here*/) {
-                    var parentStartLine = this._snapshot.getLineNumberFromPosition(parent.start());
-                    var currentNodeStartLine = this._snapshot.getLineNumberFromPosition(this._position + node.leadingTriviaWidth());
-                    if (parentStartLine === currentNodeStartLine || newLineInsertedByFormatting === false /*meaning a new line was removed and we are force recomputing*/) {
-                        indentationAmount = parentIndentationAmount;
-                        indentationAmountDelta = Math.min(this.options.indentSpaces, parentIndentationAmountDelta + indentationAmountDelta);
-                    }
-                }
-            }
-
-            return {
-                indentationAmount: indentationAmount,
-                indentationAmountDelta: indentationAmountDelta
-            };
-        }
-
-        private shouldIndentBlockInParent(parent: IndentationNodeContext): boolean {
-            switch (parent.kind()) {
-                case SyntaxKind.SourceUnit:
-                case SyntaxKind.ModuleDeclaration:
-                case SyntaxKind.Block:
-                case SyntaxKind.CaseSwitchClause:
-                case SyntaxKind.DefaultSwitchClause:
-                    return true;
-
-                default:
-                    return false;
-            }
-        }
-
-        private forceRecomputeIndentationOfParent(tokenStart: number, newLineAdded: boolean /*as opposed to removed*/): void {
-            var parent = this._parent;
-            if (parent.fullStart() === tokenStart) {
-                // Temporarily pop the parent before recomputing
-                this._parent = parent.parent();
-                var indentation = this.getNodeIndentation(parent.node(), /* newLineInsertedByFormatting */ newLineAdded);
-                parent.update(parent.parent(), parent.node(), parent.fullStart(), indentation.indentationAmount, indentation.indentationAmountDelta);
-                this._parent = parent;
-            }
-        }
-    }
+//
+// Copyright (c) Microsoft Corporation.  All rights reserved.
+// 
+// Licensed under the Apache License, Version 2.0 (the "License");
+// you may not use this file except in compliance with the License.
+// You may obtain a copy of the License at
+//   http://www.apache.org/licenses/LICENSE-2.0
+//
+// Unless required by applicable law or agreed to in writing, software
+// distributed under the License is distributed on an "AS IS" BASIS,
+// WITHOUT WARRANTIES OR CONDITIONS OF ANY KIND, either express or implied.
+// See the License for the specific language governing permissions and
+// limitations under the License.
+//
+
+///<reference path='formatting.ts' />
+
+module TypeScript.Services.Formatting {
+    export class IndentationTrackingWalker extends SyntaxWalker {
+        private _position: number = 0;
+        private _parent: IndentationNodeContext = null;
+        private _textSpan: TextSpan;
+        private _snapshot: ITextSnapshot;
+        private _lastTriviaWasNewLine: boolean;
+        private _indentationNodeContextPool: IndentationNodeContextPool;
+
+        constructor(textSpan: TextSpan, sourceUnit: SourceUnitSyntax, snapshot: ITextSnapshot, indentFirstToken: boolean, public options: FormattingOptions) {
+            super();
+
+            // Create a pool object to manage context nodes while walking the tree
+            this._indentationNodeContextPool = new IndentationNodeContextPool();
+
+            this._textSpan = textSpan;
+            this._snapshot = snapshot;
+            this._parent = this._indentationNodeContextPool.getNode(null, sourceUnit, 0, 0, 0);
+
+            // Is the first token in the span at the start of a new line.
+            this._lastTriviaWasNewLine = indentFirstToken;
+        }
+
+        public position(): number {
+            return this._position;
+        }
+
+        public parent(): IndentationNodeContext {
+            return this._parent;
+        }
+
+        public textSpan(): TextSpan {
+            return this._textSpan;
+        }
+
+        public snapshot(): ITextSnapshot {
+            return this._snapshot;
+        }
+
+        public indentationNodeContextPool(): IndentationNodeContextPool {
+            return this._indentationNodeContextPool;
+        }
+
+        public forceIndentNextToken(tokenStart: number): void {
+            this._lastTriviaWasNewLine = true;
+            this.forceRecomputeIndentationOfParent(tokenStart, true);
+        }
+
+        public forceSkipIndentingNextToken(tokenStart: number): void {
+            this._lastTriviaWasNewLine = false;
+            this.forceRecomputeIndentationOfParent(tokenStart, false);
+        }
+
+        public indentToken(token: ISyntaxToken, indentationAmount: number, commentIndentationAmount: number): void {
+            throw Errors.abstract();
+        }
+
+        public visitTokenInSpan(token: ISyntaxToken): void {
+            if (this._lastTriviaWasNewLine) {
+                // Compute the indentation level at the current token
+                var indentationAmount = this.getTokenIndentationAmount(token);
+                var commentIndentationAmount = this.getCommentIndentationAmount(token);
+
+                // Process the token
+                this.indentToken(token, indentationAmount, commentIndentationAmount);
+            }
+        }
+
+        public visitToken(token: ISyntaxToken): void {
+            var tokenSpan = new TextSpan(this._position, token.fullWidth());
+
+            if (tokenSpan.intersectsWithTextSpan(this._textSpan)) {
+                this.visitTokenInSpan(token);
+
+                // Only track new lines on tokens within the range. Make sure to check that the last trivia is a newline, and not just one of the trivia
+                var trivia = token.trailingTrivia();
+                this._lastTriviaWasNewLine = token.hasTrailingNewLine() && trivia.syntaxTriviaAt(trivia.count() - 1).kind() == SyntaxKind.NewLineTrivia;
+            }
+
+            // Update the position
+            this._position += token.fullWidth();
+        }
+
+        public visitNode(node: SyntaxNode): void {
+            var nodeSpan = new TextSpan(this._position, node.fullWidth());
+
+            if (nodeSpan.intersectsWithTextSpan(this._textSpan)) {
+                // Update indentation level
+                var indentation = this.getNodeIndentation(node);
+
+                // Update the parent
+                var currentParent = this._parent;
+                this._parent = this._indentationNodeContextPool.getNode(currentParent, node, this._position, indentation.indentationAmount, indentation.indentationAmountDelta);
+
+                // Visit node
+                node.accept(this);
+
+                // Reset state
+                this._indentationNodeContextPool.releaseNode(this._parent);
+                this._parent = currentParent;
+            }
+            else {
+                // We're skipping the node, so update our position accordingly.
+                this._position += node.fullWidth();
+            }
+        }
+
+        private getTokenIndentationAmount(token: ISyntaxToken): number {
+            // If this is the first token of a node, it should follow the node indentation and not the child indentation; 
+            // (e.g.class in a class declaration or module in module declariotion).
+            // Open and close braces should follow the indentation of thier parent as well(e.g.
+            // class {
+            // }
+            // Also in a do-while statement, the while should be indented like the parent.
+            if (this._parent.node().firstToken() === token ||
+                token.kind() === SyntaxKind.OpenBraceToken || token.kind() === SyntaxKind.CloseBraceToken ||
+                token.kind() === SyntaxKind.OpenBracketToken || token.kind() === SyntaxKind.CloseBracketToken ||
+                (token.kind() === SyntaxKind.WhileKeyword && this._parent.node().kind() == SyntaxKind.DoStatement)) {
+                return this._parent.indentationAmount();
+            }
+
+            return (this._parent.indentationAmount() + this._parent.childIndentationAmountDelta());
+        }
+
+        private getCommentIndentationAmount(token: ISyntaxToken): number {
+            // If this is token terminating an indentation scope, leading comments should be indented to follow the children 
+            // indentation level and not the node
+
+            if (token.kind() === SyntaxKind.CloseBraceToken || token.kind() === SyntaxKind.CloseBracketToken) {
+                return (this._parent.indentationAmount() + this._parent.childIndentationAmountDelta());
+            }
+            return this._parent.indentationAmount();
+        }
+
+        private getNodeIndentation(node: SyntaxNode, newLineInsertedByFormatting?: boolean): { indentationAmount: number; indentationAmountDelta: number; } {
+            var parent = this._parent;
+
+            // We need to get the parent's indentation, which could be one of 2 things. If first token of the parent is in the span, use the parent's computed indentation.
+            // If the parent was outside the span, use the actual indentation of the parent.
+            var parentIndentationAmount: number;
+            if (this._textSpan.containsPosition(parent.start())) {
+                parentIndentationAmount = parent.indentationAmount();
+            }
+            else {
+                if (parent.kind() === SyntaxKind.Block && !this.shouldIndentBlockInParent(this._parent.parent())) {
+                    // Blocks preserve the indentation of their containing node (unless they're a 
+                    // standalone block in a list).  i.e. if you have:
+                    //
+                    //  function foo(
+                    //      a: number) {
+                    //
+                    // Then we expect the indentation of the block to be tied to the function, not to
+                    // the line that the block is defined on.  If we were to do the latter, then the 
+                    // indentation would be here:
+                    //
+                    //  function foo(
+                    //      a: number) {
+                    //          |
+                    //
+                    // Instead of:
+                    //
+                    //  function foo(
+                    //      a: number) {
+                    //      |
+                    parent = this._parent.parent();
+                }
+
+                var line = this._snapshot.getLineFromPosition(parent.start()).getText();
+                var firstNonWhiteSpacePosition = Indentation.firstNonWhitespacePosition(line);
+                parentIndentationAmount = Indentation.columnForPositionInString(line, firstNonWhiteSpacePosition, this.options);
+            }
+            var parentIndentationAmountDelta = parent.childIndentationAmountDelta();
+
+            // The indentation level of the node
+            var indentationAmount: number;
+
+            // The delta it adds to its children. 
+            var indentationAmountDelta: number;
+            var parentNode = parent.node();
+
+            switch (node.kind()) {
+                default:
+                    // General case
+                    // This node should follow the child indentation set by its parent
+                    // This node does not introduce any new indentation scope, indent any decendants of this node (tokens or child nodes)
+                    // using the same indentation level
+                    indentationAmount = (parentIndentationAmount + parentIndentationAmountDelta);
+                    indentationAmountDelta = 0;
+                    break;
+
+                // Statements introducing {}
+                case SyntaxKind.ClassDeclaration:
+                case SyntaxKind.ModuleDeclaration:
+                case SyntaxKind.ObjectType:
+                case SyntaxKind.EnumDeclaration:
+                case SyntaxKind.SwitchStatement:
+                case SyntaxKind.ObjectLiteralExpression:
+                case SyntaxKind.ConstructorDeclaration:
+                case SyntaxKind.FunctionDeclaration:
+                case SyntaxKind.FunctionExpression:
+                case SyntaxKind.MemberFunctionDeclaration:
+                case SyntaxKind.GetAccessor:
+                case SyntaxKind.SetAccessor:
+                case SyntaxKind.IndexMemberDeclaration:
+                case SyntaxKind.CatchClause:
+                // Statements introducing []
+                case SyntaxKind.ArrayLiteralExpression:
+                case SyntaxKind.ArrayType:
+                case SyntaxKind.ElementAccessExpression:
+                case SyntaxKind.IndexSignature:
+                // Other statements
+                case SyntaxKind.ForStatement:
+                case SyntaxKind.ForInStatement:
+                case SyntaxKind.WhileStatement:
+                case SyntaxKind.DoStatement:
+                case SyntaxKind.WithStatement:
+                case SyntaxKind.CaseSwitchClause:
+                case SyntaxKind.DefaultSwitchClause:
+                case SyntaxKind.ReturnStatement:
+                case SyntaxKind.ThrowStatement:
+                case SyntaxKind.SimpleArrowFunctionExpression:
+                case SyntaxKind.ParenthesizedArrowFunctionExpression:
+                case SyntaxKind.VariableDeclaration:
+                case SyntaxKind.ExportAssignment:
+
+                // Expressions which have argument lists or parameter lists
+                case SyntaxKind.InvocationExpression:
+                case SyntaxKind.ObjectCreationExpression:
+                case SyntaxKind.CallSignature:
+                case SyntaxKind.ConstructSignature:
+
+                    // These nodes should follow the child indentation set by its parent;
+                    // they introduce a new indenation scope; children should be indented at one level deeper
+                    indentationAmount = (parentIndentationAmount + parentIndentationAmountDelta);
+                    indentationAmountDelta = this.options.indentSpaces;
+                    break;
+
+                case SyntaxKind.IfStatement:
+                    if (parent.kind() === SyntaxKind.ElseClause &&
+                        !(<ElseClauseSyntax>parentNode).elseKeyword.hasTrailingNewLine() &&
+                        !(<IfStatementSyntax>node).ifKeyword.hasLeadingNewLine()) {
+                        // This is an else if statement with the if on the same line as the else, do not indent the if statmement.
+                        // Note: Children indentation has already been set by the parent if statement, so no need to increment
+                        indentationAmount = parentIndentationAmount;
+                    }
+                    else {
+                        // Otherwise introduce a new indenation scope; children should be indented at one level deeper
+                        indentationAmount = (parentIndentationAmount + parentIndentationAmountDelta);
+                    }
+                    indentationAmountDelta = this.options.indentSpaces;
+                    break;
+
+                case SyntaxKind.ElseClause:
+                    // Else should always follow its parent if statement indentation.
+                    // Note: Children indentation has already been set by the parent if statement, so no need to increment
+                    indentationAmount = parentIndentationAmount;
+                    indentationAmountDelta = this.options.indentSpaces;
+                    break;
+
+
+                case SyntaxKind.Block:
+                    // Check if the block is a member in a list of statements (if the parent is a source unit, module, or block, or switch clause)
+                    if (this.shouldIndentBlockInParent(parent)) {
+                        indentationAmount = parentIndentationAmount + parentIndentationAmountDelta;
+                    }
+                    else {
+                        indentationAmount = parentIndentationAmount;
+                    }
+
+                    indentationAmountDelta = this.options.indentSpaces;
+                    break;
+            }
+
+            // If the parent happens to start on the same line as this node, then override the current node indenation with that 
+            // of the parent. This avoid having to add an extra level of indentation for the children. e.g.:
+            //	return {
+            //	    a:1
+            //	};
+            // instead of:
+            //	return {
+            //	        a:1
+            //	    };
+            // We also need to pass the delta (if it is nonzero) to the children, so that subsequent lines get indented. Essentially, if any node starting on the given line
+            // has a nonzero delta , the resulting delta should be inherited from this node. This is to indent cases like the following:
+            //  return a
+            //      || b;
+            // Lastly, it is possible the node indentation needs to be recomputed because the formatter inserted a newline before its first token.
+            // If this is the case, we know the node no longer starts on the same line as its parent (or at least we shouldn't treat it as such).
+            if (parentNode) {
+                if (!newLineInsertedByFormatting /*This could be false or undefined here*/) {
+                    var parentStartLine = this._snapshot.getLineNumberFromPosition(parent.start());
+                    var currentNodeStartLine = this._snapshot.getLineNumberFromPosition(this._position + node.leadingTriviaWidth());
+                    if (parentStartLine === currentNodeStartLine || newLineInsertedByFormatting === false /*meaning a new line was removed and we are force recomputing*/) {
+                        indentationAmount = parentIndentationAmount;
+                        indentationAmountDelta = Math.min(this.options.indentSpaces, parentIndentationAmountDelta + indentationAmountDelta);
+                    }
+                }
+            }
+
+            return {
+                indentationAmount: indentationAmount,
+                indentationAmountDelta: indentationAmountDelta
+            };
+        }
+
+        private shouldIndentBlockInParent(parent: IndentationNodeContext): boolean {
+            switch (parent.kind()) {
+                case SyntaxKind.SourceUnit:
+                case SyntaxKind.ModuleDeclaration:
+                case SyntaxKind.Block:
+                case SyntaxKind.CaseSwitchClause:
+                case SyntaxKind.DefaultSwitchClause:
+                    return true;
+
+                default:
+                    return false;
+            }
+        }
+
+        private forceRecomputeIndentationOfParent(tokenStart: number, newLineAdded: boolean /*as opposed to removed*/): void {
+            var parent = this._parent;
+            if (parent.fullStart() === tokenStart) {
+                // Temporarily pop the parent before recomputing
+                this._parent = parent.parent();
+                var indentation = this.getNodeIndentation(parent.node(), /* newLineInsertedByFormatting */ newLineAdded);
+                parent.update(parent.parent(), parent.node(), parent.fullStart(), indentation.indentationAmount, indentation.indentationAmountDelta);
+                this._parent = parent;
+            }
+        }
+    }
 }