
// Copyright (c) Microsoft. All rights reserved. Licensed under the Apache License, Version 2.0. 
// See LICENSE.txt in the project root for complete license information.

///<reference path='typescriptServices.ts' />

module TypeScript.Services {
    export class LanguageService implements ILanguageService {
        private logger: TypeScript.ILogger;
        private compiler: LanguageServiceCompiler;
        private _syntaxTreeCache: SyntaxTreeCache;
        private formattingRulesProvider: TypeScript.Services.Formatting.RulesProvider;

        private activeCompletionSession: CompletionSession = null;

        constructor(public host: ILanguageServiceHost) {
            this.logger = this.host;
            this.compiler = new LanguageServiceCompiler(this.host);
            this._syntaxTreeCache = new SyntaxTreeCache(this.host);

            // Check if the localized messages json is set, otherwise query the host for it
            if (!TypeScript.LocalizedDiagnosticMessages) {
                TypeScript.LocalizedDiagnosticMessages = this.host.getLocalizedDiagnosticMessages();
            }
        }

        public cleanupSemanticCache(): void {
            this.compiler.cleanupSemanticCache();
        }

        public refresh(): void {
            // No-op.  Only kept around for compatability with the interface we shipped.
        }

        private getSymbolInfoAtPosition(fileName: string, pos: number, requireName: boolean): { symbol: TypeScript.PullSymbol; containingASTOpt: TypeScript.ISyntaxElement } {
            var document = this.compiler.getDocument(fileName);
            var sourceUnit = document.sourceUnit();

            /// TODO: this does not allow getting references on "constructor"

            var topNode = TypeScript.getAstAtPosition(sourceUnit, pos);
            if (topNode === null || (requireName && topNode.kind() !== TypeScript.SyntaxKind.IdentifierName)) {
                this.logger.log("No name found at the given position");
                return null;
            }

            // Store the actual name before calling getSymbolInformationFromPath

            var symbolInfoAtPosition = this.compiler.getSymbolInformationFromAST(topNode, document);
            if (symbolInfoAtPosition === null || (symbolInfoAtPosition.symbol === null && symbolInfoAtPosition.aliasSymbol)) {
                this.logger.log("No symbol found at the given position");
                // only single reference
                return { symbol: null, containingASTOpt: null };
            }

            var symbol = symbolInfoAtPosition.aliasSymbol || symbolInfoAtPosition.symbol;
            var symbolName = symbol.getName();

            // if we are not looking for any but we get an any symbol, then we ran into a wrong symbol
            if (requireName) {
                var actualNameAtPosition = (<TypeScript.ISyntaxToken>topNode).valueText();

                if ((symbol.isError() || symbol.isAny()) && actualNameAtPosition !== symbolName) {
                    this.logger.log("Unknown symbol found at the given position");
                    // only single reference
                    return { symbol: null, containingASTOpt: null };
                }
            }

            var containingASTOpt = this.getSymbolScopeAST(symbol, topNode);

            return { symbol: symbol, containingASTOpt: containingASTOpt };
        }

        public getReferencesAtPosition(fileName: string, pos: number): ReferenceEntry[] {
            fileName = TypeScript.switchToForwardSlashes(fileName);

            var symbolAndContainingAST = this.getSymbolInfoAtPosition(fileName, pos, /*requireName:*/ true);
            if (symbolAndContainingAST === null) {
                // Didn't even have a name at that position.
                return [];
            }

            if (symbolAndContainingAST.symbol === null) {
                // Had a name, but couldn't bind it to anything.
                return this.getSingleNodeReferenceAtPosition(fileName, pos);
            }

            var result: ReferenceEntry[] = [];
            var symbol = symbolAndContainingAST.symbol;
            var symbolName = symbol.getName();
            var containingASTOpt = symbolAndContainingAST.containingASTOpt;

            var fileNames = this.compiler.fileNames();
            for (var i = 0, n = fileNames.length; i < n; i++) {
                var tempFileName = fileNames[i];

                if (containingASTOpt && fileName != tempFileName) {
                    continue;
                }

                var tempDocument = this.compiler.getDocument(tempFileName);
                var filter = tempDocument.bloomFilter();

                if (filter.probablyContains(symbolName)) {
                    result = result.concat(this.getReferencesInFile(tempFileName, symbol, containingASTOpt));
                }
            }

            return result;
        }

        private getSymbolScopeAST(symbol: TypeScript.PullSymbol, ast: TypeScript.ISyntaxElement): TypeScript.ISyntaxElement {
            if (symbol.kind === TypeScript.PullElementKind.TypeParameter &&
                symbol.getDeclarations().length > 0 &&
                symbol.getDeclarations()[0].getParentDecl() &&
                symbol.getDeclarations()[0].getParentDecl().kind === TypeScript.PullElementKind.Method) {

                // The compiler shares class method type parameter symbols.  So if we get one, 
                // scope our search down to the method ast so we don't find other hits elsewhere.
                while (ast) {
                    if (ast.kind() === TypeScript.SyntaxKind.FunctionDeclaration ||
                        ast.kind() === TypeScript.SyntaxKind.MemberFunctionDeclaration) {
                        return ast;
                    }

                    ast = ast.parent;
                }
            }

            // Todo: we could add more smarts about things like local variables and parameters here.
            return null;
        }

        public getOccurrencesAtPosition(fileName: string, pos: number): ReferenceEntry[] {
            fileName = TypeScript.switchToForwardSlashes(fileName);

            var symbolAndContainingAST = this.getSymbolInfoAtPosition(fileName, pos, /*requireName:*/ true);
            if (symbolAndContainingAST === null) {
                // Didn't even have a name at that position.
                return [];
            }

            if (symbolAndContainingAST.symbol === null) {
                // Had a name, but couldn't bind it to anything.
                return this.getSingleNodeReferenceAtPosition(fileName, pos);
            }

            var symbol = symbolAndContainingAST.symbol;
            var containingASTOpt = symbolAndContainingAST.containingASTOpt;

            return this.getReferencesInFile(fileName, symbol, containingASTOpt);
        }

        private getSingleNodeReferenceAtPosition(fileName: string, position: number): ReferenceEntry[] {
            var document = this.compiler.getDocument(fileName);
            var sourceUnit = document.sourceUnit();

            var node = TypeScript.getAstAtPosition(sourceUnit, position);
            if (node === null || node.kind() !== TypeScript.SyntaxKind.IdentifierName) {
                return [];
            }

            var isWriteAccess = this.isWriteAccess(node);
            return [new ReferenceEntry(this.compiler.getCachedHostFileName(fileName), node.start(), node.end(), isWriteAccess)];
        }

        public getImplementorsAtPosition(fileName: string, pos: number): ReferenceEntry[] {
            fileName = TypeScript.switchToForwardSlashes(fileName);

            var result: ReferenceEntry[] = [];

            var document = this.compiler.getDocument(fileName);
            var sourceUnit = document.sourceUnit();

            var ast = TypeScript.getAstAtPosition(sourceUnit, pos);
            if (ast === null || ast.kind() !== TypeScript.SyntaxKind.IdentifierName) {
                this.logger.log("No identifier at the specified location.");
                return result;
            }

            // Store the actual name before calling getSymbolInformationFromPath
            var actualNameAtPosition = (<TypeScript.ISyntaxToken>ast).valueText();

            var symbolInfoAtPosition = this.compiler.getSymbolInformationFromAST(ast, document);
            var symbol = symbolInfoAtPosition.symbol;

            if (symbol === null) {
                this.logger.log("No symbol annotation on the identifier ISyntaxElement.");
                return result;
            }

            var symbolName: string = symbol.getName();

            // if we are not looking for any but we get an any symbol, then we ran into a wrong symbol
            if ((symbol.isError() || symbol.isAny()) && actualNameAtPosition !== symbolName) {
                this.logger.log("Unknown symbol found at the given position");
                return result;
            }

            var typeSymbol: TypeScript.PullTypeSymbol = symbol.type;
            var typesToSearch: TypeScript.PullTypeSymbol[];

            if (typeSymbol.isClass() || typeSymbol.isInterface()) {
                typesToSearch = typeSymbol.getTypesThatExtendThisType();
            }
            else if (symbol.kind == TypeScript.PullElementKind.Property ||
                symbol.kind == TypeScript.PullElementKind.Function ||
                typeSymbol.isMethod() || typeSymbol.isProperty()) {

                var declaration: TypeScript.PullDecl = symbol.getDeclarations()[0];
                var classSymbol: TypeScript.PullTypeSymbol = declaration.getParentDecl().getSymbol().type;

                typesToSearch = [];
                var extendingTypes = classSymbol.getTypesThatExtendThisType();
                var extendedTypes = classSymbol.getExtendedTypes();
                extendingTypes.forEach(type => {
                    var overrides = this.getOverrides(type, symbol);
                    overrides.forEach(override => {
                        typesToSearch.push(override);
                    });
                });
                extendedTypes.forEach(type => {
                    var overrides = this.getOverrides(type, symbol);
                    overrides.forEach(override => {
                        typesToSearch.push(override);
                    });
                });
            }

            if (typesToSearch) {
                var fileNames = this.compiler.fileNames();
                for (var i = 0, n = fileNames.length; i < n; i++) {
                    var tempFileName = fileNames[i];

                    var tempDocument = this.compiler.getDocument(tempFileName);
                    var filter = tempDocument.bloomFilter();

                    typesToSearch.forEach(typeToSearch => {
                        var symbolName: string = typeToSearch.getName();
                        if (filter.probablyContains(symbolName)) {
                            result = result.concat(this.getImplementorsInFile(tempFileName, typeToSearch));
                        }
                    });
                }
            }
            return result;
        }

        public getOverrides(container: TypeScript.PullTypeSymbol, memberSym: TypeScript.PullSymbol): TypeScript.PullTypeSymbol[] {
            var result: TypeScript.PullTypeSymbol[] = [];
            var members: TypeScript.PullSymbol[];
            if (container.isClass()) {
                members = container.getMembers();
            }
            else if (container.isInterface()) {
                members = container.getMembers();
            }

            if (members == null)
                return null;

            members.forEach(member => {
                var typeMember = <TypeScript.PullTypeSymbol>member;
                if (typeMember.getName() === memberSym.getName()) {
                    // Not currently checking whether static-ness matches: typeMember.isStatic() === memberSym.isStatic() or whether
                    //  typeMember.isMethod() === memberSym.isMethod() && typeMember.isProperty() === memberSym.isProperty()
                    result.push(typeMember);
                }
            });

            return result;
        }

        private getImplementorsInFile(fileName: string, symbol: TypeScript.PullTypeSymbol): ReferenceEntry[] {
            var result: ReferenceEntry[] = [];
            var symbolName = symbol.getDisplayName();

            var possiblePositions = this.getPossibleSymbolReferencePositions(fileName, symbolName);
            if (possiblePositions && possiblePositions.length > 0) {
                var document = this.compiler.getDocument(fileName);
                var sourceUnit = document.sourceUnit();

                possiblePositions.forEach(p => {
                    var nameAST = TypeScript.getAstAtPosition(sourceUnit, p);
                    if (nameAST === null || nameAST.kind() !== TypeScript.SyntaxKind.IdentifierName) {
                        return;
                    }
                    var searchSymbolInfoAtPosition = this.compiler.getSymbolInformationFromAST(nameAST, document);
                    if (searchSymbolInfoAtPosition !== null) {

                        var normalizedSymbol: TypeScript.PullSymbol;
                        if (symbol.kind === TypeScript.PullElementKind.Class || symbol.kind === TypeScript.PullElementKind.Interface) {
                            normalizedSymbol = searchSymbolInfoAtPosition.symbol.type;
                        }
                        else {
                            var declaration = searchSymbolInfoAtPosition.symbol.getDeclarations()[0];
                            normalizedSymbol = declaration.getSymbol();
                        }

                        if (normalizedSymbol === symbol) {
                            var isWriteAccess = this.isWriteAccess(nameAST);

                            result.push(new ReferenceEntry(this.compiler.getCachedHostFileName(fileName),
                                nameAST.start(), nameAST.end(), isWriteAccess));
                        }
                    }
                });
            }

            return result;
        }

        private getReferencesInFile(fileName: string, symbol: TypeScript.PullSymbol, containingASTOpt: TypeScript.ISyntaxElement): ReferenceEntry[] {
            var result: ReferenceEntry[] = [];
            var symbolName = symbol.getDisplayName();

            var possiblePositions = this.getPossibleSymbolReferencePositions(fileName, symbolName);
            if (possiblePositions && possiblePositions.length > 0) {
                var document = this.compiler.getDocument(fileName);
                var sourceUnit = document.sourceUnit();

                possiblePositions.forEach(p => {
                    // If it's not in the bounds of the ISyntaxElement we're asking for, then this can't possibly be a hit.
                    if (containingASTOpt && (p < containingASTOpt.start() || p > containingASTOpt.end())) {
                        return;
                    }

                    // Each position we're searching for should be at the start of an identifier.  
                    // As such, we useTrailingTriviaAsLimChar=false so that the position doesn't
                    // accidently return another node (which may end at that position).
                    var nameAST = TypeScript.getAstAtPosition(sourceUnit, p, /*useTrailingTriviaAsLimChar:*/ false);

                    // Compare the length so we filter out strict superstrings of the symbol we are looking for
                    if (nameAST === null || nameAST.kind() !== TypeScript.SyntaxKind.IdentifierName || (nameAST.end() - nameAST.start() !== symbolName.length)) {
                        return;
                    }

                    var symbolInfoAtPosition = this.compiler.getSymbolInformationFromAST(nameAST, document);
                    if (symbolInfoAtPosition !== null) {
                        var searchSymbol = symbolInfoAtPosition.aliasSymbol || symbolInfoAtPosition.symbol;

                        if (FindReferenceHelpers.compareSymbolsForLexicalIdentity(searchSymbol, symbol)) {
                            var isWriteAccess = this.isWriteAccess(nameAST);
                            result.push(new ReferenceEntry(this.compiler.getCachedHostFileName(fileName), nameAST.start(), nameAST.end(), isWriteAccess));
                        }
                    }
                });
            }

            return result;
        }

        private isWriteAccess(current: TypeScript.ISyntaxElement): boolean {
            var parent = current.parent;
            if (parent !== null) {
                var parentNodeType = parent.kind();
                switch (parentNodeType) {
                    case TypeScript.SyntaxKind.ClassDeclaration:
                        return (<TypeScript.ClassDeclarationSyntax>parent).identifier === current;

                    case TypeScript.SyntaxKind.InterfaceDeclaration:
                        return (<TypeScript.InterfaceDeclarationSyntax>parent).identifier === current;

                    case TypeScript.SyntaxKind.ModuleDeclaration:
                        return (<TypeScript.ModuleDeclarationSyntax>parent).name === current || (<TypeScript.ModuleDeclarationSyntax>parent).stringLiteral === current;

                    case TypeScript.SyntaxKind.FunctionDeclaration:
                        return (<TypeScript.FunctionDeclarationSyntax>parent).identifier === current;

                    case TypeScript.SyntaxKind.ImportDeclaration:
                        return (<TypeScript.ImportDeclarationSyntax>parent).identifier === current;

                    case TypeScript.SyntaxKind.VariableDeclarator:
                        var varDeclarator = <TypeScript.VariableDeclaratorSyntax>parent;
                        return !!(varDeclarator.equalsValueClause && varDeclarator.propertyName === current);

                    case TypeScript.SyntaxKind.Parameter:
                        return true;

                    case TypeScript.SyntaxKind.AssignmentExpression:
                    case TypeScript.SyntaxKind.AddAssignmentExpression:
                    case TypeScript.SyntaxKind.SubtractAssignmentExpression:
                    case TypeScript.SyntaxKind.MultiplyAssignmentExpression:
                    case TypeScript.SyntaxKind.DivideAssignmentExpression:
                    case TypeScript.SyntaxKind.ModuloAssignmentExpression:
                    case TypeScript.SyntaxKind.OrAssignmentExpression:
                    case TypeScript.SyntaxKind.AndAssignmentExpression:
                    case TypeScript.SyntaxKind.ExclusiveOrAssignmentExpression:
                    case TypeScript.SyntaxKind.LeftShiftAssignmentExpression:
                    case TypeScript.SyntaxKind.UnsignedRightShiftAssignmentExpression:
                    case TypeScript.SyntaxKind.SignedRightShiftAssignmentExpression:
                        return (<TypeScript.BinaryExpressionSyntax>parent).left === current;

                    case TypeScript.SyntaxKind.PreIncrementExpression:
                    case TypeScript.SyntaxKind.PostIncrementExpression:
                        return true;

                    case TypeScript.SyntaxKind.PreDecrementExpression:
                    case TypeScript.SyntaxKind.PostDecrementExpression:
                        return true;
                }
            }

            return false;
        }

        private isLetterOrDigit(char: number): boolean {
            return (char >= TypeScript.CharacterCodes.a && char <= TypeScript.CharacterCodes.z) ||
                (char >= TypeScript.CharacterCodes.A && char <= TypeScript.CharacterCodes.Z) ||
                (char >= TypeScript.CharacterCodes._0 && char <= TypeScript.CharacterCodes._9) ||
                char === TypeScript.CharacterCodes._ ||
                char === TypeScript.CharacterCodes.$ ||
                (char > 127 && TypeScript.Unicode.isIdentifierPart(char, TypeScript.LanguageVersion.EcmaScript5));
        }

        private getPossibleSymbolReferencePositions(fileName: string, symbolName: string): number[] {
            var positions: number[] = [];

            /// TODO: Cache symbol existence for files to save text search
            // Also, need to make this work for unicode escapes.

            // Be reseliant in the face of a symbol with no name or zero length name
            if (!symbolName || !symbolName.length) {
                return positions;
            }

            var sourceText = this.compiler.getScriptSnapshot(fileName);
            var sourceLength = sourceText.getLength();
            var text = sourceText.getText(0, sourceLength);
            var symbolNameLength = symbolName.length;

            var position = text.indexOf(symbolName);
            while (position >= 0) {
                // We found a match.  Make sure it's not part of a larger word (i.e. the char 
                // before and after it have to be a non-identifier char).
                var endPosition = position + symbolNameLength;

                if ((position <= 0 || !this.isLetterOrDigit(text.charCodeAt(position - 1))) &&
                    (endPosition >= sourceLength || !this.isLetterOrDigit(text.charCodeAt(endPosition)))) {

                    // Found a real match.  Keep searching.  
                    positions.push(position);
                }

                position = text.indexOf(symbolName, position + symbolNameLength + 1);
            }

            return positions;
        }

        public getSignatureAtPosition(fileName: string, position: number): SignatureInfo {
            fileName = TypeScript.switchToForwardSlashes(fileName);

            var document = this.compiler.getDocument(fileName);

            // First check whether we are in a comment where signature help should not be displayed
            //if (!SignatureInfoHelpers.isSignatureHelpTriggerPosition(document.syntaxTree().sourceUnit(), position)) {
            //    this.logger.log("position is not a valid singature help location");
            //    return null;
            //}

            if (SignatureInfoHelpers.isSignatureHelpBlocker(document.syntaxTree().sourceUnit(), position)) {
                this.logger.log("position is not a valid singature help location");
                return null;
            }

            // Second check if we are inside a generic parameter
            var genericTypeArgumentListInfo = SignatureInfoHelpers.isInPartiallyWrittenTypeArgumentList(document.syntaxTree(), position);
            if (genericTypeArgumentListInfo) {
                // The expression could be messed up because we are parsing a partial generic expression, so set the search path to a place where we know it
                // can find a call expression
                return this.getTypeParameterSignatureFromPartiallyWrittenExpression(document, position, genericTypeArgumentListInfo);
            }

            // Third set the path to find ask the type system about the call expression
            var sourceUnit = document.sourceUnit();
            var node = TypeScript.getAstAtPosition(sourceUnit, position);
            if (!node) {
                return null;
            }

            // Find call expression
            while (node) {
                if (node.kind() === TypeScript.SyntaxKind.InvocationExpression ||
                    node.kind() === TypeScript.SyntaxKind.ObjectCreationExpression ||  // Valid call or new expressions
                    (isSignatureHelpBlocker(node) && position > node.start())) // Its a declaration node - call expression cannot be in parent scope
                {
                    break;
                }

                node = node.parent;
            }

            if (!node) {
                return null;
            }

            if (node.kind() !== TypeScript.SyntaxKind.InvocationExpression && node.kind() !== TypeScript.SyntaxKind.ObjectCreationExpression) {
                this.logger.log("No call expression or generic arguments found for the given position");
                return null;
            }

            var callExpression = <TypeScript.InvocationExpressionSyntax>node;
            var isNew = (callExpression.kind() === TypeScript.SyntaxKind.ObjectCreationExpression);

            if (isNew && callExpression.argumentList === null) {
                this.logger.log("No signature help for a object creation expression without arguments");
                return null;
            }

            TypeScript.Debug.assert(callExpression.argumentList.arguments !== null, "Expected call expression to have arguments, but it did not");

            var argumentsStart = callExpression.argumentList.openParenToken.end();
            var argumentsEnd = callExpression.argumentList.closeParenToken.fullWidth() > 0
                ? callExpression.argumentList.closeParenToken.start()
                : callExpression.argumentList.fullEnd();
            
            if (position < argumentsStart || position > argumentsEnd) {
                this.logger.log("Outside argument list");
                return null;
            }

            // Resolve symbol
            var callSymbolInfo = this.compiler.getCallInformationFromAST(node, document);
            if (!callSymbolInfo || !callSymbolInfo.targetSymbol || !callSymbolInfo.resolvedSignatures) {
                this.logger.log("Could not find symbol for call expression");
                return null;
            }

            // Build the result
            var result = new SignatureInfo();

            result.formal = SignatureInfoHelpers.getSignatureInfoFromSignatureSymbol(callSymbolInfo.targetSymbol, callSymbolInfo.resolvedSignatures, callSymbolInfo.enclosingScopeSymbol, this.compiler);
            result.actual = SignatureInfoHelpers.getActualSignatureInfoFromCallExpression(callExpression, position, genericTypeArgumentListInfo);
            result.activeFormal = (callSymbolInfo.resolvedSignatures && callSymbolInfo.candidateSignature) ? callSymbolInfo.resolvedSignatures.indexOf(callSymbolInfo.candidateSignature) : -1;

            if (result.actual === null || result.formal === null || result.activeFormal === null) {
                this.logger.log("Can't compute actual and/or formal signature of the call expression");
                return null;
            }

            return result;
        }

        private getTypeParameterSignatureFromPartiallyWrittenExpression(document: TypeScript.Document, position: number, genericTypeArgumentListInfo: IPartiallyWrittenTypeArgumentListInformation): SignatureInfo {
            var sourceUnit = document.sourceUnit();

            // Get the identifier information
            var ast = TypeScript.getAstAtPosition(sourceUnit, genericTypeArgumentListInfo.genericIdentifer.start());
            if (ast === null || ast.kind() !== TypeScript.SyntaxKind.IdentifierName) {
                this.logger.log(["getTypeParameterSignatureAtPosition: Unexpected ast found at position:", position, ast === null ? "ast was null" : "ast kind: " + SyntaxKind[ast.kind()]].join(' '));
                return null;
            }

            var symbolInformation = this.compiler.getSymbolInformationFromAST(ast, document);

            if (!symbolInformation.symbol) {
                return null;
            }

            // TODO: are we in an new expression?
            var isNew = SignatureInfoHelpers.isTargetOfObjectCreationExpression(genericTypeArgumentListInfo.genericIdentifer);

            var typeSymbol = symbolInformation.symbol.type;

            if (typeSymbol.kind === TypeScript.PullElementKind.FunctionType ||
                (isNew && typeSymbol.kind === TypeScript.PullElementKind.ConstructorType)) {

                var signatures = isNew ? typeSymbol.getConstructSignatures() : typeSymbol.getCallSignatures();

                // Build the result
                var result = new SignatureInfo();

                result.formal = SignatureInfoHelpers.getSignatureInfoFromSignatureSymbol(symbolInformation.symbol, signatures, symbolInformation.enclosingScopeSymbol, this.compiler);
                result.actual = SignatureInfoHelpers.getActualSignatureInfoFromPartiallyWritenGenericExpression(position, genericTypeArgumentListInfo);
                result.activeFormal = 0;

                return result;
            }
            else if (typeSymbol.isGeneric()) {
                // The symbol is a generic type

                // Get the class symbol for constuctor symbol
                if (typeSymbol.kind === TypeScript.PullElementKind.ConstructorType) {
                    typeSymbol = typeSymbol.getAssociatedContainerType();
                }

                // Build the result
                var result = new SignatureInfo();

                result.formal = SignatureInfoHelpers.getSignatureInfoFromGenericSymbol(typeSymbol, symbolInformation.enclosingScopeSymbol, this.compiler);
                result.actual = SignatureInfoHelpers.getActualSignatureInfoFromPartiallyWritenGenericExpression(position, genericTypeArgumentListInfo);
                result.activeFormal = 0;

                return result;
            }

            // Nothing to handle
            return null;
        }

        public getDefinitionAtPosition(fileName: string, position: number): DefinitionInfo[] {
            fileName = TypeScript.switchToForwardSlashes(fileName);

            var symbolInfo = this.getSymbolInfoAtPosition(fileName, position, /*requireName:*/ false);
            if (symbolInfo === null || symbolInfo.symbol === null) {
                return null;
            }

            var symbol = symbolInfo.symbol;

            TypeScript.Debug.assert(symbol.kind !== TypeScript.PullElementKind.None &&
                symbol.kind !== TypeScript.PullElementKind.Global &&
                symbol.kind !== TypeScript.PullElementKind.Script, "getDefinitionAtPosition - Invalid symbol kind");

            if (symbol.kind === TypeScript.PullElementKind.Primitive) {
                // Primitive symbols do not have definition locations that map to host soruces.
                // Return null to indicate they have no "definition locations".
                return null;
            }

            var declarations = symbol.getDeclarations();
            var symbolName = symbol.getDisplayName();
            var symbolKind = this.mapPullElementKind(symbol.kind, symbol);
            var container = symbol.getContainer();
            var containerName = container ? container.fullName() : "";
            var containerKind = container ? this.mapPullElementKind(container.kind, container) : "";

            var result: DefinitionInfo[] = [];

            if (!this.tryAddDefinition(symbolKind, symbolName, containerKind, containerName, declarations, result) &&
                !this.tryAddSignatures(symbolKind, symbolName, containerKind, containerName, declarations, result) &&
                !this.tryAddConstructor(symbolKind, symbolName, containerKind, containerName, declarations, result)) {

                // Just add all the declarations. 
                this.addDeclarations(symbolKind, symbolName, containerKind, containerName, declarations, result);
            }

            return result;
        }

        private addDeclarations(symbolKind: string, symbolName: string, containerKind: string, containerName: string, declarations: TypeScript.PullDecl[], result: DefinitionInfo[]): void {
            for (var i = 0, n = declarations.length; i < n; i++) {
                this.addDeclaration(symbolKind, symbolName, containerKind, containerName, declarations[i], result);
            }
        }

        private addDeclaration(symbolKind: string, symbolName: string, containerKind: string, containerName: string, declaration: TypeScript.PullDecl, result: DefinitionInfo[]): void {
            var ast = declaration.ast();
            result.push(new DefinitionInfo(
                this.compiler.getCachedHostFileName(declaration.fileName()),
                ast.start(), ast.end(), symbolKind, symbolName, containerKind, containerName));
        }

        private tryAddDefinition(symbolKind: string, symbolName: string, containerKind: string, containerName: string, declarations: TypeScript.PullDecl[], result: DefinitionInfo[]): boolean {
            // First, if there are definitions and signatures, then just pick the definition.
            var definitionDeclaration = TypeScript.ArrayUtilities.firstOrDefault(declarations, d => {
                var signature = d.getSignatureSymbol();
                return signature && signature.isDefinition();
            });

            if (!definitionDeclaration) {
                return false;
            }

            this.addDeclaration(symbolKind, symbolName, containerKind, containerName, definitionDeclaration, result);
            return true;
        }

        private tryAddSignatures(symbolKind: string, symbolName: string, containerKind: string, containerName: string, declarations: TypeScript.PullDecl[], result: DefinitionInfo[]): boolean {
            // We didn't have a definition.  Check and see if we have any signatures.  If so, just
            // add the last one.
            var signatureDeclarations = TypeScript.ArrayUtilities.where(declarations, d => {
                var signature = d.getSignatureSymbol();
                return signature && !signature.isDefinition();
            });

            if (signatureDeclarations.length === 0) {
                return false;
            }

            this.addDeclaration(symbolKind, symbolName, containerKind, containerName, TypeScript.ArrayUtilities.last(signatureDeclarations), result);
            return true;
        }

        private tryAddConstructor(symbolKind: string, symbolName: string, containerKind: string, containerName: string, declarations: TypeScript.PullDecl[], result: DefinitionInfo[]): boolean {
            var constructorDeclarations = TypeScript.ArrayUtilities.where(declarations, d => d.kind === TypeScript.PullElementKind.ConstructorMethod);

            if (constructorDeclarations.length === 0) {
                return false;
            }

            this.addDeclaration(symbolKind, symbolName, containerKind, containerName, TypeScript.ArrayUtilities.last(constructorDeclarations), result);
            return true;
        }

        // Return array of NavigateToItems in which each item has matched name with searchValue. If none is found, return an empty array.
        // The function will search all files (both close and open) in the solutions. SearchValue can be either one search term or multiple terms separated by comma.
        public getNavigateToItems(searchValue: string): NavigateToItem[] {

            // Split search value in terms array
            var terms = searchValue.split(" ");
            var regExpTerms: RegExp[] = new Array<RegExp>(terms.length);
            for (var i = 0; i < terms.length; i++) {
                terms[i] = terms[i].trim().toLocaleLowerCase();
                regExpTerms[i] = new RegExp(terms[i], "i");
            }

            var items: NavigateToItem[] = [];

            var fileNames = this.compiler.fileNames();
            for (var i = 0, n = fileNames.length; i < n; i++) {
                var fileName = fileNames[i];
                var declaration = this.compiler.getCachedTopLevelDeclaration(fileName);
                this.findSearchValueInPullDecl(fileName, [declaration], items, terms, regExpTerms);
            }
            return items;
       }

        // Search given file's declaration and output matched NavigateToItem into array of NavigateToItem[] which is passed in as 
        // one of the function's arguements. The function will recruseively call itself to visit all children declarations  
        // of each member of declarations array.
        // 
        // @param fileName: name of the file which the function is currently visiting its PullDecl members.
        //        delcarations: array of PullDecl, containing current visiting top level PullDecl objects.
        //        results: array of NavigateToItem to be filled in with matched NavigateToItem objects.
        //        searchTerms: array of search terms.
        //        searchRegExpTerms: array of regular expressions in which each expression corresponding to each item in the searchTerms array.
        //        parentName: a name of the parent of declarations array.
        //        parentKindName: a kind of parent in string format.
        private findSearchValueInPullDecl(fileName: string, declarations: TypeScript.PullDecl[], results: NavigateToItem[],
            searchTerms: string[], searchRegExpTerms: RegExp[], parentName?: string, parentkindName?: string): void {
            var item: NavigateToItem;
            var declaration: TypeScript.PullDecl;
            var term: string;
            var regExpTerm: RegExp;
            var declName: string;
            var kindName: string;
            var matchKind: string;
            var fullName: string;
            var resultArray: RegExpExecArray;

            for (var i = 0, declLength = declarations.length; i < declLength; ++i) {
                declaration = declarations[i];
                declName = declaration.getDisplayName();
                kindName = this.mapPullElementKind(declaration.kind);
                matchKind = null;

                // Find match between name and each given search terms using regular expression
                for (var j = 0, termsLength = searchTerms.length; j < termsLength; ++j) {
                    term = searchTerms[j];
                    regExpTerm = searchRegExpTerms[j];
                    resultArray = regExpTerm.exec(declName);
                    if (resultArray) {
                        if (declName.length === term.length && resultArray.index === 0) {
                            // declName and term have exactly same length and the match occur at the beginning of the string; so we must have exact match
                            matchKind = MatchKind.exact;
                            break;
                        }
                        if (declName.length > term.length && resultArray.index === 0) {
                            // declName have longer length and the match occur at the beginning of the string; so we must have prefix match
                            matchKind = MatchKind.prefix;
                            break;
                        }
                        if (declName.length > term.length && resultArray.index > 0) {
                            // declName have longer length and the match doesn't occur at the beginning of the string; so we must have substring match
                            matchKind = MatchKind.subString;
                            break;
                        }
                    }
                }

                // if there is a match and the match should be included into NavigateToItem array, 
                // create corresponding NavigateToItem and add it into results array
                if (this.shouldIncludeDeclarationInNavigationItems(declaration)) {
                    fullName = parentName ? parentName + "." + declName : declName;
                    var ast = declaration.ast();
                    if (matchKind) {
                        item = new NavigateToItem();
                        item.name = declName;
                        item.matchKind = matchKind;
                        item.kind = this.mapPullElementKind(declaration.kind);
                        item.kindModifiers = this.getScriptElementKindModifiersFromDecl(declaration);
                        item.fileName = this.compiler.getCachedHostFileName(fileName);
                        item.minChar = ast.start();
                        item.limChar = ast.end();
                        item.containerName = parentName || "";
                        item.containerKind = parentkindName || "";
                        results.push(item);
                    }
                }
                if (this.isContainerDeclaration(declaration)) {
                    this.findSearchValueInPullDecl(fileName, declaration.getChildDecls(), results, searchTerms, searchRegExpTerms, fullName, kindName);
                }
            }
        }

        // Return ScriptElementKind in string of a given declaration.
        private getScriptElementKindModifiersFromDecl(decl: TypeScript.PullDecl): string {
            var result: string[] = [];
            var flags = decl.flags;

            if (flags & TypeScript.PullElementFlags.Exported) {
                result.push(ScriptElementKindModifier.exportedModifier);
            }

            if (flags & TypeScript.PullElementFlags.Ambient) {
                result.push(ScriptElementKindModifier.ambientModifier);
            }

            if (flags & TypeScript.PullElementFlags.Public) {
                result.push(ScriptElementKindModifier.publicMemberModifier);
            }

            if (flags & TypeScript.PullElementFlags.Private) {
                result.push(ScriptElementKindModifier.privateMemberModifier);
            }

            if (flags & TypeScript.PullElementFlags.Static) {
                result.push(ScriptElementKindModifier.staticModifier);
            }

            return result.length > 0 ? result.join(',') : ScriptElementKindModifier.none;
        }

        // Return true if the declaration has PullElementKind that is one of 
        // the following container types and return false otherwise.
        private isContainerDeclaration(declaration: TypeScript.PullDecl): boolean {
            switch (declaration.kind) {
                case TypeScript.PullElementKind.Script:
                case TypeScript.PullElementKind.Container:
                case TypeScript.PullElementKind.Class:
                case TypeScript.PullElementKind.Interface:
                case TypeScript.PullElementKind.DynamicModule:
                case TypeScript.PullElementKind.Enum:
                    return true;
            }

            return false;
        }

        // Return true if the declaration should havce corresponding NavigateToItem and false otherwise.
        private shouldIncludeDeclarationInNavigationItems(declaration: TypeScript.PullDecl): boolean {
            switch (declaration.kind) {
                case TypeScript.PullElementKind.Script:
                    // Do not include the script item
                    return false;
                case TypeScript.PullElementKind.Variable:
                case TypeScript.PullElementKind.Property:
                    // Do not include the value side of modules or classes, as thier types has already been included
                    return (declaration.flags & (TypeScript.PullElementFlags.ClassConstructorVariable |
                        TypeScript.PullElementFlags.InitializedModule |
                        TypeScript.PullElementFlags.InitializedDynamicModule |
                        TypeScript.PullElementFlags.Enum)) === 0;
                case TypeScript.PullElementKind.EnumMember:
                    return true;
                case TypeScript.PullElementKind.FunctionExpression:
                case TypeScript.PullElementKind.Function:
                    // Ignore anonomus functions
                    return declaration.name !== "";
                case TypeScript.PullElementKind.ConstructorMethod:
                    return false;
            }

            if (this.isContainerDeclaration(declaration)) {
                return true;
            }

            return true;
        }

        public getSyntacticDiagnostics(fileName: string): TypeScript.Diagnostic[] {
            fileName = TypeScript.switchToForwardSlashes(fileName);
            return this.compiler.getSyntacticDiagnostics(fileName);
        }

        public getSemanticDiagnostics(fileName: string): TypeScript.Diagnostic[] {
            fileName = TypeScript.switchToForwardSlashes(fileName);
            return this.compiler.getSemanticDiagnostics(fileName);
        }

        public getEmitOutput(fileName: string): TypeScript.EmitOutput {
            fileName = TypeScript.switchToForwardSlashes(fileName);

            var resolvePath = (fileName: string) => this.host.resolveRelativePath(fileName, null);

            var document = this.compiler.getDocument(fileName);
            var emitToSingleFile = document.emitToOwnOutputFile();

            // Check for syntactic errors
            var syntacticDiagnostics = emitToSingleFile
                ? this.getSyntacticDiagnostics(fileName)
                : this.getAllSyntacticDiagnostics();
            if (this.containErrors(syntacticDiagnostics)) {
                // This file has at least one syntactic error, return and do not emit code.
                return new TypeScript.EmitOutput();
            }

            // Force a type check before emit to ensure that all symbols have been resolved
            var semanticDiagnostics = emitToSingleFile
                ? this.getSemanticDiagnostics(fileName)
                : this.getAllSemanticDiagnostics();

            // Emit output files and source maps
            // Emit declarations, if there are no semantic errors
            var emitResult = this.compiler.emit(fileName, resolvePath);
            if (!this.containErrors(emitResult.diagnostics) &&
                !this.containErrors(semanticDiagnostics)) {

                // Merge the results
                var declarationEmitOutput = this.compiler.emitDeclarations(fileName, resolvePath);
                emitResult.outputFiles.push.apply(emitResult.outputFiles, declarationEmitOutput.outputFiles);
                emitResult.diagnostics.push.apply(emitResult.diagnostics, declarationEmitOutput.diagnostics);
            }

            return emitResult;
        }

        private getAllSyntacticDiagnostics(): TypeScript.Diagnostic[] {
            var diagnostics: TypeScript.Diagnostic[] = [];

            this.compiler.fileNames().forEach(fileName =>
                diagnostics.push.apply(diagnostics, this.compiler.getSyntacticDiagnostics(fileName)));

            return diagnostics;
        }

        private getAllSemanticDiagnostics(): TypeScript.Diagnostic[] {
            var diagnostics: TypeScript.Diagnostic[] = [];

            this.compiler.fileNames().map(fileName =>
                diagnostics.push.apply(diagnostics, this.compiler.getSemanticDiagnostics(fileName)));

            return diagnostics;
        }

        private containErrors(diagnostics: TypeScript.Diagnostic[]): boolean {
            if (diagnostics && diagnostics.length > 0) {
                for (var i = 0; i < diagnostics.length; i++) {
                    var diagnosticInfo = diagnostics[i].info();
                    if (diagnosticInfo.category === TypeScript.DiagnosticCategory.Error) {
                        return true;
                    }
                }
            }

            return false;
        }

        private getFullNameOfSymbol(symbol: TypeScript.PullSymbol, enclosingScopeSymbol: TypeScript.PullSymbol) {
            var container = symbol.getContainer();
            if (PullHelpers.isSymbolLocal(symbol) ||
                symbol.kind == TypeScript.PullElementKind.Parameter) {
                // Local var
                return symbol.getScopedName(enclosingScopeSymbol, /*skipTypeParametersInName*/ false, /*useConstraintInName*/ true);
            }

            var symbolKind = symbol.kind;
            if (symbol.kind == TypeScript.PullElementKind.Primitive) {
                // Primitive type symbols - do not use symbol name
                return "";
            }

            if (symbolKind == TypeScript.PullElementKind.ConstructorType) {
                symbol = (<TypeScript.PullTypeSymbol>symbol).getAssociatedContainerType();
            }

            if (symbolKind != TypeScript.PullElementKind.Property &&
                symbolKind != TypeScript.PullElementKind.EnumMember &&
                symbolKind != TypeScript.PullElementKind.Method &&
                symbolKind != TypeScript.PullElementKind.TypeParameter &&
                !symbol.anyDeclHasFlag(TypeScript.PullElementFlags.Exported)) {
                // Non exported variable/function
                return symbol.getScopedName(enclosingScopeSymbol, /*skipTypeParametersInName*/ false, /*useConstraintInName*/true);
            }

            return symbol.fullName(enclosingScopeSymbol);
        }

        private getTypeInfoEligiblePath(fileName: string, position: number, isConstructorValidPosition: boolean) {
            var document = this.compiler.getDocument(fileName);
            var sourceUnit = document.sourceUnit();

            var ast = TypeScript.getAstAtPosition(sourceUnit, position, /*useTrailingTriviaAsLimChar*/ false, /*forceInclusive*/ true);
            if (ast === null) {
                return null;
            }

            if (ast.kind() === SyntaxKind.ParameterList && ast.parent.kind() === SyntaxKind.CallSignature && ast.parent.parent.kind() === SyntaxKind.ConstructorDeclaration) {
                ast = ast.parent.parent;
            }

            switch (ast.kind()) {
                default:
                    return null;
                case TypeScript.SyntaxKind.ConstructorDeclaration:
                    var constructorAST = <TypeScript.ConstructorDeclarationSyntax>ast;
                    if (!isConstructorValidPosition || !(position >= constructorAST.start() && position <= constructorAST.start() + "constructor".length)) {
                        return null;
                    }
                    else {
                        return ast;
                    }

                case TypeScript.SyntaxKind.FunctionDeclaration:
                    return null;

                case TypeScript.SyntaxKind.MemberAccessExpression:
                case TypeScript.SyntaxKind.QualifiedName:
                case TypeScript.SyntaxKind.SuperKeyword:
                case TypeScript.SyntaxKind.StringLiteral:
                case TypeScript.SyntaxKind.ThisKeyword:
                case TypeScript.SyntaxKind.IdentifierName:
                    return ast;
            }
        }

        public getTypeAtPosition(fileName: string, position: number): TypeInfo {
            fileName = TypeScript.switchToForwardSlashes(fileName);

            var node = this.getTypeInfoEligiblePath(fileName, position, true);
            if (!node) {
                return null;
            }

            var document = this.compiler.getDocument(fileName);
            var ast: TypeScript.ISyntaxElement;
            var symbol: TypeScript.PullSymbol;
            var typeSymbol: TypeScript.PullTypeSymbol;
            var enclosingScopeSymbol: TypeScript.PullSymbol;
            var _isCallExpression: boolean = false;
            var resolvedSignatures: TypeScript.PullSignatureSymbol[];
            var candidateSignature: TypeScript.PullSignatureSymbol;
            var isConstructorCall: boolean;

            if (TypeScript.isDeclarationASTOrDeclarationNameAST(node)) {
                var declarationInformation = this.compiler.getSymbolInformationFromAST(node, document);
                if (!declarationInformation) {
                    return null;
                }

                ast = declarationInformation.ast;
                symbol = declarationInformation.symbol;
                enclosingScopeSymbol = declarationInformation.enclosingScopeSymbol;

                if (node.kind() === TypeScript.SyntaxKind.ConstructorDeclaration ||
                    node.kind() === TypeScript.SyntaxKind.FunctionDeclaration ||
                    node.kind() === TypeScript.SyntaxKind.ParenthesizedArrowFunctionExpression ||
                    node.kind() === TypeScript.SyntaxKind.SimpleArrowFunctionExpression ||
                    node.kind() === TypeScript.SyntaxKind.MemberFunctionDeclaration ||
                    TypeScript.isNameOfFunction(node) ||
                    TypeScript.isNameOfMemberFunction(node)) {
                    var funcDecl = node.kind() === TypeScript.SyntaxKind.IdentifierName ? node.parent : node;
                    if (symbol && symbol.kind != TypeScript.PullElementKind.Property) {
                        var signatureInfo = TypeScript.PullHelpers.getSignatureForFuncDecl(this.compiler.getDeclForAST(funcDecl));
                        _isCallExpression = true;
                        candidateSignature = signatureInfo.signature;
                        resolvedSignatures = signatureInfo.allSignatures;
                    }
                }
            }
            else if (TypeScript.isCallExpression(node) || TypeScript.isCallExpressionTarget(node)) {
                // If this is a call we need to get the call singuatures as well
                // Move the cursor to point to the call expression
                while (!TypeScript.isCallExpression(node)) {
                    node = node.parent;
                }

                // Get the call expression symbol
                var callExpressionInformation = this.compiler.getCallInformationFromAST(node, document);

                if (!callExpressionInformation || !callExpressionInformation.targetSymbol) {
                    return null;
                }

                ast = callExpressionInformation.ast;
                symbol = callExpressionInformation.targetSymbol;
                enclosingScopeSymbol = callExpressionInformation.enclosingScopeSymbol;

                // Check if this is a property or a variable, if so do not treat it as a fuction, but rather as a variable with function type
                var isPropertyOrVar = symbol.kind == TypeScript.PullElementKind.Property || symbol.kind == TypeScript.PullElementKind.Variable;
                typeSymbol = symbol.type;
                if (isPropertyOrVar) {
                    if (typeSymbol.getName() != "") {
                        symbol = typeSymbol;
                    }
                    isPropertyOrVar = (typeSymbol.kind != TypeScript.PullElementKind.Interface && typeSymbol.kind != TypeScript.PullElementKind.ObjectType) || typeSymbol.getName() == "";
                }

                if (!isPropertyOrVar) {
                    _isCallExpression = true;
                    resolvedSignatures = callExpressionInformation.resolvedSignatures;
                    candidateSignature = callExpressionInformation.candidateSignature;
                    isConstructorCall = callExpressionInformation.isConstructorCall;
                }
            }
            else {
                var symbolInformation = this.compiler.getSymbolInformationFromAST(node, document);

                if (!symbolInformation || !symbolInformation.symbol) {
                    return null;
                }

                ast = symbolInformation.ast;
                symbol = symbolInformation.symbol;
                enclosingScopeSymbol = symbolInformation.enclosingScopeSymbol;

                if (symbol.kind === TypeScript.PullElementKind.Method || symbol.kind == TypeScript.PullElementKind.Function) {
                    typeSymbol = symbol.type;
                    if (typeSymbol) {
                        _isCallExpression = true;
                        resolvedSignatures = typeSymbol.getCallSignatures();
                    }
                }
            }

            if (resolvedSignatures && (!candidateSignature || candidateSignature.isDefinition())) {
                for (var i = 0, len = resolvedSignatures.length; i < len; i++) {
                    if (len > 1 && resolvedSignatures[i].isDefinition()) {
                        continue;
                    }

                    candidateSignature = resolvedSignatures[i];
                    break;
                }
            }

            var memberName = _isCallExpression
                ? TypeScript.PullSignatureSymbol.getSignatureTypeMemberName(candidateSignature, resolvedSignatures, enclosingScopeSymbol)
                : symbol.getTypeNameEx(enclosingScopeSymbol, /*useConstraintInName*/ true);
            var kind = this.mapPullElementKind(symbol.kind, symbol, !_isCallExpression, _isCallExpression, isConstructorCall);

            var docCommentSymbol = candidateSignature || symbol;
            var docComment = docCommentSymbol.docComments(!_isCallExpression);
            var symbolName = this.getFullNameOfSymbol(symbol, enclosingScopeSymbol);
            var minChar = ast ? ast.start() : -1;
            var limChar = ast ? ast.end() : -1;

            return new TypeInfo(memberName, docComment, symbolName, kind, minChar, limChar);
        }

        public getCompletionsAtPosition(fileName: string, position: number, isMemberCompletion: boolean): CompletionInfo {
            fileName = TypeScript.switchToForwardSlashes(fileName);

            var document = this.compiler.getDocument(fileName);
            var sourceUnit = document.sourceUnit();

            if (CompletionHelpers.isCompletionListBlocker(document.syntaxTree().sourceUnit(), position)) {
                this.logger.log("Returning an empty list because completion was blocked.");
                return null;
            }

            var node = TypeScript.getAstAtPosition(sourceUnit, position, /*useTrailingTriviaAsLimChar*/ true, /*forceInclusive*/ true);

            if (node && node.kind() === TypeScript.SyntaxKind.IdentifierName &&
                node.start() === node.end()) {
                // Ignore missing name nodes
                node = node.parent;
            }

            var isRightOfDot = false;
            if (node &&
                node.kind() === TypeScript.SyntaxKind.MemberAccessExpression &&
                (<TypeScript.MemberAccessExpressionSyntax>node).expression.end() < position) {

                isRightOfDot = true;
                node = (<TypeScript.MemberAccessExpressionSyntax>node).expression;
            }
            else if (node &&
                node.kind() === TypeScript.SyntaxKind.QualifiedName &&
                (<TypeScript.QualifiedNameSyntax>node).left.end() < position) {

                isRightOfDot = true;
                node = (<TypeScript.QualifiedNameSyntax>node).left;
            }
            else if (node && node.parent &&
                node.kind() === TypeScript.SyntaxKind.IdentifierName &&
                node.parent.kind() === TypeScript.SyntaxKind.MemberAccessExpression &&
                (<TypeScript.MemberAccessExpressionSyntax>node.parent).name === node) {

                isRightOfDot = true;
                node = (<TypeScript.MemberAccessExpressionSyntax>node.parent).expression;
            }
            else if (node && node.parent &&
                node.kind() === TypeScript.SyntaxKind.IdentifierName &&
                node.parent.kind() === TypeScript.SyntaxKind.QualifiedName &&
                (<TypeScript.QualifiedNameSyntax>node.parent).right === node) {

                isRightOfDot = true;
                node = (<TypeScript.QualifiedNameSyntax>node.parent).left;
            }

            // Get the completions
            var entries = new TypeScript.IdentiferNameHashTable<CachedCompletionEntryDetails>();

            // Right of dot member completion list
            if (isRightOfDot) {
                var members = this.compiler.getVisibleMemberSymbolsFromAST(node, document);
                if (!members) {
                    return null;
                }

                isMemberCompletion = true;
                this.getCompletionEntriesFromSymbols(members, entries);
            }
            else {
                var containingObjectLiteral = CompletionHelpers.getContainingObjectLiteralApplicableForCompletion(document.syntaxTree().sourceUnit(), position);

                // Object literal expression, look up possible property names from contextual type
                if (containingObjectLiteral) {
                    var searchPosition = Math.min(position, containingObjectLiteral.end());
                    var path = TypeScript.getAstAtPosition(sourceUnit, searchPosition);
                    // Get the object literal node

                    while (node && node.kind() !== TypeScript.SyntaxKind.ObjectLiteralExpression) {
                        node = node.parent;
                    }

                    if (!node || node.kind() !== TypeScript.SyntaxKind.ObjectLiteralExpression) {
<<<<<<< HEAD
                        throw TypeScript.Errors.invalidOperation("ISyntaxElement Path look up did not result in the same node as Fidelity Syntax Tree look up.");
=======
                        // AST Path look up did not result in the same node as Fidelity Syntax Tree look up.
                        // Once we remove AST this will no longer be a problem.
                        return null;
>>>>>>> 1b11bfda
                    }

                    isMemberCompletion = true;

                    // Try to get the object members form contextual typing
                    var contextualMembers = this.compiler.getContextualMembersFromAST(node, document);
                    if (contextualMembers && contextualMembers.symbols && contextualMembers.symbols.length > 0) {
                        // get existing members
                        var existingMembers = this.compiler.getVisibleMemberSymbolsFromAST(node, document);

                        // Add filtterd items to the completion list
                        this.getCompletionEntriesFromSymbols({
                            symbols: CompletionHelpers.filterContextualMembersList(contextualMembers.symbols, existingMembers, fileName, position),
                            enclosingScopeSymbol: contextualMembers.enclosingScopeSymbol
                        }, entries);
                    }
                }
                // Get scope memebers
                else {
                    isMemberCompletion = false;
                    var decls = this.compiler.getVisibleDeclsFromAST(node, document);
                    this.getCompletionEntriesFromDecls(decls, entries);
                }
            }

            // Add keywords if this is not a member completion list
            if (!isMemberCompletion) {
                this.getCompletionEntriesForKeywords(KeywordCompletions.getKeywordCompltions(), entries);
            }

            // Prepare the completion result
            var completions = new CompletionInfo();
            completions.isMemberCompletion = isMemberCompletion;
            completions.entries = [];
            entries.map((key, value) => {
                completions.entries.push({
                    name: value.name,
                    kind: value.kind,
                    kindModifiers: value.kindModifiers
                });
            }, null);

            // Store this completion list as the active completion list
            this.activeCompletionSession = new CompletionSession(fileName, position, entries);

            return completions;
        }

        private getCompletionEntriesFromSymbols(symbolInfo: TypeScript.PullVisibleSymbolsInfo, result: TypeScript.IdentiferNameHashTable<CachedCompletionEntryDetails>): void {
            for (var i = 0, n = symbolInfo.symbols.length; i < n; i++) {
                var symbol = symbolInfo.symbols[i];

                var symbolDisplayName = CompletionHelpers.getValidCompletionEntryDisplayName(symbol.getDisplayName());
                if (!symbolDisplayName) {
                    continue;
                }

                var symbolKind = symbol.kind;

                var exitingEntry = result.lookup(symbolDisplayName);

                if (exitingEntry && (symbolKind & TypeScript.PullElementKind.SomeValue)) {
                    // We have two decls with the same name. Do not overwrite types and containers with thier variable delcs.
                    continue;
                }

                var entry: CachedCompletionEntryDetails;
                var kindName = this.mapPullElementKind(symbolKind, symbol, true);
                var kindModifiersName = this.getScriptElementKindModifiers(symbol);

                if (symbol.isResolved) {
                    // If the symbol has already been resolved, cache the needed information for completion details.
                    var completionInfo = this.getResolvedCompletionEntryDetailsFromSymbol(symbol, symbolInfo.enclosingScopeSymbol);

                    entry = new ResolvedCompletionEntry(symbolDisplayName, kindName, kindModifiersName, completionInfo.typeName, completionInfo.fullSymbolName, completionInfo.docComments);
                }
                else {
                    entry = new DeclReferenceCompletionEntry(symbolDisplayName, kindName, kindModifiersName, symbol.getDeclarations()[0]);
                }

                result.addOrUpdate(symbolDisplayName, entry);
            }
        }

        private getCompletionEntriesFromDecls(decls: TypeScript.PullDecl[], result: TypeScript.IdentiferNameHashTable<CachedCompletionEntryDetails>): void {
            for (var i = 0, n = decls ? decls.length : 0; i < n; i++) {
                var decl = decls[i];

                var declDisplaylName = CompletionHelpers.getValidCompletionEntryDisplayName(decl.getDisplayName());
                if (!declDisplaylName) {
                    continue;
                }

                var declKind = decl.kind;

                var exitingEntry = result.lookup(declDisplaylName);

                if (exitingEntry && (declKind & TypeScript.PullElementKind.SomeValue)) {
                    // We have two decls with the same name. Do not overwrite types and containers with thier variable delcs.
                    continue;
                }

                var kindName = this.mapPullElementKind(declKind, /*symbol*/ null, true);
                var kindModifiersName = this.getScriptElementKindModifiersFromFlags(decl.flags);

                var entry: CachedCompletionEntryDetails = null;
                // Do not call getSymbol if the decl is not already bound. This would force a bind,
                // which is too expensive to do for every completion item when we are building the
                // list.
                var symbol = decl.hasSymbol() && decl.getSymbol();
                // If the symbol has already been resolved, cache the needed information for completion details.
                var enclosingDecl = decl.getEnclosingDecl();
                var enclosingScopeSymbol = (enclosingDecl && enclosingDecl.hasSymbol()) ? enclosingDecl.getSymbol() : null;

                if (symbol && symbol.isResolved && enclosingScopeSymbol && enclosingScopeSymbol.isResolved) {
                    var completionInfo = this.getResolvedCompletionEntryDetailsFromSymbol(symbol, enclosingScopeSymbol);
                    entry = new ResolvedCompletionEntry(declDisplaylName, kindName, kindModifiersName, completionInfo.typeName, completionInfo.fullSymbolName, completionInfo.docComments);
                }
                else {
                    entry = new DeclReferenceCompletionEntry(declDisplaylName, kindName, kindModifiersName, decl);
                }

                result.addOrUpdate(declDisplaylName, entry);
            }
        }

        private getResolvedCompletionEntryDetailsFromSymbol(symbol: TypeScript.PullSymbol, enclosingScopeSymbol: TypeScript.PullSymbol):
            { typeName: string; fullSymbolName: string; docComments: string } {
            var typeName = symbol.getTypeName(enclosingScopeSymbol, /*useConstraintInName*/ true);
            var fullSymbolName = this.getFullNameOfSymbol(symbol, enclosingScopeSymbol);

            var type = symbol.type;
            var symbolForDocComments = symbol;
            if (type && type.hasOnlyOverloadCallSignatures()) {
                symbolForDocComments = type.getCallSignatures()[0];
            }

            var docComments = symbolForDocComments.docComments(/*useConstructorAsClass:*/ true);
            return {
                typeName: typeName,
                fullSymbolName: fullSymbolName,
                docComments: docComments
            };
        }

        private getCompletionEntriesForKeywords(keywords: ResolvedCompletionEntry[], result: TypeScript.IdentiferNameHashTable<CompletionEntryDetails>): void {
            for (var i = 0, n = keywords.length; i < n; i++) {
                var keyword = keywords[i];
                result.addOrUpdate(keyword.name, keyword);
            }
        }

        public getCompletionEntryDetails(fileName: string, position: number, entryName: string): CompletionEntryDetails {
            fileName = TypeScript.switchToForwardSlashes(fileName);

            // Ensure that the current active completion session is still valid for this request
            if (!this.activeCompletionSession ||
                this.activeCompletionSession.fileName !== fileName ||
                this.activeCompletionSession.position !== position) {
                return null;
            }

            var entry = this.activeCompletionSession.entries.lookup(entryName);
            if (!entry) {
                return null;
            }

            if (!entry.isResolved()) {
                var decl = (<DeclReferenceCompletionEntry>entry).decl;

                // If this decl has been invalidated becuase of a user edit, try to find the new
                // decl that matches it
                // Theoretically, this corrective measure should just fix decls if the completion
                // session is older than the file, but we are being defensive, so always correct
                // the decl.
                var document = this.compiler.getDocument(fileName);
                if (decl.fileName() === TypeScript.switchToForwardSlashes(fileName)) {
                    decl = this.tryFindDeclFromPreviousCompilerVersion(decl);

                    if (decl) {
                        var declDisplaylName = CompletionHelpers.getValidCompletionEntryDisplayName(decl.getDisplayName());
                        var declKind = decl.kind;
                        var kindName = this.mapPullElementKind(declKind, /*symbol*/ null, true);
                        var kindModifiersName = this.getScriptElementKindModifiersFromFlags(decl.flags);

                        // update the existing entry
                        entry = new DeclReferenceCompletionEntry(declDisplaylName, kindName, kindModifiersName, decl);
                        this.activeCompletionSession.entries.addOrUpdate(entryName, entry);
                    }
                }

                // This entry has not been resolved yet. Resolve it.
                if (decl) {
                    var node = TypeScript.getAstAtPosition(document.sourceUnit(), position);
                    var symbolInfo = this.compiler.pullGetDeclInformation(decl, node, document);

                    if (!symbolInfo) {
                        return null;
                    }

                    var symbol = symbolInfo.symbol;
                    var completionInfo = this.getResolvedCompletionEntryDetailsFromSymbol(symbol, symbolInfo.enclosingScopeSymbol);
                    // Store the information for next lookup
                    (<DeclReferenceCompletionEntry>entry).resolve(completionInfo.typeName, completionInfo.fullSymbolName, completionInfo.docComments);
                }
            }

            return {
                name: entry.name,
                kind: entry.kind,
                kindModifiers: entry.kindModifiers,
                type: entry.type,
                fullSymbolName: entry.fullSymbolName,
                docComment: entry.docComment
            };
        }

        // Given a declaration returned from a previous version of the compiler (i.e. prior to 
        // any mutation operations), attempts to find the same decl in this version.  
        private tryFindDeclFromPreviousCompilerVersion(invalidatedDecl: TypeScript.PullDecl): TypeScript.PullDecl {
            var fileName = invalidatedDecl.fileName();

            var declsInPath: TypeScript.PullDecl[] = [];
            var current = invalidatedDecl;
            while (current) {
                if (current.kind !== TypeScript.PullElementKind.Script) {
                    declsInPath.unshift(current);
                }

                current = current.getParentDecl();
            }

            // now search for that decl
            var topLevelDecl = this.compiler.topLevelDeclaration(fileName);
            if (!topLevelDecl) {
                return null;
            }

            var declsToSearch = [topLevelDecl];
            var foundDecls: TypeScript.PullDecl[] = [];
            var keepSearching = (invalidatedDecl.kind & TypeScript.PullElementKind.Container) ||
                (invalidatedDecl.kind & TypeScript.PullElementKind.Interface) ||
                (invalidatedDecl.kind & TypeScript.PullElementKind.Class) ||
                (invalidatedDecl.kind & TypeScript.PullElementKind.Enum);

            for (var i = 0; i < declsInPath.length; i++) {
                var declInPath = declsInPath[i];
                var decls: TypeScript.PullDecl[] = [];

                for (var j = 0; j < declsToSearch.length; j++) {
                    foundDecls = declsToSearch[j].searchChildDecls(declInPath.name, declInPath.kind);

                    decls.push.apply(decls, foundDecls);

                    // Unless we're searching for an interface or module, we've found the one true
                    // decl, so don't bother searching the rest of the top-level decls
                    if (foundDecls.length && !keepSearching) {
                        break;
                    }
                }

                declsToSearch = decls;

                if (declsToSearch.length == 0) {
                    break;
                }
            }

            return declsToSearch.length === 0 ? null : declsToSearch[0];
        }

        private getModuleOrEnumKind(symbol: TypeScript.PullSymbol) {
            if (symbol) {
                var declarations = symbol.getDeclarations();
                for (var i = 0; i < declarations.length; i++) {
                    var declKind = declarations[i].kind;
                    if (declKind == TypeScript.PullElementKind.Container) {
                        return ScriptElementKind.moduleElement;
                    }
                    else if (declKind == TypeScript.PullElementKind.Enum) {
                        return ScriptElementKind.enumElement;
                    }
                    else if (declKind == TypeScript.PullElementKind.Variable) {
                        var declFlags = declarations[i].flags;
                        if (declFlags & TypeScript.PullElementFlags.InitializedModule) {
                            return ScriptElementKind.moduleElement;
                        }
                        else if (declFlags & TypeScript.PullElementFlags.Enum) {
                            return ScriptElementKind.enumElement;
                        }
                    }
                }
            }
            return ScriptElementKind.unknown;
        }

        private mapPullElementKind(kind: TypeScript.PullElementKind, symbol?: TypeScript.PullSymbol, useConstructorAsClass?: boolean, varIsFunction?: boolean, functionIsConstructor?: boolean): string {
            if (functionIsConstructor) {
                return ScriptElementKind.constructorImplementationElement;
            }

            if (varIsFunction) {
                switch (kind) {
                    case TypeScript.PullElementKind.Container:
                    case TypeScript.PullElementKind.DynamicModule:
                    case TypeScript.PullElementKind.TypeAlias:
                    case TypeScript.PullElementKind.Interface:
                    case TypeScript.PullElementKind.Class:
                    case TypeScript.PullElementKind.Parameter:
                        return ScriptElementKind.functionElement;
                    case TypeScript.PullElementKind.Variable:
                        return (symbol && PullHelpers.isSymbolLocal(symbol)) ? ScriptElementKind.localFunctionElement : ScriptElementKind.functionElement;
                    case TypeScript.PullElementKind.Property:
                        return ScriptElementKind.memberFunctionElement;
                    case TypeScript.PullElementKind.Function:
                        return (symbol && PullHelpers.isSymbolLocal(symbol)) ? ScriptElementKind.localFunctionElement : ScriptElementKind.functionElement;
                    case TypeScript.PullElementKind.ConstructorMethod:
                        return ScriptElementKind.constructorImplementationElement;
                    case TypeScript.PullElementKind.Method:
                        return ScriptElementKind.memberFunctionElement;
                    case TypeScript.PullElementKind.FunctionExpression:
                        return ScriptElementKind.localFunctionElement;
                    case TypeScript.PullElementKind.GetAccessor:
                        return ScriptElementKind.memberGetAccessorElement;
                    case TypeScript.PullElementKind.SetAccessor:
                        return ScriptElementKind.memberSetAccessorElement;
                    case TypeScript.PullElementKind.CallSignature:
                        return ScriptElementKind.callSignatureElement;
                    case TypeScript.PullElementKind.ConstructSignature:
                        return ScriptElementKind.constructSignatureElement;
                    case TypeScript.PullElementKind.IndexSignature:
                        return ScriptElementKind.indexSignatureElement;
                    case TypeScript.PullElementKind.TypeParameter:
                        return ScriptElementKind.typeParameterElement;
                    case TypeScript.PullElementKind.Primitive:
                        return ScriptElementKind.primitiveType;
                }
            }
            else {
                switch (kind) {
                    case TypeScript.PullElementKind.Script:
                        return ScriptElementKind.scriptElement;
                    case TypeScript.PullElementKind.Container:
                    case TypeScript.PullElementKind.DynamicModule:
                    case TypeScript.PullElementKind.TypeAlias:
                        return ScriptElementKind.moduleElement;
                    case TypeScript.PullElementKind.Interface:
                        return ScriptElementKind.interfaceElement;
                    case TypeScript.PullElementKind.Class:
                        return ScriptElementKind.classElement;
                    case TypeScript.PullElementKind.Enum:
                        return ScriptElementKind.enumElement;
                    case TypeScript.PullElementKind.Variable:
                        var scriptElementKind = this.getModuleOrEnumKind(symbol);
                        if (scriptElementKind != ScriptElementKind.unknown) {
                            return scriptElementKind;
                        }
                        return (symbol && PullHelpers.isSymbolLocal(symbol)) ? ScriptElementKind.localVariableElement : ScriptElementKind.variableElement;
                    case TypeScript.PullElementKind.Parameter:
                        return ScriptElementKind.parameterElement;
                    case TypeScript.PullElementKind.Property:
                        return ScriptElementKind.memberVariableElement;
                    case TypeScript.PullElementKind.Function:
                        return (symbol && PullHelpers.isSymbolLocal(symbol)) ? ScriptElementKind.localFunctionElement : ScriptElementKind.functionElement;
                    case TypeScript.PullElementKind.ConstructorMethod:
                        return useConstructorAsClass ? ScriptElementKind.classElement : ScriptElementKind.constructorImplementationElement;
                    case TypeScript.PullElementKind.Method:
                        return ScriptElementKind.memberFunctionElement;
                    case TypeScript.PullElementKind.FunctionExpression:
                        return ScriptElementKind.localFunctionElement;
                    case TypeScript.PullElementKind.GetAccessor:
                        return ScriptElementKind.memberGetAccessorElement;
                    case TypeScript.PullElementKind.SetAccessor:
                        return ScriptElementKind.memberSetAccessorElement;
                    case TypeScript.PullElementKind.CallSignature:
                        return ScriptElementKind.callSignatureElement;
                    case TypeScript.PullElementKind.ConstructSignature:
                        return ScriptElementKind.constructSignatureElement;
                    case TypeScript.PullElementKind.IndexSignature:
                        return ScriptElementKind.indexSignatureElement;
                    case TypeScript.PullElementKind.EnumMember:
                        return ScriptElementKind.memberVariableElement;
                    case TypeScript.PullElementKind.TypeParameter:
                        return ScriptElementKind.typeParameterElement;
                    case TypeScript.PullElementKind.Primitive:
                        return ScriptElementKind.primitiveType;
                }
            }

            return ScriptElementKind.unknown;
        }

        private getScriptElementKindModifiers(symbol: TypeScript.PullSymbol): string {
            var result: string[] = [];

            if (symbol.anyDeclHasFlag(TypeScript.PullElementFlags.Exported)) {
                result.push(ScriptElementKindModifier.exportedModifier);
            }
            if (symbol.anyDeclHasFlag(TypeScript.PullElementFlags.Ambient)) {
                result.push(ScriptElementKindModifier.ambientModifier);
            }
            if (symbol.anyDeclHasFlag(TypeScript.PullElementFlags.Public)) {
                result.push(ScriptElementKindModifier.publicMemberModifier);
            }
            if (symbol.anyDeclHasFlag(TypeScript.PullElementFlags.Private)) {
                result.push(ScriptElementKindModifier.privateMemberModifier);
            }
            if (symbol.anyDeclHasFlag(TypeScript.PullElementFlags.Static)) {
                result.push(ScriptElementKindModifier.staticModifier);
            }

            return result.length > 0 ? result.join(',') : ScriptElementKindModifier.none;
        }

        private getScriptElementKindModifiersFromFlags(flags: TypeScript.PullElementFlags): string {
            var result: string[] = [];

            if (flags & TypeScript.PullElementFlags.Exported) {
                result.push(ScriptElementKindModifier.exportedModifier);
            }

            if (flags & TypeScript.PullElementFlags.Ambient) {
                result.push(ScriptElementKindModifier.ambientModifier);
            }

            if (flags & TypeScript.PullElementFlags.Public) {
                result.push(ScriptElementKindModifier.publicMemberModifier);
            }

            if (flags & TypeScript.PullElementFlags.Private) {
                result.push(ScriptElementKindModifier.privateMemberModifier);
            }

            if (flags & TypeScript.PullElementFlags.Static) {
                result.push(ScriptElementKindModifier.staticModifier);
            }

            return result.length > 0 ? result.join(',') : ScriptElementKindModifier.none;
        }

        // 
        // Syntactic Single-File features
        //

        public getNameOrDottedNameSpan(fileName: string, startPos: number, endPos: number): SpanInfo {
            fileName = TypeScript.switchToForwardSlashes(fileName);

            var node = this.getTypeInfoEligiblePath(fileName, startPos, false);

            if (!node) {
                return null;
            }

            while (node) {
                if (TypeScript.isNameOfMemberAccessExpression(node) ||
                    TypeScript.isRightSideOfQualifiedName(node)) {
                    node = node.parent;
                }
                else {
                    break;
                }
            }

            var spanInfo = new SpanInfo(node.start(), node.end());
            return spanInfo;
        }

        public getBreakpointStatementAtPosition(fileName: string, pos: number): SpanInfo {
            fileName = TypeScript.switchToForwardSlashes(fileName);

            var syntaxtree = this.getSyntaxTree(fileName);
            return TypeScript.Services.Breakpoints.getBreakpointLocation(syntaxtree, pos);
        }

        public getFormattingEditsForRange(fileName: string, minChar: number, limChar: number, options: FormatCodeOptions): TextEdit[] {
            fileName = TypeScript.switchToForwardSlashes(fileName);

            var manager = this.getFormattingManager(fileName, options);
            return manager.formatSelection(minChar, limChar);
        }

        public getFormattingEditsForDocument(fileName: string, minChar: number, limChar: number, options: FormatCodeOptions): TextEdit[] {
            fileName = TypeScript.switchToForwardSlashes(fileName);

            var manager = this.getFormattingManager(fileName, options);
            return manager.formatDocument(minChar, limChar);
        }

        public getFormattingEditsOnPaste(fileName: string, minChar: number, limChar: number, options: FormatCodeOptions): TextEdit[] {
            fileName = TypeScript.switchToForwardSlashes(fileName);

            var manager = this.getFormattingManager(fileName, options);
            return manager.formatOnPaste(minChar, limChar);
        }

        public getFormattingEditsAfterKeystroke(fileName: string, position: number, key: string, options: FormatCodeOptions): TextEdit[] {
            fileName = TypeScript.switchToForwardSlashes(fileName);

            var manager = this.getFormattingManager(fileName, options);

            if (key === "}") {
                return manager.formatOnClosingCurlyBrace(position);
            }
            else if (key === ";") {
                return manager.formatOnSemicolon(position);
            }
            else if (key === "\n") {
                return manager.formatOnEnter(position);
            }

            return [];
        }

        private getFormattingManager(fileName: string, options: FormatCodeOptions) {
            // Ensure rules are initialized and up to date wrt to formatting options
            if (this.formattingRulesProvider == null) {
                this.formattingRulesProvider = new TypeScript.Services.Formatting.RulesProvider(this.logger);
            }

            this.formattingRulesProvider.ensureUpToDate(options);

            // Get the Syntax Tree
            var syntaxTree = this.getSyntaxTree(fileName);

            // Convert IScriptSnapshot to ITextSnapshot
            var scriptSnapshot = this.compiler.getScriptSnapshot(fileName);
            var scriptText = TypeScript.SimpleText.fromScriptSnapshot(scriptSnapshot);
            var textSnapshot = new TypeScript.Services.Formatting.TextSnapshot(scriptText);

            var manager = new TypeScript.Services.Formatting.FormattingManager(syntaxTree, textSnapshot, this.formattingRulesProvider, options);

            return manager;
        }

        public getOutliningRegions(fileName: string): TypeScript.TextSpan[] {
            fileName = TypeScript.switchToForwardSlashes(fileName);

            var syntaxTree = this.getSyntaxTree(fileName);
            return OutliningElementsCollector.collectElements(syntaxTree.sourceUnit());
        }

        // Given a script name and position in the script, return a string representing 
        // the desired smart indent text (assuming the line is empty).
        // Return "null" in case the smart indent cannot be determined.
        public getIndentationAtPosition(fileName: string, position: number, editorOptions: EditorOptions): number {
            fileName = TypeScript.switchToForwardSlashes(fileName);

            var syntaxTree = this.getSyntaxTree(fileName);

            var scriptSnapshot = this.compiler.getScriptSnapshot(fileName);
            var scriptText = TypeScript.SimpleText.fromScriptSnapshot(scriptSnapshot);
            var textSnapshot = new TypeScript.Services.Formatting.TextSnapshot(scriptText);
            var options = new FormattingOptions(!editorOptions.ConvertTabsToSpaces, editorOptions.TabSize, editorOptions.IndentSize, editorOptions.NewLineCharacter)

            return TypeScript.Services.Formatting.SingleTokenIndenter.getIndentationAmount(position, syntaxTree.sourceUnit(), textSnapshot, options);
        }

        // Given a script name and position in the script, return a pair of text range if the 
        // position corresponds to a "brace matchin" characters (e.g. "{" or "(", etc.)
        // If the position is not on any range, return "null".
        public getBraceMatchingAtPosition(fileName: string, position: number): TypeScript.TextSpan[] {
            fileName = TypeScript.switchToForwardSlashes(fileName);

            var syntaxTree = this.getSyntaxTree(fileName);
            return BraceMatcher.getMatchSpans(syntaxTree, position);
        }

        public getScriptLexicalStructure(fileName: string): NavigateToItem[] {
            fileName = TypeScript.switchToForwardSlashes(fileName);

            var syntaxTree = this.getSyntaxTree(fileName);
            var items: NavigateToItem[] = [];
            GetScriptLexicalStructureWalker.getListsOfAllScriptLexicalStructure(items, fileName, syntaxTree.sourceUnit());

            return items;
        }

        public getSyntaxTree(fileName: string): TypeScript.SyntaxTree {
            fileName = TypeScript.switchToForwardSlashes(fileName);
            return this._syntaxTreeCache.getCurrentFileSyntaxTree(fileName);
        }
    }

    function isSignatureHelpBlocker(ast: TypeScript.ISyntaxElement): boolean {
        if (ast) {
            switch (ast.kind()) {
                case TypeScript.SyntaxKind.ClassDeclaration:
                case TypeScript.SyntaxKind.InterfaceDeclaration:
                case TypeScript.SyntaxKind.ModuleDeclaration:
                case TypeScript.SyntaxKind.ConstructorDeclaration:
                case TypeScript.SyntaxKind.FunctionDeclaration:
                case TypeScript.SyntaxKind.VariableDeclarator:
                case TypeScript.SyntaxKind.ParenthesizedArrowFunctionExpression:
                case TypeScript.SyntaxKind.SimpleArrowFunctionExpression:
                    return true;
            }
        }

        return false;
    }
}<|MERGE_RESOLUTION|>--- conflicted
+++ resolved
@@ -1,1828 +1,1824 @@
-
-// Copyright (c) Microsoft. All rights reserved. Licensed under the Apache License, Version 2.0. 
-// See LICENSE.txt in the project root for complete license information.
-
-///<reference path='typescriptServices.ts' />
-
-module TypeScript.Services {
-    export class LanguageService implements ILanguageService {
-        private logger: TypeScript.ILogger;
-        private compiler: LanguageServiceCompiler;
-        private _syntaxTreeCache: SyntaxTreeCache;
-        private formattingRulesProvider: TypeScript.Services.Formatting.RulesProvider;
-
-        private activeCompletionSession: CompletionSession = null;
-
-        constructor(public host: ILanguageServiceHost) {
-            this.logger = this.host;
-            this.compiler = new LanguageServiceCompiler(this.host);
-            this._syntaxTreeCache = new SyntaxTreeCache(this.host);
-
-            // Check if the localized messages json is set, otherwise query the host for it
-            if (!TypeScript.LocalizedDiagnosticMessages) {
-                TypeScript.LocalizedDiagnosticMessages = this.host.getLocalizedDiagnosticMessages();
-            }
-        }
-
-        public cleanupSemanticCache(): void {
-            this.compiler.cleanupSemanticCache();
-        }
-
-        public refresh(): void {
-            // No-op.  Only kept around for compatability with the interface we shipped.
-        }
-
-        private getSymbolInfoAtPosition(fileName: string, pos: number, requireName: boolean): { symbol: TypeScript.PullSymbol; containingASTOpt: TypeScript.ISyntaxElement } {
-            var document = this.compiler.getDocument(fileName);
-            var sourceUnit = document.sourceUnit();
-
-            /// TODO: this does not allow getting references on "constructor"
-
-            var topNode = TypeScript.getAstAtPosition(sourceUnit, pos);
-            if (topNode === null || (requireName && topNode.kind() !== TypeScript.SyntaxKind.IdentifierName)) {
-                this.logger.log("No name found at the given position");
-                return null;
-            }
-
-            // Store the actual name before calling getSymbolInformationFromPath
-
-            var symbolInfoAtPosition = this.compiler.getSymbolInformationFromAST(topNode, document);
-            if (symbolInfoAtPosition === null || (symbolInfoAtPosition.symbol === null && symbolInfoAtPosition.aliasSymbol)) {
-                this.logger.log("No symbol found at the given position");
-                // only single reference
-                return { symbol: null, containingASTOpt: null };
-            }
-
-            var symbol = symbolInfoAtPosition.aliasSymbol || symbolInfoAtPosition.symbol;
-            var symbolName = symbol.getName();
-
-            // if we are not looking for any but we get an any symbol, then we ran into a wrong symbol
-            if (requireName) {
-                var actualNameAtPosition = (<TypeScript.ISyntaxToken>topNode).valueText();
-
-                if ((symbol.isError() || symbol.isAny()) && actualNameAtPosition !== symbolName) {
-                    this.logger.log("Unknown symbol found at the given position");
-                    // only single reference
-                    return { symbol: null, containingASTOpt: null };
-                }
-            }
-
-            var containingASTOpt = this.getSymbolScopeAST(symbol, topNode);
-
-            return { symbol: symbol, containingASTOpt: containingASTOpt };
-        }
-
-        public getReferencesAtPosition(fileName: string, pos: number): ReferenceEntry[] {
-            fileName = TypeScript.switchToForwardSlashes(fileName);
-
-            var symbolAndContainingAST = this.getSymbolInfoAtPosition(fileName, pos, /*requireName:*/ true);
-            if (symbolAndContainingAST === null) {
-                // Didn't even have a name at that position.
-                return [];
-            }
-
-            if (symbolAndContainingAST.symbol === null) {
-                // Had a name, but couldn't bind it to anything.
-                return this.getSingleNodeReferenceAtPosition(fileName, pos);
-            }
-
-            var result: ReferenceEntry[] = [];
-            var symbol = symbolAndContainingAST.symbol;
-            var symbolName = symbol.getName();
-            var containingASTOpt = symbolAndContainingAST.containingASTOpt;
-
-            var fileNames = this.compiler.fileNames();
-            for (var i = 0, n = fileNames.length; i < n; i++) {
-                var tempFileName = fileNames[i];
-
-                if (containingASTOpt && fileName != tempFileName) {
-                    continue;
-                }
-
-                var tempDocument = this.compiler.getDocument(tempFileName);
-                var filter = tempDocument.bloomFilter();
-
-                if (filter.probablyContains(symbolName)) {
-                    result = result.concat(this.getReferencesInFile(tempFileName, symbol, containingASTOpt));
-                }
-            }
-
-            return result;
-        }
-
-        private getSymbolScopeAST(symbol: TypeScript.PullSymbol, ast: TypeScript.ISyntaxElement): TypeScript.ISyntaxElement {
-            if (symbol.kind === TypeScript.PullElementKind.TypeParameter &&
-                symbol.getDeclarations().length > 0 &&
-                symbol.getDeclarations()[0].getParentDecl() &&
-                symbol.getDeclarations()[0].getParentDecl().kind === TypeScript.PullElementKind.Method) {
-
-                // The compiler shares class method type parameter symbols.  So if we get one, 
-                // scope our search down to the method ast so we don't find other hits elsewhere.
-                while (ast) {
-                    if (ast.kind() === TypeScript.SyntaxKind.FunctionDeclaration ||
-                        ast.kind() === TypeScript.SyntaxKind.MemberFunctionDeclaration) {
-                        return ast;
-                    }
-
-                    ast = ast.parent;
-                }
-            }
-
-            // Todo: we could add more smarts about things like local variables and parameters here.
-            return null;
-        }
-
-        public getOccurrencesAtPosition(fileName: string, pos: number): ReferenceEntry[] {
-            fileName = TypeScript.switchToForwardSlashes(fileName);
-
-            var symbolAndContainingAST = this.getSymbolInfoAtPosition(fileName, pos, /*requireName:*/ true);
-            if (symbolAndContainingAST === null) {
-                // Didn't even have a name at that position.
-                return [];
-            }
-
-            if (symbolAndContainingAST.symbol === null) {
-                // Had a name, but couldn't bind it to anything.
-                return this.getSingleNodeReferenceAtPosition(fileName, pos);
-            }
-
-            var symbol = symbolAndContainingAST.symbol;
-            var containingASTOpt = symbolAndContainingAST.containingASTOpt;
-
-            return this.getReferencesInFile(fileName, symbol, containingASTOpt);
-        }
-
-        private getSingleNodeReferenceAtPosition(fileName: string, position: number): ReferenceEntry[] {
-            var document = this.compiler.getDocument(fileName);
-            var sourceUnit = document.sourceUnit();
-
-            var node = TypeScript.getAstAtPosition(sourceUnit, position);
-            if (node === null || node.kind() !== TypeScript.SyntaxKind.IdentifierName) {
-                return [];
-            }
-
-            var isWriteAccess = this.isWriteAccess(node);
-            return [new ReferenceEntry(this.compiler.getCachedHostFileName(fileName), node.start(), node.end(), isWriteAccess)];
-        }
-
-        public getImplementorsAtPosition(fileName: string, pos: number): ReferenceEntry[] {
-            fileName = TypeScript.switchToForwardSlashes(fileName);
-
-            var result: ReferenceEntry[] = [];
-
-            var document = this.compiler.getDocument(fileName);
-            var sourceUnit = document.sourceUnit();
-
-            var ast = TypeScript.getAstAtPosition(sourceUnit, pos);
-            if (ast === null || ast.kind() !== TypeScript.SyntaxKind.IdentifierName) {
-                this.logger.log("No identifier at the specified location.");
-                return result;
-            }
-
-            // Store the actual name before calling getSymbolInformationFromPath
-            var actualNameAtPosition = (<TypeScript.ISyntaxToken>ast).valueText();
-
-            var symbolInfoAtPosition = this.compiler.getSymbolInformationFromAST(ast, document);
-            var symbol = symbolInfoAtPosition.symbol;
-
-            if (symbol === null) {
-                this.logger.log("No symbol annotation on the identifier ISyntaxElement.");
-                return result;
-            }
-
-            var symbolName: string = symbol.getName();
-
-            // if we are not looking for any but we get an any symbol, then we ran into a wrong symbol
-            if ((symbol.isError() || symbol.isAny()) && actualNameAtPosition !== symbolName) {
-                this.logger.log("Unknown symbol found at the given position");
-                return result;
-            }
-
-            var typeSymbol: TypeScript.PullTypeSymbol = symbol.type;
-            var typesToSearch: TypeScript.PullTypeSymbol[];
-
-            if (typeSymbol.isClass() || typeSymbol.isInterface()) {
-                typesToSearch = typeSymbol.getTypesThatExtendThisType();
-            }
-            else if (symbol.kind == TypeScript.PullElementKind.Property ||
-                symbol.kind == TypeScript.PullElementKind.Function ||
-                typeSymbol.isMethod() || typeSymbol.isProperty()) {
-
-                var declaration: TypeScript.PullDecl = symbol.getDeclarations()[0];
-                var classSymbol: TypeScript.PullTypeSymbol = declaration.getParentDecl().getSymbol().type;
-
-                typesToSearch = [];
-                var extendingTypes = classSymbol.getTypesThatExtendThisType();
-                var extendedTypes = classSymbol.getExtendedTypes();
-                extendingTypes.forEach(type => {
-                    var overrides = this.getOverrides(type, symbol);
-                    overrides.forEach(override => {
-                        typesToSearch.push(override);
-                    });
-                });
-                extendedTypes.forEach(type => {
-                    var overrides = this.getOverrides(type, symbol);
-                    overrides.forEach(override => {
-                        typesToSearch.push(override);
-                    });
-                });
-            }
-
-            if (typesToSearch) {
-                var fileNames = this.compiler.fileNames();
-                for (var i = 0, n = fileNames.length; i < n; i++) {
-                    var tempFileName = fileNames[i];
-
-                    var tempDocument = this.compiler.getDocument(tempFileName);
-                    var filter = tempDocument.bloomFilter();
-
-                    typesToSearch.forEach(typeToSearch => {
-                        var symbolName: string = typeToSearch.getName();
-                        if (filter.probablyContains(symbolName)) {
-                            result = result.concat(this.getImplementorsInFile(tempFileName, typeToSearch));
-                        }
-                    });
-                }
-            }
-            return result;
-        }
-
-        public getOverrides(container: TypeScript.PullTypeSymbol, memberSym: TypeScript.PullSymbol): TypeScript.PullTypeSymbol[] {
-            var result: TypeScript.PullTypeSymbol[] = [];
-            var members: TypeScript.PullSymbol[];
-            if (container.isClass()) {
-                members = container.getMembers();
-            }
-            else if (container.isInterface()) {
-                members = container.getMembers();
-            }
-
-            if (members == null)
-                return null;
-
-            members.forEach(member => {
-                var typeMember = <TypeScript.PullTypeSymbol>member;
-                if (typeMember.getName() === memberSym.getName()) {
-                    // Not currently checking whether static-ness matches: typeMember.isStatic() === memberSym.isStatic() or whether
-                    //  typeMember.isMethod() === memberSym.isMethod() && typeMember.isProperty() === memberSym.isProperty()
-                    result.push(typeMember);
-                }
-            });
-
-            return result;
-        }
-
-        private getImplementorsInFile(fileName: string, symbol: TypeScript.PullTypeSymbol): ReferenceEntry[] {
-            var result: ReferenceEntry[] = [];
-            var symbolName = symbol.getDisplayName();
-
-            var possiblePositions = this.getPossibleSymbolReferencePositions(fileName, symbolName);
-            if (possiblePositions && possiblePositions.length > 0) {
-                var document = this.compiler.getDocument(fileName);
-                var sourceUnit = document.sourceUnit();
-
-                possiblePositions.forEach(p => {
-                    var nameAST = TypeScript.getAstAtPosition(sourceUnit, p);
-                    if (nameAST === null || nameAST.kind() !== TypeScript.SyntaxKind.IdentifierName) {
-                        return;
-                    }
-                    var searchSymbolInfoAtPosition = this.compiler.getSymbolInformationFromAST(nameAST, document);
-                    if (searchSymbolInfoAtPosition !== null) {
-
-                        var normalizedSymbol: TypeScript.PullSymbol;
-                        if (symbol.kind === TypeScript.PullElementKind.Class || symbol.kind === TypeScript.PullElementKind.Interface) {
-                            normalizedSymbol = searchSymbolInfoAtPosition.symbol.type;
-                        }
-                        else {
-                            var declaration = searchSymbolInfoAtPosition.symbol.getDeclarations()[0];
-                            normalizedSymbol = declaration.getSymbol();
-                        }
-
-                        if (normalizedSymbol === symbol) {
-                            var isWriteAccess = this.isWriteAccess(nameAST);
-
-                            result.push(new ReferenceEntry(this.compiler.getCachedHostFileName(fileName),
-                                nameAST.start(), nameAST.end(), isWriteAccess));
-                        }
-                    }
-                });
-            }
-
-            return result;
-        }
-
-        private getReferencesInFile(fileName: string, symbol: TypeScript.PullSymbol, containingASTOpt: TypeScript.ISyntaxElement): ReferenceEntry[] {
-            var result: ReferenceEntry[] = [];
-            var symbolName = symbol.getDisplayName();
-
-            var possiblePositions = this.getPossibleSymbolReferencePositions(fileName, symbolName);
-            if (possiblePositions && possiblePositions.length > 0) {
-                var document = this.compiler.getDocument(fileName);
-                var sourceUnit = document.sourceUnit();
-
-                possiblePositions.forEach(p => {
-                    // If it's not in the bounds of the ISyntaxElement we're asking for, then this can't possibly be a hit.
-                    if (containingASTOpt && (p < containingASTOpt.start() || p > containingASTOpt.end())) {
-                        return;
-                    }
-
-                    // Each position we're searching for should be at the start of an identifier.  
-                    // As such, we useTrailingTriviaAsLimChar=false so that the position doesn't
-                    // accidently return another node (which may end at that position).
-                    var nameAST = TypeScript.getAstAtPosition(sourceUnit, p, /*useTrailingTriviaAsLimChar:*/ false);
-
-                    // Compare the length so we filter out strict superstrings of the symbol we are looking for
-                    if (nameAST === null || nameAST.kind() !== TypeScript.SyntaxKind.IdentifierName || (nameAST.end() - nameAST.start() !== symbolName.length)) {
-                        return;
-                    }
-
-                    var symbolInfoAtPosition = this.compiler.getSymbolInformationFromAST(nameAST, document);
-                    if (symbolInfoAtPosition !== null) {
-                        var searchSymbol = symbolInfoAtPosition.aliasSymbol || symbolInfoAtPosition.symbol;
-
-                        if (FindReferenceHelpers.compareSymbolsForLexicalIdentity(searchSymbol, symbol)) {
-                            var isWriteAccess = this.isWriteAccess(nameAST);
-                            result.push(new ReferenceEntry(this.compiler.getCachedHostFileName(fileName), nameAST.start(), nameAST.end(), isWriteAccess));
-                        }
-                    }
-                });
-            }
-
-            return result;
-        }
-
-        private isWriteAccess(current: TypeScript.ISyntaxElement): boolean {
-            var parent = current.parent;
-            if (parent !== null) {
-                var parentNodeType = parent.kind();
-                switch (parentNodeType) {
-                    case TypeScript.SyntaxKind.ClassDeclaration:
-                        return (<TypeScript.ClassDeclarationSyntax>parent).identifier === current;
-
-                    case TypeScript.SyntaxKind.InterfaceDeclaration:
-                        return (<TypeScript.InterfaceDeclarationSyntax>parent).identifier === current;
-
-                    case TypeScript.SyntaxKind.ModuleDeclaration:
-                        return (<TypeScript.ModuleDeclarationSyntax>parent).name === current || (<TypeScript.ModuleDeclarationSyntax>parent).stringLiteral === current;
-
-                    case TypeScript.SyntaxKind.FunctionDeclaration:
-                        return (<TypeScript.FunctionDeclarationSyntax>parent).identifier === current;
-
-                    case TypeScript.SyntaxKind.ImportDeclaration:
-                        return (<TypeScript.ImportDeclarationSyntax>parent).identifier === current;
-
-                    case TypeScript.SyntaxKind.VariableDeclarator:
-                        var varDeclarator = <TypeScript.VariableDeclaratorSyntax>parent;
-                        return !!(varDeclarator.equalsValueClause && varDeclarator.propertyName === current);
-
-                    case TypeScript.SyntaxKind.Parameter:
-                        return true;
-
-                    case TypeScript.SyntaxKind.AssignmentExpression:
-                    case TypeScript.SyntaxKind.AddAssignmentExpression:
-                    case TypeScript.SyntaxKind.SubtractAssignmentExpression:
-                    case TypeScript.SyntaxKind.MultiplyAssignmentExpression:
-                    case TypeScript.SyntaxKind.DivideAssignmentExpression:
-                    case TypeScript.SyntaxKind.ModuloAssignmentExpression:
-                    case TypeScript.SyntaxKind.OrAssignmentExpression:
-                    case TypeScript.SyntaxKind.AndAssignmentExpression:
-                    case TypeScript.SyntaxKind.ExclusiveOrAssignmentExpression:
-                    case TypeScript.SyntaxKind.LeftShiftAssignmentExpression:
-                    case TypeScript.SyntaxKind.UnsignedRightShiftAssignmentExpression:
-                    case TypeScript.SyntaxKind.SignedRightShiftAssignmentExpression:
-                        return (<TypeScript.BinaryExpressionSyntax>parent).left === current;
-
-                    case TypeScript.SyntaxKind.PreIncrementExpression:
-                    case TypeScript.SyntaxKind.PostIncrementExpression:
-                        return true;
-
-                    case TypeScript.SyntaxKind.PreDecrementExpression:
-                    case TypeScript.SyntaxKind.PostDecrementExpression:
-                        return true;
-                }
-            }
-
-            return false;
-        }
-
-        private isLetterOrDigit(char: number): boolean {
-            return (char >= TypeScript.CharacterCodes.a && char <= TypeScript.CharacterCodes.z) ||
-                (char >= TypeScript.CharacterCodes.A && char <= TypeScript.CharacterCodes.Z) ||
-                (char >= TypeScript.CharacterCodes._0 && char <= TypeScript.CharacterCodes._9) ||
-                char === TypeScript.CharacterCodes._ ||
-                char === TypeScript.CharacterCodes.$ ||
-                (char > 127 && TypeScript.Unicode.isIdentifierPart(char, TypeScript.LanguageVersion.EcmaScript5));
-        }
-
-        private getPossibleSymbolReferencePositions(fileName: string, symbolName: string): number[] {
-            var positions: number[] = [];
-
-            /// TODO: Cache symbol existence for files to save text search
-            // Also, need to make this work for unicode escapes.
-
-            // Be reseliant in the face of a symbol with no name or zero length name
-            if (!symbolName || !symbolName.length) {
-                return positions;
-            }
-
-            var sourceText = this.compiler.getScriptSnapshot(fileName);
-            var sourceLength = sourceText.getLength();
-            var text = sourceText.getText(0, sourceLength);
-            var symbolNameLength = symbolName.length;
-
-            var position = text.indexOf(symbolName);
-            while (position >= 0) {
-                // We found a match.  Make sure it's not part of a larger word (i.e. the char 
-                // before and after it have to be a non-identifier char).
-                var endPosition = position + symbolNameLength;
-
-                if ((position <= 0 || !this.isLetterOrDigit(text.charCodeAt(position - 1))) &&
-                    (endPosition >= sourceLength || !this.isLetterOrDigit(text.charCodeAt(endPosition)))) {
-
-                    // Found a real match.  Keep searching.  
-                    positions.push(position);
-                }
-
-                position = text.indexOf(symbolName, position + symbolNameLength + 1);
-            }
-
-            return positions;
-        }
-
-        public getSignatureAtPosition(fileName: string, position: number): SignatureInfo {
-            fileName = TypeScript.switchToForwardSlashes(fileName);
-
-            var document = this.compiler.getDocument(fileName);
-
-            // First check whether we are in a comment where signature help should not be displayed
-            //if (!SignatureInfoHelpers.isSignatureHelpTriggerPosition(document.syntaxTree().sourceUnit(), position)) {
-            //    this.logger.log("position is not a valid singature help location");
-            //    return null;
-            //}
-
-            if (SignatureInfoHelpers.isSignatureHelpBlocker(document.syntaxTree().sourceUnit(), position)) {
-                this.logger.log("position is not a valid singature help location");
-                return null;
-            }
-
-            // Second check if we are inside a generic parameter
-            var genericTypeArgumentListInfo = SignatureInfoHelpers.isInPartiallyWrittenTypeArgumentList(document.syntaxTree(), position);
-            if (genericTypeArgumentListInfo) {
-                // The expression could be messed up because we are parsing a partial generic expression, so set the search path to a place where we know it
-                // can find a call expression
-                return this.getTypeParameterSignatureFromPartiallyWrittenExpression(document, position, genericTypeArgumentListInfo);
-            }
-
-            // Third set the path to find ask the type system about the call expression
-            var sourceUnit = document.sourceUnit();
-            var node = TypeScript.getAstAtPosition(sourceUnit, position);
-            if (!node) {
-                return null;
-            }
-
-            // Find call expression
-            while (node) {
-                if (node.kind() === TypeScript.SyntaxKind.InvocationExpression ||
-                    node.kind() === TypeScript.SyntaxKind.ObjectCreationExpression ||  // Valid call or new expressions
-                    (isSignatureHelpBlocker(node) && position > node.start())) // Its a declaration node - call expression cannot be in parent scope
-                {
-                    break;
-                }
-
-                node = node.parent;
-            }
-
-            if (!node) {
-                return null;
-            }
-
-            if (node.kind() !== TypeScript.SyntaxKind.InvocationExpression && node.kind() !== TypeScript.SyntaxKind.ObjectCreationExpression) {
-                this.logger.log("No call expression or generic arguments found for the given position");
-                return null;
-            }
-
-            var callExpression = <TypeScript.InvocationExpressionSyntax>node;
-            var isNew = (callExpression.kind() === TypeScript.SyntaxKind.ObjectCreationExpression);
-
-            if (isNew && callExpression.argumentList === null) {
-                this.logger.log("No signature help for a object creation expression without arguments");
-                return null;
-            }
-
-            TypeScript.Debug.assert(callExpression.argumentList.arguments !== null, "Expected call expression to have arguments, but it did not");
-
-            var argumentsStart = callExpression.argumentList.openParenToken.end();
-            var argumentsEnd = callExpression.argumentList.closeParenToken.fullWidth() > 0
-                ? callExpression.argumentList.closeParenToken.start()
-                : callExpression.argumentList.fullEnd();
-            
-            if (position < argumentsStart || position > argumentsEnd) {
-                this.logger.log("Outside argument list");
-                return null;
-            }
-
-            // Resolve symbol
-            var callSymbolInfo = this.compiler.getCallInformationFromAST(node, document);
-            if (!callSymbolInfo || !callSymbolInfo.targetSymbol || !callSymbolInfo.resolvedSignatures) {
-                this.logger.log("Could not find symbol for call expression");
-                return null;
-            }
-
-            // Build the result
-            var result = new SignatureInfo();
-
-            result.formal = SignatureInfoHelpers.getSignatureInfoFromSignatureSymbol(callSymbolInfo.targetSymbol, callSymbolInfo.resolvedSignatures, callSymbolInfo.enclosingScopeSymbol, this.compiler);
-            result.actual = SignatureInfoHelpers.getActualSignatureInfoFromCallExpression(callExpression, position, genericTypeArgumentListInfo);
-            result.activeFormal = (callSymbolInfo.resolvedSignatures && callSymbolInfo.candidateSignature) ? callSymbolInfo.resolvedSignatures.indexOf(callSymbolInfo.candidateSignature) : -1;
-
-            if (result.actual === null || result.formal === null || result.activeFormal === null) {
-                this.logger.log("Can't compute actual and/or formal signature of the call expression");
-                return null;
-            }
-
-            return result;
-        }
-
-        private getTypeParameterSignatureFromPartiallyWrittenExpression(document: TypeScript.Document, position: number, genericTypeArgumentListInfo: IPartiallyWrittenTypeArgumentListInformation): SignatureInfo {
-            var sourceUnit = document.sourceUnit();
-
-            // Get the identifier information
-            var ast = TypeScript.getAstAtPosition(sourceUnit, genericTypeArgumentListInfo.genericIdentifer.start());
-            if (ast === null || ast.kind() !== TypeScript.SyntaxKind.IdentifierName) {
-                this.logger.log(["getTypeParameterSignatureAtPosition: Unexpected ast found at position:", position, ast === null ? "ast was null" : "ast kind: " + SyntaxKind[ast.kind()]].join(' '));
-                return null;
-            }
-
-            var symbolInformation = this.compiler.getSymbolInformationFromAST(ast, document);
-
-            if (!symbolInformation.symbol) {
-                return null;
-            }
-
-            // TODO: are we in an new expression?
-            var isNew = SignatureInfoHelpers.isTargetOfObjectCreationExpression(genericTypeArgumentListInfo.genericIdentifer);
-
-            var typeSymbol = symbolInformation.symbol.type;
-
-            if (typeSymbol.kind === TypeScript.PullElementKind.FunctionType ||
-                (isNew && typeSymbol.kind === TypeScript.PullElementKind.ConstructorType)) {
-
-                var signatures = isNew ? typeSymbol.getConstructSignatures() : typeSymbol.getCallSignatures();
-
-                // Build the result
-                var result = new SignatureInfo();
-
-                result.formal = SignatureInfoHelpers.getSignatureInfoFromSignatureSymbol(symbolInformation.symbol, signatures, symbolInformation.enclosingScopeSymbol, this.compiler);
-                result.actual = SignatureInfoHelpers.getActualSignatureInfoFromPartiallyWritenGenericExpression(position, genericTypeArgumentListInfo);
-                result.activeFormal = 0;
-
-                return result;
-            }
-            else if (typeSymbol.isGeneric()) {
-                // The symbol is a generic type
-
-                // Get the class symbol for constuctor symbol
-                if (typeSymbol.kind === TypeScript.PullElementKind.ConstructorType) {
-                    typeSymbol = typeSymbol.getAssociatedContainerType();
-                }
-
-                // Build the result
-                var result = new SignatureInfo();
-
-                result.formal = SignatureInfoHelpers.getSignatureInfoFromGenericSymbol(typeSymbol, symbolInformation.enclosingScopeSymbol, this.compiler);
-                result.actual = SignatureInfoHelpers.getActualSignatureInfoFromPartiallyWritenGenericExpression(position, genericTypeArgumentListInfo);
-                result.activeFormal = 0;
-
-                return result;
-            }
-
-            // Nothing to handle
-            return null;
-        }
-
-        public getDefinitionAtPosition(fileName: string, position: number): DefinitionInfo[] {
-            fileName = TypeScript.switchToForwardSlashes(fileName);
-
-            var symbolInfo = this.getSymbolInfoAtPosition(fileName, position, /*requireName:*/ false);
-            if (symbolInfo === null || symbolInfo.symbol === null) {
-                return null;
-            }
-
-            var symbol = symbolInfo.symbol;
-
-            TypeScript.Debug.assert(symbol.kind !== TypeScript.PullElementKind.None &&
-                symbol.kind !== TypeScript.PullElementKind.Global &&
-                symbol.kind !== TypeScript.PullElementKind.Script, "getDefinitionAtPosition - Invalid symbol kind");
-
-            if (symbol.kind === TypeScript.PullElementKind.Primitive) {
-                // Primitive symbols do not have definition locations that map to host soruces.
-                // Return null to indicate they have no "definition locations".
-                return null;
-            }
-
-            var declarations = symbol.getDeclarations();
-            var symbolName = symbol.getDisplayName();
-            var symbolKind = this.mapPullElementKind(symbol.kind, symbol);
-            var container = symbol.getContainer();
-            var containerName = container ? container.fullName() : "";
-            var containerKind = container ? this.mapPullElementKind(container.kind, container) : "";
-
-            var result: DefinitionInfo[] = [];
-
-            if (!this.tryAddDefinition(symbolKind, symbolName, containerKind, containerName, declarations, result) &&
-                !this.tryAddSignatures(symbolKind, symbolName, containerKind, containerName, declarations, result) &&
-                !this.tryAddConstructor(symbolKind, symbolName, containerKind, containerName, declarations, result)) {
-
-                // Just add all the declarations. 
-                this.addDeclarations(symbolKind, symbolName, containerKind, containerName, declarations, result);
-            }
-
-            return result;
-        }
-
-        private addDeclarations(symbolKind: string, symbolName: string, containerKind: string, containerName: string, declarations: TypeScript.PullDecl[], result: DefinitionInfo[]): void {
-            for (var i = 0, n = declarations.length; i < n; i++) {
-                this.addDeclaration(symbolKind, symbolName, containerKind, containerName, declarations[i], result);
-            }
-        }
-
-        private addDeclaration(symbolKind: string, symbolName: string, containerKind: string, containerName: string, declaration: TypeScript.PullDecl, result: DefinitionInfo[]): void {
-            var ast = declaration.ast();
-            result.push(new DefinitionInfo(
-                this.compiler.getCachedHostFileName(declaration.fileName()),
-                ast.start(), ast.end(), symbolKind, symbolName, containerKind, containerName));
-        }
-
-        private tryAddDefinition(symbolKind: string, symbolName: string, containerKind: string, containerName: string, declarations: TypeScript.PullDecl[], result: DefinitionInfo[]): boolean {
-            // First, if there are definitions and signatures, then just pick the definition.
-            var definitionDeclaration = TypeScript.ArrayUtilities.firstOrDefault(declarations, d => {
-                var signature = d.getSignatureSymbol();
-                return signature && signature.isDefinition();
-            });
-
-            if (!definitionDeclaration) {
-                return false;
-            }
-
-            this.addDeclaration(symbolKind, symbolName, containerKind, containerName, definitionDeclaration, result);
-            return true;
-        }
-
-        private tryAddSignatures(symbolKind: string, symbolName: string, containerKind: string, containerName: string, declarations: TypeScript.PullDecl[], result: DefinitionInfo[]): boolean {
-            // We didn't have a definition.  Check and see if we have any signatures.  If so, just
-            // add the last one.
-            var signatureDeclarations = TypeScript.ArrayUtilities.where(declarations, d => {
-                var signature = d.getSignatureSymbol();
-                return signature && !signature.isDefinition();
-            });
-
-            if (signatureDeclarations.length === 0) {
-                return false;
-            }
-
-            this.addDeclaration(symbolKind, symbolName, containerKind, containerName, TypeScript.ArrayUtilities.last(signatureDeclarations), result);
-            return true;
-        }
-
-        private tryAddConstructor(symbolKind: string, symbolName: string, containerKind: string, containerName: string, declarations: TypeScript.PullDecl[], result: DefinitionInfo[]): boolean {
-            var constructorDeclarations = TypeScript.ArrayUtilities.where(declarations, d => d.kind === TypeScript.PullElementKind.ConstructorMethod);
-
-            if (constructorDeclarations.length === 0) {
-                return false;
-            }
-
-            this.addDeclaration(symbolKind, symbolName, containerKind, containerName, TypeScript.ArrayUtilities.last(constructorDeclarations), result);
-            return true;
-        }
-
-        // Return array of NavigateToItems in which each item has matched name with searchValue. If none is found, return an empty array.
-        // The function will search all files (both close and open) in the solutions. SearchValue can be either one search term or multiple terms separated by comma.
-        public getNavigateToItems(searchValue: string): NavigateToItem[] {
-
-            // Split search value in terms array
-            var terms = searchValue.split(" ");
-            var regExpTerms: RegExp[] = new Array<RegExp>(terms.length);
-            for (var i = 0; i < terms.length; i++) {
-                terms[i] = terms[i].trim().toLocaleLowerCase();
-                regExpTerms[i] = new RegExp(terms[i], "i");
-            }
-
-            var items: NavigateToItem[] = [];
-
-            var fileNames = this.compiler.fileNames();
-            for (var i = 0, n = fileNames.length; i < n; i++) {
-                var fileName = fileNames[i];
-                var declaration = this.compiler.getCachedTopLevelDeclaration(fileName);
-                this.findSearchValueInPullDecl(fileName, [declaration], items, terms, regExpTerms);
-            }
-            return items;
-       }
-
-        // Search given file's declaration and output matched NavigateToItem into array of NavigateToItem[] which is passed in as 
-        // one of the function's arguements. The function will recruseively call itself to visit all children declarations  
-        // of each member of declarations array.
-        // 
-        // @param fileName: name of the file which the function is currently visiting its PullDecl members.
-        //        delcarations: array of PullDecl, containing current visiting top level PullDecl objects.
-        //        results: array of NavigateToItem to be filled in with matched NavigateToItem objects.
-        //        searchTerms: array of search terms.
-        //        searchRegExpTerms: array of regular expressions in which each expression corresponding to each item in the searchTerms array.
-        //        parentName: a name of the parent of declarations array.
-        //        parentKindName: a kind of parent in string format.
-        private findSearchValueInPullDecl(fileName: string, declarations: TypeScript.PullDecl[], results: NavigateToItem[],
-            searchTerms: string[], searchRegExpTerms: RegExp[], parentName?: string, parentkindName?: string): void {
-            var item: NavigateToItem;
-            var declaration: TypeScript.PullDecl;
-            var term: string;
-            var regExpTerm: RegExp;
-            var declName: string;
-            var kindName: string;
-            var matchKind: string;
-            var fullName: string;
-            var resultArray: RegExpExecArray;
-
-            for (var i = 0, declLength = declarations.length; i < declLength; ++i) {
-                declaration = declarations[i];
-                declName = declaration.getDisplayName();
-                kindName = this.mapPullElementKind(declaration.kind);
-                matchKind = null;
-
-                // Find match between name and each given search terms using regular expression
-                for (var j = 0, termsLength = searchTerms.length; j < termsLength; ++j) {
-                    term = searchTerms[j];
-                    regExpTerm = searchRegExpTerms[j];
-                    resultArray = regExpTerm.exec(declName);
-                    if (resultArray) {
-                        if (declName.length === term.length && resultArray.index === 0) {
-                            // declName and term have exactly same length and the match occur at the beginning of the string; so we must have exact match
-                            matchKind = MatchKind.exact;
-                            break;
-                        }
-                        if (declName.length > term.length && resultArray.index === 0) {
-                            // declName have longer length and the match occur at the beginning of the string; so we must have prefix match
-                            matchKind = MatchKind.prefix;
-                            break;
-                        }
-                        if (declName.length > term.length && resultArray.index > 0) {
-                            // declName have longer length and the match doesn't occur at the beginning of the string; so we must have substring match
-                            matchKind = MatchKind.subString;
-                            break;
-                        }
-                    }
-                }
-
-                // if there is a match and the match should be included into NavigateToItem array, 
-                // create corresponding NavigateToItem and add it into results array
-                if (this.shouldIncludeDeclarationInNavigationItems(declaration)) {
-                    fullName = parentName ? parentName + "." + declName : declName;
-                    var ast = declaration.ast();
-                    if (matchKind) {
-                        item = new NavigateToItem();
-                        item.name = declName;
-                        item.matchKind = matchKind;
-                        item.kind = this.mapPullElementKind(declaration.kind);
-                        item.kindModifiers = this.getScriptElementKindModifiersFromDecl(declaration);
-                        item.fileName = this.compiler.getCachedHostFileName(fileName);
-                        item.minChar = ast.start();
-                        item.limChar = ast.end();
-                        item.containerName = parentName || "";
-                        item.containerKind = parentkindName || "";
-                        results.push(item);
-                    }
-                }
-                if (this.isContainerDeclaration(declaration)) {
-                    this.findSearchValueInPullDecl(fileName, declaration.getChildDecls(), results, searchTerms, searchRegExpTerms, fullName, kindName);
-                }
-            }
-        }
-
-        // Return ScriptElementKind in string of a given declaration.
-        private getScriptElementKindModifiersFromDecl(decl: TypeScript.PullDecl): string {
-            var result: string[] = [];
-            var flags = decl.flags;
-
-            if (flags & TypeScript.PullElementFlags.Exported) {
-                result.push(ScriptElementKindModifier.exportedModifier);
-            }
-
-            if (flags & TypeScript.PullElementFlags.Ambient) {
-                result.push(ScriptElementKindModifier.ambientModifier);
-            }
-
-            if (flags & TypeScript.PullElementFlags.Public) {
-                result.push(ScriptElementKindModifier.publicMemberModifier);
-            }
-
-            if (flags & TypeScript.PullElementFlags.Private) {
-                result.push(ScriptElementKindModifier.privateMemberModifier);
-            }
-
-            if (flags & TypeScript.PullElementFlags.Static) {
-                result.push(ScriptElementKindModifier.staticModifier);
-            }
-
-            return result.length > 0 ? result.join(',') : ScriptElementKindModifier.none;
-        }
-
-        // Return true if the declaration has PullElementKind that is one of 
-        // the following container types and return false otherwise.
-        private isContainerDeclaration(declaration: TypeScript.PullDecl): boolean {
-            switch (declaration.kind) {
-                case TypeScript.PullElementKind.Script:
-                case TypeScript.PullElementKind.Container:
-                case TypeScript.PullElementKind.Class:
-                case TypeScript.PullElementKind.Interface:
-                case TypeScript.PullElementKind.DynamicModule:
-                case TypeScript.PullElementKind.Enum:
-                    return true;
-            }
-
-            return false;
-        }
-
-        // Return true if the declaration should havce corresponding NavigateToItem and false otherwise.
-        private shouldIncludeDeclarationInNavigationItems(declaration: TypeScript.PullDecl): boolean {
-            switch (declaration.kind) {
-                case TypeScript.PullElementKind.Script:
-                    // Do not include the script item
-                    return false;
-                case TypeScript.PullElementKind.Variable:
-                case TypeScript.PullElementKind.Property:
-                    // Do not include the value side of modules or classes, as thier types has already been included
-                    return (declaration.flags & (TypeScript.PullElementFlags.ClassConstructorVariable |
-                        TypeScript.PullElementFlags.InitializedModule |
-                        TypeScript.PullElementFlags.InitializedDynamicModule |
-                        TypeScript.PullElementFlags.Enum)) === 0;
-                case TypeScript.PullElementKind.EnumMember:
-                    return true;
-                case TypeScript.PullElementKind.FunctionExpression:
-                case TypeScript.PullElementKind.Function:
-                    // Ignore anonomus functions
-                    return declaration.name !== "";
-                case TypeScript.PullElementKind.ConstructorMethod:
-                    return false;
-            }
-
-            if (this.isContainerDeclaration(declaration)) {
-                return true;
-            }
-
-            return true;
-        }
-
-        public getSyntacticDiagnostics(fileName: string): TypeScript.Diagnostic[] {
-            fileName = TypeScript.switchToForwardSlashes(fileName);
-            return this.compiler.getSyntacticDiagnostics(fileName);
-        }
-
-        public getSemanticDiagnostics(fileName: string): TypeScript.Diagnostic[] {
-            fileName = TypeScript.switchToForwardSlashes(fileName);
-            return this.compiler.getSemanticDiagnostics(fileName);
-        }
-
-        public getEmitOutput(fileName: string): TypeScript.EmitOutput {
-            fileName = TypeScript.switchToForwardSlashes(fileName);
-
-            var resolvePath = (fileName: string) => this.host.resolveRelativePath(fileName, null);
-
-            var document = this.compiler.getDocument(fileName);
-            var emitToSingleFile = document.emitToOwnOutputFile();
-
-            // Check for syntactic errors
-            var syntacticDiagnostics = emitToSingleFile
-                ? this.getSyntacticDiagnostics(fileName)
-                : this.getAllSyntacticDiagnostics();
-            if (this.containErrors(syntacticDiagnostics)) {
-                // This file has at least one syntactic error, return and do not emit code.
-                return new TypeScript.EmitOutput();
-            }
-
-            // Force a type check before emit to ensure that all symbols have been resolved
-            var semanticDiagnostics = emitToSingleFile
-                ? this.getSemanticDiagnostics(fileName)
-                : this.getAllSemanticDiagnostics();
-
-            // Emit output files and source maps
-            // Emit declarations, if there are no semantic errors
-            var emitResult = this.compiler.emit(fileName, resolvePath);
-            if (!this.containErrors(emitResult.diagnostics) &&
-                !this.containErrors(semanticDiagnostics)) {
-
-                // Merge the results
-                var declarationEmitOutput = this.compiler.emitDeclarations(fileName, resolvePath);
-                emitResult.outputFiles.push.apply(emitResult.outputFiles, declarationEmitOutput.outputFiles);
-                emitResult.diagnostics.push.apply(emitResult.diagnostics, declarationEmitOutput.diagnostics);
-            }
-
-            return emitResult;
-        }
-
-        private getAllSyntacticDiagnostics(): TypeScript.Diagnostic[] {
-            var diagnostics: TypeScript.Diagnostic[] = [];
-
-            this.compiler.fileNames().forEach(fileName =>
-                diagnostics.push.apply(diagnostics, this.compiler.getSyntacticDiagnostics(fileName)));
-
-            return diagnostics;
-        }
-
-        private getAllSemanticDiagnostics(): TypeScript.Diagnostic[] {
-            var diagnostics: TypeScript.Diagnostic[] = [];
-
-            this.compiler.fileNames().map(fileName =>
-                diagnostics.push.apply(diagnostics, this.compiler.getSemanticDiagnostics(fileName)));
-
-            return diagnostics;
-        }
-
-        private containErrors(diagnostics: TypeScript.Diagnostic[]): boolean {
-            if (diagnostics && diagnostics.length > 0) {
-                for (var i = 0; i < diagnostics.length; i++) {
-                    var diagnosticInfo = diagnostics[i].info();
-                    if (diagnosticInfo.category === TypeScript.DiagnosticCategory.Error) {
-                        return true;
-                    }
-                }
-            }
-
-            return false;
-        }
-
-        private getFullNameOfSymbol(symbol: TypeScript.PullSymbol, enclosingScopeSymbol: TypeScript.PullSymbol) {
-            var container = symbol.getContainer();
-            if (PullHelpers.isSymbolLocal(symbol) ||
-                symbol.kind == TypeScript.PullElementKind.Parameter) {
-                // Local var
-                return symbol.getScopedName(enclosingScopeSymbol, /*skipTypeParametersInName*/ false, /*useConstraintInName*/ true);
-            }
-
-            var symbolKind = symbol.kind;
-            if (symbol.kind == TypeScript.PullElementKind.Primitive) {
-                // Primitive type symbols - do not use symbol name
-                return "";
-            }
-
-            if (symbolKind == TypeScript.PullElementKind.ConstructorType) {
-                symbol = (<TypeScript.PullTypeSymbol>symbol).getAssociatedContainerType();
-            }
-
-            if (symbolKind != TypeScript.PullElementKind.Property &&
-                symbolKind != TypeScript.PullElementKind.EnumMember &&
-                symbolKind != TypeScript.PullElementKind.Method &&
-                symbolKind != TypeScript.PullElementKind.TypeParameter &&
-                !symbol.anyDeclHasFlag(TypeScript.PullElementFlags.Exported)) {
-                // Non exported variable/function
-                return symbol.getScopedName(enclosingScopeSymbol, /*skipTypeParametersInName*/ false, /*useConstraintInName*/true);
-            }
-
-            return symbol.fullName(enclosingScopeSymbol);
-        }
-
-        private getTypeInfoEligiblePath(fileName: string, position: number, isConstructorValidPosition: boolean) {
-            var document = this.compiler.getDocument(fileName);
-            var sourceUnit = document.sourceUnit();
-
-            var ast = TypeScript.getAstAtPosition(sourceUnit, position, /*useTrailingTriviaAsLimChar*/ false, /*forceInclusive*/ true);
-            if (ast === null) {
-                return null;
-            }
-
-            if (ast.kind() === SyntaxKind.ParameterList && ast.parent.kind() === SyntaxKind.CallSignature && ast.parent.parent.kind() === SyntaxKind.ConstructorDeclaration) {
-                ast = ast.parent.parent;
-            }
-
-            switch (ast.kind()) {
-                default:
-                    return null;
-                case TypeScript.SyntaxKind.ConstructorDeclaration:
-                    var constructorAST = <TypeScript.ConstructorDeclarationSyntax>ast;
-                    if (!isConstructorValidPosition || !(position >= constructorAST.start() && position <= constructorAST.start() + "constructor".length)) {
-                        return null;
-                    }
-                    else {
-                        return ast;
-                    }
-
-                case TypeScript.SyntaxKind.FunctionDeclaration:
-                    return null;
-
-                case TypeScript.SyntaxKind.MemberAccessExpression:
-                case TypeScript.SyntaxKind.QualifiedName:
-                case TypeScript.SyntaxKind.SuperKeyword:
-                case TypeScript.SyntaxKind.StringLiteral:
-                case TypeScript.SyntaxKind.ThisKeyword:
-                case TypeScript.SyntaxKind.IdentifierName:
-                    return ast;
-            }
-        }
-
-        public getTypeAtPosition(fileName: string, position: number): TypeInfo {
-            fileName = TypeScript.switchToForwardSlashes(fileName);
-
-            var node = this.getTypeInfoEligiblePath(fileName, position, true);
-            if (!node) {
-                return null;
-            }
-
-            var document = this.compiler.getDocument(fileName);
-            var ast: TypeScript.ISyntaxElement;
-            var symbol: TypeScript.PullSymbol;
-            var typeSymbol: TypeScript.PullTypeSymbol;
-            var enclosingScopeSymbol: TypeScript.PullSymbol;
-            var _isCallExpression: boolean = false;
-            var resolvedSignatures: TypeScript.PullSignatureSymbol[];
-            var candidateSignature: TypeScript.PullSignatureSymbol;
-            var isConstructorCall: boolean;
-
-            if (TypeScript.isDeclarationASTOrDeclarationNameAST(node)) {
-                var declarationInformation = this.compiler.getSymbolInformationFromAST(node, document);
-                if (!declarationInformation) {
-                    return null;
-                }
-
-                ast = declarationInformation.ast;
-                symbol = declarationInformation.symbol;
-                enclosingScopeSymbol = declarationInformation.enclosingScopeSymbol;
-
-                if (node.kind() === TypeScript.SyntaxKind.ConstructorDeclaration ||
-                    node.kind() === TypeScript.SyntaxKind.FunctionDeclaration ||
-                    node.kind() === TypeScript.SyntaxKind.ParenthesizedArrowFunctionExpression ||
-                    node.kind() === TypeScript.SyntaxKind.SimpleArrowFunctionExpression ||
-                    node.kind() === TypeScript.SyntaxKind.MemberFunctionDeclaration ||
-                    TypeScript.isNameOfFunction(node) ||
-                    TypeScript.isNameOfMemberFunction(node)) {
-                    var funcDecl = node.kind() === TypeScript.SyntaxKind.IdentifierName ? node.parent : node;
-                    if (symbol && symbol.kind != TypeScript.PullElementKind.Property) {
-                        var signatureInfo = TypeScript.PullHelpers.getSignatureForFuncDecl(this.compiler.getDeclForAST(funcDecl));
-                        _isCallExpression = true;
-                        candidateSignature = signatureInfo.signature;
-                        resolvedSignatures = signatureInfo.allSignatures;
-                    }
-                }
-            }
-            else if (TypeScript.isCallExpression(node) || TypeScript.isCallExpressionTarget(node)) {
-                // If this is a call we need to get the call singuatures as well
-                // Move the cursor to point to the call expression
-                while (!TypeScript.isCallExpression(node)) {
-                    node = node.parent;
-                }
-
-                // Get the call expression symbol
-                var callExpressionInformation = this.compiler.getCallInformationFromAST(node, document);
-
-                if (!callExpressionInformation || !callExpressionInformation.targetSymbol) {
-                    return null;
-                }
-
-                ast = callExpressionInformation.ast;
-                symbol = callExpressionInformation.targetSymbol;
-                enclosingScopeSymbol = callExpressionInformation.enclosingScopeSymbol;
-
-                // Check if this is a property or a variable, if so do not treat it as a fuction, but rather as a variable with function type
-                var isPropertyOrVar = symbol.kind == TypeScript.PullElementKind.Property || symbol.kind == TypeScript.PullElementKind.Variable;
-                typeSymbol = symbol.type;
-                if (isPropertyOrVar) {
-                    if (typeSymbol.getName() != "") {
-                        symbol = typeSymbol;
-                    }
-                    isPropertyOrVar = (typeSymbol.kind != TypeScript.PullElementKind.Interface && typeSymbol.kind != TypeScript.PullElementKind.ObjectType) || typeSymbol.getName() == "";
-                }
-
-                if (!isPropertyOrVar) {
-                    _isCallExpression = true;
-                    resolvedSignatures = callExpressionInformation.resolvedSignatures;
-                    candidateSignature = callExpressionInformation.candidateSignature;
-                    isConstructorCall = callExpressionInformation.isConstructorCall;
-                }
-            }
-            else {
-                var symbolInformation = this.compiler.getSymbolInformationFromAST(node, document);
-
-                if (!symbolInformation || !symbolInformation.symbol) {
-                    return null;
-                }
-
-                ast = symbolInformation.ast;
-                symbol = symbolInformation.symbol;
-                enclosingScopeSymbol = symbolInformation.enclosingScopeSymbol;
-
-                if (symbol.kind === TypeScript.PullElementKind.Method || symbol.kind == TypeScript.PullElementKind.Function) {
-                    typeSymbol = symbol.type;
-                    if (typeSymbol) {
-                        _isCallExpression = true;
-                        resolvedSignatures = typeSymbol.getCallSignatures();
-                    }
-                }
-            }
-
-            if (resolvedSignatures && (!candidateSignature || candidateSignature.isDefinition())) {
-                for (var i = 0, len = resolvedSignatures.length; i < len; i++) {
-                    if (len > 1 && resolvedSignatures[i].isDefinition()) {
-                        continue;
-                    }
-
-                    candidateSignature = resolvedSignatures[i];
-                    break;
-                }
-            }
-
-            var memberName = _isCallExpression
-                ? TypeScript.PullSignatureSymbol.getSignatureTypeMemberName(candidateSignature, resolvedSignatures, enclosingScopeSymbol)
-                : symbol.getTypeNameEx(enclosingScopeSymbol, /*useConstraintInName*/ true);
-            var kind = this.mapPullElementKind(symbol.kind, symbol, !_isCallExpression, _isCallExpression, isConstructorCall);
-
-            var docCommentSymbol = candidateSignature || symbol;
-            var docComment = docCommentSymbol.docComments(!_isCallExpression);
-            var symbolName = this.getFullNameOfSymbol(symbol, enclosingScopeSymbol);
-            var minChar = ast ? ast.start() : -1;
-            var limChar = ast ? ast.end() : -1;
-
-            return new TypeInfo(memberName, docComment, symbolName, kind, minChar, limChar);
-        }
-
-        public getCompletionsAtPosition(fileName: string, position: number, isMemberCompletion: boolean): CompletionInfo {
-            fileName = TypeScript.switchToForwardSlashes(fileName);
-
-            var document = this.compiler.getDocument(fileName);
-            var sourceUnit = document.sourceUnit();
-
-            if (CompletionHelpers.isCompletionListBlocker(document.syntaxTree().sourceUnit(), position)) {
-                this.logger.log("Returning an empty list because completion was blocked.");
-                return null;
-            }
-
-            var node = TypeScript.getAstAtPosition(sourceUnit, position, /*useTrailingTriviaAsLimChar*/ true, /*forceInclusive*/ true);
-
-            if (node && node.kind() === TypeScript.SyntaxKind.IdentifierName &&
-                node.start() === node.end()) {
-                // Ignore missing name nodes
-                node = node.parent;
-            }
-
-            var isRightOfDot = false;
-            if (node &&
-                node.kind() === TypeScript.SyntaxKind.MemberAccessExpression &&
-                (<TypeScript.MemberAccessExpressionSyntax>node).expression.end() < position) {
-
-                isRightOfDot = true;
-                node = (<TypeScript.MemberAccessExpressionSyntax>node).expression;
-            }
-            else if (node &&
-                node.kind() === TypeScript.SyntaxKind.QualifiedName &&
-                (<TypeScript.QualifiedNameSyntax>node).left.end() < position) {
-
-                isRightOfDot = true;
-                node = (<TypeScript.QualifiedNameSyntax>node).left;
-            }
-            else if (node && node.parent &&
-                node.kind() === TypeScript.SyntaxKind.IdentifierName &&
-                node.parent.kind() === TypeScript.SyntaxKind.MemberAccessExpression &&
-                (<TypeScript.MemberAccessExpressionSyntax>node.parent).name === node) {
-
-                isRightOfDot = true;
-                node = (<TypeScript.MemberAccessExpressionSyntax>node.parent).expression;
-            }
-            else if (node && node.parent &&
-                node.kind() === TypeScript.SyntaxKind.IdentifierName &&
-                node.parent.kind() === TypeScript.SyntaxKind.QualifiedName &&
-                (<TypeScript.QualifiedNameSyntax>node.parent).right === node) {
-
-                isRightOfDot = true;
-                node = (<TypeScript.QualifiedNameSyntax>node.parent).left;
-            }
-
-            // Get the completions
-            var entries = new TypeScript.IdentiferNameHashTable<CachedCompletionEntryDetails>();
-
-            // Right of dot member completion list
-            if (isRightOfDot) {
-                var members = this.compiler.getVisibleMemberSymbolsFromAST(node, document);
-                if (!members) {
-                    return null;
-                }
-
-                isMemberCompletion = true;
-                this.getCompletionEntriesFromSymbols(members, entries);
-            }
-            else {
-                var containingObjectLiteral = CompletionHelpers.getContainingObjectLiteralApplicableForCompletion(document.syntaxTree().sourceUnit(), position);
-
-                // Object literal expression, look up possible property names from contextual type
-                if (containingObjectLiteral) {
-                    var searchPosition = Math.min(position, containingObjectLiteral.end());
-                    var path = TypeScript.getAstAtPosition(sourceUnit, searchPosition);
-                    // Get the object literal node
-
-                    while (node && node.kind() !== TypeScript.SyntaxKind.ObjectLiteralExpression) {
-                        node = node.parent;
-                    }
-
-                    if (!node || node.kind() !== TypeScript.SyntaxKind.ObjectLiteralExpression) {
-<<<<<<< HEAD
-                        throw TypeScript.Errors.invalidOperation("ISyntaxElement Path look up did not result in the same node as Fidelity Syntax Tree look up.");
-=======
-                        // AST Path look up did not result in the same node as Fidelity Syntax Tree look up.
-                        // Once we remove AST this will no longer be a problem.
-                        return null;
->>>>>>> 1b11bfda
-                    }
-
-                    isMemberCompletion = true;
-
-                    // Try to get the object members form contextual typing
-                    var contextualMembers = this.compiler.getContextualMembersFromAST(node, document);
-                    if (contextualMembers && contextualMembers.symbols && contextualMembers.symbols.length > 0) {
-                        // get existing members
-                        var existingMembers = this.compiler.getVisibleMemberSymbolsFromAST(node, document);
-
-                        // Add filtterd items to the completion list
-                        this.getCompletionEntriesFromSymbols({
-                            symbols: CompletionHelpers.filterContextualMembersList(contextualMembers.symbols, existingMembers, fileName, position),
-                            enclosingScopeSymbol: contextualMembers.enclosingScopeSymbol
-                        }, entries);
-                    }
-                }
-                // Get scope memebers
-                else {
-                    isMemberCompletion = false;
-                    var decls = this.compiler.getVisibleDeclsFromAST(node, document);
-                    this.getCompletionEntriesFromDecls(decls, entries);
-                }
-            }
-
-            // Add keywords if this is not a member completion list
-            if (!isMemberCompletion) {
-                this.getCompletionEntriesForKeywords(KeywordCompletions.getKeywordCompltions(), entries);
-            }
-
-            // Prepare the completion result
-            var completions = new CompletionInfo();
-            completions.isMemberCompletion = isMemberCompletion;
-            completions.entries = [];
-            entries.map((key, value) => {
-                completions.entries.push({
-                    name: value.name,
-                    kind: value.kind,
-                    kindModifiers: value.kindModifiers
-                });
-            }, null);
-
-            // Store this completion list as the active completion list
-            this.activeCompletionSession = new CompletionSession(fileName, position, entries);
-
-            return completions;
-        }
-
-        private getCompletionEntriesFromSymbols(symbolInfo: TypeScript.PullVisibleSymbolsInfo, result: TypeScript.IdentiferNameHashTable<CachedCompletionEntryDetails>): void {
-            for (var i = 0, n = symbolInfo.symbols.length; i < n; i++) {
-                var symbol = symbolInfo.symbols[i];
-
-                var symbolDisplayName = CompletionHelpers.getValidCompletionEntryDisplayName(symbol.getDisplayName());
-                if (!symbolDisplayName) {
-                    continue;
-                }
-
-                var symbolKind = symbol.kind;
-
-                var exitingEntry = result.lookup(symbolDisplayName);
-
-                if (exitingEntry && (symbolKind & TypeScript.PullElementKind.SomeValue)) {
-                    // We have two decls with the same name. Do not overwrite types and containers with thier variable delcs.
-                    continue;
-                }
-
-                var entry: CachedCompletionEntryDetails;
-                var kindName = this.mapPullElementKind(symbolKind, symbol, true);
-                var kindModifiersName = this.getScriptElementKindModifiers(symbol);
-
-                if (symbol.isResolved) {
-                    // If the symbol has already been resolved, cache the needed information for completion details.
-                    var completionInfo = this.getResolvedCompletionEntryDetailsFromSymbol(symbol, symbolInfo.enclosingScopeSymbol);
-
-                    entry = new ResolvedCompletionEntry(symbolDisplayName, kindName, kindModifiersName, completionInfo.typeName, completionInfo.fullSymbolName, completionInfo.docComments);
-                }
-                else {
-                    entry = new DeclReferenceCompletionEntry(symbolDisplayName, kindName, kindModifiersName, symbol.getDeclarations()[0]);
-                }
-
-                result.addOrUpdate(symbolDisplayName, entry);
-            }
-        }
-
-        private getCompletionEntriesFromDecls(decls: TypeScript.PullDecl[], result: TypeScript.IdentiferNameHashTable<CachedCompletionEntryDetails>): void {
-            for (var i = 0, n = decls ? decls.length : 0; i < n; i++) {
-                var decl = decls[i];
-
-                var declDisplaylName = CompletionHelpers.getValidCompletionEntryDisplayName(decl.getDisplayName());
-                if (!declDisplaylName) {
-                    continue;
-                }
-
-                var declKind = decl.kind;
-
-                var exitingEntry = result.lookup(declDisplaylName);
-
-                if (exitingEntry && (declKind & TypeScript.PullElementKind.SomeValue)) {
-                    // We have two decls with the same name. Do not overwrite types and containers with thier variable delcs.
-                    continue;
-                }
-
-                var kindName = this.mapPullElementKind(declKind, /*symbol*/ null, true);
-                var kindModifiersName = this.getScriptElementKindModifiersFromFlags(decl.flags);
-
-                var entry: CachedCompletionEntryDetails = null;
-                // Do not call getSymbol if the decl is not already bound. This would force a bind,
-                // which is too expensive to do for every completion item when we are building the
-                // list.
-                var symbol = decl.hasSymbol() && decl.getSymbol();
-                // If the symbol has already been resolved, cache the needed information for completion details.
-                var enclosingDecl = decl.getEnclosingDecl();
-                var enclosingScopeSymbol = (enclosingDecl && enclosingDecl.hasSymbol()) ? enclosingDecl.getSymbol() : null;
-
-                if (symbol && symbol.isResolved && enclosingScopeSymbol && enclosingScopeSymbol.isResolved) {
-                    var completionInfo = this.getResolvedCompletionEntryDetailsFromSymbol(symbol, enclosingScopeSymbol);
-                    entry = new ResolvedCompletionEntry(declDisplaylName, kindName, kindModifiersName, completionInfo.typeName, completionInfo.fullSymbolName, completionInfo.docComments);
-                }
-                else {
-                    entry = new DeclReferenceCompletionEntry(declDisplaylName, kindName, kindModifiersName, decl);
-                }
-
-                result.addOrUpdate(declDisplaylName, entry);
-            }
-        }
-
-        private getResolvedCompletionEntryDetailsFromSymbol(symbol: TypeScript.PullSymbol, enclosingScopeSymbol: TypeScript.PullSymbol):
-            { typeName: string; fullSymbolName: string; docComments: string } {
-            var typeName = symbol.getTypeName(enclosingScopeSymbol, /*useConstraintInName*/ true);
-            var fullSymbolName = this.getFullNameOfSymbol(symbol, enclosingScopeSymbol);
-
-            var type = symbol.type;
-            var symbolForDocComments = symbol;
-            if (type && type.hasOnlyOverloadCallSignatures()) {
-                symbolForDocComments = type.getCallSignatures()[0];
-            }
-
-            var docComments = symbolForDocComments.docComments(/*useConstructorAsClass:*/ true);
-            return {
-                typeName: typeName,
-                fullSymbolName: fullSymbolName,
-                docComments: docComments
-            };
-        }
-
-        private getCompletionEntriesForKeywords(keywords: ResolvedCompletionEntry[], result: TypeScript.IdentiferNameHashTable<CompletionEntryDetails>): void {
-            for (var i = 0, n = keywords.length; i < n; i++) {
-                var keyword = keywords[i];
-                result.addOrUpdate(keyword.name, keyword);
-            }
-        }
-
-        public getCompletionEntryDetails(fileName: string, position: number, entryName: string): CompletionEntryDetails {
-            fileName = TypeScript.switchToForwardSlashes(fileName);
-
-            // Ensure that the current active completion session is still valid for this request
-            if (!this.activeCompletionSession ||
-                this.activeCompletionSession.fileName !== fileName ||
-                this.activeCompletionSession.position !== position) {
-                return null;
-            }
-
-            var entry = this.activeCompletionSession.entries.lookup(entryName);
-            if (!entry) {
-                return null;
-            }
-
-            if (!entry.isResolved()) {
-                var decl = (<DeclReferenceCompletionEntry>entry).decl;
-
-                // If this decl has been invalidated becuase of a user edit, try to find the new
-                // decl that matches it
-                // Theoretically, this corrective measure should just fix decls if the completion
-                // session is older than the file, but we are being defensive, so always correct
-                // the decl.
-                var document = this.compiler.getDocument(fileName);
-                if (decl.fileName() === TypeScript.switchToForwardSlashes(fileName)) {
-                    decl = this.tryFindDeclFromPreviousCompilerVersion(decl);
-
-                    if (decl) {
-                        var declDisplaylName = CompletionHelpers.getValidCompletionEntryDisplayName(decl.getDisplayName());
-                        var declKind = decl.kind;
-                        var kindName = this.mapPullElementKind(declKind, /*symbol*/ null, true);
-                        var kindModifiersName = this.getScriptElementKindModifiersFromFlags(decl.flags);
-
-                        // update the existing entry
-                        entry = new DeclReferenceCompletionEntry(declDisplaylName, kindName, kindModifiersName, decl);
-                        this.activeCompletionSession.entries.addOrUpdate(entryName, entry);
-                    }
-                }
-
-                // This entry has not been resolved yet. Resolve it.
-                if (decl) {
-                    var node = TypeScript.getAstAtPosition(document.sourceUnit(), position);
-                    var symbolInfo = this.compiler.pullGetDeclInformation(decl, node, document);
-
-                    if (!symbolInfo) {
-                        return null;
-                    }
-
-                    var symbol = symbolInfo.symbol;
-                    var completionInfo = this.getResolvedCompletionEntryDetailsFromSymbol(symbol, symbolInfo.enclosingScopeSymbol);
-                    // Store the information for next lookup
-                    (<DeclReferenceCompletionEntry>entry).resolve(completionInfo.typeName, completionInfo.fullSymbolName, completionInfo.docComments);
-                }
-            }
-
-            return {
-                name: entry.name,
-                kind: entry.kind,
-                kindModifiers: entry.kindModifiers,
-                type: entry.type,
-                fullSymbolName: entry.fullSymbolName,
-                docComment: entry.docComment
-            };
-        }
-
-        // Given a declaration returned from a previous version of the compiler (i.e. prior to 
-        // any mutation operations), attempts to find the same decl in this version.  
-        private tryFindDeclFromPreviousCompilerVersion(invalidatedDecl: TypeScript.PullDecl): TypeScript.PullDecl {
-            var fileName = invalidatedDecl.fileName();
-
-            var declsInPath: TypeScript.PullDecl[] = [];
-            var current = invalidatedDecl;
-            while (current) {
-                if (current.kind !== TypeScript.PullElementKind.Script) {
-                    declsInPath.unshift(current);
-                }
-
-                current = current.getParentDecl();
-            }
-
-            // now search for that decl
-            var topLevelDecl = this.compiler.topLevelDeclaration(fileName);
-            if (!topLevelDecl) {
-                return null;
-            }
-
-            var declsToSearch = [topLevelDecl];
-            var foundDecls: TypeScript.PullDecl[] = [];
-            var keepSearching = (invalidatedDecl.kind & TypeScript.PullElementKind.Container) ||
-                (invalidatedDecl.kind & TypeScript.PullElementKind.Interface) ||
-                (invalidatedDecl.kind & TypeScript.PullElementKind.Class) ||
-                (invalidatedDecl.kind & TypeScript.PullElementKind.Enum);
-
-            for (var i = 0; i < declsInPath.length; i++) {
-                var declInPath = declsInPath[i];
-                var decls: TypeScript.PullDecl[] = [];
-
-                for (var j = 0; j < declsToSearch.length; j++) {
-                    foundDecls = declsToSearch[j].searchChildDecls(declInPath.name, declInPath.kind);
-
-                    decls.push.apply(decls, foundDecls);
-
-                    // Unless we're searching for an interface or module, we've found the one true
-                    // decl, so don't bother searching the rest of the top-level decls
-                    if (foundDecls.length && !keepSearching) {
-                        break;
-                    }
-                }
-
-                declsToSearch = decls;
-
-                if (declsToSearch.length == 0) {
-                    break;
-                }
-            }
-
-            return declsToSearch.length === 0 ? null : declsToSearch[0];
-        }
-
-        private getModuleOrEnumKind(symbol: TypeScript.PullSymbol) {
-            if (symbol) {
-                var declarations = symbol.getDeclarations();
-                for (var i = 0; i < declarations.length; i++) {
-                    var declKind = declarations[i].kind;
-                    if (declKind == TypeScript.PullElementKind.Container) {
-                        return ScriptElementKind.moduleElement;
-                    }
-                    else if (declKind == TypeScript.PullElementKind.Enum) {
-                        return ScriptElementKind.enumElement;
-                    }
-                    else if (declKind == TypeScript.PullElementKind.Variable) {
-                        var declFlags = declarations[i].flags;
-                        if (declFlags & TypeScript.PullElementFlags.InitializedModule) {
-                            return ScriptElementKind.moduleElement;
-                        }
-                        else if (declFlags & TypeScript.PullElementFlags.Enum) {
-                            return ScriptElementKind.enumElement;
-                        }
-                    }
-                }
-            }
-            return ScriptElementKind.unknown;
-        }
-
-        private mapPullElementKind(kind: TypeScript.PullElementKind, symbol?: TypeScript.PullSymbol, useConstructorAsClass?: boolean, varIsFunction?: boolean, functionIsConstructor?: boolean): string {
-            if (functionIsConstructor) {
-                return ScriptElementKind.constructorImplementationElement;
-            }
-
-            if (varIsFunction) {
-                switch (kind) {
-                    case TypeScript.PullElementKind.Container:
-                    case TypeScript.PullElementKind.DynamicModule:
-                    case TypeScript.PullElementKind.TypeAlias:
-                    case TypeScript.PullElementKind.Interface:
-                    case TypeScript.PullElementKind.Class:
-                    case TypeScript.PullElementKind.Parameter:
-                        return ScriptElementKind.functionElement;
-                    case TypeScript.PullElementKind.Variable:
-                        return (symbol && PullHelpers.isSymbolLocal(symbol)) ? ScriptElementKind.localFunctionElement : ScriptElementKind.functionElement;
-                    case TypeScript.PullElementKind.Property:
-                        return ScriptElementKind.memberFunctionElement;
-                    case TypeScript.PullElementKind.Function:
-                        return (symbol && PullHelpers.isSymbolLocal(symbol)) ? ScriptElementKind.localFunctionElement : ScriptElementKind.functionElement;
-                    case TypeScript.PullElementKind.ConstructorMethod:
-                        return ScriptElementKind.constructorImplementationElement;
-                    case TypeScript.PullElementKind.Method:
-                        return ScriptElementKind.memberFunctionElement;
-                    case TypeScript.PullElementKind.FunctionExpression:
-                        return ScriptElementKind.localFunctionElement;
-                    case TypeScript.PullElementKind.GetAccessor:
-                        return ScriptElementKind.memberGetAccessorElement;
-                    case TypeScript.PullElementKind.SetAccessor:
-                        return ScriptElementKind.memberSetAccessorElement;
-                    case TypeScript.PullElementKind.CallSignature:
-                        return ScriptElementKind.callSignatureElement;
-                    case TypeScript.PullElementKind.ConstructSignature:
-                        return ScriptElementKind.constructSignatureElement;
-                    case TypeScript.PullElementKind.IndexSignature:
-                        return ScriptElementKind.indexSignatureElement;
-                    case TypeScript.PullElementKind.TypeParameter:
-                        return ScriptElementKind.typeParameterElement;
-                    case TypeScript.PullElementKind.Primitive:
-                        return ScriptElementKind.primitiveType;
-                }
-            }
-            else {
-                switch (kind) {
-                    case TypeScript.PullElementKind.Script:
-                        return ScriptElementKind.scriptElement;
-                    case TypeScript.PullElementKind.Container:
-                    case TypeScript.PullElementKind.DynamicModule:
-                    case TypeScript.PullElementKind.TypeAlias:
-                        return ScriptElementKind.moduleElement;
-                    case TypeScript.PullElementKind.Interface:
-                        return ScriptElementKind.interfaceElement;
-                    case TypeScript.PullElementKind.Class:
-                        return ScriptElementKind.classElement;
-                    case TypeScript.PullElementKind.Enum:
-                        return ScriptElementKind.enumElement;
-                    case TypeScript.PullElementKind.Variable:
-                        var scriptElementKind = this.getModuleOrEnumKind(symbol);
-                        if (scriptElementKind != ScriptElementKind.unknown) {
-                            return scriptElementKind;
-                        }
-                        return (symbol && PullHelpers.isSymbolLocal(symbol)) ? ScriptElementKind.localVariableElement : ScriptElementKind.variableElement;
-                    case TypeScript.PullElementKind.Parameter:
-                        return ScriptElementKind.parameterElement;
-                    case TypeScript.PullElementKind.Property:
-                        return ScriptElementKind.memberVariableElement;
-                    case TypeScript.PullElementKind.Function:
-                        return (symbol && PullHelpers.isSymbolLocal(symbol)) ? ScriptElementKind.localFunctionElement : ScriptElementKind.functionElement;
-                    case TypeScript.PullElementKind.ConstructorMethod:
-                        return useConstructorAsClass ? ScriptElementKind.classElement : ScriptElementKind.constructorImplementationElement;
-                    case TypeScript.PullElementKind.Method:
-                        return ScriptElementKind.memberFunctionElement;
-                    case TypeScript.PullElementKind.FunctionExpression:
-                        return ScriptElementKind.localFunctionElement;
-                    case TypeScript.PullElementKind.GetAccessor:
-                        return ScriptElementKind.memberGetAccessorElement;
-                    case TypeScript.PullElementKind.SetAccessor:
-                        return ScriptElementKind.memberSetAccessorElement;
-                    case TypeScript.PullElementKind.CallSignature:
-                        return ScriptElementKind.callSignatureElement;
-                    case TypeScript.PullElementKind.ConstructSignature:
-                        return ScriptElementKind.constructSignatureElement;
-                    case TypeScript.PullElementKind.IndexSignature:
-                        return ScriptElementKind.indexSignatureElement;
-                    case TypeScript.PullElementKind.EnumMember:
-                        return ScriptElementKind.memberVariableElement;
-                    case TypeScript.PullElementKind.TypeParameter:
-                        return ScriptElementKind.typeParameterElement;
-                    case TypeScript.PullElementKind.Primitive:
-                        return ScriptElementKind.primitiveType;
-                }
-            }
-
-            return ScriptElementKind.unknown;
-        }
-
-        private getScriptElementKindModifiers(symbol: TypeScript.PullSymbol): string {
-            var result: string[] = [];
-
-            if (symbol.anyDeclHasFlag(TypeScript.PullElementFlags.Exported)) {
-                result.push(ScriptElementKindModifier.exportedModifier);
-            }
-            if (symbol.anyDeclHasFlag(TypeScript.PullElementFlags.Ambient)) {
-                result.push(ScriptElementKindModifier.ambientModifier);
-            }
-            if (symbol.anyDeclHasFlag(TypeScript.PullElementFlags.Public)) {
-                result.push(ScriptElementKindModifier.publicMemberModifier);
-            }
-            if (symbol.anyDeclHasFlag(TypeScript.PullElementFlags.Private)) {
-                result.push(ScriptElementKindModifier.privateMemberModifier);
-            }
-            if (symbol.anyDeclHasFlag(TypeScript.PullElementFlags.Static)) {
-                result.push(ScriptElementKindModifier.staticModifier);
-            }
-
-            return result.length > 0 ? result.join(',') : ScriptElementKindModifier.none;
-        }
-
-        private getScriptElementKindModifiersFromFlags(flags: TypeScript.PullElementFlags): string {
-            var result: string[] = [];
-
-            if (flags & TypeScript.PullElementFlags.Exported) {
-                result.push(ScriptElementKindModifier.exportedModifier);
-            }
-
-            if (flags & TypeScript.PullElementFlags.Ambient) {
-                result.push(ScriptElementKindModifier.ambientModifier);
-            }
-
-            if (flags & TypeScript.PullElementFlags.Public) {
-                result.push(ScriptElementKindModifier.publicMemberModifier);
-            }
-
-            if (flags & TypeScript.PullElementFlags.Private) {
-                result.push(ScriptElementKindModifier.privateMemberModifier);
-            }
-
-            if (flags & TypeScript.PullElementFlags.Static) {
-                result.push(ScriptElementKindModifier.staticModifier);
-            }
-
-            return result.length > 0 ? result.join(',') : ScriptElementKindModifier.none;
-        }
-
-        // 
-        // Syntactic Single-File features
-        //
-
-        public getNameOrDottedNameSpan(fileName: string, startPos: number, endPos: number): SpanInfo {
-            fileName = TypeScript.switchToForwardSlashes(fileName);
-
-            var node = this.getTypeInfoEligiblePath(fileName, startPos, false);
-
-            if (!node) {
-                return null;
-            }
-
-            while (node) {
-                if (TypeScript.isNameOfMemberAccessExpression(node) ||
-                    TypeScript.isRightSideOfQualifiedName(node)) {
-                    node = node.parent;
-                }
-                else {
-                    break;
-                }
-            }
-
-            var spanInfo = new SpanInfo(node.start(), node.end());
-            return spanInfo;
-        }
-
-        public getBreakpointStatementAtPosition(fileName: string, pos: number): SpanInfo {
-            fileName = TypeScript.switchToForwardSlashes(fileName);
-
-            var syntaxtree = this.getSyntaxTree(fileName);
-            return TypeScript.Services.Breakpoints.getBreakpointLocation(syntaxtree, pos);
-        }
-
-        public getFormattingEditsForRange(fileName: string, minChar: number, limChar: number, options: FormatCodeOptions): TextEdit[] {
-            fileName = TypeScript.switchToForwardSlashes(fileName);
-
-            var manager = this.getFormattingManager(fileName, options);
-            return manager.formatSelection(minChar, limChar);
-        }
-
-        public getFormattingEditsForDocument(fileName: string, minChar: number, limChar: number, options: FormatCodeOptions): TextEdit[] {
-            fileName = TypeScript.switchToForwardSlashes(fileName);
-
-            var manager = this.getFormattingManager(fileName, options);
-            return manager.formatDocument(minChar, limChar);
-        }
-
-        public getFormattingEditsOnPaste(fileName: string, minChar: number, limChar: number, options: FormatCodeOptions): TextEdit[] {
-            fileName = TypeScript.switchToForwardSlashes(fileName);
-
-            var manager = this.getFormattingManager(fileName, options);
-            return manager.formatOnPaste(minChar, limChar);
-        }
-
-        public getFormattingEditsAfterKeystroke(fileName: string, position: number, key: string, options: FormatCodeOptions): TextEdit[] {
-            fileName = TypeScript.switchToForwardSlashes(fileName);
-
-            var manager = this.getFormattingManager(fileName, options);
-
-            if (key === "}") {
-                return manager.formatOnClosingCurlyBrace(position);
-            }
-            else if (key === ";") {
-                return manager.formatOnSemicolon(position);
-            }
-            else if (key === "\n") {
-                return manager.formatOnEnter(position);
-            }
-
-            return [];
-        }
-
-        private getFormattingManager(fileName: string, options: FormatCodeOptions) {
-            // Ensure rules are initialized and up to date wrt to formatting options
-            if (this.formattingRulesProvider == null) {
-                this.formattingRulesProvider = new TypeScript.Services.Formatting.RulesProvider(this.logger);
-            }
-
-            this.formattingRulesProvider.ensureUpToDate(options);
-
-            // Get the Syntax Tree
-            var syntaxTree = this.getSyntaxTree(fileName);
-
-            // Convert IScriptSnapshot to ITextSnapshot
-            var scriptSnapshot = this.compiler.getScriptSnapshot(fileName);
-            var scriptText = TypeScript.SimpleText.fromScriptSnapshot(scriptSnapshot);
-            var textSnapshot = new TypeScript.Services.Formatting.TextSnapshot(scriptText);
-
-            var manager = new TypeScript.Services.Formatting.FormattingManager(syntaxTree, textSnapshot, this.formattingRulesProvider, options);
-
-            return manager;
-        }
-
-        public getOutliningRegions(fileName: string): TypeScript.TextSpan[] {
-            fileName = TypeScript.switchToForwardSlashes(fileName);
-
-            var syntaxTree = this.getSyntaxTree(fileName);
-            return OutliningElementsCollector.collectElements(syntaxTree.sourceUnit());
-        }
-
-        // Given a script name and position in the script, return a string representing 
-        // the desired smart indent text (assuming the line is empty).
-        // Return "null" in case the smart indent cannot be determined.
-        public getIndentationAtPosition(fileName: string, position: number, editorOptions: EditorOptions): number {
-            fileName = TypeScript.switchToForwardSlashes(fileName);
-
-            var syntaxTree = this.getSyntaxTree(fileName);
-
-            var scriptSnapshot = this.compiler.getScriptSnapshot(fileName);
-            var scriptText = TypeScript.SimpleText.fromScriptSnapshot(scriptSnapshot);
-            var textSnapshot = new TypeScript.Services.Formatting.TextSnapshot(scriptText);
-            var options = new FormattingOptions(!editorOptions.ConvertTabsToSpaces, editorOptions.TabSize, editorOptions.IndentSize, editorOptions.NewLineCharacter)
-
-            return TypeScript.Services.Formatting.SingleTokenIndenter.getIndentationAmount(position, syntaxTree.sourceUnit(), textSnapshot, options);
-        }
-
-        // Given a script name and position in the script, return a pair of text range if the 
-        // position corresponds to a "brace matchin" characters (e.g. "{" or "(", etc.)
-        // If the position is not on any range, return "null".
-        public getBraceMatchingAtPosition(fileName: string, position: number): TypeScript.TextSpan[] {
-            fileName = TypeScript.switchToForwardSlashes(fileName);
-
-            var syntaxTree = this.getSyntaxTree(fileName);
-            return BraceMatcher.getMatchSpans(syntaxTree, position);
-        }
-
-        public getScriptLexicalStructure(fileName: string): NavigateToItem[] {
-            fileName = TypeScript.switchToForwardSlashes(fileName);
-
-            var syntaxTree = this.getSyntaxTree(fileName);
-            var items: NavigateToItem[] = [];
-            GetScriptLexicalStructureWalker.getListsOfAllScriptLexicalStructure(items, fileName, syntaxTree.sourceUnit());
-
-            return items;
-        }
-
-        public getSyntaxTree(fileName: string): TypeScript.SyntaxTree {
-            fileName = TypeScript.switchToForwardSlashes(fileName);
-            return this._syntaxTreeCache.getCurrentFileSyntaxTree(fileName);
-        }
-    }
-
-    function isSignatureHelpBlocker(ast: TypeScript.ISyntaxElement): boolean {
-        if (ast) {
-            switch (ast.kind()) {
-                case TypeScript.SyntaxKind.ClassDeclaration:
-                case TypeScript.SyntaxKind.InterfaceDeclaration:
-                case TypeScript.SyntaxKind.ModuleDeclaration:
-                case TypeScript.SyntaxKind.ConstructorDeclaration:
-                case TypeScript.SyntaxKind.FunctionDeclaration:
-                case TypeScript.SyntaxKind.VariableDeclarator:
-                case TypeScript.SyntaxKind.ParenthesizedArrowFunctionExpression:
-                case TypeScript.SyntaxKind.SimpleArrowFunctionExpression:
-                    return true;
-            }
-        }
-
-        return false;
-    }
+
+// Copyright (c) Microsoft. All rights reserved. Licensed under the Apache License, Version 2.0. 
+// See LICENSE.txt in the project root for complete license information.
+
+///<reference path='typescriptServices.ts' />
+
+module TypeScript.Services {
+    export class LanguageService implements ILanguageService {
+        private logger: TypeScript.ILogger;
+        private compiler: LanguageServiceCompiler;
+        private _syntaxTreeCache: SyntaxTreeCache;
+        private formattingRulesProvider: TypeScript.Services.Formatting.RulesProvider;
+
+        private activeCompletionSession: CompletionSession = null;
+
+        constructor(public host: ILanguageServiceHost) {
+            this.logger = this.host;
+            this.compiler = new LanguageServiceCompiler(this.host);
+            this._syntaxTreeCache = new SyntaxTreeCache(this.host);
+
+            // Check if the localized messages json is set, otherwise query the host for it
+            if (!TypeScript.LocalizedDiagnosticMessages) {
+                TypeScript.LocalizedDiagnosticMessages = this.host.getLocalizedDiagnosticMessages();
+            }
+        }
+
+        public cleanupSemanticCache(): void {
+            this.compiler.cleanupSemanticCache();
+        }
+
+        public refresh(): void {
+            // No-op.  Only kept around for compatability with the interface we shipped.
+        }
+
+        private getSymbolInfoAtPosition(fileName: string, pos: number, requireName: boolean): { symbol: TypeScript.PullSymbol; containingASTOpt: TypeScript.ISyntaxElement } {
+            var document = this.compiler.getDocument(fileName);
+            var sourceUnit = document.sourceUnit();
+
+            /// TODO: this does not allow getting references on "constructor"
+
+            var topNode = TypeScript.getAstAtPosition(sourceUnit, pos);
+            if (topNode === null || (requireName && topNode.kind() !== TypeScript.SyntaxKind.IdentifierName)) {
+                this.logger.log("No name found at the given position");
+                return null;
+            }
+
+            // Store the actual name before calling getSymbolInformationFromPath
+
+            var symbolInfoAtPosition = this.compiler.getSymbolInformationFromAST(topNode, document);
+            if (symbolInfoAtPosition === null || (symbolInfoAtPosition.symbol === null && symbolInfoAtPosition.aliasSymbol)) {
+                this.logger.log("No symbol found at the given position");
+                // only single reference
+                return { symbol: null, containingASTOpt: null };
+            }
+
+            var symbol = symbolInfoAtPosition.aliasSymbol || symbolInfoAtPosition.symbol;
+            var symbolName = symbol.getName();
+
+            // if we are not looking for any but we get an any symbol, then we ran into a wrong symbol
+            if (requireName) {
+                var actualNameAtPosition = (<TypeScript.ISyntaxToken>topNode).valueText();
+
+                if ((symbol.isError() || symbol.isAny()) && actualNameAtPosition !== symbolName) {
+                    this.logger.log("Unknown symbol found at the given position");
+                    // only single reference
+                    return { symbol: null, containingASTOpt: null };
+                }
+            }
+
+            var containingASTOpt = this.getSymbolScopeAST(symbol, topNode);
+
+            return { symbol: symbol, containingASTOpt: containingASTOpt };
+        }
+
+        public getReferencesAtPosition(fileName: string, pos: number): ReferenceEntry[] {
+            fileName = TypeScript.switchToForwardSlashes(fileName);
+
+            var symbolAndContainingAST = this.getSymbolInfoAtPosition(fileName, pos, /*requireName:*/ true);
+            if (symbolAndContainingAST === null) {
+                // Didn't even have a name at that position.
+                return [];
+            }
+
+            if (symbolAndContainingAST.symbol === null) {
+                // Had a name, but couldn't bind it to anything.
+                return this.getSingleNodeReferenceAtPosition(fileName, pos);
+            }
+
+            var result: ReferenceEntry[] = [];
+            var symbol = symbolAndContainingAST.symbol;
+            var symbolName = symbol.getName();
+            var containingASTOpt = symbolAndContainingAST.containingASTOpt;
+
+            var fileNames = this.compiler.fileNames();
+            for (var i = 0, n = fileNames.length; i < n; i++) {
+                var tempFileName = fileNames[i];
+
+                if (containingASTOpt && fileName != tempFileName) {
+                    continue;
+                }
+
+                var tempDocument = this.compiler.getDocument(tempFileName);
+                var filter = tempDocument.bloomFilter();
+
+                if (filter.probablyContains(symbolName)) {
+                    result = result.concat(this.getReferencesInFile(tempFileName, symbol, containingASTOpt));
+                }
+            }
+
+            return result;
+        }
+
+        private getSymbolScopeAST(symbol: TypeScript.PullSymbol, ast: TypeScript.ISyntaxElement): TypeScript.ISyntaxElement {
+            if (symbol.kind === TypeScript.PullElementKind.TypeParameter &&
+                symbol.getDeclarations().length > 0 &&
+                symbol.getDeclarations()[0].getParentDecl() &&
+                symbol.getDeclarations()[0].getParentDecl().kind === TypeScript.PullElementKind.Method) {
+
+                // The compiler shares class method type parameter symbols.  So if we get one, 
+                // scope our search down to the method ast so we don't find other hits elsewhere.
+                while (ast) {
+                    if (ast.kind() === TypeScript.SyntaxKind.FunctionDeclaration ||
+                        ast.kind() === TypeScript.SyntaxKind.MemberFunctionDeclaration) {
+                        return ast;
+                    }
+
+                    ast = ast.parent;
+                }
+            }
+
+            // Todo: we could add more smarts about things like local variables and parameters here.
+            return null;
+        }
+
+        public getOccurrencesAtPosition(fileName: string, pos: number): ReferenceEntry[] {
+            fileName = TypeScript.switchToForwardSlashes(fileName);
+
+            var symbolAndContainingAST = this.getSymbolInfoAtPosition(fileName, pos, /*requireName:*/ true);
+            if (symbolAndContainingAST === null) {
+                // Didn't even have a name at that position.
+                return [];
+            }
+
+            if (symbolAndContainingAST.symbol === null) {
+                // Had a name, but couldn't bind it to anything.
+                return this.getSingleNodeReferenceAtPosition(fileName, pos);
+            }
+
+            var symbol = symbolAndContainingAST.symbol;
+            var containingASTOpt = symbolAndContainingAST.containingASTOpt;
+
+            return this.getReferencesInFile(fileName, symbol, containingASTOpt);
+        }
+
+        private getSingleNodeReferenceAtPosition(fileName: string, position: number): ReferenceEntry[] {
+            var document = this.compiler.getDocument(fileName);
+            var sourceUnit = document.sourceUnit();
+
+            var node = TypeScript.getAstAtPosition(sourceUnit, position);
+            if (node === null || node.kind() !== TypeScript.SyntaxKind.IdentifierName) {
+                return [];
+            }
+
+            var isWriteAccess = this.isWriteAccess(node);
+            return [new ReferenceEntry(this.compiler.getCachedHostFileName(fileName), node.start(), node.end(), isWriteAccess)];
+        }
+
+        public getImplementorsAtPosition(fileName: string, pos: number): ReferenceEntry[] {
+            fileName = TypeScript.switchToForwardSlashes(fileName);
+
+            var result: ReferenceEntry[] = [];
+
+            var document = this.compiler.getDocument(fileName);
+            var sourceUnit = document.sourceUnit();
+
+            var ast = TypeScript.getAstAtPosition(sourceUnit, pos);
+            if (ast === null || ast.kind() !== TypeScript.SyntaxKind.IdentifierName) {
+                this.logger.log("No identifier at the specified location.");
+                return result;
+            }
+
+            // Store the actual name before calling getSymbolInformationFromPath
+            var actualNameAtPosition = (<TypeScript.ISyntaxToken>ast).valueText();
+
+            var symbolInfoAtPosition = this.compiler.getSymbolInformationFromAST(ast, document);
+            var symbol = symbolInfoAtPosition.symbol;
+
+            if (symbol === null) {
+                this.logger.log("No symbol annotation on the identifier ISyntaxElement.");
+                return result;
+            }
+
+            var symbolName: string = symbol.getName();
+
+            // if we are not looking for any but we get an any symbol, then we ran into a wrong symbol
+            if ((symbol.isError() || symbol.isAny()) && actualNameAtPosition !== symbolName) {
+                this.logger.log("Unknown symbol found at the given position");
+                return result;
+            }
+
+            var typeSymbol: TypeScript.PullTypeSymbol = symbol.type;
+            var typesToSearch: TypeScript.PullTypeSymbol[];
+
+            if (typeSymbol.isClass() || typeSymbol.isInterface()) {
+                typesToSearch = typeSymbol.getTypesThatExtendThisType();
+            }
+            else if (symbol.kind == TypeScript.PullElementKind.Property ||
+                symbol.kind == TypeScript.PullElementKind.Function ||
+                typeSymbol.isMethod() || typeSymbol.isProperty()) {
+
+                var declaration: TypeScript.PullDecl = symbol.getDeclarations()[0];
+                var classSymbol: TypeScript.PullTypeSymbol = declaration.getParentDecl().getSymbol().type;
+
+                typesToSearch = [];
+                var extendingTypes = classSymbol.getTypesThatExtendThisType();
+                var extendedTypes = classSymbol.getExtendedTypes();
+                extendingTypes.forEach(type => {
+                    var overrides = this.getOverrides(type, symbol);
+                    overrides.forEach(override => {
+                        typesToSearch.push(override);
+                    });
+                });
+                extendedTypes.forEach(type => {
+                    var overrides = this.getOverrides(type, symbol);
+                    overrides.forEach(override => {
+                        typesToSearch.push(override);
+                    });
+                });
+            }
+
+            if (typesToSearch) {
+                var fileNames = this.compiler.fileNames();
+                for (var i = 0, n = fileNames.length; i < n; i++) {
+                    var tempFileName = fileNames[i];
+
+                    var tempDocument = this.compiler.getDocument(tempFileName);
+                    var filter = tempDocument.bloomFilter();
+
+                    typesToSearch.forEach(typeToSearch => {
+                        var symbolName: string = typeToSearch.getName();
+                        if (filter.probablyContains(symbolName)) {
+                            result = result.concat(this.getImplementorsInFile(tempFileName, typeToSearch));
+                        }
+                    });
+                }
+            }
+            return result;
+        }
+
+        public getOverrides(container: TypeScript.PullTypeSymbol, memberSym: TypeScript.PullSymbol): TypeScript.PullTypeSymbol[] {
+            var result: TypeScript.PullTypeSymbol[] = [];
+            var members: TypeScript.PullSymbol[];
+            if (container.isClass()) {
+                members = container.getMembers();
+            }
+            else if (container.isInterface()) {
+                members = container.getMembers();
+            }
+
+            if (members == null)
+                return null;
+
+            members.forEach(member => {
+                var typeMember = <TypeScript.PullTypeSymbol>member;
+                if (typeMember.getName() === memberSym.getName()) {
+                    // Not currently checking whether static-ness matches: typeMember.isStatic() === memberSym.isStatic() or whether
+                    //  typeMember.isMethod() === memberSym.isMethod() && typeMember.isProperty() === memberSym.isProperty()
+                    result.push(typeMember);
+                }
+            });
+
+            return result;
+        }
+
+        private getImplementorsInFile(fileName: string, symbol: TypeScript.PullTypeSymbol): ReferenceEntry[] {
+            var result: ReferenceEntry[] = [];
+            var symbolName = symbol.getDisplayName();
+
+            var possiblePositions = this.getPossibleSymbolReferencePositions(fileName, symbolName);
+            if (possiblePositions && possiblePositions.length > 0) {
+                var document = this.compiler.getDocument(fileName);
+                var sourceUnit = document.sourceUnit();
+
+                possiblePositions.forEach(p => {
+                    var nameAST = TypeScript.getAstAtPosition(sourceUnit, p);
+                    if (nameAST === null || nameAST.kind() !== TypeScript.SyntaxKind.IdentifierName) {
+                        return;
+                    }
+                    var searchSymbolInfoAtPosition = this.compiler.getSymbolInformationFromAST(nameAST, document);
+                    if (searchSymbolInfoAtPosition !== null) {
+
+                        var normalizedSymbol: TypeScript.PullSymbol;
+                        if (symbol.kind === TypeScript.PullElementKind.Class || symbol.kind === TypeScript.PullElementKind.Interface) {
+                            normalizedSymbol = searchSymbolInfoAtPosition.symbol.type;
+                        }
+                        else {
+                            var declaration = searchSymbolInfoAtPosition.symbol.getDeclarations()[0];
+                            normalizedSymbol = declaration.getSymbol();
+                        }
+
+                        if (normalizedSymbol === symbol) {
+                            var isWriteAccess = this.isWriteAccess(nameAST);
+
+                            result.push(new ReferenceEntry(this.compiler.getCachedHostFileName(fileName),
+                                nameAST.start(), nameAST.end(), isWriteAccess));
+                        }
+                    }
+                });
+            }
+
+            return result;
+        }
+
+        private getReferencesInFile(fileName: string, symbol: TypeScript.PullSymbol, containingASTOpt: TypeScript.ISyntaxElement): ReferenceEntry[] {
+            var result: ReferenceEntry[] = [];
+            var symbolName = symbol.getDisplayName();
+
+            var possiblePositions = this.getPossibleSymbolReferencePositions(fileName, symbolName);
+            if (possiblePositions && possiblePositions.length > 0) {
+                var document = this.compiler.getDocument(fileName);
+                var sourceUnit = document.sourceUnit();
+
+                possiblePositions.forEach(p => {
+                    // If it's not in the bounds of the ISyntaxElement we're asking for, then this can't possibly be a hit.
+                    if (containingASTOpt && (p < containingASTOpt.start() || p > containingASTOpt.end())) {
+                        return;
+                    }
+
+                    // Each position we're searching for should be at the start of an identifier.  
+                    // As such, we useTrailingTriviaAsLimChar=false so that the position doesn't
+                    // accidently return another node (which may end at that position).
+                    var nameAST = TypeScript.getAstAtPosition(sourceUnit, p, /*useTrailingTriviaAsLimChar:*/ false);
+
+                    // Compare the length so we filter out strict superstrings of the symbol we are looking for
+                    if (nameAST === null || nameAST.kind() !== TypeScript.SyntaxKind.IdentifierName || (nameAST.end() - nameAST.start() !== symbolName.length)) {
+                        return;
+                    }
+
+                    var symbolInfoAtPosition = this.compiler.getSymbolInformationFromAST(nameAST, document);
+                    if (symbolInfoAtPosition !== null) {
+                        var searchSymbol = symbolInfoAtPosition.aliasSymbol || symbolInfoAtPosition.symbol;
+
+                        if (FindReferenceHelpers.compareSymbolsForLexicalIdentity(searchSymbol, symbol)) {
+                            var isWriteAccess = this.isWriteAccess(nameAST);
+                            result.push(new ReferenceEntry(this.compiler.getCachedHostFileName(fileName), nameAST.start(), nameAST.end(), isWriteAccess));
+                        }
+                    }
+                });
+            }
+
+            return result;
+        }
+
+        private isWriteAccess(current: TypeScript.ISyntaxElement): boolean {
+            var parent = current.parent;
+            if (parent !== null) {
+                var parentNodeType = parent.kind();
+                switch (parentNodeType) {
+                    case TypeScript.SyntaxKind.ClassDeclaration:
+                        return (<TypeScript.ClassDeclarationSyntax>parent).identifier === current;
+
+                    case TypeScript.SyntaxKind.InterfaceDeclaration:
+                        return (<TypeScript.InterfaceDeclarationSyntax>parent).identifier === current;
+
+                    case TypeScript.SyntaxKind.ModuleDeclaration:
+                        return (<TypeScript.ModuleDeclarationSyntax>parent).name === current || (<TypeScript.ModuleDeclarationSyntax>parent).stringLiteral === current;
+
+                    case TypeScript.SyntaxKind.FunctionDeclaration:
+                        return (<TypeScript.FunctionDeclarationSyntax>parent).identifier === current;
+
+                    case TypeScript.SyntaxKind.ImportDeclaration:
+                        return (<TypeScript.ImportDeclarationSyntax>parent).identifier === current;
+
+                    case TypeScript.SyntaxKind.VariableDeclarator:
+                        var varDeclarator = <TypeScript.VariableDeclaratorSyntax>parent;
+                        return !!(varDeclarator.equalsValueClause && varDeclarator.propertyName === current);
+
+                    case TypeScript.SyntaxKind.Parameter:
+                        return true;
+
+                    case TypeScript.SyntaxKind.AssignmentExpression:
+                    case TypeScript.SyntaxKind.AddAssignmentExpression:
+                    case TypeScript.SyntaxKind.SubtractAssignmentExpression:
+                    case TypeScript.SyntaxKind.MultiplyAssignmentExpression:
+                    case TypeScript.SyntaxKind.DivideAssignmentExpression:
+                    case TypeScript.SyntaxKind.ModuloAssignmentExpression:
+                    case TypeScript.SyntaxKind.OrAssignmentExpression:
+                    case TypeScript.SyntaxKind.AndAssignmentExpression:
+                    case TypeScript.SyntaxKind.ExclusiveOrAssignmentExpression:
+                    case TypeScript.SyntaxKind.LeftShiftAssignmentExpression:
+                    case TypeScript.SyntaxKind.UnsignedRightShiftAssignmentExpression:
+                    case TypeScript.SyntaxKind.SignedRightShiftAssignmentExpression:
+                        return (<TypeScript.BinaryExpressionSyntax>parent).left === current;
+
+                    case TypeScript.SyntaxKind.PreIncrementExpression:
+                    case TypeScript.SyntaxKind.PostIncrementExpression:
+                        return true;
+
+                    case TypeScript.SyntaxKind.PreDecrementExpression:
+                    case TypeScript.SyntaxKind.PostDecrementExpression:
+                        return true;
+                }
+            }
+
+            return false;
+        }
+
+        private isLetterOrDigit(char: number): boolean {
+            return (char >= TypeScript.CharacterCodes.a && char <= TypeScript.CharacterCodes.z) ||
+                (char >= TypeScript.CharacterCodes.A && char <= TypeScript.CharacterCodes.Z) ||
+                (char >= TypeScript.CharacterCodes._0 && char <= TypeScript.CharacterCodes._9) ||
+                char === TypeScript.CharacterCodes._ ||
+                char === TypeScript.CharacterCodes.$ ||
+                (char > 127 && TypeScript.Unicode.isIdentifierPart(char, TypeScript.LanguageVersion.EcmaScript5));
+        }
+
+        private getPossibleSymbolReferencePositions(fileName: string, symbolName: string): number[] {
+            var positions: number[] = [];
+
+            /// TODO: Cache symbol existence for files to save text search
+            // Also, need to make this work for unicode escapes.
+
+            // Be reseliant in the face of a symbol with no name or zero length name
+            if (!symbolName || !symbolName.length) {
+                return positions;
+            }
+
+            var sourceText = this.compiler.getScriptSnapshot(fileName);
+            var sourceLength = sourceText.getLength();
+            var text = sourceText.getText(0, sourceLength);
+            var symbolNameLength = symbolName.length;
+
+            var position = text.indexOf(symbolName);
+            while (position >= 0) {
+                // We found a match.  Make sure it's not part of a larger word (i.e. the char 
+                // before and after it have to be a non-identifier char).
+                var endPosition = position + symbolNameLength;
+
+                if ((position <= 0 || !this.isLetterOrDigit(text.charCodeAt(position - 1))) &&
+                    (endPosition >= sourceLength || !this.isLetterOrDigit(text.charCodeAt(endPosition)))) {
+
+                    // Found a real match.  Keep searching.  
+                    positions.push(position);
+                }
+
+                position = text.indexOf(symbolName, position + symbolNameLength + 1);
+            }
+
+            return positions;
+        }
+
+        public getSignatureAtPosition(fileName: string, position: number): SignatureInfo {
+            fileName = TypeScript.switchToForwardSlashes(fileName);
+
+            var document = this.compiler.getDocument(fileName);
+
+            // First check whether we are in a comment where signature help should not be displayed
+            //if (!SignatureInfoHelpers.isSignatureHelpTriggerPosition(document.syntaxTree().sourceUnit(), position)) {
+            //    this.logger.log("position is not a valid singature help location");
+            //    return null;
+            //}
+
+            if (SignatureInfoHelpers.isSignatureHelpBlocker(document.syntaxTree().sourceUnit(), position)) {
+                this.logger.log("position is not a valid singature help location");
+                return null;
+            }
+
+            // Second check if we are inside a generic parameter
+            var genericTypeArgumentListInfo = SignatureInfoHelpers.isInPartiallyWrittenTypeArgumentList(document.syntaxTree(), position);
+            if (genericTypeArgumentListInfo) {
+                // The expression could be messed up because we are parsing a partial generic expression, so set the search path to a place where we know it
+                // can find a call expression
+                return this.getTypeParameterSignatureFromPartiallyWrittenExpression(document, position, genericTypeArgumentListInfo);
+            }
+
+            // Third set the path to find ask the type system about the call expression
+            var sourceUnit = document.sourceUnit();
+            var node = TypeScript.getAstAtPosition(sourceUnit, position);
+            if (!node) {
+                return null;
+            }
+
+            // Find call expression
+            while (node) {
+                if (node.kind() === TypeScript.SyntaxKind.InvocationExpression ||
+                    node.kind() === TypeScript.SyntaxKind.ObjectCreationExpression ||  // Valid call or new expressions
+                    (isSignatureHelpBlocker(node) && position > node.start())) // Its a declaration node - call expression cannot be in parent scope
+                {
+                    break;
+                }
+
+                node = node.parent;
+            }
+
+            if (!node) {
+                return null;
+            }
+
+            if (node.kind() !== TypeScript.SyntaxKind.InvocationExpression && node.kind() !== TypeScript.SyntaxKind.ObjectCreationExpression) {
+                this.logger.log("No call expression or generic arguments found for the given position");
+                return null;
+            }
+
+            var callExpression = <TypeScript.InvocationExpressionSyntax>node;
+            var isNew = (callExpression.kind() === TypeScript.SyntaxKind.ObjectCreationExpression);
+
+            if (isNew && callExpression.argumentList === null) {
+                this.logger.log("No signature help for a object creation expression without arguments");
+                return null;
+            }
+
+            TypeScript.Debug.assert(callExpression.argumentList.arguments !== null, "Expected call expression to have arguments, but it did not");
+
+            var argumentsStart = callExpression.argumentList.openParenToken.end();
+            var argumentsEnd = callExpression.argumentList.closeParenToken.fullWidth() > 0
+                ? callExpression.argumentList.closeParenToken.start()
+                : callExpression.argumentList.fullEnd();
+            
+            if (position < argumentsStart || position > argumentsEnd) {
+                this.logger.log("Outside argument list");
+                return null;
+            }
+
+            // Resolve symbol
+            var callSymbolInfo = this.compiler.getCallInformationFromAST(node, document);
+            if (!callSymbolInfo || !callSymbolInfo.targetSymbol || !callSymbolInfo.resolvedSignatures) {
+                this.logger.log("Could not find symbol for call expression");
+                return null;
+            }
+
+            // Build the result
+            var result = new SignatureInfo();
+
+            result.formal = SignatureInfoHelpers.getSignatureInfoFromSignatureSymbol(callSymbolInfo.targetSymbol, callSymbolInfo.resolvedSignatures, callSymbolInfo.enclosingScopeSymbol, this.compiler);
+            result.actual = SignatureInfoHelpers.getActualSignatureInfoFromCallExpression(callExpression, position, genericTypeArgumentListInfo);
+            result.activeFormal = (callSymbolInfo.resolvedSignatures && callSymbolInfo.candidateSignature) ? callSymbolInfo.resolvedSignatures.indexOf(callSymbolInfo.candidateSignature) : -1;
+
+            if (result.actual === null || result.formal === null || result.activeFormal === null) {
+                this.logger.log("Can't compute actual and/or formal signature of the call expression");
+                return null;
+            }
+
+            return result;
+        }
+
+        private getTypeParameterSignatureFromPartiallyWrittenExpression(document: TypeScript.Document, position: number, genericTypeArgumentListInfo: IPartiallyWrittenTypeArgumentListInformation): SignatureInfo {
+            var sourceUnit = document.sourceUnit();
+
+            // Get the identifier information
+            var ast = TypeScript.getAstAtPosition(sourceUnit, genericTypeArgumentListInfo.genericIdentifer.start());
+            if (ast === null || ast.kind() !== TypeScript.SyntaxKind.IdentifierName) {
+                this.logger.log(["getTypeParameterSignatureAtPosition: Unexpected ast found at position:", position, ast === null ? "ast was null" : "ast kind: " + SyntaxKind[ast.kind()]].join(' '));
+                return null;
+            }
+
+            var symbolInformation = this.compiler.getSymbolInformationFromAST(ast, document);
+
+            if (!symbolInformation.symbol) {
+                return null;
+            }
+
+            // TODO: are we in an new expression?
+            var isNew = SignatureInfoHelpers.isTargetOfObjectCreationExpression(genericTypeArgumentListInfo.genericIdentifer);
+
+            var typeSymbol = symbolInformation.symbol.type;
+
+            if (typeSymbol.kind === TypeScript.PullElementKind.FunctionType ||
+                (isNew && typeSymbol.kind === TypeScript.PullElementKind.ConstructorType)) {
+
+                var signatures = isNew ? typeSymbol.getConstructSignatures() : typeSymbol.getCallSignatures();
+
+                // Build the result
+                var result = new SignatureInfo();
+
+                result.formal = SignatureInfoHelpers.getSignatureInfoFromSignatureSymbol(symbolInformation.symbol, signatures, symbolInformation.enclosingScopeSymbol, this.compiler);
+                result.actual = SignatureInfoHelpers.getActualSignatureInfoFromPartiallyWritenGenericExpression(position, genericTypeArgumentListInfo);
+                result.activeFormal = 0;
+
+                return result;
+            }
+            else if (typeSymbol.isGeneric()) {
+                // The symbol is a generic type
+
+                // Get the class symbol for constuctor symbol
+                if (typeSymbol.kind === TypeScript.PullElementKind.ConstructorType) {
+                    typeSymbol = typeSymbol.getAssociatedContainerType();
+                }
+
+                // Build the result
+                var result = new SignatureInfo();
+
+                result.formal = SignatureInfoHelpers.getSignatureInfoFromGenericSymbol(typeSymbol, symbolInformation.enclosingScopeSymbol, this.compiler);
+                result.actual = SignatureInfoHelpers.getActualSignatureInfoFromPartiallyWritenGenericExpression(position, genericTypeArgumentListInfo);
+                result.activeFormal = 0;
+
+                return result;
+            }
+
+            // Nothing to handle
+            return null;
+        }
+
+        public getDefinitionAtPosition(fileName: string, position: number): DefinitionInfo[] {
+            fileName = TypeScript.switchToForwardSlashes(fileName);
+
+            var symbolInfo = this.getSymbolInfoAtPosition(fileName, position, /*requireName:*/ false);
+            if (symbolInfo === null || symbolInfo.symbol === null) {
+                return null;
+            }
+
+            var symbol = symbolInfo.symbol;
+
+            TypeScript.Debug.assert(symbol.kind !== TypeScript.PullElementKind.None &&
+                symbol.kind !== TypeScript.PullElementKind.Global &&
+                symbol.kind !== TypeScript.PullElementKind.Script, "getDefinitionAtPosition - Invalid symbol kind");
+
+            if (symbol.kind === TypeScript.PullElementKind.Primitive) {
+                // Primitive symbols do not have definition locations that map to host soruces.
+                // Return null to indicate they have no "definition locations".
+                return null;
+            }
+
+            var declarations = symbol.getDeclarations();
+            var symbolName = symbol.getDisplayName();
+            var symbolKind = this.mapPullElementKind(symbol.kind, symbol);
+            var container = symbol.getContainer();
+            var containerName = container ? container.fullName() : "";
+            var containerKind = container ? this.mapPullElementKind(container.kind, container) : "";
+
+            var result: DefinitionInfo[] = [];
+
+            if (!this.tryAddDefinition(symbolKind, symbolName, containerKind, containerName, declarations, result) &&
+                !this.tryAddSignatures(symbolKind, symbolName, containerKind, containerName, declarations, result) &&
+                !this.tryAddConstructor(symbolKind, symbolName, containerKind, containerName, declarations, result)) {
+
+                // Just add all the declarations. 
+                this.addDeclarations(symbolKind, symbolName, containerKind, containerName, declarations, result);
+            }
+
+            return result;
+        }
+
+        private addDeclarations(symbolKind: string, symbolName: string, containerKind: string, containerName: string, declarations: TypeScript.PullDecl[], result: DefinitionInfo[]): void {
+            for (var i = 0, n = declarations.length; i < n; i++) {
+                this.addDeclaration(symbolKind, symbolName, containerKind, containerName, declarations[i], result);
+            }
+        }
+
+        private addDeclaration(symbolKind: string, symbolName: string, containerKind: string, containerName: string, declaration: TypeScript.PullDecl, result: DefinitionInfo[]): void {
+            var ast = declaration.ast();
+            result.push(new DefinitionInfo(
+                this.compiler.getCachedHostFileName(declaration.fileName()),
+                ast.start(), ast.end(), symbolKind, symbolName, containerKind, containerName));
+        }
+
+        private tryAddDefinition(symbolKind: string, symbolName: string, containerKind: string, containerName: string, declarations: TypeScript.PullDecl[], result: DefinitionInfo[]): boolean {
+            // First, if there are definitions and signatures, then just pick the definition.
+            var definitionDeclaration = TypeScript.ArrayUtilities.firstOrDefault(declarations, d => {
+                var signature = d.getSignatureSymbol();
+                return signature && signature.isDefinition();
+            });
+
+            if (!definitionDeclaration) {
+                return false;
+            }
+
+            this.addDeclaration(symbolKind, symbolName, containerKind, containerName, definitionDeclaration, result);
+            return true;
+        }
+
+        private tryAddSignatures(symbolKind: string, symbolName: string, containerKind: string, containerName: string, declarations: TypeScript.PullDecl[], result: DefinitionInfo[]): boolean {
+            // We didn't have a definition.  Check and see if we have any signatures.  If so, just
+            // add the last one.
+            var signatureDeclarations = TypeScript.ArrayUtilities.where(declarations, d => {
+                var signature = d.getSignatureSymbol();
+                return signature && !signature.isDefinition();
+            });
+
+            if (signatureDeclarations.length === 0) {
+                return false;
+            }
+
+            this.addDeclaration(symbolKind, symbolName, containerKind, containerName, TypeScript.ArrayUtilities.last(signatureDeclarations), result);
+            return true;
+        }
+
+        private tryAddConstructor(symbolKind: string, symbolName: string, containerKind: string, containerName: string, declarations: TypeScript.PullDecl[], result: DefinitionInfo[]): boolean {
+            var constructorDeclarations = TypeScript.ArrayUtilities.where(declarations, d => d.kind === TypeScript.PullElementKind.ConstructorMethod);
+
+            if (constructorDeclarations.length === 0) {
+                return false;
+            }
+
+            this.addDeclaration(symbolKind, symbolName, containerKind, containerName, TypeScript.ArrayUtilities.last(constructorDeclarations), result);
+            return true;
+        }
+
+        // Return array of NavigateToItems in which each item has matched name with searchValue. If none is found, return an empty array.
+        // The function will search all files (both close and open) in the solutions. SearchValue can be either one search term or multiple terms separated by comma.
+        public getNavigateToItems(searchValue: string): NavigateToItem[] {
+
+            // Split search value in terms array
+            var terms = searchValue.split(" ");
+            var regExpTerms: RegExp[] = new Array<RegExp>(terms.length);
+            for (var i = 0; i < terms.length; i++) {
+                terms[i] = terms[i].trim().toLocaleLowerCase();
+                regExpTerms[i] = new RegExp(terms[i], "i");
+            }
+
+            var items: NavigateToItem[] = [];
+
+            var fileNames = this.compiler.fileNames();
+            for (var i = 0, n = fileNames.length; i < n; i++) {
+                var fileName = fileNames[i];
+                var declaration = this.compiler.getCachedTopLevelDeclaration(fileName);
+                this.findSearchValueInPullDecl(fileName, [declaration], items, terms, regExpTerms);
+            }
+            return items;
+       }
+
+        // Search given file's declaration and output matched NavigateToItem into array of NavigateToItem[] which is passed in as 
+        // one of the function's arguements. The function will recruseively call itself to visit all children declarations  
+        // of each member of declarations array.
+        // 
+        // @param fileName: name of the file which the function is currently visiting its PullDecl members.
+        //        delcarations: array of PullDecl, containing current visiting top level PullDecl objects.
+        //        results: array of NavigateToItem to be filled in with matched NavigateToItem objects.
+        //        searchTerms: array of search terms.
+        //        searchRegExpTerms: array of regular expressions in which each expression corresponding to each item in the searchTerms array.
+        //        parentName: a name of the parent of declarations array.
+        //        parentKindName: a kind of parent in string format.
+        private findSearchValueInPullDecl(fileName: string, declarations: TypeScript.PullDecl[], results: NavigateToItem[],
+            searchTerms: string[], searchRegExpTerms: RegExp[], parentName?: string, parentkindName?: string): void {
+            var item: NavigateToItem;
+            var declaration: TypeScript.PullDecl;
+            var term: string;
+            var regExpTerm: RegExp;
+            var declName: string;
+            var kindName: string;
+            var matchKind: string;
+            var fullName: string;
+            var resultArray: RegExpExecArray;
+
+            for (var i = 0, declLength = declarations.length; i < declLength; ++i) {
+                declaration = declarations[i];
+                declName = declaration.getDisplayName();
+                kindName = this.mapPullElementKind(declaration.kind);
+                matchKind = null;
+
+                // Find match between name and each given search terms using regular expression
+                for (var j = 0, termsLength = searchTerms.length; j < termsLength; ++j) {
+                    term = searchTerms[j];
+                    regExpTerm = searchRegExpTerms[j];
+                    resultArray = regExpTerm.exec(declName);
+                    if (resultArray) {
+                        if (declName.length === term.length && resultArray.index === 0) {
+                            // declName and term have exactly same length and the match occur at the beginning of the string; so we must have exact match
+                            matchKind = MatchKind.exact;
+                            break;
+                        }
+                        if (declName.length > term.length && resultArray.index === 0) {
+                            // declName have longer length and the match occur at the beginning of the string; so we must have prefix match
+                            matchKind = MatchKind.prefix;
+                            break;
+                        }
+                        if (declName.length > term.length && resultArray.index > 0) {
+                            // declName have longer length and the match doesn't occur at the beginning of the string; so we must have substring match
+                            matchKind = MatchKind.subString;
+                            break;
+                        }
+                    }
+                }
+
+                // if there is a match and the match should be included into NavigateToItem array, 
+                // create corresponding NavigateToItem and add it into results array
+                if (this.shouldIncludeDeclarationInNavigationItems(declaration)) {
+                    fullName = parentName ? parentName + "." + declName : declName;
+                    var ast = declaration.ast();
+                    if (matchKind) {
+                        item = new NavigateToItem();
+                        item.name = declName;
+                        item.matchKind = matchKind;
+                        item.kind = this.mapPullElementKind(declaration.kind);
+                        item.kindModifiers = this.getScriptElementKindModifiersFromDecl(declaration);
+                        item.fileName = this.compiler.getCachedHostFileName(fileName);
+                        item.minChar = ast.start();
+                        item.limChar = ast.end();
+                        item.containerName = parentName || "";
+                        item.containerKind = parentkindName || "";
+                        results.push(item);
+                    }
+                }
+                if (this.isContainerDeclaration(declaration)) {
+                    this.findSearchValueInPullDecl(fileName, declaration.getChildDecls(), results, searchTerms, searchRegExpTerms, fullName, kindName);
+                }
+            }
+        }
+
+        // Return ScriptElementKind in string of a given declaration.
+        private getScriptElementKindModifiersFromDecl(decl: TypeScript.PullDecl): string {
+            var result: string[] = [];
+            var flags = decl.flags;
+
+            if (flags & TypeScript.PullElementFlags.Exported) {
+                result.push(ScriptElementKindModifier.exportedModifier);
+            }
+
+            if (flags & TypeScript.PullElementFlags.Ambient) {
+                result.push(ScriptElementKindModifier.ambientModifier);
+            }
+
+            if (flags & TypeScript.PullElementFlags.Public) {
+                result.push(ScriptElementKindModifier.publicMemberModifier);
+            }
+
+            if (flags & TypeScript.PullElementFlags.Private) {
+                result.push(ScriptElementKindModifier.privateMemberModifier);
+            }
+
+            if (flags & TypeScript.PullElementFlags.Static) {
+                result.push(ScriptElementKindModifier.staticModifier);
+            }
+
+            return result.length > 0 ? result.join(',') : ScriptElementKindModifier.none;
+        }
+
+        // Return true if the declaration has PullElementKind that is one of 
+        // the following container types and return false otherwise.
+        private isContainerDeclaration(declaration: TypeScript.PullDecl): boolean {
+            switch (declaration.kind) {
+                case TypeScript.PullElementKind.Script:
+                case TypeScript.PullElementKind.Container:
+                case TypeScript.PullElementKind.Class:
+                case TypeScript.PullElementKind.Interface:
+                case TypeScript.PullElementKind.DynamicModule:
+                case TypeScript.PullElementKind.Enum:
+                    return true;
+            }
+
+            return false;
+        }
+
+        // Return true if the declaration should havce corresponding NavigateToItem and false otherwise.
+        private shouldIncludeDeclarationInNavigationItems(declaration: TypeScript.PullDecl): boolean {
+            switch (declaration.kind) {
+                case TypeScript.PullElementKind.Script:
+                    // Do not include the script item
+                    return false;
+                case TypeScript.PullElementKind.Variable:
+                case TypeScript.PullElementKind.Property:
+                    // Do not include the value side of modules or classes, as thier types has already been included
+                    return (declaration.flags & (TypeScript.PullElementFlags.ClassConstructorVariable |
+                        TypeScript.PullElementFlags.InitializedModule |
+                        TypeScript.PullElementFlags.InitializedDynamicModule |
+                        TypeScript.PullElementFlags.Enum)) === 0;
+                case TypeScript.PullElementKind.EnumMember:
+                    return true;
+                case TypeScript.PullElementKind.FunctionExpression:
+                case TypeScript.PullElementKind.Function:
+                    // Ignore anonomus functions
+                    return declaration.name !== "";
+                case TypeScript.PullElementKind.ConstructorMethod:
+                    return false;
+            }
+
+            if (this.isContainerDeclaration(declaration)) {
+                return true;
+            }
+
+            return true;
+        }
+
+        public getSyntacticDiagnostics(fileName: string): TypeScript.Diagnostic[] {
+            fileName = TypeScript.switchToForwardSlashes(fileName);
+            return this.compiler.getSyntacticDiagnostics(fileName);
+        }
+
+        public getSemanticDiagnostics(fileName: string): TypeScript.Diagnostic[] {
+            fileName = TypeScript.switchToForwardSlashes(fileName);
+            return this.compiler.getSemanticDiagnostics(fileName);
+        }
+
+        public getEmitOutput(fileName: string): TypeScript.EmitOutput {
+            fileName = TypeScript.switchToForwardSlashes(fileName);
+
+            var resolvePath = (fileName: string) => this.host.resolveRelativePath(fileName, null);
+
+            var document = this.compiler.getDocument(fileName);
+            var emitToSingleFile = document.emitToOwnOutputFile();
+
+            // Check for syntactic errors
+            var syntacticDiagnostics = emitToSingleFile
+                ? this.getSyntacticDiagnostics(fileName)
+                : this.getAllSyntacticDiagnostics();
+            if (this.containErrors(syntacticDiagnostics)) {
+                // This file has at least one syntactic error, return and do not emit code.
+                return new TypeScript.EmitOutput();
+            }
+
+            // Force a type check before emit to ensure that all symbols have been resolved
+            var semanticDiagnostics = emitToSingleFile
+                ? this.getSemanticDiagnostics(fileName)
+                : this.getAllSemanticDiagnostics();
+
+            // Emit output files and source maps
+            // Emit declarations, if there are no semantic errors
+            var emitResult = this.compiler.emit(fileName, resolvePath);
+            if (!this.containErrors(emitResult.diagnostics) &&
+                !this.containErrors(semanticDiagnostics)) {
+
+                // Merge the results
+                var declarationEmitOutput = this.compiler.emitDeclarations(fileName, resolvePath);
+                emitResult.outputFiles.push.apply(emitResult.outputFiles, declarationEmitOutput.outputFiles);
+                emitResult.diagnostics.push.apply(emitResult.diagnostics, declarationEmitOutput.diagnostics);
+            }
+
+            return emitResult;
+        }
+
+        private getAllSyntacticDiagnostics(): TypeScript.Diagnostic[] {
+            var diagnostics: TypeScript.Diagnostic[] = [];
+
+            this.compiler.fileNames().forEach(fileName =>
+                diagnostics.push.apply(diagnostics, this.compiler.getSyntacticDiagnostics(fileName)));
+
+            return diagnostics;
+        }
+
+        private getAllSemanticDiagnostics(): TypeScript.Diagnostic[] {
+            var diagnostics: TypeScript.Diagnostic[] = [];
+
+            this.compiler.fileNames().map(fileName =>
+                diagnostics.push.apply(diagnostics, this.compiler.getSemanticDiagnostics(fileName)));
+
+            return diagnostics;
+        }
+
+        private containErrors(diagnostics: TypeScript.Diagnostic[]): boolean {
+            if (diagnostics && diagnostics.length > 0) {
+                for (var i = 0; i < diagnostics.length; i++) {
+                    var diagnosticInfo = diagnostics[i].info();
+                    if (diagnosticInfo.category === TypeScript.DiagnosticCategory.Error) {
+                        return true;
+                    }
+                }
+            }
+
+            return false;
+        }
+
+        private getFullNameOfSymbol(symbol: TypeScript.PullSymbol, enclosingScopeSymbol: TypeScript.PullSymbol) {
+            var container = symbol.getContainer();
+            if (PullHelpers.isSymbolLocal(symbol) ||
+                symbol.kind == TypeScript.PullElementKind.Parameter) {
+                // Local var
+                return symbol.getScopedName(enclosingScopeSymbol, /*skipTypeParametersInName*/ false, /*useConstraintInName*/ true);
+            }
+
+            var symbolKind = symbol.kind;
+            if (symbol.kind == TypeScript.PullElementKind.Primitive) {
+                // Primitive type symbols - do not use symbol name
+                return "";
+            }
+
+            if (symbolKind == TypeScript.PullElementKind.ConstructorType) {
+                symbol = (<TypeScript.PullTypeSymbol>symbol).getAssociatedContainerType();
+            }
+
+            if (symbolKind != TypeScript.PullElementKind.Property &&
+                symbolKind != TypeScript.PullElementKind.EnumMember &&
+                symbolKind != TypeScript.PullElementKind.Method &&
+                symbolKind != TypeScript.PullElementKind.TypeParameter &&
+                !symbol.anyDeclHasFlag(TypeScript.PullElementFlags.Exported)) {
+                // Non exported variable/function
+                return symbol.getScopedName(enclosingScopeSymbol, /*skipTypeParametersInName*/ false, /*useConstraintInName*/true);
+            }
+
+            return symbol.fullName(enclosingScopeSymbol);
+        }
+
+        private getTypeInfoEligiblePath(fileName: string, position: number, isConstructorValidPosition: boolean) {
+            var document = this.compiler.getDocument(fileName);
+            var sourceUnit = document.sourceUnit();
+
+            var ast = TypeScript.getAstAtPosition(sourceUnit, position, /*useTrailingTriviaAsLimChar*/ false, /*forceInclusive*/ true);
+            if (ast === null) {
+                return null;
+            }
+
+            if (ast.kind() === SyntaxKind.ParameterList && ast.parent.kind() === SyntaxKind.CallSignature && ast.parent.parent.kind() === SyntaxKind.ConstructorDeclaration) {
+                ast = ast.parent.parent;
+            }
+
+            switch (ast.kind()) {
+                default:
+                    return null;
+                case TypeScript.SyntaxKind.ConstructorDeclaration:
+                    var constructorAST = <TypeScript.ConstructorDeclarationSyntax>ast;
+                    if (!isConstructorValidPosition || !(position >= constructorAST.start() && position <= constructorAST.start() + "constructor".length)) {
+                        return null;
+                    }
+                    else {
+                        return ast;
+                    }
+
+                case TypeScript.SyntaxKind.FunctionDeclaration:
+                    return null;
+
+                case TypeScript.SyntaxKind.MemberAccessExpression:
+                case TypeScript.SyntaxKind.QualifiedName:
+                case TypeScript.SyntaxKind.SuperKeyword:
+                case TypeScript.SyntaxKind.StringLiteral:
+                case TypeScript.SyntaxKind.ThisKeyword:
+                case TypeScript.SyntaxKind.IdentifierName:
+                    return ast;
+            }
+        }
+
+        public getTypeAtPosition(fileName: string, position: number): TypeInfo {
+            fileName = TypeScript.switchToForwardSlashes(fileName);
+
+            var node = this.getTypeInfoEligiblePath(fileName, position, true);
+            if (!node) {
+                return null;
+            }
+
+            var document = this.compiler.getDocument(fileName);
+            var ast: TypeScript.ISyntaxElement;
+            var symbol: TypeScript.PullSymbol;
+            var typeSymbol: TypeScript.PullTypeSymbol;
+            var enclosingScopeSymbol: TypeScript.PullSymbol;
+            var _isCallExpression: boolean = false;
+            var resolvedSignatures: TypeScript.PullSignatureSymbol[];
+            var candidateSignature: TypeScript.PullSignatureSymbol;
+            var isConstructorCall: boolean;
+
+            if (TypeScript.isDeclarationASTOrDeclarationNameAST(node)) {
+                var declarationInformation = this.compiler.getSymbolInformationFromAST(node, document);
+                if (!declarationInformation) {
+                    return null;
+                }
+
+                ast = declarationInformation.ast;
+                symbol = declarationInformation.symbol;
+                enclosingScopeSymbol = declarationInformation.enclosingScopeSymbol;
+
+                if (node.kind() === TypeScript.SyntaxKind.ConstructorDeclaration ||
+                    node.kind() === TypeScript.SyntaxKind.FunctionDeclaration ||
+                    node.kind() === TypeScript.SyntaxKind.ParenthesizedArrowFunctionExpression ||
+                    node.kind() === TypeScript.SyntaxKind.SimpleArrowFunctionExpression ||
+                    node.kind() === TypeScript.SyntaxKind.MemberFunctionDeclaration ||
+                    TypeScript.isNameOfFunction(node) ||
+                    TypeScript.isNameOfMemberFunction(node)) {
+                    var funcDecl = node.kind() === TypeScript.SyntaxKind.IdentifierName ? node.parent : node;
+                    if (symbol && symbol.kind != TypeScript.PullElementKind.Property) {
+                        var signatureInfo = TypeScript.PullHelpers.getSignatureForFuncDecl(this.compiler.getDeclForAST(funcDecl));
+                        _isCallExpression = true;
+                        candidateSignature = signatureInfo.signature;
+                        resolvedSignatures = signatureInfo.allSignatures;
+                    }
+                }
+            }
+            else if (TypeScript.isCallExpression(node) || TypeScript.isCallExpressionTarget(node)) {
+                // If this is a call we need to get the call singuatures as well
+                // Move the cursor to point to the call expression
+                while (!TypeScript.isCallExpression(node)) {
+                    node = node.parent;
+                }
+
+                // Get the call expression symbol
+                var callExpressionInformation = this.compiler.getCallInformationFromAST(node, document);
+
+                if (!callExpressionInformation || !callExpressionInformation.targetSymbol) {
+                    return null;
+                }
+
+                ast = callExpressionInformation.ast;
+                symbol = callExpressionInformation.targetSymbol;
+                enclosingScopeSymbol = callExpressionInformation.enclosingScopeSymbol;
+
+                // Check if this is a property or a variable, if so do not treat it as a fuction, but rather as a variable with function type
+                var isPropertyOrVar = symbol.kind == TypeScript.PullElementKind.Property || symbol.kind == TypeScript.PullElementKind.Variable;
+                typeSymbol = symbol.type;
+                if (isPropertyOrVar) {
+                    if (typeSymbol.getName() != "") {
+                        symbol = typeSymbol;
+                    }
+                    isPropertyOrVar = (typeSymbol.kind != TypeScript.PullElementKind.Interface && typeSymbol.kind != TypeScript.PullElementKind.ObjectType) || typeSymbol.getName() == "";
+                }
+
+                if (!isPropertyOrVar) {
+                    _isCallExpression = true;
+                    resolvedSignatures = callExpressionInformation.resolvedSignatures;
+                    candidateSignature = callExpressionInformation.candidateSignature;
+                    isConstructorCall = callExpressionInformation.isConstructorCall;
+                }
+            }
+            else {
+                var symbolInformation = this.compiler.getSymbolInformationFromAST(node, document);
+
+                if (!symbolInformation || !symbolInformation.symbol) {
+                    return null;
+                }
+
+                ast = symbolInformation.ast;
+                symbol = symbolInformation.symbol;
+                enclosingScopeSymbol = symbolInformation.enclosingScopeSymbol;
+
+                if (symbol.kind === TypeScript.PullElementKind.Method || symbol.kind == TypeScript.PullElementKind.Function) {
+                    typeSymbol = symbol.type;
+                    if (typeSymbol) {
+                        _isCallExpression = true;
+                        resolvedSignatures = typeSymbol.getCallSignatures();
+                    }
+                }
+            }
+
+            if (resolvedSignatures && (!candidateSignature || candidateSignature.isDefinition())) {
+                for (var i = 0, len = resolvedSignatures.length; i < len; i++) {
+                    if (len > 1 && resolvedSignatures[i].isDefinition()) {
+                        continue;
+                    }
+
+                    candidateSignature = resolvedSignatures[i];
+                    break;
+                }
+            }
+
+            var memberName = _isCallExpression
+                ? TypeScript.PullSignatureSymbol.getSignatureTypeMemberName(candidateSignature, resolvedSignatures, enclosingScopeSymbol)
+                : symbol.getTypeNameEx(enclosingScopeSymbol, /*useConstraintInName*/ true);
+            var kind = this.mapPullElementKind(symbol.kind, symbol, !_isCallExpression, _isCallExpression, isConstructorCall);
+
+            var docCommentSymbol = candidateSignature || symbol;
+            var docComment = docCommentSymbol.docComments(!_isCallExpression);
+            var symbolName = this.getFullNameOfSymbol(symbol, enclosingScopeSymbol);
+            var minChar = ast ? ast.start() : -1;
+            var limChar = ast ? ast.end() : -1;
+
+            return new TypeInfo(memberName, docComment, symbolName, kind, minChar, limChar);
+        }
+
+        public getCompletionsAtPosition(fileName: string, position: number, isMemberCompletion: boolean): CompletionInfo {
+            fileName = TypeScript.switchToForwardSlashes(fileName);
+
+            var document = this.compiler.getDocument(fileName);
+            var sourceUnit = document.sourceUnit();
+
+            if (CompletionHelpers.isCompletionListBlocker(document.syntaxTree().sourceUnit(), position)) {
+                this.logger.log("Returning an empty list because completion was blocked.");
+                return null;
+            }
+
+            var node = TypeScript.getAstAtPosition(sourceUnit, position, /*useTrailingTriviaAsLimChar*/ true, /*forceInclusive*/ true);
+
+            if (node && node.kind() === TypeScript.SyntaxKind.IdentifierName &&
+                node.start() === node.end()) {
+                // Ignore missing name nodes
+                node = node.parent;
+            }
+
+            var isRightOfDot = false;
+            if (node &&
+                node.kind() === TypeScript.SyntaxKind.MemberAccessExpression &&
+                (<TypeScript.MemberAccessExpressionSyntax>node).expression.end() < position) {
+
+                isRightOfDot = true;
+                node = (<TypeScript.MemberAccessExpressionSyntax>node).expression;
+            }
+            else if (node &&
+                node.kind() === TypeScript.SyntaxKind.QualifiedName &&
+                (<TypeScript.QualifiedNameSyntax>node).left.end() < position) {
+
+                isRightOfDot = true;
+                node = (<TypeScript.QualifiedNameSyntax>node).left;
+            }
+            else if (node && node.parent &&
+                node.kind() === TypeScript.SyntaxKind.IdentifierName &&
+                node.parent.kind() === TypeScript.SyntaxKind.MemberAccessExpression &&
+                (<TypeScript.MemberAccessExpressionSyntax>node.parent).name === node) {
+
+                isRightOfDot = true;
+                node = (<TypeScript.MemberAccessExpressionSyntax>node.parent).expression;
+            }
+            else if (node && node.parent &&
+                node.kind() === TypeScript.SyntaxKind.IdentifierName &&
+                node.parent.kind() === TypeScript.SyntaxKind.QualifiedName &&
+                (<TypeScript.QualifiedNameSyntax>node.parent).right === node) {
+
+                isRightOfDot = true;
+                node = (<TypeScript.QualifiedNameSyntax>node.parent).left;
+            }
+
+            // Get the completions
+            var entries = new TypeScript.IdentiferNameHashTable<CachedCompletionEntryDetails>();
+
+            // Right of dot member completion list
+            if (isRightOfDot) {
+                var members = this.compiler.getVisibleMemberSymbolsFromAST(node, document);
+                if (!members) {
+                    return null;
+                }
+
+                isMemberCompletion = true;
+                this.getCompletionEntriesFromSymbols(members, entries);
+            }
+            else {
+                var containingObjectLiteral = CompletionHelpers.getContainingObjectLiteralApplicableForCompletion(document.syntaxTree().sourceUnit(), position);
+
+                // Object literal expression, look up possible property names from contextual type
+                if (containingObjectLiteral) {
+                    var searchPosition = Math.min(position, containingObjectLiteral.end());
+                    var path = TypeScript.getAstAtPosition(sourceUnit, searchPosition);
+                    // Get the object literal node
+
+                    while (node && node.kind() !== TypeScript.SyntaxKind.ObjectLiteralExpression) {
+                        node = node.parent;
+                    }
+
+                    if (!node || node.kind() !== TypeScript.SyntaxKind.ObjectLiteralExpression) {
+                        // AST Path look up did not result in the same node as Fidelity Syntax Tree look up.
+                        // Once we remove AST this will no longer be a problem.
+                        return null;
+                    }
+
+                    isMemberCompletion = true;
+
+                    // Try to get the object members form contextual typing
+                    var contextualMembers = this.compiler.getContextualMembersFromAST(node, document);
+                    if (contextualMembers && contextualMembers.symbols && contextualMembers.symbols.length > 0) {
+                        // get existing members
+                        var existingMembers = this.compiler.getVisibleMemberSymbolsFromAST(node, document);
+
+                        // Add filtterd items to the completion list
+                        this.getCompletionEntriesFromSymbols({
+                            symbols: CompletionHelpers.filterContextualMembersList(contextualMembers.symbols, existingMembers, fileName, position),
+                            enclosingScopeSymbol: contextualMembers.enclosingScopeSymbol
+                        }, entries);
+                    }
+                }
+                // Get scope memebers
+                else {
+                    isMemberCompletion = false;
+                    var decls = this.compiler.getVisibleDeclsFromAST(node, document);
+                    this.getCompletionEntriesFromDecls(decls, entries);
+                }
+            }
+
+            // Add keywords if this is not a member completion list
+            if (!isMemberCompletion) {
+                this.getCompletionEntriesForKeywords(KeywordCompletions.getKeywordCompltions(), entries);
+            }
+
+            // Prepare the completion result
+            var completions = new CompletionInfo();
+            completions.isMemberCompletion = isMemberCompletion;
+            completions.entries = [];
+            entries.map((key, value) => {
+                completions.entries.push({
+                    name: value.name,
+                    kind: value.kind,
+                    kindModifiers: value.kindModifiers
+                });
+            }, null);
+
+            // Store this completion list as the active completion list
+            this.activeCompletionSession = new CompletionSession(fileName, position, entries);
+
+            return completions;
+        }
+
+        private getCompletionEntriesFromSymbols(symbolInfo: TypeScript.PullVisibleSymbolsInfo, result: TypeScript.IdentiferNameHashTable<CachedCompletionEntryDetails>): void {
+            for (var i = 0, n = symbolInfo.symbols.length; i < n; i++) {
+                var symbol = symbolInfo.symbols[i];
+
+                var symbolDisplayName = CompletionHelpers.getValidCompletionEntryDisplayName(symbol.getDisplayName());
+                if (!symbolDisplayName) {
+                    continue;
+                }
+
+                var symbolKind = symbol.kind;
+
+                var exitingEntry = result.lookup(symbolDisplayName);
+
+                if (exitingEntry && (symbolKind & TypeScript.PullElementKind.SomeValue)) {
+                    // We have two decls with the same name. Do not overwrite types and containers with thier variable delcs.
+                    continue;
+                }
+
+                var entry: CachedCompletionEntryDetails;
+                var kindName = this.mapPullElementKind(symbolKind, symbol, true);
+                var kindModifiersName = this.getScriptElementKindModifiers(symbol);
+
+                if (symbol.isResolved) {
+                    // If the symbol has already been resolved, cache the needed information for completion details.
+                    var completionInfo = this.getResolvedCompletionEntryDetailsFromSymbol(symbol, symbolInfo.enclosingScopeSymbol);
+
+                    entry = new ResolvedCompletionEntry(symbolDisplayName, kindName, kindModifiersName, completionInfo.typeName, completionInfo.fullSymbolName, completionInfo.docComments);
+                }
+                else {
+                    entry = new DeclReferenceCompletionEntry(symbolDisplayName, kindName, kindModifiersName, symbol.getDeclarations()[0]);
+                }
+
+                result.addOrUpdate(symbolDisplayName, entry);
+            }
+        }
+
+        private getCompletionEntriesFromDecls(decls: TypeScript.PullDecl[], result: TypeScript.IdentiferNameHashTable<CachedCompletionEntryDetails>): void {
+            for (var i = 0, n = decls ? decls.length : 0; i < n; i++) {
+                var decl = decls[i];
+
+                var declDisplaylName = CompletionHelpers.getValidCompletionEntryDisplayName(decl.getDisplayName());
+                if (!declDisplaylName) {
+                    continue;
+                }
+
+                var declKind = decl.kind;
+
+                var exitingEntry = result.lookup(declDisplaylName);
+
+                if (exitingEntry && (declKind & TypeScript.PullElementKind.SomeValue)) {
+                    // We have two decls with the same name. Do not overwrite types and containers with thier variable delcs.
+                    continue;
+                }
+
+                var kindName = this.mapPullElementKind(declKind, /*symbol*/ null, true);
+                var kindModifiersName = this.getScriptElementKindModifiersFromFlags(decl.flags);
+
+                var entry: CachedCompletionEntryDetails = null;
+                // Do not call getSymbol if the decl is not already bound. This would force a bind,
+                // which is too expensive to do for every completion item when we are building the
+                // list.
+                var symbol = decl.hasSymbol() && decl.getSymbol();
+                // If the symbol has already been resolved, cache the needed information for completion details.
+                var enclosingDecl = decl.getEnclosingDecl();
+                var enclosingScopeSymbol = (enclosingDecl && enclosingDecl.hasSymbol()) ? enclosingDecl.getSymbol() : null;
+
+                if (symbol && symbol.isResolved && enclosingScopeSymbol && enclosingScopeSymbol.isResolved) {
+                    var completionInfo = this.getResolvedCompletionEntryDetailsFromSymbol(symbol, enclosingScopeSymbol);
+                    entry = new ResolvedCompletionEntry(declDisplaylName, kindName, kindModifiersName, completionInfo.typeName, completionInfo.fullSymbolName, completionInfo.docComments);
+                }
+                else {
+                    entry = new DeclReferenceCompletionEntry(declDisplaylName, kindName, kindModifiersName, decl);
+                }
+
+                result.addOrUpdate(declDisplaylName, entry);
+            }
+        }
+
+        private getResolvedCompletionEntryDetailsFromSymbol(symbol: TypeScript.PullSymbol, enclosingScopeSymbol: TypeScript.PullSymbol):
+            { typeName: string; fullSymbolName: string; docComments: string } {
+            var typeName = symbol.getTypeName(enclosingScopeSymbol, /*useConstraintInName*/ true);
+            var fullSymbolName = this.getFullNameOfSymbol(symbol, enclosingScopeSymbol);
+
+            var type = symbol.type;
+            var symbolForDocComments = symbol;
+            if (type && type.hasOnlyOverloadCallSignatures()) {
+                symbolForDocComments = type.getCallSignatures()[0];
+            }
+
+            var docComments = symbolForDocComments.docComments(/*useConstructorAsClass:*/ true);
+            return {
+                typeName: typeName,
+                fullSymbolName: fullSymbolName,
+                docComments: docComments
+            };
+        }
+
+        private getCompletionEntriesForKeywords(keywords: ResolvedCompletionEntry[], result: TypeScript.IdentiferNameHashTable<CompletionEntryDetails>): void {
+            for (var i = 0, n = keywords.length; i < n; i++) {
+                var keyword = keywords[i];
+                result.addOrUpdate(keyword.name, keyword);
+            }
+        }
+
+        public getCompletionEntryDetails(fileName: string, position: number, entryName: string): CompletionEntryDetails {
+            fileName = TypeScript.switchToForwardSlashes(fileName);
+
+            // Ensure that the current active completion session is still valid for this request
+            if (!this.activeCompletionSession ||
+                this.activeCompletionSession.fileName !== fileName ||
+                this.activeCompletionSession.position !== position) {
+                return null;
+            }
+
+            var entry = this.activeCompletionSession.entries.lookup(entryName);
+            if (!entry) {
+                return null;
+            }
+
+            if (!entry.isResolved()) {
+                var decl = (<DeclReferenceCompletionEntry>entry).decl;
+
+                // If this decl has been invalidated becuase of a user edit, try to find the new
+                // decl that matches it
+                // Theoretically, this corrective measure should just fix decls if the completion
+                // session is older than the file, but we are being defensive, so always correct
+                // the decl.
+                var document = this.compiler.getDocument(fileName);
+                if (decl.fileName() === TypeScript.switchToForwardSlashes(fileName)) {
+                    decl = this.tryFindDeclFromPreviousCompilerVersion(decl);
+
+                    if (decl) {
+                        var declDisplaylName = CompletionHelpers.getValidCompletionEntryDisplayName(decl.getDisplayName());
+                        var declKind = decl.kind;
+                        var kindName = this.mapPullElementKind(declKind, /*symbol*/ null, true);
+                        var kindModifiersName = this.getScriptElementKindModifiersFromFlags(decl.flags);
+
+                        // update the existing entry
+                        entry = new DeclReferenceCompletionEntry(declDisplaylName, kindName, kindModifiersName, decl);
+                        this.activeCompletionSession.entries.addOrUpdate(entryName, entry);
+                    }
+                }
+
+                // This entry has not been resolved yet. Resolve it.
+                if (decl) {
+                    var node = TypeScript.getAstAtPosition(document.sourceUnit(), position);
+                    var symbolInfo = this.compiler.pullGetDeclInformation(decl, node, document);
+
+                    if (!symbolInfo) {
+                        return null;
+                    }
+
+                    var symbol = symbolInfo.symbol;
+                    var completionInfo = this.getResolvedCompletionEntryDetailsFromSymbol(symbol, symbolInfo.enclosingScopeSymbol);
+                    // Store the information for next lookup
+                    (<DeclReferenceCompletionEntry>entry).resolve(completionInfo.typeName, completionInfo.fullSymbolName, completionInfo.docComments);
+                }
+            }
+
+            return {
+                name: entry.name,
+                kind: entry.kind,
+                kindModifiers: entry.kindModifiers,
+                type: entry.type,
+                fullSymbolName: entry.fullSymbolName,
+                docComment: entry.docComment
+            };
+        }
+
+        // Given a declaration returned from a previous version of the compiler (i.e. prior to 
+        // any mutation operations), attempts to find the same decl in this version.  
+        private tryFindDeclFromPreviousCompilerVersion(invalidatedDecl: TypeScript.PullDecl): TypeScript.PullDecl {
+            var fileName = invalidatedDecl.fileName();
+
+            var declsInPath: TypeScript.PullDecl[] = [];
+            var current = invalidatedDecl;
+            while (current) {
+                if (current.kind !== TypeScript.PullElementKind.Script) {
+                    declsInPath.unshift(current);
+                }
+
+                current = current.getParentDecl();
+            }
+
+            // now search for that decl
+            var topLevelDecl = this.compiler.topLevelDeclaration(fileName);
+            if (!topLevelDecl) {
+                return null;
+            }
+
+            var declsToSearch = [topLevelDecl];
+            var foundDecls: TypeScript.PullDecl[] = [];
+            var keepSearching = (invalidatedDecl.kind & TypeScript.PullElementKind.Container) ||
+                (invalidatedDecl.kind & TypeScript.PullElementKind.Interface) ||
+                (invalidatedDecl.kind & TypeScript.PullElementKind.Class) ||
+                (invalidatedDecl.kind & TypeScript.PullElementKind.Enum);
+
+            for (var i = 0; i < declsInPath.length; i++) {
+                var declInPath = declsInPath[i];
+                var decls: TypeScript.PullDecl[] = [];
+
+                for (var j = 0; j < declsToSearch.length; j++) {
+                    foundDecls = declsToSearch[j].searchChildDecls(declInPath.name, declInPath.kind);
+
+                    decls.push.apply(decls, foundDecls);
+
+                    // Unless we're searching for an interface or module, we've found the one true
+                    // decl, so don't bother searching the rest of the top-level decls
+                    if (foundDecls.length && !keepSearching) {
+                        break;
+                    }
+                }
+
+                declsToSearch = decls;
+
+                if (declsToSearch.length == 0) {
+                    break;
+                }
+            }
+
+            return declsToSearch.length === 0 ? null : declsToSearch[0];
+        }
+
+        private getModuleOrEnumKind(symbol: TypeScript.PullSymbol) {
+            if (symbol) {
+                var declarations = symbol.getDeclarations();
+                for (var i = 0; i < declarations.length; i++) {
+                    var declKind = declarations[i].kind;
+                    if (declKind == TypeScript.PullElementKind.Container) {
+                        return ScriptElementKind.moduleElement;
+                    }
+                    else if (declKind == TypeScript.PullElementKind.Enum) {
+                        return ScriptElementKind.enumElement;
+                    }
+                    else if (declKind == TypeScript.PullElementKind.Variable) {
+                        var declFlags = declarations[i].flags;
+                        if (declFlags & TypeScript.PullElementFlags.InitializedModule) {
+                            return ScriptElementKind.moduleElement;
+                        }
+                        else if (declFlags & TypeScript.PullElementFlags.Enum) {
+                            return ScriptElementKind.enumElement;
+                        }
+                    }
+                }
+            }
+            return ScriptElementKind.unknown;
+        }
+
+        private mapPullElementKind(kind: TypeScript.PullElementKind, symbol?: TypeScript.PullSymbol, useConstructorAsClass?: boolean, varIsFunction?: boolean, functionIsConstructor?: boolean): string {
+            if (functionIsConstructor) {
+                return ScriptElementKind.constructorImplementationElement;
+            }
+
+            if (varIsFunction) {
+                switch (kind) {
+                    case TypeScript.PullElementKind.Container:
+                    case TypeScript.PullElementKind.DynamicModule:
+                    case TypeScript.PullElementKind.TypeAlias:
+                    case TypeScript.PullElementKind.Interface:
+                    case TypeScript.PullElementKind.Class:
+                    case TypeScript.PullElementKind.Parameter:
+                        return ScriptElementKind.functionElement;
+                    case TypeScript.PullElementKind.Variable:
+                        return (symbol && PullHelpers.isSymbolLocal(symbol)) ? ScriptElementKind.localFunctionElement : ScriptElementKind.functionElement;
+                    case TypeScript.PullElementKind.Property:
+                        return ScriptElementKind.memberFunctionElement;
+                    case TypeScript.PullElementKind.Function:
+                        return (symbol && PullHelpers.isSymbolLocal(symbol)) ? ScriptElementKind.localFunctionElement : ScriptElementKind.functionElement;
+                    case TypeScript.PullElementKind.ConstructorMethod:
+                        return ScriptElementKind.constructorImplementationElement;
+                    case TypeScript.PullElementKind.Method:
+                        return ScriptElementKind.memberFunctionElement;
+                    case TypeScript.PullElementKind.FunctionExpression:
+                        return ScriptElementKind.localFunctionElement;
+                    case TypeScript.PullElementKind.GetAccessor:
+                        return ScriptElementKind.memberGetAccessorElement;
+                    case TypeScript.PullElementKind.SetAccessor:
+                        return ScriptElementKind.memberSetAccessorElement;
+                    case TypeScript.PullElementKind.CallSignature:
+                        return ScriptElementKind.callSignatureElement;
+                    case TypeScript.PullElementKind.ConstructSignature:
+                        return ScriptElementKind.constructSignatureElement;
+                    case TypeScript.PullElementKind.IndexSignature:
+                        return ScriptElementKind.indexSignatureElement;
+                    case TypeScript.PullElementKind.TypeParameter:
+                        return ScriptElementKind.typeParameterElement;
+                    case TypeScript.PullElementKind.Primitive:
+                        return ScriptElementKind.primitiveType;
+                }
+            }
+            else {
+                switch (kind) {
+                    case TypeScript.PullElementKind.Script:
+                        return ScriptElementKind.scriptElement;
+                    case TypeScript.PullElementKind.Container:
+                    case TypeScript.PullElementKind.DynamicModule:
+                    case TypeScript.PullElementKind.TypeAlias:
+                        return ScriptElementKind.moduleElement;
+                    case TypeScript.PullElementKind.Interface:
+                        return ScriptElementKind.interfaceElement;
+                    case TypeScript.PullElementKind.Class:
+                        return ScriptElementKind.classElement;
+                    case TypeScript.PullElementKind.Enum:
+                        return ScriptElementKind.enumElement;
+                    case TypeScript.PullElementKind.Variable:
+                        var scriptElementKind = this.getModuleOrEnumKind(symbol);
+                        if (scriptElementKind != ScriptElementKind.unknown) {
+                            return scriptElementKind;
+                        }
+                        return (symbol && PullHelpers.isSymbolLocal(symbol)) ? ScriptElementKind.localVariableElement : ScriptElementKind.variableElement;
+                    case TypeScript.PullElementKind.Parameter:
+                        return ScriptElementKind.parameterElement;
+                    case TypeScript.PullElementKind.Property:
+                        return ScriptElementKind.memberVariableElement;
+                    case TypeScript.PullElementKind.Function:
+                        return (symbol && PullHelpers.isSymbolLocal(symbol)) ? ScriptElementKind.localFunctionElement : ScriptElementKind.functionElement;
+                    case TypeScript.PullElementKind.ConstructorMethod:
+                        return useConstructorAsClass ? ScriptElementKind.classElement : ScriptElementKind.constructorImplementationElement;
+                    case TypeScript.PullElementKind.Method:
+                        return ScriptElementKind.memberFunctionElement;
+                    case TypeScript.PullElementKind.FunctionExpression:
+                        return ScriptElementKind.localFunctionElement;
+                    case TypeScript.PullElementKind.GetAccessor:
+                        return ScriptElementKind.memberGetAccessorElement;
+                    case TypeScript.PullElementKind.SetAccessor:
+                        return ScriptElementKind.memberSetAccessorElement;
+                    case TypeScript.PullElementKind.CallSignature:
+                        return ScriptElementKind.callSignatureElement;
+                    case TypeScript.PullElementKind.ConstructSignature:
+                        return ScriptElementKind.constructSignatureElement;
+                    case TypeScript.PullElementKind.IndexSignature:
+                        return ScriptElementKind.indexSignatureElement;
+                    case TypeScript.PullElementKind.EnumMember:
+                        return ScriptElementKind.memberVariableElement;
+                    case TypeScript.PullElementKind.TypeParameter:
+                        return ScriptElementKind.typeParameterElement;
+                    case TypeScript.PullElementKind.Primitive:
+                        return ScriptElementKind.primitiveType;
+                }
+            }
+
+            return ScriptElementKind.unknown;
+        }
+
+        private getScriptElementKindModifiers(symbol: TypeScript.PullSymbol): string {
+            var result: string[] = [];
+
+            if (symbol.anyDeclHasFlag(TypeScript.PullElementFlags.Exported)) {
+                result.push(ScriptElementKindModifier.exportedModifier);
+            }
+            if (symbol.anyDeclHasFlag(TypeScript.PullElementFlags.Ambient)) {
+                result.push(ScriptElementKindModifier.ambientModifier);
+            }
+            if (symbol.anyDeclHasFlag(TypeScript.PullElementFlags.Public)) {
+                result.push(ScriptElementKindModifier.publicMemberModifier);
+            }
+            if (symbol.anyDeclHasFlag(TypeScript.PullElementFlags.Private)) {
+                result.push(ScriptElementKindModifier.privateMemberModifier);
+            }
+            if (symbol.anyDeclHasFlag(TypeScript.PullElementFlags.Static)) {
+                result.push(ScriptElementKindModifier.staticModifier);
+            }
+
+            return result.length > 0 ? result.join(',') : ScriptElementKindModifier.none;
+        }
+
+        private getScriptElementKindModifiersFromFlags(flags: TypeScript.PullElementFlags): string {
+            var result: string[] = [];
+
+            if (flags & TypeScript.PullElementFlags.Exported) {
+                result.push(ScriptElementKindModifier.exportedModifier);
+            }
+
+            if (flags & TypeScript.PullElementFlags.Ambient) {
+                result.push(ScriptElementKindModifier.ambientModifier);
+            }
+
+            if (flags & TypeScript.PullElementFlags.Public) {
+                result.push(ScriptElementKindModifier.publicMemberModifier);
+            }
+
+            if (flags & TypeScript.PullElementFlags.Private) {
+                result.push(ScriptElementKindModifier.privateMemberModifier);
+            }
+
+            if (flags & TypeScript.PullElementFlags.Static) {
+                result.push(ScriptElementKindModifier.staticModifier);
+            }
+
+            return result.length > 0 ? result.join(',') : ScriptElementKindModifier.none;
+        }
+
+        // 
+        // Syntactic Single-File features
+        //
+
+        public getNameOrDottedNameSpan(fileName: string, startPos: number, endPos: number): SpanInfo {
+            fileName = TypeScript.switchToForwardSlashes(fileName);
+
+            var node = this.getTypeInfoEligiblePath(fileName, startPos, false);
+
+            if (!node) {
+                return null;
+            }
+
+            while (node) {
+                if (TypeScript.isNameOfMemberAccessExpression(node) ||
+                    TypeScript.isRightSideOfQualifiedName(node)) {
+                    node = node.parent;
+                }
+                else {
+                    break;
+                }
+            }
+
+            var spanInfo = new SpanInfo(node.start(), node.end());
+            return spanInfo;
+        }
+
+        public getBreakpointStatementAtPosition(fileName: string, pos: number): SpanInfo {
+            fileName = TypeScript.switchToForwardSlashes(fileName);
+
+            var syntaxtree = this.getSyntaxTree(fileName);
+            return TypeScript.Services.Breakpoints.getBreakpointLocation(syntaxtree, pos);
+        }
+
+        public getFormattingEditsForRange(fileName: string, minChar: number, limChar: number, options: FormatCodeOptions): TextEdit[] {
+            fileName = TypeScript.switchToForwardSlashes(fileName);
+
+            var manager = this.getFormattingManager(fileName, options);
+            return manager.formatSelection(minChar, limChar);
+        }
+
+        public getFormattingEditsForDocument(fileName: string, minChar: number, limChar: number, options: FormatCodeOptions): TextEdit[] {
+            fileName = TypeScript.switchToForwardSlashes(fileName);
+
+            var manager = this.getFormattingManager(fileName, options);
+            return manager.formatDocument(minChar, limChar);
+        }
+
+        public getFormattingEditsOnPaste(fileName: string, minChar: number, limChar: number, options: FormatCodeOptions): TextEdit[] {
+            fileName = TypeScript.switchToForwardSlashes(fileName);
+
+            var manager = this.getFormattingManager(fileName, options);
+            return manager.formatOnPaste(minChar, limChar);
+        }
+
+        public getFormattingEditsAfterKeystroke(fileName: string, position: number, key: string, options: FormatCodeOptions): TextEdit[] {
+            fileName = TypeScript.switchToForwardSlashes(fileName);
+
+            var manager = this.getFormattingManager(fileName, options);
+
+            if (key === "}") {
+                return manager.formatOnClosingCurlyBrace(position);
+            }
+            else if (key === ";") {
+                return manager.formatOnSemicolon(position);
+            }
+            else if (key === "\n") {
+                return manager.formatOnEnter(position);
+            }
+
+            return [];
+        }
+
+        private getFormattingManager(fileName: string, options: FormatCodeOptions) {
+            // Ensure rules are initialized and up to date wrt to formatting options
+            if (this.formattingRulesProvider == null) {
+                this.formattingRulesProvider = new TypeScript.Services.Formatting.RulesProvider(this.logger);
+            }
+
+            this.formattingRulesProvider.ensureUpToDate(options);
+
+            // Get the Syntax Tree
+            var syntaxTree = this.getSyntaxTree(fileName);
+
+            // Convert IScriptSnapshot to ITextSnapshot
+            var scriptSnapshot = this.compiler.getScriptSnapshot(fileName);
+            var scriptText = TypeScript.SimpleText.fromScriptSnapshot(scriptSnapshot);
+            var textSnapshot = new TypeScript.Services.Formatting.TextSnapshot(scriptText);
+
+            var manager = new TypeScript.Services.Formatting.FormattingManager(syntaxTree, textSnapshot, this.formattingRulesProvider, options);
+
+            return manager;
+        }
+
+        public getOutliningRegions(fileName: string): TypeScript.TextSpan[] {
+            fileName = TypeScript.switchToForwardSlashes(fileName);
+
+            var syntaxTree = this.getSyntaxTree(fileName);
+            return OutliningElementsCollector.collectElements(syntaxTree.sourceUnit());
+        }
+
+        // Given a script name and position in the script, return a string representing 
+        // the desired smart indent text (assuming the line is empty).
+        // Return "null" in case the smart indent cannot be determined.
+        public getIndentationAtPosition(fileName: string, position: number, editorOptions: EditorOptions): number {
+            fileName = TypeScript.switchToForwardSlashes(fileName);
+
+            var syntaxTree = this.getSyntaxTree(fileName);
+
+            var scriptSnapshot = this.compiler.getScriptSnapshot(fileName);
+            var scriptText = TypeScript.SimpleText.fromScriptSnapshot(scriptSnapshot);
+            var textSnapshot = new TypeScript.Services.Formatting.TextSnapshot(scriptText);
+            var options = new FormattingOptions(!editorOptions.ConvertTabsToSpaces, editorOptions.TabSize, editorOptions.IndentSize, editorOptions.NewLineCharacter)
+
+            return TypeScript.Services.Formatting.SingleTokenIndenter.getIndentationAmount(position, syntaxTree.sourceUnit(), textSnapshot, options);
+        }
+
+        // Given a script name and position in the script, return a pair of text range if the 
+        // position corresponds to a "brace matchin" characters (e.g. "{" or "(", etc.)
+        // If the position is not on any range, return "null".
+        public getBraceMatchingAtPosition(fileName: string, position: number): TypeScript.TextSpan[] {
+            fileName = TypeScript.switchToForwardSlashes(fileName);
+
+            var syntaxTree = this.getSyntaxTree(fileName);
+            return BraceMatcher.getMatchSpans(syntaxTree, position);
+        }
+
+        public getScriptLexicalStructure(fileName: string): NavigateToItem[] {
+            fileName = TypeScript.switchToForwardSlashes(fileName);
+
+            var syntaxTree = this.getSyntaxTree(fileName);
+            var items: NavigateToItem[] = [];
+            GetScriptLexicalStructureWalker.getListsOfAllScriptLexicalStructure(items, fileName, syntaxTree.sourceUnit());
+
+            return items;
+        }
+
+        public getSyntaxTree(fileName: string): TypeScript.SyntaxTree {
+            fileName = TypeScript.switchToForwardSlashes(fileName);
+            return this._syntaxTreeCache.getCurrentFileSyntaxTree(fileName);
+        }
+    }
+
+    function isSignatureHelpBlocker(ast: TypeScript.ISyntaxElement): boolean {
+        if (ast) {
+            switch (ast.kind()) {
+                case TypeScript.SyntaxKind.ClassDeclaration:
+                case TypeScript.SyntaxKind.InterfaceDeclaration:
+                case TypeScript.SyntaxKind.ModuleDeclaration:
+                case TypeScript.SyntaxKind.ConstructorDeclaration:
+                case TypeScript.SyntaxKind.FunctionDeclaration:
+                case TypeScript.SyntaxKind.VariableDeclarator:
+                case TypeScript.SyntaxKind.ParenthesizedArrowFunctionExpression:
+                case TypeScript.SyntaxKind.SimpleArrowFunctionExpression:
+                    return true;
+            }
+        }
+
+        return false;
+    }
 }