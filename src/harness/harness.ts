--- conflicted
+++ resolved
@@ -1,1955 +1,1930 @@
-﻿//﻿
-// Copyright (c) Microsoft Corporation.  All rights reserved.
-// 
-// Licensed under the Apache License, Version 2.0 (the "License");
-// you may not use this file except in compliance with the License.
-// You may obtain a copy of the License at
-//   http://www.apache.org/licenses/LICENSE-2.0
-//
-// Unless required by applicable law or agreed to in writing, software
-// distributed under the License is distributed on an "AS IS" BASIS,
-// WITHOUT WARRANTIES OR CONDITIONS OF ANY KIND, either express or implied.
-// See the License for the specific language governing permissions and
-// limitations under the License.
-//
-
-///<reference path='..\compiler\io.ts'/>
-///<reference path='..\compiler\typescript.ts'/>
-///<reference path='..\services\typescriptServices.ts' />
-///<reference path='diff.ts'/>
-
-declare var assert: Harness.Assert;
-declare var it;
-declare var describe;
-declare var run;
-//declare var IO: IIO;
-declare var __dirname; // Node-specific
-
-function switchToForwardSlashes(path: string) {
-    return path.replace(/\\/g, "/");
-}
-
-function filePath(fullPath: string) {
-    fullPath = switchToForwardSlashes(fullPath);
-    var components = fullPath.split("/");
-    var path: string[] = components.slice(0, components.length - 1);
-    return path.join("/") + "/";
-}
-
-var typescriptServiceFileName = filePath(IO.getExecutingFilePath()) + "typescriptServices.js";
-var typescriptServiceFile = IO.readFile(typescriptServiceFileName);
-if (typeof ActiveXObject === "function") {
-    eval(typescriptServiceFile);
-} else if (typeof require === "function") {
-    var vm = require('vm');
-    vm.runInThisContext(typescriptServiceFile, 'typescriptServices.js');
-} else {
-    throw new Error('Unknown context');
-}
-
-declare module process {
-    export function nextTick(callback: () => any): void;
-    export function on(event: string, listener: Function);
-}
-
-module Harness {
-    // Settings 
-    export var userSpecifiedroot = "";
-    var global = <any>Function("return this").call(null);
-
-    export interface ITestMetadata {
-        id: string;
-        desc: string;
-        pass: bool;
-        perfResults: {
-            mean: number;
-            min: number;
-            max: number;
-            stdDev: number;
-            trials: number[];
-        };
-    }
-    export interface IScenarioMetadata {
-        id: string;
-        desc: string;
-        pass: bool;
-        bugs: string[];
-    }
-
-    // Assert functions
-    export module Assert {
-        export var bugIds: string[] = [];
-        export var throwAssertError = (error: Error) => {
-            throw error;
-        };
-
-        // Marks that the current scenario is impacted by a bug
-        export function bug(id: string) {
-            if (bugIds.indexOf(id) < 0) {
-                bugIds.push(id);
-            }
-        }
-
-        // If there are any bugs in the test code, mark the scenario as impacted appropriately
-        export function bugs(content: string) {
-            var bugs = content.match(/\bbug (\d+)/i);
-            if (bugs) {
-                bugs.forEach(bug => assert.bug(bug));
-            }
-        }
-
-        export function is(result: bool, msg?: string) {
-            if (!result) {
-                throwAssertError(new Error(msg || "Expected true, got false."));
-            }
-        }
-
-        export function arrayLengthIs(arr: any[], length: number) {
-            if (arr.length != length) {
-                var actual = '';
-                arr.forEach(n => actual = actual + '\n      ' + n.toString());
-                throwAssertError(new Error('Expected array to have ' + length + ' elements. Actual elements were:' + actual));
-            }
-        }
-
-        export function equal(actual, expected) {
-            if (actual !== expected) {
-                throwAssertError(new Error("Expected " + actual + " to equal " + expected));
-            }
-        }
-
-        export function notEqual(actual, expected) {
-            if (actual === expected) {
-                throwAssertError(new Error("Expected " + actual + " to *not* equal " + expected));
-            }
-        }
-
-        export function notNull(result) {
-            if (result === null) {
-                throwAssertError(new Error("Expected " + result + " to *not* be null"));
-            }
-        }
-
-        export function compilerWarning(result: Compiler.CompilerResult, line: number, column: number, desc: string) {
-            if (!result.isErrorAt(line, column, desc)) {
-                var actual = '';
-                result.errors.forEach(err => {
-                    actual = actual + '\n     ' + err.toString();
-                });
-
-                throwAssertError(new Error("Expected compiler warning at (" + line + ", " + column + "): " + desc + "\nActual errors follow: " + actual));
-            }
-        }
-
-        export function noDiff(text1, text2) {
-            text1 = text1.replace(/^\s+|\s+$/g, "").replace(/\r\n?/g, "\n");
-            text2 = text2.replace(/^\s+|\s+$/g, "").replace(/\r\n?/g, "\n");
-
-            if (text1 !== text2) {
-                var errorString = "";
-                var text1Lines = text1.split(/\n/);
-                var text2Lines = text2.split(/\n/);
-                for (var i = 0; i < text1Lines.length; i++) {
-                    if (text1Lines[i] !== text2Lines[i]) {
-                        errorString += "Difference at line " + (i + 1) + ":\n";
-                        errorString += "                  Left File: " + text1Lines[i] + "\n";
-                        errorString += "                 Right File: " + text2Lines[i] + "\n\n";
-                    }
-                }
-                throwAssertError(new Error(errorString));
-            }
-        }
-
-        export function arrayContains(arr: any[], contains: any[]) {
-            var found;
-
-            for (var i = 0; i < contains.length; i++) {
-                found = false;
-
-                for (var j = 0; j < arr.length; j++) {
-                    if (arr[j] === contains[i]) {
-                        found = true;
-                        break;
-                    }
-                }
-
-                if (!found) {
-                    throwAssertError(new Error("Expected array to contain \"" + contains[i] + "\""));
-                }
-            }
-        }
-
-        export function arrayContainsOnce(arr: any[], filter: (item: any) => bool) {
-            var foundCount = 0;
-
-            for (var i = 0; i < arr.length; i++) {
-                if (filter(arr[i])) {
-                    foundCount++;
-                }
-            }
-
-            if (foundCount !== 1) {
-                throwAssertError(new Error("Expected array to match element only once (instead of " + foundCount + " times)"));
-            }
-        }
-    }
-
-    /** Splits the given string on \r\n or on only \n if that fails */
-    export function splitContentByNewlines(content: string) {
-        // Split up the input file by line
-        // Note: IE JS engine incorrectly handles consecutive delimiters here when using RegExp split, so
-        // we have to string-based splitting instead and try to figure out the delimiting chars
-        var lines = content.split('\r\n');
-        if (lines.length === 1) {
-            lines = content.split('\n');
-        }
-        return lines;
-    }
-
-    /** Reads a file under /tests */
-    export function readFile(path: string) {
-
-        if (path.indexOf('tests') < 0) {
-            path = "tests/" + path;
-        }
-
-        var content = IO.readFile(Harness.userSpecifiedroot + path);
-        if (content === null) {
-            throw new Error("failed to read file at: '" + Harness.userSpecifiedroot + path + "'");
-        }
-
-        return content;
-    }
-
-    // Logger
-    export interface ILogger {
-        start: (fileName?: string, priority?: number) => void;
-        end: (fileName?: string) => void;
-        scenarioStart: (scenario: IScenarioMetadata) => void;
-        scenarioEnd: (scenario: IScenarioMetadata, error?: Error) => void;
-        testStart: (test: ITestMetadata) => void;
-        pass: (test: ITestMetadata) => void;
-        bug: (test: ITestMetadata) => void;
-        fail: (test: ITestMetadata) => void;
-        error: (test: ITestMetadata, error: Error) => void;
-        comment: (comment: string) => void;
-        verify: (test: ITestMetadata, passed: bool, actual: any, expected: any, message: string) => void;
-    }
-
-    export class Logger implements ILogger {
-        public start(fileName?: string, priority?: number) { }
-        public end(fileName?: string) { }
-        public scenarioStart(scenario: IScenarioMetadata) { }
-        public scenarioEnd(scenario: IScenarioMetadata, error?: Error) { }
-        public testStart(test: ITestMetadata) { }
-        public pass(test: ITestMetadata) { }
-        public bug(test: ITestMetadata) { }
-        public fail(test: ITestMetadata) { }
-        public error(test: ITestMetadata, error: Error) { }
-        public comment(comment: string) { }
-        public verify(test: ITestMetadata, passed: bool, actual: any, expected: any, message: string) { }
-    }
-
-    // Logger-related functions
-    var loggers: ILogger[] = [];
-    export function registerLogger(logger: ILogger) {
-        loggers.push(logger);
-    }
-    export function emitLog(field: string, ...params: any[]) {
-        for (var i = 0; i < loggers.length; i++) {
-            if (typeof loggers[i][field] === 'function') {
-                loggers[i][field].apply(loggers[i], params);
-            }
-        }
-    }
-
-    // BDD Framework
-    export interface IDone {
-        (e?: Error): void;
-    }
-    export class Runnable {
-        constructor(public description: string, public block: any) { }
-
-        // The current stack of Runnable objects
-        static currentStack: Runnable[] = [];
-
-        // The error, if any, that occurred when running 'block'
-        public error: Error = null;
-
-        // Whether or not this object has any failures (including in its descendants)
-        public passed = null;
-
-        // A list of bugs impacting this object
-        public bugs: string[] = [];
-
-        // A list of all our child Runnables
-        public children: Runnable[] = [];
-
-        public addChild(child: Runnable): void {
-            this.children.push(child);
-        }
-
-        /** Call function fn, which may take a done function and may possibly execute
-         *  asynchronously, calling done when finished. Returns true or false depending
-         *  on whether the function was asynchronous or not.
-         */
-        public call(fn: (done?: IDone) => void , done: IDone) {
-            var isAsync = true;
-
-            try {
-                if (fn.length === 0) {
-                    // No async.
-                    fn();
-                    done();
-
-                    return false;
-                } else {
-                    // Possibly async
-
-                    Runnable.pushGlobalErrorHandler(done);
-
-                    fn(function () {
-                        isAsync = false; // If we execute synchronously, this will get called before the return below.
-                        Runnable.popGlobalErrorHandler();
-                        done();
-                    });
-
-                    return isAsync;
-                }
-
-            } catch (e) {
-                done(e);
-
-                return false;
-            }
-        }
-
-        public run(done: IDone) { }
-
-        public runBlock(done: IDone) {
-            return this.call(this.block, done);
-        }
-
-        public runChild(index: number, done: IDone) {
-            var that = this;
-            return this.call(<any>((done) => that.children[index].run(done)), done);
-        }
-
-        static errorHandlerStack: { (e: Error): void; }[] = [];
-
-        static pushGlobalErrorHandler(done: IDone) {
-            Runnable.errorHandlerStack.push(function (e) {
-                done(e);
-            });
-        }
-
-        static popGlobalErrorHandler() {
-            Runnable.errorHandlerStack.pop();
-        }
-
-        static handleError(e: Error) {
-            if (Runnable.errorHandlerStack.length === 0) {
-                IO.printLine('Global error: ' + e);
-            } else {
-                Runnable.errorHandlerStack[Runnable.errorHandlerStack.length - 1](e);
-            }
-        }
-    }
-    export class TestCase extends Runnable {
-        public description: string;
-        public block;
-
-        constructor(description: string, block: any) {
-            super(description, block);
-            this.description = description;
-            this.block = block;
-        }
-
-        public addChild(child: Runnable): void {
-            throw new Error("Testcases may not be nested inside other testcases");
-        }
-
-        /** Run the test case block and fail the test if it raised an error. If no error is raised, the test passes. */
-        public run(done: IDone) {
-            var that = this;
-
-            Runnable.currentStack.push(this);
-
-            emitLog('testStart', { desc: this.description });
-
-            if (this.block) {
-                var async = this.runBlock(<any>function (e) {
-                    if (e) {
-                        that.passed = false;
-                        that.error = e;
-                        emitLog('error', { desc: this.description, pass: false }, e);
-                    } else {
-                        that.passed = true;
-
-                        emitLog('pass', { desc: this.description, pass: true });
-                    }
-
-                    Runnable.currentStack.pop();
-
-                    done()
-                });
-            }
-
-        }
-    }
-
-    export class Scenario extends Runnable {
-        public description: string;
-        public block;
-
-        constructor(description: string, block: any) {
-            super(description, block);
-            this.description = description;
-            this.block = block;
-        }
-
-        /** Run the block, and if the block doesn't raise an error, run the children. */
-        public run(done: IDone) {
-            var that = this;
-
-            Runnable.currentStack.push(this);
-
-            emitLog('scenarioStart', { desc: this.description });
-
-            var async = this.runBlock(<any>function (e) {
-                Runnable.currentStack.pop();
-                if (e) {
-                    that.passed = false;
-                    that.error = e;
-                    var metadata: IScenarioMetadata = { id: undefined, desc: this.description, pass: false, bugs: assert.bugIds };
-                    // Report all bugs affecting this scenario
-                    assert.bugIds.forEach(desc => emitLog('bug', metadata, desc));
-                    emitLog('scenarioEnd', metadata, e);
-                    done();
-                } else {
-                    that.passed = true; // so far so good.
-                    that.runChildren(done);
-                }
-            });
-        }
-
-        /** Run the children of the scenario (other scenarios and test cases). If any fail,
-         *  set this scenario to failed. Synchronous tests will run synchronously without
-         *  adding stack frames.
-         */
-        public runChildren(done: IDone, index = 0) {
-            var that = this;
-            var async = false;
-
-            for (; index < this.children.length; index++) {
-                async = this.runChild(index, <any>function (e) {
-                    that.passed = that.passed && that.children[index].passed;
-
-                    if (async)
-                        that.runChildren(done, index + 1);
-                });
-
-                if (async)
-                    return;
-            }
-
-            var metadata: IScenarioMetadata = { id: undefined, desc: this.description, pass: this.passed, bugs: assert.bugIds };
-            // Report all bugs affecting this scenario
-            assert.bugIds.forEach(desc => emitLog('bug', metadata, desc));
-            emitLog('scenarioEnd', metadata);
-
-            done();
-        }
-    }
-    export class Run extends Runnable {
-        constructor() {
-            super('Test Run', null);
-        }
-
-        public run() {
-            emitLog('start');
-            this.runChildren();
-        }
-
-        public runChildren(index = 0) {
-            var async = false;
-            var that = this;
-
-            for (; index < this.children.length; index++) {
-                // Clear out bug descriptions
-                assert.bugIds = [];
-
-                async = this.runChild(index, <any>function (e) {
-                    if (async) {
-                        that.runChildren(index + 1);
-                    }
-                });
-
-                if (async) {
-                    return;
-                }
-            }
-
-            Perf.runBenchmarks();
-            emitLog('end');
-        }
-    }
-
-    // Performance test
-    export module Perf {
-        export module Clock {
-            export var now: () => number;
-            export var resolution: number;
-
-            declare module WScript {
-                export function InitializeProjection();
-            }
-
-            declare module TestUtilities {
-                export function QueryPerformanceCounter(): number;
-                export function QueryPerformanceFrequency(): number;
-            }
-
-            if (typeof WScript !== "undefined" && typeof global['WScript'].InitializeProjection !== "undefined") {
-                // Running in JSHost.
-                global['WScript'].InitializeProjection();
-
-                now = function () {
-                    return TestUtilities.QueryPerformanceCounter();
-                }
-
-                resolution = TestUtilities.QueryPerformanceFrequency();
-            } else {
-                now = function () {
-                    return Date.now();
-                }
-
-                resolution = 1000;
-            }
-        }
-
-        export class Timer {
-            public startTime;
-            public time = 0;
-
-            public start() {
-                this.time = 0;
-                this.startTime = Clock.now();
-            }
-
-            public end() {
-                // Set time to MS.
-                this.time = (Clock.now() - this.startTime) / Clock.resolution * 1000;
-            }
-        }
-
-        export class Dataset {
-            public data: number[] = [];
-
-            public add(value: number) {
-                this.data.push(value);
-            }
-
-            public mean() {
-                var sum = 0;
-                for (var i = 0; i < this.data.length; i++) {
-                    sum += this.data[i];
-                }
-
-                return sum / this.data.length;
-            }
-
-            public min() {
-                var min = this.data[0];
-
-                for (var i = 1; i < this.data.length; i++) {
-                    if (this.data[i] < min) {
-                        min = this.data[i];
-                    }
-                }
-
-                return min;
-            }
-
-            public max() {
-                var max = this.data[0];
-
-                for (var i = 1; i < this.data.length; i++) {
-                    if (this.data[i] > max) {
-                        max = this.data[i];
-                    }
-                }
-
-                return max;
-            }
-
-            public stdDev() {
-                var sampleMean = this.mean();
-                var sumOfSquares = 0;
-                for (var i = 0; i < this.data.length; i++) {
-                    sumOfSquares += Math.pow(this.data[i] - sampleMean, 2);
-                }
-
-                return Math.sqrt(sumOfSquares / this.data.length);
-            }
-        }
-
-        // Base benchmark class with some defaults.
-        export class Benchmark {
-            public iterations = 10;
-            public description = "";
-            public bench(subBench?: () => void ) { }
-            public before() { }
-            public beforeEach() { }
-            public after() { }
-            public afterEach() { }
-            public results: { [x: string]: Dataset; } = <{ [x: string]: Dataset; }>{};
-
-            public addTimingFor(name: string, timing: number) {
-                this.results[name] = this.results[name] || new Dataset();
-                this.results[name].add(timing);
-            }
-        }
-
-        export var benchmarks: { new (): Benchmark; }[] = [];
-
-        var timeFunction: (
-            benchmark: Benchmark,
-            description?: string,
-            name?: string,
-            f?: (bench?: { (): void; }) => void
-        ) => void;
-
-        timeFunction = function (
-            benchmark: Benchmark,
-            description: string = benchmark.description,
-            name: string = '',
-            f = benchmark.bench
-        ): void {
-
-            var t = new Timer();
-            t.start();
-
-            var subBenchmark = function (name, f): void {
-                timeFunction(benchmark, description, name, f);
-            }
-
-            f.call(benchmark, subBenchmark);
-
-            t.end();
-
-            benchmark.addTimingFor(name, t.time);
-        }
-
-        export function runBenchmarks() {
-            for (var i = 0; i < benchmarks.length; i++) {
-                var b = new benchmarks[i]();
-
-
-                var t = new Timer();
-                b.before();
-                for (var j = 0; j < b.iterations; j++) {
-                    b.beforeEach();
-                    timeFunction(b);
-                    b.afterEach();
-                }
-                b.after();
-
-                for (var prop in b.results) {
-                    var description = b.description + (prop ? ": " + prop : '');
-
-                    emitLog('testStart', { desc: description });
-
-                    emitLog('pass', {
-                        desc: description, pass: true, perfResults: {
-                            mean: b.results[prop].mean(),
-                            min: b.results[prop].min(),
-                            max: b.results[prop].max(),
-                            stdDev: b.results[prop].stdDev(),
-                            trials: b.results[prop].data
-                        }
-                    });
-                }
-
-            }
-        }
-
-        // Replace with better type when classes are assignment compatible with
-        // the below type.
-        // export function addBenchmark(BenchmarkClass: {new(): Benchmark;}) {
-        export function addBenchmark(BenchmarkClass: any) {
-            benchmarks.push(BenchmarkClass);
-        }
-
-    }
-
-    /** Functionality for compiling TypeScript code */
-    export module Compiler {
-        /** Aggregate various writes into a single array of lines. Useful for passing to the
-         *  TypeScript compiler to fill with source code or errors.
-         */
-        export class WriterAggregator implements ITextWriter {
-            public lines: string[] = [];
-            public currentLine = "";
-
-            public Write(str) {
-                this.currentLine += str;
-            }
-
-            public WriteLine(str) {
-                this.lines.push(this.currentLine + str);
-                this.currentLine = "";
-            }
-
-            public Close() {
-                if (this.currentLine.length > 0) { this.lines.push(this.currentLine); }
-                this.currentLine = "";
-            }
-
-            public reset() {
-                this.lines = [];
-                this.currentLine = "";
-            }
-        }
-
-        /** Mimics having multiple files, later concatenated to a single file. */
-        export class EmitterIOHost implements TypeScript.EmitterIOHost {
-
-            private fileCollection = {};
-
-            /** create file gets the whole path to create, so this works as expected with the --out parameter */
-            public createFile(s: string, useUTF8?: bool): ITextWriter {
-
-                if (this.fileCollection[s]) {
-                    return <ITextWriter>this.fileCollection[s];
-                }
-
-                var writer = new Harness.Compiler.WriterAggregator();
-                this.fileCollection[s] = writer;
-                return writer;
-            }
-
-            public directoryExists(s: string) { return false; }
-            public fileExists(s: string) { return typeof this.fileCollection[s] !== 'undefined'; }
-            public resolvePath(s: string) { return s; }
-
-            public reset() { this.fileCollection = {}; }
-
-            public toArray(): { fileName: string; file: WriterAggregator; }[] {
-                var result: { fileName: string; file: WriterAggregator; }[] = [];
-
-                for (var p in this.fileCollection) {
-                    if (this.fileCollection.hasOwnProperty(p)) {
-                        var current = <Harness.Compiler.WriterAggregator>this.fileCollection[p];
-                        if (current.lines.length > 0) {
-                            if (p !== '0.js') { current.lines.unshift('////[' + p + ']'); }
-                            result.push({ fileName: p, file: this.fileCollection[p] });
-                        }
-                    }
-                }
-                return result;
-            }
-        }
-
-        var libFolder: string = global['WScript'] ? TypeScript.filePath(global['WScript'].ScriptFullName) : (__dirname + '/');
-        export var libText = IO ? IO.readFile(libFolder + "lib.d.ts") : '';
-
-        var stdout = new EmitterIOHost();
-        var stderr = new WriterAggregator();
-
-        export function isDeclareFile(fileName: string) {
-            return /\.d\.ts$/.test(fileName);
-        }
-
-        export function makeDefaultCompilerForTest(c?: TypeScript.TypeScriptCompiler) {
-            var compiler = c || new TypeScript.TypeScriptCompiler(stderr);
-            compiler.settings.codeGenTarget = TypeScript.LanguageVersion.EcmaScript5;
-            compiler.settings.controlFlow = true;
-            compiler.settings.controlFlowUseDef = true;
-            compiler.settings.moduleGenTarget = TypeScript.ModuleGenTarget.Synchronous;
-            compiler.parseEmitOption(stdout);
-            compiler.addSourceUnit("lib.d.ts", TypeScript.ScriptSnapshot.fromString(Harness.Compiler.libText));
-            return compiler;
-        }
-
-        var compiler: TypeScript.TypeScriptCompiler;
-        recreate();
-
-        // pullUpdateUnit is sufficient if an existing unit is updated, if a new unit is added we need to do a full typecheck
-        var needsFullTypeCheck = true;
-        export function compile(code?: string, fileName?: string) {
-            if (needsFullTypeCheck) {
-                compiler.pullTypeCheck(true);
-                needsFullTypeCheck = false;
-            }
-            else {
-                // requires unit to already exist in the compiler
-                compiler.updateSourceUnit(fileName, TypeScript.ScriptSnapshot.fromString(""), null);
-                compiler.updateSourceUnit(fileName, TypeScript.ScriptSnapshot.fromString(code), null);
-            }
-        }
-
-        // Types
-        export class Type {
-            constructor(public type, public code, public identifier) { }
-
-            public normalizeToArray(arg: any) {
-                if ((Array.isArray && Array.isArray(arg)) || arg instanceof Array)
-                    return arg;
-
-                return [arg];
-            }
-
-            public compilesOk(testCode): bool {
-                var errors = null;
-                compileString(testCode, 'test.ts', function (compilerResult) {
-                    errors = compilerResult.errors;
-                })
-
-                return errors.length === 0;
-            }
-
-            public isSubtypeOf(other: Type) {
-                var testCode = 'class __test1__ {\n';
-                testCode += '    public test() {\n';
-                testCode += '        ' + other.code + ';\n';
-                testCode += '        return ' + other.identifier + ';\n';
-                testCode += '    }\n';
-                testCode += '}\n';
-                testCode += 'class __test2__ extends __test1__ {\n';
-                testCode += '    public test() {\n';
-                testCode += '        ' + this.code + ';\n';
-                testCode += '        return ' + other.identifier + ';\n';
-                testCode += '    }\n';
-                testCode += '}\n';
-
-                return this.compilesOk(testCode);
-            }
-
-            // TODO: Find an implementation of isIdenticalTo that works.
-            //public isIdenticalTo(other: Type) {
-            //    var testCode = 'module __test1__ {\n';
-            //    testCode += '    ' + this.code + ';\n';
-            //    testCode += '    export var __val__ = ' + this.identifier + ';\n';
-            //    testCode += '}\n';
-            //    testCode += 'var __test1__val__ = __test1__.__val__;\n';
-
-            //    testCode += 'module __test2__ {\n';
-            //    testCode += '    ' + other.code + ';\n';
-            //    testCode += '    export var __val__ = ' + other.identifier + ';\n';
-            //    testCode += '}\n';
-            //    testCode += 'var __test2__val__ = __test2__.__val__;\n';
-
-            //    testCode += 'function __test__function__() { if(true) { return __test1__val__ }; return __test2__val__; }';
-
-            //    return this.compilesOk(testCode);
-            //}
-
-            public assertSubtypeOf(others: any) {
-                others = this.normalizeToArray(others);
-
-                for (var i = 0; i < others.length; i++) {
-                    if (!this.isSubtypeOf(others[i])) {
-                        throw new Error("Expected " + this.type + " to be a subtype of " + others[i].type);
-                    }
-                }
-            }
-
-            public assertNotSubtypeOf(others: any) {
-                others = this.normalizeToArray(others);
-
-                for (var i = 0; i < others.length; i++) {
-                    if (this.isSubtypeOf(others[i])) {
-                        throw new Error("Expected " + this.type + " to be a subtype of " + others[i].type);
-                    }
-                }
-            }
-
-            //public assertIdenticalTo(other: Type) {
-            //    if (!this.isIdenticalTo(other)) {
-            //        throw new Error("Expected " + this.type + " to be identical to " + other.type);
-            //    }
-            //}
-
-            //public assertNotIdenticalTo(other: Type) {
-            //    if (!this.isIdenticalTo(other)) {
-            //        throw new Error("Expected " + this.type + " to not be identical to " + other.type);
-            //    }
-            //}
-
-            public isAssignmentCompatibleWith(other: Type) {
-                var testCode = 'module __test1__ {\n';
-                testCode += '    ' + this.code + ';\n';
-                testCode += '    export var __val__ = ' + this.identifier + ';\n';
-                testCode += '}\n';
-                testCode += 'var __test1__val__ = __test1__.__val__;\n';
-
-                testCode += 'module __test2__ {\n';
-                testCode += '    export ' + other.code + ';\n';
-                testCode += '    export var __val__ = ' + other.identifier + ';\n';
-                testCode += '}\n';
-                testCode += 'var __test2__val__ = __test2__.__val__;\n';
-
-                testCode += '__test2__val__ = __test1__val__;';
-
-                return this.compilesOk(testCode);
-            }
-
-            public assertAssignmentCompatibleWith(others: any) {
-                others = this.normalizeToArray(others);
-
-                for (var i = 0; i < others.length; i++) {
-                    var other = others[i];
-
-                    if (!this.isAssignmentCompatibleWith(other)) {
-                        throw new Error("Expected " + this.type + " to be assignment compatible with " + other.type);
-                    }
-                }
-            }
-
-            public assertNotAssignmentCompatibleWith(others: any) {
-                others = this.normalizeToArray(others);
-
-                for (var i = 0; i < others.length; i++) {
-                    var other = others[i];
-
-                    if (this.isAssignmentCompatibleWith(other)) {
-                        throw new Error("Expected " + this.type + " to not be assignment compatible with " + other.type);
-                    }
-                }
-            }
-
-            public assertThisCanBeAssignedTo(desc: string, these: any[], notThese: any[]) {
-                it(desc + " is assignable to ", () => {
-                    this.assertAssignmentCompatibleWith(these);
-                });
-        
-                it(desc + " not assignable to ", () => {
-                    this.assertNotAssignmentCompatibleWith(notThese);
-                });
-            }
-
-        }
-
-        export class TypeFactory {
-            public any: Type;
-            public number: Type;
-            public string: Type;
-            public bool: Type;
-
-            constructor() {
-                this.any = this.get('var x : any', 'x');
-                this.number = this.get('var x : number', 'x');
-                this.string = this.get('var x : string', 'x');
-                this.bool = this.get('var x : bool', 'x');
-            }
-
-            public get (code: string, target: any) {
-                var targetIdentifier = '';
-                var targetPosition = -1;
-                if (typeof target === "string") {
-                    targetIdentifier = target;
-                }
-                else if (typeof target === "number") {
-                    targetPosition = target;
-                }
-                else {
-                    throw new Error("Expected string or number not " + (typeof target));
-                }
-
-                var errors = null;
-                compileString(code, 'test.ts', function (compilerResult) {
-                    errors = compilerResult.errors;
-                })
-
-                if (errors.length > 0)
-                    throw new Error("Type definition contains errors: " + errors.join(","));
-
-                var matchingIdentifiers: Type[] = [];
-
-                var fileNames = compiler.fileNameToScript.getAllKeys();
-                for (var m = 0; m < fileNames.length; m++) {
-                    var script2 = <TypeScript.Script>compiler.fileNameToScript.lookup(fileNames[m]);
-                    if (script2.locationInfo.fileName !== 'lib.d.ts') {
-                        if (targetPosition > -1) {
-                            var tyInfo = compiler.pullGetTypeInfoAtPosition(targetPosition, script2);
-                            var name = this.getTypeInfoName(tyInfo.ast);
-                            var foundValue = new Type(tyInfo.symbol.getTypeName(), code, name);
-                            if (!matchingIdentifiers.some(value => (value.identifier === foundValue.identifier) && (value.code === foundValue.code) && (value.type === foundValue.type))) {
-                                matchingIdentifiers.push(foundValue);
-                            }
-                        }
-                        else {
-                            for (var pos = 0; pos < code.length; pos++) {
-                                tyInfo = compiler.pullGetTypeInfoAtPosition(pos, script2);
-                                name = this.getTypeInfoName(tyInfo.ast);
-                                if (name === targetIdentifier) {
-                                    foundValue = new Type(tyInfo.symbol.getTypeName(), code, targetIdentifier);
-                                    if (!matchingIdentifiers.some(value => (value.identifier === foundValue.identifier) && (value.code === foundValue.code) && (value.type === foundValue.type))) {
-                                        matchingIdentifiers.push(foundValue);
-                                    }
-                                }
-                            }
-                        }
-                    }
-                }
-
-                if (matchingIdentifiers.length === 0) {
-                    if (targetPosition > -1) {
-                        throw new Error("Could not find an identifier at position " + targetPosition);
-                    }
-                    else {
-                        throw new Error("Could not find an identifier " + targetIdentifier + " in any known scopes");
-                    }
-                }
-                else if (matchingIdentifiers.length > 1) {
-                    throw new Error("Found multiple matching identifiers for " + target);
-                }
-                else {
-                    return matchingIdentifiers[0];
-                }
-            }
-
-            private getTypeInfoName(ast : TypeScript.AST) {
-                var name = '';
-                switch (ast.nodeType) {
-                    case TypeScript.NodeType.Name: // Type Name?
-                    case TypeScript.NodeType.Null:
-                    case TypeScript.NodeType.List:
-                    case TypeScript.NodeType.Empty:
-                    case TypeScript.NodeType.EmptyExpr:
-                    case TypeScript.NodeType.Asg:
-                    case TypeScript.NodeType.True:
-                    case TypeScript.NodeType.False:
-                    case TypeScript.NodeType.ArrayLit:
-                    case TypeScript.NodeType.TypeRef:
-                        break;
-                    case TypeScript.NodeType.Super:
-                        name = (<any>ast).text;
-                        break;
-                    case TypeScript.NodeType.Regex:
-                        name = (<TypeScript.RegexLiteral>ast).text;
-                        break;
-                    case TypeScript.NodeType.QString:
-                        name = (<any>ast).text;
-                        break;
-                    case TypeScript.NodeType.NumberLit:
-                        name = (<TypeScript.NumberLiteral>ast).text;
-                        break;
-                    case TypeScript.NodeType.Return:
-                        //name = (<TypeScript.ReturnStatement>tyInfo.ast).returnExpression.actualText; // why is this complaining?
-                        break;
-                    case TypeScript.NodeType.InterfaceDeclaration:
-                        name = (<TypeScript.InterfaceDeclaration>ast).name.actualText;
-                        break;
-                    case TypeScript.NodeType.ModuleDeclaration:
-                        name = (<TypeScript.ModuleDeclaration>ast).name.actualText;
-                        break;
-                    case TypeScript.NodeType.ClassDeclaration:
-                        name = (<TypeScript.ClassDeclaration>ast).name.actualText;
-                        break;
-                    case TypeScript.NodeType.FuncDecl:
-                        name = !(<TypeScript.FuncDecl>ast).name ? "" : (<TypeScript.FuncDecl>ast).name.actualText; // name === null for lambdas
-                        break;
-                    default:
-                        // TODO: is there a reason to mess with all the special cases above and not just do this (ie take whatever property is there and works?)
-                        var a = <any>ast;
-                        name = (a.id) ? (a.id.actualText) : (a.name) ? a.name.actualText : (a.text) ? a.text : '';
-                        break;
-                }
-
-                return name;
-            }
-
-            public isOfType(expr: string, expectedType: string) {
-                var actualType = this.get('var _v_a_r_ = ' + expr, '_v_a_r_');
-
-                it('Expression "' + expr + '" is of type "' + expectedType + '"', function () {
-                    assert.equal(actualType.type, expectedType);
-                });
-            }
-        }
-
-        /** Contains the code and errors of a compilation and some helper methods to check its status. */
-        export class CompilerResult {
-            public code: string;
-            public errors: CompilerError[];
-
-            /** @param fileResults an array of strings for the fileName and an ITextWriter with its code */
-            constructor(public fileResults: { fileName: string; file: WriterAggregator; }[], errorLines: string[], public scripts: TypeScript.Script[]) {
-                var lines = [];
-                fileResults.forEach(v => lines = lines.concat(v.file.lines));
-                this.code = lines.join("\n")
-
-                this.errors = [];
-
-                for (var i = 0; i < errorLines.length; i++) {
-                    var match = errorLines[i].match(/([^\(]*)\((\d+),(\d+)\):\s+((.*[\s\r\n]*.*)+)\s*$/);
-                    if (match) {
-                        this.errors.push(new CompilerError(match[1], parseFloat(match[2]), parseFloat(match[3]), match[4]));
-                    }
-                    else {
-                        WScript.Echo("non-match on: " + errorLines[i]);
-                    }
-                }
-            }
-
-            public isErrorAt(line: number, column: number, message: string) {
-                for (var i = 0; i < this.errors.length; i++) {
-                    if (this.errors[i].line === line && this.errors[i].column === column && this.errors[i].message === message)
-                        return true;
-                }
-
-                return false;
-            }
-        }
-
-        // Compiler Error.
-        export class CompilerError {
-            constructor(public file: string,
-                    public line: number,
-                    public column: number,
-                    public message: string) { }
-
-            public toString() {
-                return this.file + "(" + this.line + "," + this.column + "): " + this.message;
-            }
-        }
-
-        /** Create a new instance of the compiler with default settings and lib.d.ts, then typecheck */
-        export function recreate() {
-            compiler = makeDefaultCompilerForTest();
-            compiler.pullTypeCheck(true);
-        }
-
-        export function reset() {
-            stdout.reset();
-            stderr.reset();
-
-            var files = compiler.fileNameToLocationInfo.getAllKeys();
-
-            for (var i = 0; i < files.length; i++) {
-                var fname = files[i];
-                if (fname !== 'lib.d.ts') {
-                    updateUnit('', fname);
-                }
-            }
-
-            compiler.pullErrorReporter.hasErrors = false;            
-        }
-
-        // Defines functions to invoke before compiling a piece of code and a post compile action intended to clean up the
-        // effects of preCompile, preferably with something lighter weight than a full recreate()
-        export interface CompilationContext {
-            fileName: string;
-            preCompile: () => void;
-            postCompile: () => void;
-        }
-
-        export function addUnit(code: string, unitName?: string, isDeclareFile?: bool, references?: TypeScript.IFileReference[]) {
-            var script: TypeScript.Script = null;
-            var uName = unitName || '0' + (isDeclareFile ? '.d.ts' : '.ts');
-
-            var fileNames = compiler.fileNameToLocationInfo.getAllKeys();
-            for (var i = 0; i < fileNames.length; i++) {
-                if (compiler.fileNameToLocationInfo.lookup(fileNames[i]).fileName === uName) {
-                    updateUnit(code, uName);
-                    script = <TypeScript.Script>compiler.fileNameToScript.lookup(fileNames[i]);
-                }
-            }
-            if (!script) {
-                // TODO: make this toggleable, shouldn't be necessary once typecheck bugs are cleaned up
-                // but without it subsequent tests are treated as edits, making for somewhat useful stress testing
-                // of persistent typecheck state
-                //compiler.addUnit("", uName, isResident, references); // equivalent to compiler.deleteUnit(...)
-                script = compiler.addSourceUnit(uName, TypeScript.ScriptSnapshot.fromString(code), references);
-                needsFullTypeCheck = true;
-            }
-
-            return script;
-        }
-
-        export function updateUnit(code: string, unitName: string) {
-            compiler.updateSourceUnit(unitName, TypeScript.ScriptSnapshot.fromString(code), null);
-        }
-
-        export function compileFile(path: string, callback: (res: CompilerResult) => void , settingsCallback?: (settings?: TypeScript.CompilationSettings) => void , context?: CompilationContext, references?: TypeScript.IFileReference[]) {
-            path = switchToForwardSlashes(path);
-            var fileName = path.match(/[^\/]*$/)[0];
-            var code = readFile(path);
-
-            compileUnit(code, fileName, callback, settingsCallback, context, references);
-        }
-
-        export function compileUnit(code: string, fileName: string, callback: (res: CompilerResult) => void , settingsCallback?: (settings?: TypeScript.CompilationSettings) => void , context?: CompilationContext, references?: TypeScript.IFileReference[]) {
-            // not recursive
-            function clone/* <T> */(source: any, target: any) {
-                for (var prop in source) {
-                    target[prop] = source[prop];
-                }
-            }
-
-            var oldCompilerSettings = new TypeScript.CompilationSettings();
-            clone(compiler.settings, oldCompilerSettings);
-            var oldEmitSettings = new TypeScript.EmitOptions(compiler.settings);
-            clone(compiler.emitOptions, oldEmitSettings);
-
-            if (settingsCallback) {
-                settingsCallback(compiler.settings);
-                compiler.emitOptions = new TypeScript.EmitOptions(compiler.settings);
-            }
-
-            try {
-                compileString(code, fileName, callback, context, references);
-            } finally {
-                // If settingsCallback exists, assume that it modified the global compiler instance's settings in some way.
-                // So that a test doesn't have side effects for tests run after it, restore the compiler settings to their previous state.
-                if (settingsCallback) {
-                    compiler.settings = oldCompilerSettings;
-                    compiler.emitOptions = oldEmitSettings;
-                }
-            }
-        }
-
-        export function compileUnits(units: TestCaseParser.TestUnitData[], callback: (res: Compiler.CompilerResult) => void , settingsCallback?: () => void ) {
-            var lastUnit = units[units.length - 1];
-            var unitName = switchToForwardSlashes(lastUnit.name).match(/[^\/]*$/)[0];
-
-            var dependencies = units.slice(0, units.length - 1);
-            var compilationContext = Harness.Compiler.defineCompilationContextForTest(unitName, dependencies);
-
-            compileUnit(lastUnit.content, unitName, callback, settingsCallback, compilationContext, lastUnit.references);
-        }
-
-        export function emit(ioHost: TypeScript.EmitterIOHost) {
-            compiler.emit(ioHost);
-        }
-
-        export function compileString(code: string, unitName: string, callback: (res: Compiler.CompilerResult) => void , context?: CompilationContext, references?: TypeScript.IFileReference[]) {
-            var scripts: TypeScript.Script[] = [];
-
-            reset();
-
-            if (context) {
-                context.preCompile();
-            }
-
-            var isDeclareFile = Harness.Compiler.isDeclareFile(unitName);
-            // for single file tests just add them as using the old '0.ts' naming scheme
-            var uName = context ? unitName : ((isDeclareFile) ? '0.d.ts' : '0.ts');
-            scripts.push(addUnit(code, uName, isDeclareFile, references));
-            compile(code, uName);
-
-            compiler.pullErrorReporter.textWriter = stderr;
-
-            var syntacticDiagnostics = compiler.fileNameToSyntaxTree.lookup(uName).diagnostics();
-            compiler.pullErrorReporter.reportErrors(syntacticDiagnostics.map(d => new TypeScript.PullError(d.start(), d.length(), uName, d.message())));
-
-            var semanticErrors = compiler.pullGetErrorsForFile(uName);
-            compiler.pullErrorReporter.reportErrors(semanticErrors);
-
-            var errorLines = stderr.lines;
-            emit(stdout);
-            compiler.emitDeclarations();
-
-            if (context) {
-                context.postCompile();
-            }
-
-            callback(new CompilerResult(stdout.toArray(), errorLines, scripts));
-        }
-
-        /** Returns a set of functions which can be later executed to add and remove given dependencies to the compiler so that
-         *  a file can be successfully compiled. These functions will add/remove named units and code to the compiler for each dependency. 
-         */
-        export function defineCompilationContextForTest(fileName: string, dependencies: TestCaseParser.TestUnitData[]): CompilationContext {
-            // if the given file has no dependencies, there is no context to return, it can be compiled without additional work
-            if (dependencies.length === 0) {
-                return null;
-            } else {
-                var addedFiles = [];
-                var precompile = () => {
-                    // REVIEW: if any dependency has a triple slash reference then does postCompile potentially have to do a recreate since we can't update references with updateUnit?
-                    // easy enough to do if so, prefer to avoid the recreate cost until it proves to be an issue
-                    dependencies.forEach(dep => {
-                        addUnit(dep.content, dep.name, Harness.Compiler.isDeclareFile(dep.name));
-                        addedFiles.push(dep.name);
-                    });
-                };
-                var postcompile = () => {
-                    addedFiles.forEach(file => {
-                        updateUnit('', file);
-                    });
-                };
-                var context = {
-                    fileName: fileName,
-                    preCompile: precompile,
-                    postCompile: postcompile
-                };
-                return context;
-            }
-        }
-    }
-
-    /** Parses the test cases files 
-     *  extracts options and individual files in a multifile test
-     */
-    export module TestCaseParser {
-        /** all the necesarry information to set the right compiler settings */
-        export interface CompilerSetting {
-            flag: string;
-            value: string;
-        }
-
-        /** All the necessary information to turn a multi file test into useful units for later compilation */
-        export interface TestUnitData {
-            content: string;
-            name: string;
-            fileOptions: any;
-            originalFilePath: string;
-            references: TypeScript.IFileReference[];
-        }
-
-        // Regex for parsing options in the format "@Alpha: Value of any sort"
-        var optionRegex = /^[\/]{2}\s*@(\w+):\s*(\S*)/gm;  // multiple matches on multiple lines
-
-        // List of allowed metadata names
-        var fileMetadataNames = ["filename", "comments", "declaration", "module", "nolib", "sourcemap", "target", "out"];
-
-        function extractCompilerSettings(content: string): CompilerSetting[] {
-
-            var opts = [];
-
-            var match;
-            while ((match = optionRegex.exec(content)) != null) {
-                opts.push({ flag: match[1], value: match[2] });
-            }
-
-            return opts;
-        }
-
-        /** Given a test file containing // @Filename directives, return an array of named units of code to be added to an existing compiler instance */
-        export function makeUnitsFromTest(code: string, fileName: string): { settings: CompilerSetting[]; testUnitData: TestUnitData[]; } {
-
-            var settings = extractCompilerSettings(code);
-
-            // List of all the subfiles we've parsed out
-            var files: TestUnitData[] = [];
-
-            var lines = splitContentByNewlines(code);
-
-            // Stuff related to the subfile we're parsing
-            var currentFileContent: string = null;
-            var currentFileOptions = {};
-            var currentFileName = null;
-            var refs: TypeScript.IFileReference[] = [];
-
-            for (var i = 0; i < lines.length; i++) {
-                var line = lines[i];
-                var isTripleSlashReference = /[\/]{3}\s*<reference path/.test(line);
-                var testMetaData = optionRegex.exec(line);
-                // Triple slash references need to be tracked as they are added to the compiler as an additional parameter to addUnit
-                if (isTripleSlashReference) {
-                    var isRef = line.match(/reference\spath='(\w*_?\w*\.?d?\.ts)'/);
-                    if (isRef) {
-                        var ref = {
-                            line:0,
-                            character:0,
-                            position:0,
-                            length:0,
-                            path: isRef[1],
-                            isResident: false
-                        };
-
-                        refs.push(ref);
-                    }
-                } else if (testMetaData) {
-                    // Comment line, check for global/file @options and record them
-                    optionRegex.lastIndex = 0;
-                    var fileNameIndex = fileMetadataNames.indexOf(testMetaData[1].toLowerCase());
-                    if (fileNameIndex === -1) {
-                        throw new Error('Unrecognized metadata name "' + testMetaData[1] + '". Available file metadata names are: ' + fileMetadataNames.join(', '));
-                    } else if (fileNameIndex === 0) {
-                        currentFileOptions[testMetaData[1]] = testMetaData[2];
-                    } else {
-                        continue;
-                    }
-
-                    // New metadata statement after having collected some code to go with the previous metadata
-                    if (currentFileName) {
-                        // Store result file
-                        var newTestFile =
-                            {
-                                content: currentFileContent,
-                                name: currentFileName,
-                                fileOptions: currentFileOptions,
-                                originalFilePath: fileName,
-                                references: refs
-                            };
-                        files.push(newTestFile);
-
-                        // Reset local data
-                        currentFileContent = null;
-                        currentFileOptions = {};
-                        currentFileName = testMetaData[2];
-                        refs = [];
-                    } else {
-                        // First metadata marker in the file
-                        currentFileName = testMetaData[2];
-                    }
-                } else {
-                    // Subfile content line
-                    // Append to the current subfile content, inserting a newline needed
-                    if (currentFileContent === null) {
-                        currentFileContent = '';
-                    } else {
-                        // End-of-line
-                        currentFileContent = currentFileContent + '\n';
-                    }
-                    currentFileContent = currentFileContent + line;
-                }
-            }
-
-            // normalize the fileName for the single file case
-            currentFileName = files.length > 0 ? currentFileName : '0.ts';
-
-            // EOF, push whatever remains
-            var newTestFile2 = {
-                content: currentFileContent || '',
-                name: currentFileName,
-                fileOptions: currentFileOptions,
-                originalFilePath: fileName,
-                references: refs
-            };
-            files.push(newTestFile2);
-
-            return { settings: settings, testUnitData: files };
-        }
-    }
-
-    export class ScriptInfo {
-        public version: number = 1;
-        public editRanges: { length: number; textChangeRange: TypeScript.TextChangeRange; }[] = [];
-        public lineMap: TypeScript.LineMap = null;
-
-        constructor(public fileName: string, public content: string) {
-            this.setContent(content);
-        }
-
-        private setContent(content: string): void {
-            this.content = content;
-            this.lineMap = TypeScript.LineMap.fromString(content);
-        }
-
-        public updateContent(content: string): void {
-            this.editRanges = [];
-            this.setContent(content);
-            this.version++;
-        }
-
-        public editContent(minChar: number, limChar: number, newText: string): void {
-            // Apply edits
-            var prefix = this.content.substring(0, minChar);
-            var middle = newText;
-            var suffix = this.content.substring(limChar);
-            this.setContent(prefix + middle + suffix);
-
-            // Store edit range + new length of script
-            this.editRanges.push({
-                length: this.content.length,
-                textChangeRange: new TypeScript.TextChangeRange(
-                    TypeScript.TextSpan.fromBounds(minChar, limChar), newText.length)
-            });
-
-            // Update version #
-            this.version++;
-        }
-
-        public getTextChangeRangeSinceVersion(version: number): TypeScript.TextChangeRange {
-            if (this.version === version) {
-                // No edits!
-                return TypeScript.TextChangeRange.unchanged;
-            }
-
-            var initialEditRangeIndex = this.editRanges.length - (this.version - version);
-
-            var entries = this.editRanges.slice(initialEditRangeIndex);
-            return TypeScript.TextChangeRange.collapseChangesAcrossMultipleVersions(entries.map(e => e.textChangeRange));
-        }
-    }
-
-    class ScriptSnapshotShim implements Services.IScriptSnapshotShim {
-        private lineMap: TypeScript.LineMap = null;
-
-        constructor(private scriptInfo: ScriptInfo) {
-        }
-
-        public getText(start: number, end: number): string {
-            return this.scriptInfo.content.substring(start, end);
-        }
-
-        public getLength(): number {
-            return this.scriptInfo.content.length;
-        }
-
-        public getLineStartPositions(): string {
-            if (this.lineMap === null) {
-                this.lineMap = TypeScript.LineMap.fromString(this.scriptInfo.content);
-            }
-
-            return JSON2.stringify(this.lineMap.lineStarts());
-        }
-
-        public getTextChangeRangeSinceVersion(scriptVersion: number): string {
-            var range = this.scriptInfo.getTextChangeRangeSinceVersion(scriptVersion);
-            if (range === null) {
-                return null;
-            }
-
-            return JSON2.stringify({ span: { start: range.span().start(), length: range.span().length() }, newLength: range.newLength() });
-        }
-    }
-
-    export class TypeScriptLS implements Services.ILanguageServiceShimHost {
-        private ls: Services.ILanguageServiceShim = null;
-
-        private fileNameToScript = new TypeScript.StringHashTable();
-
-        public addDefaultLibrary() {
-            this.addScript("lib.d.ts", Harness.Compiler.libText);
-        }
-
-        public addFile(fileName: string) {
-            var code: string = readFile(name);
-            this.addScript(name, code);
-        }
-
-        private getScriptInfo(fileName: string): ScriptInfo {
-            return this.fileNameToScript.lookup(fileName);
-        }
-
-        public addScript(fileName: string, content: string) {
-            var script = new ScriptInfo(fileName, content);
-            this.fileNameToScript.add(fileName, script);
-        }
-
-        public updateScript(fileName: string, content: string) {
-            var script = this.getScriptInfo(fileName);
-            if (script !== null) {
-                script.updateContent(content);
-                return;
-            }
-
-            this.addScript(name, content);
-        }
-
-        public editScript(fileName: string, minChar: number, limChar: number, newText: string) {
-            var script = this.getScriptInfo(fileName);
-            if (script !== null) {
-                script.editContent(minChar, limChar, newText);
-                return;
-            }
-
-            throw new Error("No script with name '" + name + "'");
-        }
-
-        //////////////////////////////////////////////////////////////////////
-        // ILogger implementation
-        //
-        public information(): bool { return false; }
-        public debug(): bool { return true; }
-        public warning(): bool { return true; }
-        public error(): bool { return true; }
-        public fatal(): bool { return true; }
-
-        public log(s: string): void {
-            // For debugging...
-            //IO.printLine("TypeScriptLS:" + s);
-        }
-
-        //////////////////////////////////////////////////////////////////////
-        // ILanguageServiceShimHost implementation
-        //
-
-        public getCompilationSettings(): string/*json for Tools.CompilationSettings*/ {
-            return ""; // i.e. default settings
-        }
-
-        public getScriptFileNames(): string {
-            return JSON2.stringify(this.fileNameToScript.getAllKeys());
-        }
-
-        public getScriptSnapshot(fileName: string): Services.IScriptSnapshotShim {
-            return new ScriptSnapshotShim(this.getScriptInfo(fileName));
-        }
-
-        public getScriptVersion(fileName: string): number {
-            return this.getScriptInfo(fileName).version;
-        }
-
-<<<<<<< HEAD
-        public getScriptId(scriptIndex: number): string {
-            return this.scripts[scriptIndex].name;
-        }
-
-        public getScriptIsResident(scriptIndex: number): bool {
-            return this.scripts[scriptIndex].isResident;
-        }
-
-        public getScriptVersion(scriptIndex: number): number {
-            return this.scripts[scriptIndex].version;
-        }
-
-        public getScriptEditRangeSinceVersion(scriptIndex: number, scriptVersion: number): string {
-            var range = this.scripts[scriptIndex].getEditRangeSinceVersion(scriptVersion);
-            var result = (range.minChar + "," + range.limChar + "," + range.delta);
-            return result;
-        }
-
-        public getDiagnosticsObject(): Services.ILanguageServicesDiagnostics {
-            return new LanguageServicesDiagnostics("");
-        }
-
-        //
-        // Return a new instance of the language service shim, up-to-date wrt to typecheck.
-        // To access the non-shim (i.e. actual) language service, use the "ls.languageService" property.
-        //
-=======
-        /** Return a new instance of the language service shim, up-to-date wrt to typecheck.
-         *  To access the non-shim (i.e. actual) language service, use the "ls.languageService" property.
-         */
->>>>>>> 5b5d7ccc
-        public getLanguageService(): Services.ILanguageServiceShim {
-            var ls = new Services.TypeScriptServicesFactory().createLanguageServiceShim(this);
-            ls.refresh(true);
-            this.ls = ls;
-            return ls;
-        }
-
-        /** Parse file given its source text */
-        public parseSourceText(fileName: string, sourceText: TypeScript.IScriptSnapshot): TypeScript.Script {
-            return TypeScript.SyntaxTreeToAstVisitor.visit(
-                TypeScript.Parser.parse(TypeScript.SimpleText.fromScriptSnapshot(sourceText), TypeScript.isDTSFile(fileName)),
-                fileName, new TypeScript.CompilationSettings());
-        }
-
-        /** Parse a file on disk given its fileName */
-        public parseFile(fileName: string) {
-            var sourceText = TypeScript.ScriptSnapshot.fromString(IO.readFile(fileName))
-            return this.parseSourceText(fileName, sourceText);
-        }
-        
-        /**
-         * @param line 1 based index
-         * @param col 1 based index
-        */
-        public lineColToPosition(fileName: string, line: number, col: number): number {
-            var script: ScriptInfo = this.fileNameToScript.lookup(fileName);
-            assert.notNull(script);
-            assert.is(line >= 1);
-            assert.is(col >= 1);
-
-            return script.lineMap.getPosition(line - 1, col - 1);
-        }
-
-        /**
-         * @param line 0 based index
-         * @param col 0 based index
-        */
-        public positionToZeroBasedLineCol(fileName: string, position: number): TypeScript.ILineAndCharacter {
-            var script: ScriptInfo = this.fileNameToScript.lookup(fileName);
-            assert.notNull(script);
-
-            var result = script.lineMap.getLineAndCharacterFromPosition(position);
-            
-            assert.is(result.line() >= 0);
-            assert.is(result.character() >= 0);
-            return { line: result.line(), character: result.character() };
-        }
-
-        /** Verify that applying edits to sourceFileName result in the content of the file baselineFileName */
-        public checkEdits(sourceFileName: string, baselineFileName: string, edits: Services.TextEdit[]) {
-            var script = readFile(sourceFileName);
-            var formattedScript = this.applyEdits(script, edits);
-            var baseline = readFile(baselineFileName);
-
-            assert.noDiff(formattedScript, baseline);
-            assert.equal(formattedScript, baseline);
-        }
-
-
-        /** Apply an array of text edits to a string, and return the resulting string. */
-        public applyEdits(content: string, edits: Services.TextEdit[]): string {
-            var result = content;
-            edits = this.normalizeEdits(edits);
-
-            for (var i = edits.length - 1; i >= 0; i--) {
-                var edit = edits[i];
-                var prefix = result.substring(0, edit.minChar);
-                var middle = edit.text;
-                var suffix = result.substring(edit.limChar);
-                result = prefix + middle + suffix;
-            }
-            return result;
-        }
-
-        /** Normalize an array of edits by removing overlapping entries and sorting entries on the minChar position. */
-        private normalizeEdits(edits: Services.TextEdit[]): Services.TextEdit[] {
-            var result: Services.TextEdit[] = [];
-
-            function mapEdits(edits: Services.TextEdit[]): { edit: Services.TextEdit; index: number; }[] {
-                var result = [];
-                for (var i = 0; i < edits.length; i++) {
-                    result.push({ edit: edits[i], index: i });
-                }
-                return result;
-            }
-
-            var temp = mapEdits(edits).sort(function (a, b) {
-                var result = a.edit.minChar - b.edit.minChar;
-                if (result === 0)
-                    result = a.index - b.index;
-                return result;
-            });
-
-            var current = 0;
-            var next = 1;
-            while (current < temp.length) {
-                var currentEdit = temp[current].edit;
-
-                // Last edit
-                if (next >= temp.length) {
-                    result.push(currentEdit);
-                    current++;
-                    continue;
-                }
-                var nextEdit = temp[next].edit;
-
-                var gap = nextEdit.minChar - currentEdit.limChar;
-
-                // non-overlapping edits
-                if (gap >= 0) {
-                    result.push(currentEdit);
-                    current = next;
-                    next++;
-                    continue;
-                }
-
-                // overlapping edits: for now, we only support ignoring an next edit 
-                // entirely contained in the current edit.
-                if (currentEdit.limChar >= nextEdit.limChar) {
-                    next++;
-                    continue;
-                }
-                else {
-                    throw new Error("Trying to apply overlapping edits");
-                }
-            }
-
-            return result;
-        }
-    }
-
-    export class LanguageServicesDiagnostics implements Services.ILanguageServicesDiagnostics {
-
-        constructor(private destination: string) { }
-
-        public log(content: string): void {
-            //Imitates the LanguageServicesDiagnostics object when not in Visual Studio
-        }
-
-    }
-
-    // Describe/it definitions
-    export function describe(description: string, block: () => any) {
-        var newScenario = new Scenario(description, block);
-
-        if (Runnable.currentStack.length === 0) {
-            Runnable.currentStack.push(currentRun);
-        }
-
-        Runnable.currentStack[Runnable.currentStack.length - 1].addChild(newScenario);
-    }
-    export function it(description: string, block: () => void ) {
-        var testCase = new TestCase(description, block);
-        Runnable.currentStack[Runnable.currentStack.length - 1].addChild(testCase);
-    }
-
-    export function run() {
-        if (typeof process !== "undefined") {
-            process.on('uncaughtException', Runnable.handleError);
-        }
-
-        Baseline.reset();
-        currentRun.run();
-    }
-
-    /** Runs TypeScript or Javascript code. */
-    export module Runner {
-        export function runCollateral(path: string, callback: (error: Error, result: any) => void ) {
-            path = switchToForwardSlashes(path);
-            runString(readFile(path), path.match(/[^\/]*$/)[0], callback);
-        }
-
-        export function runJSString(code: string, callback: (error: Error, result: any) => void ) {
-            // List of names that get overriden by various test code we eval
-            var dangerNames: any = ['Array'];
-
-            var globalBackup: any = {};
-            var n: string = null;
-            for (n in dangerNames) {
-                globalBackup[dangerNames[n]] = global[dangerNames[n]];
-            }
-
-            try {
-                var res = eval(code);
-
-                for (n in dangerNames) {
-                    global[dangerNames[n]] = globalBackup[dangerNames[n]];
-                }
-
-                callback(null, res);
-            } catch (e) {
-                for (n in dangerNames) {
-                    global[dangerNames[n]] = globalBackup[dangerNames[n]];
-                }
-
-                callback(e, null);
-            }
-        }
-
-        export function runString(code: string, unitName: string, callback: (error: Error, result: any) => void ) {
-            Compiler.compileString(code, unitName, function (res) {
-                runJSString(res.code, callback);
-            });
-        }
-
-    }
-
-    /** Support class for baseline files */
-    export module Baseline {
-        var htmlBaselineReport = new Diff.HtmlBaselineReport('baseline-report.html');
-
-        var firstRun = true;
-
-        export interface BaselineOptions {
-            LineEndingSensitive?: bool;
-        }
-
-        function localPath(fileName: string) {
-            return Harness.userSpecifiedroot + 'tests/baselines/local/' + fileName;
-        }
-
-        function referencePath(fileName: string) {
-            return Harness.userSpecifiedroot + 'tests/baselines/reference/' + fileName;
-        }
-
-        export function reset() {
-            htmlBaselineReport.reset();
-        }
-
-        function generateActual(actualFilename: string, generateContent: () => string): string {
-            // Create folders if needed
-            IO.createDirectory(IO.dirName(IO.dirName(actualFilename)));
-            IO.createDirectory(IO.dirName(actualFilename));
-
-            // Delete the actual file in case it fails
-            if (IO.fileExists(actualFilename)) {
-                IO.deleteFile(actualFilename);
-            }
-
-            var actual = generateContent();
-
-            if (actual === undefined) {
-                throw new Error('The generated content was "undefined". Return "null" if no baselining is required."');
-            }
-
-            // Store the content in the 'local' folder so we
-            // can accept it later (manually)
-            if (actual !== null) {
-                IO.writeFile(actualFilename, actual);
-            }
-
-            return actual;
-        }
-
-        function compareToBaseline(actual: string, relativeFilename: string, opts: BaselineOptions) {
-            // actual is now either undefined (the generator had an error), null (no file requested),
-            // or some real output of the function
-            if (actual === undefined) {
-                // Nothing to do
-                return;
-            }
-
-            var refFilename = referencePath(relativeFilename);
-
-            if (actual === null) {
-                actual = '<no content>';
-            }
-
-            var expected = '<no content>';
-            if (IO.fileExists(refFilename)) {
-                expected = IO.readFile(refFilename);
-            }
-
-            var lineEndingSensitive = opts && opts.LineEndingSensitive;
-
-            if (!lineEndingSensitive) {
-                expected = expected.replace(/\r\n?/g, '\n')
-                actual = actual.replace(/\r\n?/g, '\n')
-            }
-
-            return { expected: expected, actual: actual };
-        }
-
-        function writeComparison(expected: string, actual: string, relativeFilename: string, actualFilename: string, descriptionForDescribe: string) {
-            if (expected != actual) {
-                // Overwrite & issue error
-                var errMsg = 'The baseline file ' + relativeFilename + ' has changed. Please refer to baseline-report.html and ';
-                errMsg += 'either fix the regression (if unintended) or run nmake baseline-accept (if intended).'
-
-                var refFilename = referencePath(relativeFilename);
-                htmlBaselineReport.addDifference(descriptionForDescribe, actualFilename, refFilename, expected, actual, /*includeUnchangedRegions:*/ true);
-
-                throw new Error(errMsg);
-            }
-        }
-
-        export function runBaseline(
-            descriptionForDescribe: string,
-            relativeFilename: string,
-            generateContent: () => string,
-            runImmediately? = false,
-            opts?: BaselineOptions) {
-
-            var actual = <string>undefined;
-            var actualFilename = localPath(relativeFilename);
-
-            if (runImmediately) {
-                actual = generateActual(actualFilename, generateContent);
-                var comparison = compareToBaseline(actual, relativeFilename, opts);
-                writeComparison(comparison.expected, comparison.actual, relativeFilename, actualFilename, descriptionForDescribe);
-            } else {
-                describe(descriptionForDescribe, () => {
-                    var actual: string;
-
-                    it('Can generate the content without error', () => {
-                        actual = generateActual(actualFilename, generateContent);
-                    });
-
-                    it('Matches the baseline file', () => {
-                        var comparison = compareToBaseline(actual, relativeFilename, opts);
-                        writeComparison(comparison.expected, comparison.actual, relativeFilename, actualFilename, descriptionForDescribe);
-                    });
-                });
-            }
-        }
-    }
-
-    var currentRun = new Run();
-
-    global.describe = describe;
-    global.run = run;
-    global.it = it;
-    global.assert = Harness.Assert;
-}
+﻿//﻿
+// Copyright (c) Microsoft Corporation.  All rights reserved.
+// 
+// Licensed under the Apache License, Version 2.0 (the "License");
+// you may not use this file except in compliance with the License.
+// You may obtain a copy of the License at
+//   http://www.apache.org/licenses/LICENSE-2.0
+//
+// Unless required by applicable law or agreed to in writing, software
+// distributed under the License is distributed on an "AS IS" BASIS,
+// WITHOUT WARRANTIES OR CONDITIONS OF ANY KIND, either express or implied.
+// See the License for the specific language governing permissions and
+// limitations under the License.
+//
+
+///<reference path='..\compiler\io.ts'/>
+///<reference path='..\compiler\typescript.ts'/>
+///<reference path='..\services\typescriptServices.ts' />
+///<reference path='diff.ts'/>
+
+declare var assert: Harness.Assert;
+declare var it;
+declare var describe;
+declare var run;
+//declare var IO: IIO;
+declare var __dirname; // Node-specific
+
+function switchToForwardSlashes(path: string) {
+    return path.replace(/\\/g, "/");
+}
+
+function filePath(fullPath: string) {
+    fullPath = switchToForwardSlashes(fullPath);
+    var components = fullPath.split("/");
+    var path: string[] = components.slice(0, components.length - 1);
+    return path.join("/") + "/";
+}
+
+var typescriptServiceFileName = filePath(IO.getExecutingFilePath()) + "typescriptServices.js";
+var typescriptServiceFile = IO.readFile(typescriptServiceFileName);
+if (typeof ActiveXObject === "function") {
+    eval(typescriptServiceFile);
+} else if (typeof require === "function") {
+    var vm = require('vm');
+    vm.runInThisContext(typescriptServiceFile, 'typescriptServices.js');
+} else {
+    throw new Error('Unknown context');
+}
+
+declare module process {
+    export function nextTick(callback: () => any): void;
+    export function on(event: string, listener: Function);
+}
+
+module Harness {
+    // Settings 
+    export var userSpecifiedroot = "";
+    var global = <any>Function("return this").call(null);
+
+    export interface ITestMetadata {
+        id: string;
+        desc: string;
+        pass: bool;
+        perfResults: {
+            mean: number;
+            min: number;
+            max: number;
+            stdDev: number;
+            trials: number[];
+        };
+    }
+    export interface IScenarioMetadata {
+        id: string;
+        desc: string;
+        pass: bool;
+        bugs: string[];
+    }
+
+    // Assert functions
+    export module Assert {
+        export var bugIds: string[] = [];
+        export var throwAssertError = (error: Error) => {
+            throw error;
+        };
+
+        // Marks that the current scenario is impacted by a bug
+        export function bug(id: string) {
+            if (bugIds.indexOf(id) < 0) {
+                bugIds.push(id);
+            }
+        }
+
+        // If there are any bugs in the test code, mark the scenario as impacted appropriately
+        export function bugs(content: string) {
+            var bugs = content.match(/\bbug (\d+)/i);
+            if (bugs) {
+                bugs.forEach(bug => assert.bug(bug));
+            }
+        }
+
+        export function is(result: bool, msg?: string) {
+            if (!result) {
+                throwAssertError(new Error(msg || "Expected true, got false."));
+            }
+        }
+
+        export function arrayLengthIs(arr: any[], length: number) {
+            if (arr.length != length) {
+                var actual = '';
+                arr.forEach(n => actual = actual + '\n      ' + n.toString());
+                throwAssertError(new Error('Expected array to have ' + length + ' elements. Actual elements were:' + actual));
+            }
+        }
+
+        export function equal(actual, expected) {
+            if (actual !== expected) {
+                throwAssertError(new Error("Expected " + actual + " to equal " + expected));
+            }
+        }
+
+        export function notEqual(actual, expected) {
+            if (actual === expected) {
+                throwAssertError(new Error("Expected " + actual + " to *not* equal " + expected));
+            }
+        }
+
+        export function notNull(result) {
+            if (result === null) {
+                throwAssertError(new Error("Expected " + result + " to *not* be null"));
+            }
+        }
+
+        export function compilerWarning(result: Compiler.CompilerResult, line: number, column: number, desc: string) {
+            if (!result.isErrorAt(line, column, desc)) {
+                var actual = '';
+                result.errors.forEach(err => {
+                    actual = actual + '\n     ' + err.toString();
+                });
+
+                throwAssertError(new Error("Expected compiler warning at (" + line + ", " + column + "): " + desc + "\nActual errors follow: " + actual));
+            }
+        }
+
+        export function noDiff(text1, text2) {
+            text1 = text1.replace(/^\s+|\s+$/g, "").replace(/\r\n?/g, "\n");
+            text2 = text2.replace(/^\s+|\s+$/g, "").replace(/\r\n?/g, "\n");
+
+            if (text1 !== text2) {
+                var errorString = "";
+                var text1Lines = text1.split(/\n/);
+                var text2Lines = text2.split(/\n/);
+                for (var i = 0; i < text1Lines.length; i++) {
+                    if (text1Lines[i] !== text2Lines[i]) {
+                        errorString += "Difference at line " + (i + 1) + ":\n";
+                        errorString += "                  Left File: " + text1Lines[i] + "\n";
+                        errorString += "                 Right File: " + text2Lines[i] + "\n\n";
+                    }
+                }
+                throwAssertError(new Error(errorString));
+            }
+        }
+
+        export function arrayContains(arr: any[], contains: any[]) {
+            var found;
+
+            for (var i = 0; i < contains.length; i++) {
+                found = false;
+
+                for (var j = 0; j < arr.length; j++) {
+                    if (arr[j] === contains[i]) {
+                        found = true;
+                        break;
+                    }
+                }
+
+                if (!found) {
+                    throwAssertError(new Error("Expected array to contain \"" + contains[i] + "\""));
+                }
+            }
+        }
+
+        export function arrayContainsOnce(arr: any[], filter: (item: any) => bool) {
+            var foundCount = 0;
+
+            for (var i = 0; i < arr.length; i++) {
+                if (filter(arr[i])) {
+                    foundCount++;
+                }
+            }
+
+            if (foundCount !== 1) {
+                throwAssertError(new Error("Expected array to match element only once (instead of " + foundCount + " times)"));
+            }
+        }
+    }
+
+    /** Splits the given string on \r\n or on only \n if that fails */
+    export function splitContentByNewlines(content: string) {
+        // Split up the input file by line
+        // Note: IE JS engine incorrectly handles consecutive delimiters here when using RegExp split, so
+        // we have to string-based splitting instead and try to figure out the delimiting chars
+        var lines = content.split('\r\n');
+        if (lines.length === 1) {
+            lines = content.split('\n');
+        }
+        return lines;
+    }
+
+    /** Reads a file under /tests */
+    export function readFile(path: string) {
+
+        if (path.indexOf('tests') < 0) {
+            path = "tests/" + path;
+        }
+
+        var content = IO.readFile(Harness.userSpecifiedroot + path);
+        if (content === null) {
+            throw new Error("failed to read file at: '" + Harness.userSpecifiedroot + path + "'");
+        }
+
+        return content;
+    }
+
+    // Logger
+    export interface ILogger {
+        start: (fileName?: string, priority?: number) => void;
+        end: (fileName?: string) => void;
+        scenarioStart: (scenario: IScenarioMetadata) => void;
+        scenarioEnd: (scenario: IScenarioMetadata, error?: Error) => void;
+        testStart: (test: ITestMetadata) => void;
+        pass: (test: ITestMetadata) => void;
+        bug: (test: ITestMetadata) => void;
+        fail: (test: ITestMetadata) => void;
+        error: (test: ITestMetadata, error: Error) => void;
+        comment: (comment: string) => void;
+        verify: (test: ITestMetadata, passed: bool, actual: any, expected: any, message: string) => void;
+    }
+
+    export class Logger implements ILogger {
+        public start(fileName?: string, priority?: number) { }
+        public end(fileName?: string) { }
+        public scenarioStart(scenario: IScenarioMetadata) { }
+        public scenarioEnd(scenario: IScenarioMetadata, error?: Error) { }
+        public testStart(test: ITestMetadata) { }
+        public pass(test: ITestMetadata) { }
+        public bug(test: ITestMetadata) { }
+        public fail(test: ITestMetadata) { }
+        public error(test: ITestMetadata, error: Error) { }
+        public comment(comment: string) { }
+        public verify(test: ITestMetadata, passed: bool, actual: any, expected: any, message: string) { }
+    }
+
+    // Logger-related functions
+    var loggers: ILogger[] = [];
+    export function registerLogger(logger: ILogger) {
+        loggers.push(logger);
+    }
+    export function emitLog(field: string, ...params: any[]) {
+        for (var i = 0; i < loggers.length; i++) {
+            if (typeof loggers[i][field] === 'function') {
+                loggers[i][field].apply(loggers[i], params);
+            }
+        }
+    }
+
+    // BDD Framework
+    export interface IDone {
+        (e?: Error): void;
+    }
+    export class Runnable {
+        constructor(public description: string, public block: any) { }
+
+        // The current stack of Runnable objects
+        static currentStack: Runnable[] = [];
+
+        // The error, if any, that occurred when running 'block'
+        public error: Error = null;
+
+        // Whether or not this object has any failures (including in its descendants)
+        public passed = null;
+
+        // A list of bugs impacting this object
+        public bugs: string[] = [];
+
+        // A list of all our child Runnables
+        public children: Runnable[] = [];
+
+        public addChild(child: Runnable): void {
+            this.children.push(child);
+        }
+
+        /** Call function fn, which may take a done function and may possibly execute
+         *  asynchronously, calling done when finished. Returns true or false depending
+         *  on whether the function was asynchronous or not.
+         */
+        public call(fn: (done?: IDone) => void , done: IDone) {
+            var isAsync = true;
+
+            try {
+                if (fn.length === 0) {
+                    // No async.
+                    fn();
+                    done();
+
+                    return false;
+                } else {
+                    // Possibly async
+
+                    Runnable.pushGlobalErrorHandler(done);
+
+                    fn(function () {
+                        isAsync = false; // If we execute synchronously, this will get called before the return below.
+                        Runnable.popGlobalErrorHandler();
+                        done();
+                    });
+
+                    return isAsync;
+                }
+
+            } catch (e) {
+                done(e);
+
+                return false;
+            }
+        }
+
+        public run(done: IDone) { }
+
+        public runBlock(done: IDone) {
+            return this.call(this.block, done);
+        }
+
+        public runChild(index: number, done: IDone) {
+            var that = this;
+            return this.call(<any>((done) => that.children[index].run(done)), done);
+        }
+
+        static errorHandlerStack: { (e: Error): void; }[] = [];
+
+        static pushGlobalErrorHandler(done: IDone) {
+            Runnable.errorHandlerStack.push(function (e) {
+                done(e);
+            });
+        }
+
+        static popGlobalErrorHandler() {
+            Runnable.errorHandlerStack.pop();
+        }
+
+        static handleError(e: Error) {
+            if (Runnable.errorHandlerStack.length === 0) {
+                IO.printLine('Global error: ' + e);
+            } else {
+                Runnable.errorHandlerStack[Runnable.errorHandlerStack.length - 1](e);
+            }
+        }
+    }
+    export class TestCase extends Runnable {
+        public description: string;
+        public block;
+
+        constructor(description: string, block: any) {
+            super(description, block);
+            this.description = description;
+            this.block = block;
+        }
+
+        public addChild(child: Runnable): void {
+            throw new Error("Testcases may not be nested inside other testcases");
+        }
+
+        /** Run the test case block and fail the test if it raised an error. If no error is raised, the test passes. */
+        public run(done: IDone) {
+            var that = this;
+
+            Runnable.currentStack.push(this);
+
+            emitLog('testStart', { desc: this.description });
+
+            if (this.block) {
+                var async = this.runBlock(<any>function (e) {
+                    if (e) {
+                        that.passed = false;
+                        that.error = e;
+                        emitLog('error', { desc: this.description, pass: false }, e);
+                    } else {
+                        that.passed = true;
+
+                        emitLog('pass', { desc: this.description, pass: true });
+                    }
+
+                    Runnable.currentStack.pop();
+
+                    done()
+                });
+            }
+
+        }
+    }
+
+    export class Scenario extends Runnable {
+        public description: string;
+        public block;
+
+        constructor(description: string, block: any) {
+            super(description, block);
+            this.description = description;
+            this.block = block;
+        }
+
+        /** Run the block, and if the block doesn't raise an error, run the children. */
+        public run(done: IDone) {
+            var that = this;
+
+            Runnable.currentStack.push(this);
+
+            emitLog('scenarioStart', { desc: this.description });
+
+            var async = this.runBlock(<any>function (e) {
+                Runnable.currentStack.pop();
+                if (e) {
+                    that.passed = false;
+                    that.error = e;
+                    var metadata: IScenarioMetadata = { id: undefined, desc: this.description, pass: false, bugs: assert.bugIds };
+                    // Report all bugs affecting this scenario
+                    assert.bugIds.forEach(desc => emitLog('bug', metadata, desc));
+                    emitLog('scenarioEnd', metadata, e);
+                    done();
+                } else {
+                    that.passed = true; // so far so good.
+                    that.runChildren(done);
+                }
+            });
+        }
+
+        /** Run the children of the scenario (other scenarios and test cases). If any fail,
+         *  set this scenario to failed. Synchronous tests will run synchronously without
+         *  adding stack frames.
+         */
+        public runChildren(done: IDone, index = 0) {
+            var that = this;
+            var async = false;
+
+            for (; index < this.children.length; index++) {
+                async = this.runChild(index, <any>function (e) {
+                    that.passed = that.passed && that.children[index].passed;
+
+                    if (async)
+                        that.runChildren(done, index + 1);
+                });
+
+                if (async)
+                    return;
+            }
+
+            var metadata: IScenarioMetadata = { id: undefined, desc: this.description, pass: this.passed, bugs: assert.bugIds };
+            // Report all bugs affecting this scenario
+            assert.bugIds.forEach(desc => emitLog('bug', metadata, desc));
+            emitLog('scenarioEnd', metadata);
+
+            done();
+        }
+    }
+    export class Run extends Runnable {
+        constructor() {
+            super('Test Run', null);
+        }
+
+        public run() {
+            emitLog('start');
+            this.runChildren();
+        }
+
+        public runChildren(index = 0) {
+            var async = false;
+            var that = this;
+
+            for (; index < this.children.length; index++) {
+                // Clear out bug descriptions
+                assert.bugIds = [];
+
+                async = this.runChild(index, <any>function (e) {
+                    if (async) {
+                        that.runChildren(index + 1);
+                    }
+                });
+
+                if (async) {
+                    return;
+                }
+            }
+
+            Perf.runBenchmarks();
+            emitLog('end');
+        }
+    }
+
+    // Performance test
+    export module Perf {
+        export module Clock {
+            export var now: () => number;
+            export var resolution: number;
+
+            declare module WScript {
+                export function InitializeProjection();
+            }
+
+            declare module TestUtilities {
+                export function QueryPerformanceCounter(): number;
+                export function QueryPerformanceFrequency(): number;
+            }
+
+            if (typeof WScript !== "undefined" && typeof global['WScript'].InitializeProjection !== "undefined") {
+                // Running in JSHost.
+                global['WScript'].InitializeProjection();
+
+                now = function () {
+                    return TestUtilities.QueryPerformanceCounter();
+                }
+
+                resolution = TestUtilities.QueryPerformanceFrequency();
+            } else {
+                now = function () {
+                    return Date.now();
+                }
+
+                resolution = 1000;
+            }
+        }
+
+        export class Timer {
+            public startTime;
+            public time = 0;
+
+            public start() {
+                this.time = 0;
+                this.startTime = Clock.now();
+            }
+
+            public end() {
+                // Set time to MS.
+                this.time = (Clock.now() - this.startTime) / Clock.resolution * 1000;
+            }
+        }
+
+        export class Dataset {
+            public data: number[] = [];
+
+            public add(value: number) {
+                this.data.push(value);
+            }
+
+            public mean() {
+                var sum = 0;
+                for (var i = 0; i < this.data.length; i++) {
+                    sum += this.data[i];
+                }
+
+                return sum / this.data.length;
+            }
+
+            public min() {
+                var min = this.data[0];
+
+                for (var i = 1; i < this.data.length; i++) {
+                    if (this.data[i] < min) {
+                        min = this.data[i];
+                    }
+                }
+
+                return min;
+            }
+
+            public max() {
+                var max = this.data[0];
+
+                for (var i = 1; i < this.data.length; i++) {
+                    if (this.data[i] > max) {
+                        max = this.data[i];
+                    }
+                }
+
+                return max;
+            }
+
+            public stdDev() {
+                var sampleMean = this.mean();
+                var sumOfSquares = 0;
+                for (var i = 0; i < this.data.length; i++) {
+                    sumOfSquares += Math.pow(this.data[i] - sampleMean, 2);
+                }
+
+                return Math.sqrt(sumOfSquares / this.data.length);
+            }
+        }
+
+        // Base benchmark class with some defaults.
+        export class Benchmark {
+            public iterations = 10;
+            public description = "";
+            public bench(subBench?: () => void ) { }
+            public before() { }
+            public beforeEach() { }
+            public after() { }
+            public afterEach() { }
+            public results: { [x: string]: Dataset; } = <{ [x: string]: Dataset; }>{};
+
+            public addTimingFor(name: string, timing: number) {
+                this.results[name] = this.results[name] || new Dataset();
+                this.results[name].add(timing);
+            }
+        }
+
+        export var benchmarks: { new (): Benchmark; }[] = [];
+
+        var timeFunction: (
+            benchmark: Benchmark,
+            description?: string,
+            name?: string,
+            f?: (bench?: { (): void; }) => void
+        ) => void;
+
+        timeFunction = function (
+            benchmark: Benchmark,
+            description: string = benchmark.description,
+            name: string = '',
+            f = benchmark.bench
+        ): void {
+
+            var t = new Timer();
+            t.start();
+
+            var subBenchmark = function (name, f): void {
+                timeFunction(benchmark, description, name, f);
+            }
+
+            f.call(benchmark, subBenchmark);
+
+            t.end();
+
+            benchmark.addTimingFor(name, t.time);
+        }
+
+        export function runBenchmarks() {
+            for (var i = 0; i < benchmarks.length; i++) {
+                var b = new benchmarks[i]();
+
+
+                var t = new Timer();
+                b.before();
+                for (var j = 0; j < b.iterations; j++) {
+                    b.beforeEach();
+                    timeFunction(b);
+                    b.afterEach();
+                }
+                b.after();
+
+                for (var prop in b.results) {
+                    var description = b.description + (prop ? ": " + prop : '');
+
+                    emitLog('testStart', { desc: description });
+
+                    emitLog('pass', {
+                        desc: description, pass: true, perfResults: {
+                            mean: b.results[prop].mean(),
+                            min: b.results[prop].min(),
+                            max: b.results[prop].max(),
+                            stdDev: b.results[prop].stdDev(),
+                            trials: b.results[prop].data
+                        }
+                    });
+                }
+
+            }
+        }
+
+        // Replace with better type when classes are assignment compatible with
+        // the below type.
+        // export function addBenchmark(BenchmarkClass: {new(): Benchmark;}) {
+        export function addBenchmark(BenchmarkClass: any) {
+            benchmarks.push(BenchmarkClass);
+        }
+
+    }
+
+    /** Functionality for compiling TypeScript code */
+    export module Compiler {
+        /** Aggregate various writes into a single array of lines. Useful for passing to the
+         *  TypeScript compiler to fill with source code or errors.
+         */
+        export class WriterAggregator implements ITextWriter {
+            public lines: string[] = [];
+            public currentLine = "";
+
+            public Write(str) {
+                this.currentLine += str;
+            }
+
+            public WriteLine(str) {
+                this.lines.push(this.currentLine + str);
+                this.currentLine = "";
+            }
+
+            public Close() {
+                if (this.currentLine.length > 0) { this.lines.push(this.currentLine); }
+                this.currentLine = "";
+            }
+
+            public reset() {
+                this.lines = [];
+                this.currentLine = "";
+            }
+        }
+
+        /** Mimics having multiple files, later concatenated to a single file. */
+        export class EmitterIOHost implements TypeScript.EmitterIOHost {
+
+            private fileCollection = {};
+
+            /** create file gets the whole path to create, so this works as expected with the --out parameter */
+            public createFile(s: string, useUTF8?: bool): ITextWriter {
+
+                if (this.fileCollection[s]) {
+                    return <ITextWriter>this.fileCollection[s];
+                }
+
+                var writer = new Harness.Compiler.WriterAggregator();
+                this.fileCollection[s] = writer;
+                return writer;
+            }
+
+            public directoryExists(s: string) { return false; }
+            public fileExists(s: string) { return typeof this.fileCollection[s] !== 'undefined'; }
+            public resolvePath(s: string) { return s; }
+
+            public reset() { this.fileCollection = {}; }
+
+            public toArray(): { fileName: string; file: WriterAggregator; }[] {
+                var result: { fileName: string; file: WriterAggregator; }[] = [];
+
+                for (var p in this.fileCollection) {
+                    if (this.fileCollection.hasOwnProperty(p)) {
+                        var current = <Harness.Compiler.WriterAggregator>this.fileCollection[p];
+                        if (current.lines.length > 0) {
+                            if (p !== '0.js') { current.lines.unshift('////[' + p + ']'); }
+                            result.push({ fileName: p, file: this.fileCollection[p] });
+                        }
+                    }
+                }
+                return result;
+            }
+        }
+
+        var libFolder: string = global['WScript'] ? TypeScript.filePath(global['WScript'].ScriptFullName) : (__dirname + '/');
+        export var libText = IO ? IO.readFile(libFolder + "lib.d.ts") : '';
+
+        var stdout = new EmitterIOHost();
+        var stderr = new WriterAggregator();
+
+        export function isDeclareFile(fileName: string) {
+            return /\.d\.ts$/.test(fileName);
+        }
+
+        export function makeDefaultCompilerForTest(c?: TypeScript.TypeScriptCompiler) {
+            var compiler = c || new TypeScript.TypeScriptCompiler(stderr);
+            compiler.settings.codeGenTarget = TypeScript.LanguageVersion.EcmaScript5;
+            compiler.settings.controlFlow = true;
+            compiler.settings.controlFlowUseDef = true;
+            compiler.settings.moduleGenTarget = TypeScript.ModuleGenTarget.Synchronous;
+            compiler.parseEmitOption(stdout);
+            compiler.addSourceUnit("lib.d.ts", TypeScript.ScriptSnapshot.fromString(Harness.Compiler.libText));
+            return compiler;
+        }
+
+        var compiler: TypeScript.TypeScriptCompiler;
+        recreate();
+
+        // pullUpdateUnit is sufficient if an existing unit is updated, if a new unit is added we need to do a full typecheck
+        var needsFullTypeCheck = true;
+        export function compile(code?: string, fileName?: string) {
+            if (needsFullTypeCheck) {
+                compiler.pullTypeCheck(true);
+                needsFullTypeCheck = false;
+            }
+            else {
+                // requires unit to already exist in the compiler
+                compiler.updateSourceUnit(fileName, TypeScript.ScriptSnapshot.fromString(""), null);
+                compiler.updateSourceUnit(fileName, TypeScript.ScriptSnapshot.fromString(code), null);
+            }
+        }
+
+        // Types
+        export class Type {
+            constructor(public type, public code, public identifier) { }
+
+            public normalizeToArray(arg: any) {
+                if ((Array.isArray && Array.isArray(arg)) || arg instanceof Array)
+                    return arg;
+
+                return [arg];
+            }
+
+            public compilesOk(testCode): bool {
+                var errors = null;
+                compileString(testCode, 'test.ts', function (compilerResult) {
+                    errors = compilerResult.errors;
+                })
+
+                return errors.length === 0;
+            }
+
+            public isSubtypeOf(other: Type) {
+                var testCode = 'class __test1__ {\n';
+                testCode += '    public test() {\n';
+                testCode += '        ' + other.code + ';\n';
+                testCode += '        return ' + other.identifier + ';\n';
+                testCode += '    }\n';
+                testCode += '}\n';
+                testCode += 'class __test2__ extends __test1__ {\n';
+                testCode += '    public test() {\n';
+                testCode += '        ' + this.code + ';\n';
+                testCode += '        return ' + other.identifier + ';\n';
+                testCode += '    }\n';
+                testCode += '}\n';
+
+                return this.compilesOk(testCode);
+            }
+
+            // TODO: Find an implementation of isIdenticalTo that works.
+            //public isIdenticalTo(other: Type) {
+            //    var testCode = 'module __test1__ {\n';
+            //    testCode += '    ' + this.code + ';\n';
+            //    testCode += '    export var __val__ = ' + this.identifier + ';\n';
+            //    testCode += '}\n';
+            //    testCode += 'var __test1__val__ = __test1__.__val__;\n';
+
+            //    testCode += 'module __test2__ {\n';
+            //    testCode += '    ' + other.code + ';\n';
+            //    testCode += '    export var __val__ = ' + other.identifier + ';\n';
+            //    testCode += '}\n';
+            //    testCode += 'var __test2__val__ = __test2__.__val__;\n';
+
+            //    testCode += 'function __test__function__() { if(true) { return __test1__val__ }; return __test2__val__; }';
+
+            //    return this.compilesOk(testCode);
+            //}
+
+            public assertSubtypeOf(others: any) {
+                others = this.normalizeToArray(others);
+
+                for (var i = 0; i < others.length; i++) {
+                    if (!this.isSubtypeOf(others[i])) {
+                        throw new Error("Expected " + this.type + " to be a subtype of " + others[i].type);
+                    }
+                }
+            }
+
+            public assertNotSubtypeOf(others: any) {
+                others = this.normalizeToArray(others);
+
+                for (var i = 0; i < others.length; i++) {
+                    if (this.isSubtypeOf(others[i])) {
+                        throw new Error("Expected " + this.type + " to be a subtype of " + others[i].type);
+                    }
+                }
+            }
+
+            //public assertIdenticalTo(other: Type) {
+            //    if (!this.isIdenticalTo(other)) {
+            //        throw new Error("Expected " + this.type + " to be identical to " + other.type);
+            //    }
+            //}
+
+            //public assertNotIdenticalTo(other: Type) {
+            //    if (!this.isIdenticalTo(other)) {
+            //        throw new Error("Expected " + this.type + " to not be identical to " + other.type);
+            //    }
+            //}
+
+            public isAssignmentCompatibleWith(other: Type) {
+                var testCode = 'module __test1__ {\n';
+                testCode += '    ' + this.code + ';\n';
+                testCode += '    export var __val__ = ' + this.identifier + ';\n';
+                testCode += '}\n';
+                testCode += 'var __test1__val__ = __test1__.__val__;\n';
+
+                testCode += 'module __test2__ {\n';
+                testCode += '    export ' + other.code + ';\n';
+                testCode += '    export var __val__ = ' + other.identifier + ';\n';
+                testCode += '}\n';
+                testCode += 'var __test2__val__ = __test2__.__val__;\n';
+
+                testCode += '__test2__val__ = __test1__val__;';
+
+                return this.compilesOk(testCode);
+            }
+
+            public assertAssignmentCompatibleWith(others: any) {
+                others = this.normalizeToArray(others);
+
+                for (var i = 0; i < others.length; i++) {
+                    var other = others[i];
+
+                    if (!this.isAssignmentCompatibleWith(other)) {
+                        throw new Error("Expected " + this.type + " to be assignment compatible with " + other.type);
+                    }
+                }
+            }
+
+            public assertNotAssignmentCompatibleWith(others: any) {
+                others = this.normalizeToArray(others);
+
+                for (var i = 0; i < others.length; i++) {
+                    var other = others[i];
+
+                    if (this.isAssignmentCompatibleWith(other)) {
+                        throw new Error("Expected " + this.type + " to not be assignment compatible with " + other.type);
+                    }
+                }
+            }
+
+            public assertThisCanBeAssignedTo(desc: string, these: any[], notThese: any[]) {
+                it(desc + " is assignable to ", () => {
+                    this.assertAssignmentCompatibleWith(these);
+                });
+        
+                it(desc + " not assignable to ", () => {
+                    this.assertNotAssignmentCompatibleWith(notThese);
+                });
+            }
+
+        }
+
+        export class TypeFactory {
+            public any: Type;
+            public number: Type;
+            public string: Type;
+            public bool: Type;
+
+            constructor() {
+                this.any = this.get('var x : any', 'x');
+                this.number = this.get('var x : number', 'x');
+                this.string = this.get('var x : string', 'x');
+                this.bool = this.get('var x : bool', 'x');
+            }
+
+            public get (code: string, target: any) {
+                var targetIdentifier = '';
+                var targetPosition = -1;
+                if (typeof target === "string") {
+                    targetIdentifier = target;
+                }
+                else if (typeof target === "number") {
+                    targetPosition = target;
+                }
+                else {
+                    throw new Error("Expected string or number not " + (typeof target));
+                }
+
+                var errors = null;
+                compileString(code, 'test.ts', function (compilerResult) {
+                    errors = compilerResult.errors;
+                })
+
+                if (errors.length > 0)
+                    throw new Error("Type definition contains errors: " + errors.join(","));
+
+                var matchingIdentifiers: Type[] = [];
+
+                var fileNames = compiler.fileNameToScript.getAllKeys();
+                for (var m = 0; m < fileNames.length; m++) {
+                    var script2 = <TypeScript.Script>compiler.fileNameToScript.lookup(fileNames[m]);
+                    if (script2.locationInfo.fileName !== 'lib.d.ts') {
+                        if (targetPosition > -1) {
+                            var tyInfo = compiler.pullGetTypeInfoAtPosition(targetPosition, script2);
+                            var name = this.getTypeInfoName(tyInfo.ast);
+                            var foundValue = new Type(tyInfo.symbol.getTypeName(), code, name);
+                            if (!matchingIdentifiers.some(value => (value.identifier === foundValue.identifier) && (value.code === foundValue.code) && (value.type === foundValue.type))) {
+                                matchingIdentifiers.push(foundValue);
+                            }
+                        }
+                        else {
+                            for (var pos = 0; pos < code.length; pos++) {
+                                tyInfo = compiler.pullGetTypeInfoAtPosition(pos, script2);
+                                name = this.getTypeInfoName(tyInfo.ast);
+                                if (name === targetIdentifier) {
+                                    foundValue = new Type(tyInfo.symbol.getTypeName(), code, targetIdentifier);
+                                    if (!matchingIdentifiers.some(value => (value.identifier === foundValue.identifier) && (value.code === foundValue.code) && (value.type === foundValue.type))) {
+                                        matchingIdentifiers.push(foundValue);
+                                    }
+                                }
+                            }
+                        }
+                    }
+                }
+
+                if (matchingIdentifiers.length === 0) {
+                    if (targetPosition > -1) {
+                        throw new Error("Could not find an identifier at position " + targetPosition);
+                    }
+                    else {
+                        throw new Error("Could not find an identifier " + targetIdentifier + " in any known scopes");
+                    }
+                }
+                else if (matchingIdentifiers.length > 1) {
+                    throw new Error("Found multiple matching identifiers for " + target);
+                }
+                else {
+                    return matchingIdentifiers[0];
+                }
+            }
+
+            private getTypeInfoName(ast : TypeScript.AST) {
+                var name = '';
+                switch (ast.nodeType) {
+                    case TypeScript.NodeType.Name: // Type Name?
+                    case TypeScript.NodeType.Null:
+                    case TypeScript.NodeType.List:
+                    case TypeScript.NodeType.Empty:
+                    case TypeScript.NodeType.EmptyExpr:
+                    case TypeScript.NodeType.Asg:
+                    case TypeScript.NodeType.True:
+                    case TypeScript.NodeType.False:
+                    case TypeScript.NodeType.ArrayLit:
+                    case TypeScript.NodeType.TypeRef:
+                        break;
+                    case TypeScript.NodeType.Super:
+                        name = (<any>ast).text;
+                        break;
+                    case TypeScript.NodeType.Regex:
+                        name = (<TypeScript.RegexLiteral>ast).text;
+                        break;
+                    case TypeScript.NodeType.QString:
+                        name = (<any>ast).text;
+                        break;
+                    case TypeScript.NodeType.NumberLit:
+                        name = (<TypeScript.NumberLiteral>ast).text;
+                        break;
+                    case TypeScript.NodeType.Return:
+                        //name = (<TypeScript.ReturnStatement>tyInfo.ast).returnExpression.actualText; // why is this complaining?
+                        break;
+                    case TypeScript.NodeType.InterfaceDeclaration:
+                        name = (<TypeScript.InterfaceDeclaration>ast).name.actualText;
+                        break;
+                    case TypeScript.NodeType.ModuleDeclaration:
+                        name = (<TypeScript.ModuleDeclaration>ast).name.actualText;
+                        break;
+                    case TypeScript.NodeType.ClassDeclaration:
+                        name = (<TypeScript.ClassDeclaration>ast).name.actualText;
+                        break;
+                    case TypeScript.NodeType.FuncDecl:
+                        name = !(<TypeScript.FuncDecl>ast).name ? "" : (<TypeScript.FuncDecl>ast).name.actualText; // name === null for lambdas
+                        break;
+                    default:
+                        // TODO: is there a reason to mess with all the special cases above and not just do this (ie take whatever property is there and works?)
+                        var a = <any>ast;
+                        name = (a.id) ? (a.id.actualText) : (a.name) ? a.name.actualText : (a.text) ? a.text : '';
+                        break;
+                }
+
+                return name;
+            }
+
+            public isOfType(expr: string, expectedType: string) {
+                var actualType = this.get('var _v_a_r_ = ' + expr, '_v_a_r_');
+
+                it('Expression "' + expr + '" is of type "' + expectedType + '"', function () {
+                    assert.equal(actualType.type, expectedType);
+                });
+            }
+        }
+
+        /** Contains the code and errors of a compilation and some helper methods to check its status. */
+        export class CompilerResult {
+            public code: string;
+            public errors: CompilerError[];
+
+            /** @param fileResults an array of strings for the fileName and an ITextWriter with its code */
+            constructor(public fileResults: { fileName: string; file: WriterAggregator; }[], errorLines: string[], public scripts: TypeScript.Script[]) {
+                var lines = [];
+                fileResults.forEach(v => lines = lines.concat(v.file.lines));
+                this.code = lines.join("\n")
+
+                this.errors = [];
+
+                for (var i = 0; i < errorLines.length; i++) {
+                    var match = errorLines[i].match(/([^\(]*)\((\d+),(\d+)\):\s+((.*[\s\r\n]*.*)+)\s*$/);
+                    if (match) {
+                        this.errors.push(new CompilerError(match[1], parseFloat(match[2]), parseFloat(match[3]), match[4]));
+                    }
+                    else {
+                        WScript.Echo("non-match on: " + errorLines[i]);
+                    }
+                }
+            }
+
+            public isErrorAt(line: number, column: number, message: string) {
+                for (var i = 0; i < this.errors.length; i++) {
+                    if (this.errors[i].line === line && this.errors[i].column === column && this.errors[i].message === message)
+                        return true;
+                }
+
+                return false;
+            }
+        }
+
+        // Compiler Error.
+        export class CompilerError {
+            constructor(public file: string,
+                    public line: number,
+                    public column: number,
+                    public message: string) { }
+
+            public toString() {
+                return this.file + "(" + this.line + "," + this.column + "): " + this.message;
+            }
+        }
+
+        /** Create a new instance of the compiler with default settings and lib.d.ts, then typecheck */
+        export function recreate() {
+            compiler = makeDefaultCompilerForTest();
+            compiler.pullTypeCheck(true);
+        }
+
+        export function reset() {
+            stdout.reset();
+            stderr.reset();
+
+            var files = compiler.fileNameToLocationInfo.getAllKeys();
+
+            for (var i = 0; i < files.length; i++) {
+                var fname = files[i];
+                if (fname !== 'lib.d.ts') {
+                    updateUnit('', fname);
+                }
+            }
+
+            compiler.pullErrorReporter.hasErrors = false;            
+        }
+
+        // Defines functions to invoke before compiling a piece of code and a post compile action intended to clean up the
+        // effects of preCompile, preferably with something lighter weight than a full recreate()
+        export interface CompilationContext {
+            fileName: string;
+            preCompile: () => void;
+            postCompile: () => void;
+        }
+
+        export function addUnit(code: string, unitName?: string, isDeclareFile?: bool, references?: TypeScript.IFileReference[]) {
+            var script: TypeScript.Script = null;
+            var uName = unitName || '0' + (isDeclareFile ? '.d.ts' : '.ts');
+
+            var fileNames = compiler.fileNameToLocationInfo.getAllKeys();
+            for (var i = 0; i < fileNames.length; i++) {
+                if (compiler.fileNameToLocationInfo.lookup(fileNames[i]).fileName === uName) {
+                    updateUnit(code, uName);
+                    script = <TypeScript.Script>compiler.fileNameToScript.lookup(fileNames[i]);
+                }
+            }
+            if (!script) {
+                // TODO: make this toggleable, shouldn't be necessary once typecheck bugs are cleaned up
+                // but without it subsequent tests are treated as edits, making for somewhat useful stress testing
+                // of persistent typecheck state
+                //compiler.addUnit("", uName, isResident, references); // equivalent to compiler.deleteUnit(...)
+                script = compiler.addSourceUnit(uName, TypeScript.ScriptSnapshot.fromString(code), references);
+                needsFullTypeCheck = true;
+            }
+
+            return script;
+        }
+
+        export function updateUnit(code: string, unitName: string) {
+            compiler.updateSourceUnit(unitName, TypeScript.ScriptSnapshot.fromString(code), null);
+        }
+
+        export function compileFile(path: string, callback: (res: CompilerResult) => void , settingsCallback?: (settings?: TypeScript.CompilationSettings) => void , context?: CompilationContext, references?: TypeScript.IFileReference[]) {
+            path = switchToForwardSlashes(path);
+            var fileName = path.match(/[^\/]*$/)[0];
+            var code = readFile(path);
+
+            compileUnit(code, fileName, callback, settingsCallback, context, references);
+        }
+
+        export function compileUnit(code: string, fileName: string, callback: (res: CompilerResult) => void , settingsCallback?: (settings?: TypeScript.CompilationSettings) => void , context?: CompilationContext, references?: TypeScript.IFileReference[]) {
+            // not recursive
+            function clone/* <T> */(source: any, target: any) {
+                for (var prop in source) {
+                    target[prop] = source[prop];
+                }
+            }
+
+            var oldCompilerSettings = new TypeScript.CompilationSettings();
+            clone(compiler.settings, oldCompilerSettings);
+            var oldEmitSettings = new TypeScript.EmitOptions(compiler.settings);
+            clone(compiler.emitOptions, oldEmitSettings);
+
+            if (settingsCallback) {
+                settingsCallback(compiler.settings);
+                compiler.emitOptions = new TypeScript.EmitOptions(compiler.settings);
+            }
+
+            try {
+                compileString(code, fileName, callback, context, references);
+            } finally {
+                // If settingsCallback exists, assume that it modified the global compiler instance's settings in some way.
+                // So that a test doesn't have side effects for tests run after it, restore the compiler settings to their previous state.
+                if (settingsCallback) {
+                    compiler.settings = oldCompilerSettings;
+                    compiler.emitOptions = oldEmitSettings;
+                }
+            }
+        }
+
+        export function compileUnits(units: TestCaseParser.TestUnitData[], callback: (res: Compiler.CompilerResult) => void , settingsCallback?: () => void ) {
+            var lastUnit = units[units.length - 1];
+            var unitName = switchToForwardSlashes(lastUnit.name).match(/[^\/]*$/)[0];
+
+            var dependencies = units.slice(0, units.length - 1);
+            var compilationContext = Harness.Compiler.defineCompilationContextForTest(unitName, dependencies);
+
+            compileUnit(lastUnit.content, unitName, callback, settingsCallback, compilationContext, lastUnit.references);
+        }
+
+        export function emit(ioHost: TypeScript.EmitterIOHost) {
+            compiler.emit(ioHost);
+        }
+
+        export function compileString(code: string, unitName: string, callback: (res: Compiler.CompilerResult) => void , context?: CompilationContext, references?: TypeScript.IFileReference[]) {
+            var scripts: TypeScript.Script[] = [];
+
+            reset();
+
+            if (context) {
+                context.preCompile();
+            }
+
+            var isDeclareFile = Harness.Compiler.isDeclareFile(unitName);
+            // for single file tests just add them as using the old '0.ts' naming scheme
+            var uName = context ? unitName : ((isDeclareFile) ? '0.d.ts' : '0.ts');
+            scripts.push(addUnit(code, uName, isDeclareFile, references));
+            compile(code, uName);
+
+            compiler.pullErrorReporter.textWriter = stderr;
+
+            var syntacticDiagnostics = compiler.fileNameToSyntaxTree.lookup(uName).diagnostics();
+            compiler.pullErrorReporter.reportErrors(syntacticDiagnostics.map(d => new TypeScript.PullError(d.start(), d.length(), uName, d.message())));
+
+            var semanticErrors = compiler.pullGetErrorsForFile(uName);
+            compiler.pullErrorReporter.reportErrors(semanticErrors);
+
+            var errorLines = stderr.lines;
+            emit(stdout);
+            compiler.emitDeclarations();
+
+            if (context) {
+                context.postCompile();
+            }
+
+            callback(new CompilerResult(stdout.toArray(), errorLines, scripts));
+        }
+
+        /** Returns a set of functions which can be later executed to add and remove given dependencies to the compiler so that
+         *  a file can be successfully compiled. These functions will add/remove named units and code to the compiler for each dependency. 
+         */
+        export function defineCompilationContextForTest(fileName: string, dependencies: TestCaseParser.TestUnitData[]): CompilationContext {
+            // if the given file has no dependencies, there is no context to return, it can be compiled without additional work
+            if (dependencies.length === 0) {
+                return null;
+            } else {
+                var addedFiles = [];
+                var precompile = () => {
+                    // REVIEW: if any dependency has a triple slash reference then does postCompile potentially have to do a recreate since we can't update references with updateUnit?
+                    // easy enough to do if so, prefer to avoid the recreate cost until it proves to be an issue
+                    dependencies.forEach(dep => {
+                        addUnit(dep.content, dep.name, Harness.Compiler.isDeclareFile(dep.name));
+                        addedFiles.push(dep.name);
+                    });
+                };
+                var postcompile = () => {
+                    addedFiles.forEach(file => {
+                        updateUnit('', file);
+                    });
+                };
+                var context = {
+                    fileName: fileName,
+                    preCompile: precompile,
+                    postCompile: postcompile
+                };
+                return context;
+            }
+        }
+    }
+
+    /** Parses the test cases files 
+     *  extracts options and individual files in a multifile test
+     */
+    export module TestCaseParser {
+        /** all the necesarry information to set the right compiler settings */
+        export interface CompilerSetting {
+            flag: string;
+            value: string;
+        }
+
+        /** All the necessary information to turn a multi file test into useful units for later compilation */
+        export interface TestUnitData {
+            content: string;
+            name: string;
+            fileOptions: any;
+            originalFilePath: string;
+            references: TypeScript.IFileReference[];
+        }
+
+        // Regex for parsing options in the format "@Alpha: Value of any sort"
+        var optionRegex = /^[\/]{2}\s*@(\w+):\s*(\S*)/gm;  // multiple matches on multiple lines
+
+        // List of allowed metadata names
+        var fileMetadataNames = ["filename", "comments", "declaration", "module", "nolib", "sourcemap", "target", "out"];
+
+        function extractCompilerSettings(content: string): CompilerSetting[] {
+
+            var opts = [];
+
+            var match;
+            while ((match = optionRegex.exec(content)) != null) {
+                opts.push({ flag: match[1], value: match[2] });
+            }
+
+            return opts;
+        }
+
+        /** Given a test file containing // @Filename directives, return an array of named units of code to be added to an existing compiler instance */
+        export function makeUnitsFromTest(code: string, fileName: string): { settings: CompilerSetting[]; testUnitData: TestUnitData[]; } {
+
+            var settings = extractCompilerSettings(code);
+
+            // List of all the subfiles we've parsed out
+            var files: TestUnitData[] = [];
+
+            var lines = splitContentByNewlines(code);
+
+            // Stuff related to the subfile we're parsing
+            var currentFileContent: string = null;
+            var currentFileOptions = {};
+            var currentFileName = null;
+            var refs: TypeScript.IFileReference[] = [];
+
+            for (var i = 0; i < lines.length; i++) {
+                var line = lines[i];
+                var isTripleSlashReference = /[\/]{3}\s*<reference path/.test(line);
+                var testMetaData = optionRegex.exec(line);
+                // Triple slash references need to be tracked as they are added to the compiler as an additional parameter to addUnit
+                if (isTripleSlashReference) {
+                    var isRef = line.match(/reference\spath='(\w*_?\w*\.?d?\.ts)'/);
+                    if (isRef) {
+                        var ref = {
+                            line:0,
+                            character:0,
+                            position:0,
+                            length:0,
+                            path: isRef[1],
+                            isResident: false
+                        };
+
+                        refs.push(ref);
+                    }
+                } else if (testMetaData) {
+                    // Comment line, check for global/file @options and record them
+                    optionRegex.lastIndex = 0;
+                    var fileNameIndex = fileMetadataNames.indexOf(testMetaData[1].toLowerCase());
+                    if (fileNameIndex === -1) {
+                        throw new Error('Unrecognized metadata name "' + testMetaData[1] + '". Available file metadata names are: ' + fileMetadataNames.join(', '));
+                    } else if (fileNameIndex === 0) {
+                        currentFileOptions[testMetaData[1]] = testMetaData[2];
+                    } else {
+                        continue;
+                    }
+
+                    // New metadata statement after having collected some code to go with the previous metadata
+                    if (currentFileName) {
+                        // Store result file
+                        var newTestFile =
+                            {
+                                content: currentFileContent,
+                                name: currentFileName,
+                                fileOptions: currentFileOptions,
+                                originalFilePath: fileName,
+                                references: refs
+                            };
+                        files.push(newTestFile);
+
+                        // Reset local data
+                        currentFileContent = null;
+                        currentFileOptions = {};
+                        currentFileName = testMetaData[2];
+                        refs = [];
+                    } else {
+                        // First metadata marker in the file
+                        currentFileName = testMetaData[2];
+                    }
+                } else {
+                    // Subfile content line
+                    // Append to the current subfile content, inserting a newline needed
+                    if (currentFileContent === null) {
+                        currentFileContent = '';
+                    } else {
+                        // End-of-line
+                        currentFileContent = currentFileContent + '\n';
+                    }
+                    currentFileContent = currentFileContent + line;
+                }
+            }
+
+            // normalize the fileName for the single file case
+            currentFileName = files.length > 0 ? currentFileName : '0.ts';
+
+            // EOF, push whatever remains
+            var newTestFile2 = {
+                content: currentFileContent || '',
+                name: currentFileName,
+                fileOptions: currentFileOptions,
+                originalFilePath: fileName,
+                references: refs
+            };
+            files.push(newTestFile2);
+
+            return { settings: settings, testUnitData: files };
+        }
+    }
+
+    export class ScriptInfo {
+        public version: number = 1;
+        public editRanges: { length: number; textChangeRange: TypeScript.TextChangeRange; }[] = [];
+        public lineMap: TypeScript.LineMap = null;
+
+        constructor(public fileName: string, public content: string) {
+            this.setContent(content);
+        }
+
+        private setContent(content: string): void {
+            this.content = content;
+            this.lineMap = TypeScript.LineMap.fromString(content);
+        }
+
+        public updateContent(content: string): void {
+            this.editRanges = [];
+            this.setContent(content);
+            this.version++;
+        }
+
+        public editContent(minChar: number, limChar: number, newText: string): void {
+            // Apply edits
+            var prefix = this.content.substring(0, minChar);
+            var middle = newText;
+            var suffix = this.content.substring(limChar);
+            this.setContent(prefix + middle + suffix);
+
+            // Store edit range + new length of script
+            this.editRanges.push({
+                length: this.content.length,
+                textChangeRange: new TypeScript.TextChangeRange(
+                    TypeScript.TextSpan.fromBounds(minChar, limChar), newText.length)
+            });
+
+            // Update version #
+            this.version++;
+        }
+
+        public getTextChangeRangeSinceVersion(version: number): TypeScript.TextChangeRange {
+            if (this.version === version) {
+                // No edits!
+                return TypeScript.TextChangeRange.unchanged;
+            }
+
+            var initialEditRangeIndex = this.editRanges.length - (this.version - version);
+
+            var entries = this.editRanges.slice(initialEditRangeIndex);
+            return TypeScript.TextChangeRange.collapseChangesAcrossMultipleVersions(entries.map(e => e.textChangeRange));
+        }
+    }
+
+    class ScriptSnapshotShim implements Services.IScriptSnapshotShim {
+        private lineMap: TypeScript.LineMap = null;
+
+        constructor(private scriptInfo: ScriptInfo) {
+        }
+
+        public getText(start: number, end: number): string {
+            return this.scriptInfo.content.substring(start, end);
+        }
+
+        public getLength(): number {
+            return this.scriptInfo.content.length;
+        }
+
+        public getLineStartPositions(): string {
+            if (this.lineMap === null) {
+                this.lineMap = TypeScript.LineMap.fromString(this.scriptInfo.content);
+            }
+
+            return JSON2.stringify(this.lineMap.lineStarts());
+        }
+
+        public getTextChangeRangeSinceVersion(scriptVersion: number): string {
+            var range = this.scriptInfo.getTextChangeRangeSinceVersion(scriptVersion);
+            if (range === null) {
+                return null;
+            }
+
+            return JSON2.stringify({ span: { start: range.span().start(), length: range.span().length() }, newLength: range.newLength() });
+        }
+    }
+
+    export class TypeScriptLS implements Services.ILanguageServiceShimHost {
+        private ls: Services.ILanguageServiceShim = null;
+
+        private fileNameToScript = new TypeScript.StringHashTable();
+
+        public addDefaultLibrary() {
+            this.addScript("lib.d.ts", Harness.Compiler.libText);
+        }
+
+        public addFile(fileName: string) {
+            var code: string = readFile(name);
+            this.addScript(name, code);
+        }
+
+        private getScriptInfo(fileName: string): ScriptInfo {
+            return this.fileNameToScript.lookup(fileName);
+        }
+
+        public addScript(fileName: string, content: string) {
+            var script = new ScriptInfo(fileName, content);
+            this.fileNameToScript.add(fileName, script);
+        }
+
+        public updateScript(fileName: string, content: string) {
+            var script = this.getScriptInfo(fileName);
+            if (script !== null) {
+                script.updateContent(content);
+                return;
+            }
+
+            this.addScript(name, content);
+        }
+
+        public editScript(fileName: string, minChar: number, limChar: number, newText: string) {
+            var script = this.getScriptInfo(fileName);
+            if (script !== null) {
+                script.editContent(minChar, limChar, newText);
+                return;
+            }
+
+            throw new Error("No script with name '" + name + "'");
+        }
+
+        //////////////////////////////////////////////////////////////////////
+        // ILogger implementation
+        //
+        public information(): bool { return false; }
+        public debug(): bool { return true; }
+        public warning(): bool { return true; }
+        public error(): bool { return true; }
+        public fatal(): bool { return true; }
+
+        public log(s: string): void {
+            // For debugging...
+            //IO.printLine("TypeScriptLS:" + s);
+        }
+
+        //////////////////////////////////////////////////////////////////////
+        // ILanguageServiceShimHost implementation
+        //
+
+        public getCompilationSettings(): string/*json for Tools.CompilationSettings*/ {
+            return ""; // i.e. default settings
+        }
+
+        public getScriptFileNames(): string {
+            return JSON2.stringify(this.fileNameToScript.getAllKeys());
+        }
+
+        public getScriptSnapshot(fileName: string): Services.IScriptSnapshotShim {
+            return new ScriptSnapshotShim(this.getScriptInfo(fileName));
+        }
+
+        public getScriptVersion(fileName: string): number {
+            return this.getScriptInfo(fileName).version;
+        }
+
+        public getDiagnosticsObject(): Services.ILanguageServicesDiagnostics {
+            return new LanguageServicesDiagnostics("");
+        }
+
+        /** Return a new instance of the language service shim, up-to-date wrt to typecheck.
+         *  To access the non-shim (i.e. actual) language service, use the "ls.languageService" property.
+         */
+        public getLanguageService(): Services.ILanguageServiceShim {
+            var ls = new Services.TypeScriptServicesFactory().createLanguageServiceShim(this);
+            ls.refresh(true);
+            this.ls = ls;
+            return ls;
+        }
+
+        /** Parse file given its source text */
+        public parseSourceText(fileName: string, sourceText: TypeScript.IScriptSnapshot): TypeScript.Script {
+            return TypeScript.SyntaxTreeToAstVisitor.visit(
+                TypeScript.Parser.parse(TypeScript.SimpleText.fromScriptSnapshot(sourceText), TypeScript.isDTSFile(fileName)),
+                fileName, new TypeScript.CompilationSettings());
+        }
+
+        /** Parse a file on disk given its fileName */
+        public parseFile(fileName: string) {
+            var sourceText = TypeScript.ScriptSnapshot.fromString(IO.readFile(fileName))
+            return this.parseSourceText(fileName, sourceText);
+        }
+        
+        /**
+         * @param line 1 based index
+         * @param col 1 based index
+        */
+        public lineColToPosition(fileName: string, line: number, col: number): number {
+            var script: ScriptInfo = this.fileNameToScript.lookup(fileName);
+            assert.notNull(script);
+            assert.is(line >= 1);
+            assert.is(col >= 1);
+
+            return script.lineMap.getPosition(line - 1, col - 1);
+        }
+
+        /**
+         * @param line 0 based index
+         * @param col 0 based index
+        */
+        public positionToZeroBasedLineCol(fileName: string, position: number): TypeScript.ILineAndCharacter {
+            var script: ScriptInfo = this.fileNameToScript.lookup(fileName);
+            assert.notNull(script);
+
+            var result = script.lineMap.getLineAndCharacterFromPosition(position);
+            
+            assert.is(result.line() >= 0);
+            assert.is(result.character() >= 0);
+            return { line: result.line(), character: result.character() };
+        }
+
+        /** Verify that applying edits to sourceFileName result in the content of the file baselineFileName */
+        public checkEdits(sourceFileName: string, baselineFileName: string, edits: Services.TextEdit[]) {
+            var script = readFile(sourceFileName);
+            var formattedScript = this.applyEdits(script, edits);
+            var baseline = readFile(baselineFileName);
+
+            assert.noDiff(formattedScript, baseline);
+            assert.equal(formattedScript, baseline);
+        }
+
+
+        /** Apply an array of text edits to a string, and return the resulting string. */
+        public applyEdits(content: string, edits: Services.TextEdit[]): string {
+            var result = content;
+            edits = this.normalizeEdits(edits);
+
+            for (var i = edits.length - 1; i >= 0; i--) {
+                var edit = edits[i];
+                var prefix = result.substring(0, edit.minChar);
+                var middle = edit.text;
+                var suffix = result.substring(edit.limChar);
+                result = prefix + middle + suffix;
+            }
+            return result;
+        }
+
+        /** Normalize an array of edits by removing overlapping entries and sorting entries on the minChar position. */
+        private normalizeEdits(edits: Services.TextEdit[]): Services.TextEdit[] {
+            var result: Services.TextEdit[] = [];
+
+            function mapEdits(edits: Services.TextEdit[]): { edit: Services.TextEdit; index: number; }[] {
+                var result = [];
+                for (var i = 0; i < edits.length; i++) {
+                    result.push({ edit: edits[i], index: i });
+                }
+                return result;
+            }
+
+            var temp = mapEdits(edits).sort(function (a, b) {
+                var result = a.edit.minChar - b.edit.minChar;
+                if (result === 0)
+                    result = a.index - b.index;
+                return result;
+            });
+
+            var current = 0;
+            var next = 1;
+            while (current < temp.length) {
+                var currentEdit = temp[current].edit;
+
+                // Last edit
+                if (next >= temp.length) {
+                    result.push(currentEdit);
+                    current++;
+                    continue;
+                }
+                var nextEdit = temp[next].edit;
+
+                var gap = nextEdit.minChar - currentEdit.limChar;
+
+                // non-overlapping edits
+                if (gap >= 0) {
+                    result.push(currentEdit);
+                    current = next;
+                    next++;
+                    continue;
+                }
+
+                // overlapping edits: for now, we only support ignoring an next edit 
+                // entirely contained in the current edit.
+                if (currentEdit.limChar >= nextEdit.limChar) {
+                    next++;
+                    continue;
+                }
+                else {
+                    throw new Error("Trying to apply overlapping edits");
+                }
+            }
+
+            return result;
+        }
+    }
+
+    export class LanguageServicesDiagnostics implements Services.ILanguageServicesDiagnostics {
+
+        constructor(private destination: string) { }
+
+        public log(content: string): void {
+            //Imitates the LanguageServicesDiagnostics object when not in Visual Studio
+        }
+
+    }
+
+    // Describe/it definitions
+    export function describe(description: string, block: () => any) {
+        var newScenario = new Scenario(description, block);
+
+        if (Runnable.currentStack.length === 0) {
+            Runnable.currentStack.push(currentRun);
+        }
+
+        Runnable.currentStack[Runnable.currentStack.length - 1].addChild(newScenario);
+    }
+    export function it(description: string, block: () => void ) {
+        var testCase = new TestCase(description, block);
+        Runnable.currentStack[Runnable.currentStack.length - 1].addChild(testCase);
+    }
+
+    export function run() {
+        if (typeof process !== "undefined") {
+            process.on('uncaughtException', Runnable.handleError);
+        }
+
+        Baseline.reset();
+        currentRun.run();
+    }
+
+    /** Runs TypeScript or Javascript code. */
+    export module Runner {
+        export function runCollateral(path: string, callback: (error: Error, result: any) => void ) {
+            path = switchToForwardSlashes(path);
+            runString(readFile(path), path.match(/[^\/]*$/)[0], callback);
+        }
+
+        export function runJSString(code: string, callback: (error: Error, result: any) => void ) {
+            // List of names that get overriden by various test code we eval
+            var dangerNames: any = ['Array'];
+
+            var globalBackup: any = {};
+            var n: string = null;
+            for (n in dangerNames) {
+                globalBackup[dangerNames[n]] = global[dangerNames[n]];
+            }
+
+            try {
+                var res = eval(code);
+
+                for (n in dangerNames) {
+                    global[dangerNames[n]] = globalBackup[dangerNames[n]];
+                }
+
+                callback(null, res);
+            } catch (e) {
+                for (n in dangerNames) {
+                    global[dangerNames[n]] = globalBackup[dangerNames[n]];
+                }
+
+                callback(e, null);
+            }
+        }
+
+        export function runString(code: string, unitName: string, callback: (error: Error, result: any) => void ) {
+            Compiler.compileString(code, unitName, function (res) {
+                runJSString(res.code, callback);
+            });
+        }
+
+    }
+
+    /** Support class for baseline files */
+    export module Baseline {
+        var htmlBaselineReport = new Diff.HtmlBaselineReport('baseline-report.html');
+
+        var firstRun = true;
+
+        export interface BaselineOptions {
+            LineEndingSensitive?: bool;
+        }
+
+        function localPath(fileName: string) {
+            return Harness.userSpecifiedroot + 'tests/baselines/local/' + fileName;
+        }
+
+        function referencePath(fileName: string) {
+            return Harness.userSpecifiedroot + 'tests/baselines/reference/' + fileName;
+        }
+
+        export function reset() {
+            htmlBaselineReport.reset();
+        }
+
+        function generateActual(actualFilename: string, generateContent: () => string): string {
+            // Create folders if needed
+            IO.createDirectory(IO.dirName(IO.dirName(actualFilename)));
+            IO.createDirectory(IO.dirName(actualFilename));
+
+            // Delete the actual file in case it fails
+            if (IO.fileExists(actualFilename)) {
+                IO.deleteFile(actualFilename);
+            }
+
+            var actual = generateContent();
+
+            if (actual === undefined) {
+                throw new Error('The generated content was "undefined". Return "null" if no baselining is required."');
+            }
+
+            // Store the content in the 'local' folder so we
+            // can accept it later (manually)
+            if (actual !== null) {
+                IO.writeFile(actualFilename, actual);
+            }
+
+            return actual;
+        }
+
+        function compareToBaseline(actual: string, relativeFilename: string, opts: BaselineOptions) {
+            // actual is now either undefined (the generator had an error), null (no file requested),
+            // or some real output of the function
+            if (actual === undefined) {
+                // Nothing to do
+                return;
+            }
+
+            var refFilename = referencePath(relativeFilename);
+
+            if (actual === null) {
+                actual = '<no content>';
+            }
+
+            var expected = '<no content>';
+            if (IO.fileExists(refFilename)) {
+                expected = IO.readFile(refFilename);
+            }
+
+            var lineEndingSensitive = opts && opts.LineEndingSensitive;
+
+            if (!lineEndingSensitive) {
+                expected = expected.replace(/\r\n?/g, '\n')
+                actual = actual.replace(/\r\n?/g, '\n')
+            }
+
+            return { expected: expected, actual: actual };
+        }
+
+        function writeComparison(expected: string, actual: string, relativeFilename: string, actualFilename: string, descriptionForDescribe: string) {
+            if (expected != actual) {
+                // Overwrite & issue error
+                var errMsg = 'The baseline file ' + relativeFilename + ' has changed. Please refer to baseline-report.html and ';
+                errMsg += 'either fix the regression (if unintended) or run nmake baseline-accept (if intended).'
+
+                var refFilename = referencePath(relativeFilename);
+                htmlBaselineReport.addDifference(descriptionForDescribe, actualFilename, refFilename, expected, actual, /*includeUnchangedRegions:*/ true);
+
+                throw new Error(errMsg);
+            }
+        }
+
+        export function runBaseline(
+            descriptionForDescribe: string,
+            relativeFilename: string,
+            generateContent: () => string,
+            runImmediately? = false,
+            opts?: BaselineOptions) {
+
+            var actual = <string>undefined;
+            var actualFilename = localPath(relativeFilename);
+
+            if (runImmediately) {
+                actual = generateActual(actualFilename, generateContent);
+                var comparison = compareToBaseline(actual, relativeFilename, opts);
+                writeComparison(comparison.expected, comparison.actual, relativeFilename, actualFilename, descriptionForDescribe);
+            } else {
+                describe(descriptionForDescribe, () => {
+                    var actual: string;
+
+                    it('Can generate the content without error', () => {
+                        actual = generateActual(actualFilename, generateContent);
+                    });
+
+                    it('Matches the baseline file', () => {
+                        var comparison = compareToBaseline(actual, relativeFilename, opts);
+                        writeComparison(comparison.expected, comparison.actual, relativeFilename, actualFilename, descriptionForDescribe);
+                    });
+                });
+            }
+        }
+    }
+
+    var currentRun = new Run();
+
+    global.describe = describe;
+    global.run = run;
+    global.it = it;
+    global.assert = Harness.Assert;
+}