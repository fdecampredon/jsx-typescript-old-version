--- conflicted
+++ resolved
@@ -1,949 +1,934 @@
-//
-// Copyright (c) Microsoft Corporation.  All rights reserved.
-// 
-// Licensed under the Apache License, Version 2.0 (the "License");
-// you may not use this file except in compliance with the License.
-// You may obtain a copy of the License at
-//   http://www.apache.org/licenses/LICENSE-2.0
-//
-// Unless required by applicable law or agreed to in writing, software
-// distributed under the License is distributed on an "AS IS" BASIS,
-// WITHOUT WARRANTIES OR CONDITIONS OF ANY KIND, either express or implied.
-// See the License for the specific language governing permissions and
-// limitations under the License.
-//
-
-///<reference path='typescript.ts' />
-
-module TypeScript {
-    export class TextWriter implements ITextWriter {
-        private contents = "";
-        public onNewLine = true;
-        constructor(private ioHost: EmitterIOHost, private path: string, private writeByteOrderMark: boolean) {
-        }
-
-        public Write(s: string) {
-            this.contents += s;
-            this.onNewLine = false;
-        }
-
-        public WriteLine(s: string) {
-            this.contents += s;
-            this.contents += "\r\n";
-            this.onNewLine = true;
-        }
-
-        public Close() {
-            try {
-                this.ioHost.writeFile(this.path, this.contents, this.writeByteOrderMark);
-            }
-            catch (e) {
-                Emitter.throwEmitterError(e);
-            }
-        }
-    }
-    
-    export class DeclarationEmitter {
-        public fileName: string = null;
-        private declFile: TextWriter = null;
-        private indenter = new Indenter();
-        private declarationContainerStack: AST[] = [];
-        private isDottedModuleName: boolean[] = [];
-        private dottedModuleEmit: string;
-        private ignoreCallbackAst: AST = null;
-        private singleDeclFile: TextWriter = null;
-        private varListCount: number = 0;
-
-        constructor(private emittingFileName: string,
-                    private semanticInfoChain: SemanticInfoChain,
-                    public emitOptions: EmitOptions,
-                    private writeByteOrderMark: boolean) {
-            this.declFile = new TextWriter(emitOptions.ioHost, emittingFileName, writeByteOrderMark);
-        }
-
-        public widenType(type: PullTypeSymbol) {
-            if (type === this.semanticInfoChain.undefinedTypeSymbol || type === this.semanticInfoChain.nullTypeSymbol) {
-                return this.semanticInfoChain.anyTypeSymbol;
-            }
-
-            return type;
-        }
-
-        public close() {
-            try {
-                this.declFile.Close();
-            }
-            catch (e) {
-                Emitter.throwEmitterError(e);
-            }
-        }
-
-        public emitDeclarations(script: TypeScript.Script): void {
-            var walk = (pre: boolean, ast: AST): boolean => {
-                switch (ast.nodeType()) {
-                    case NodeType.VariableStatement:
-                        return this.variableStatementCallback(pre, <VariableStatement>ast);
-                    case NodeType.VariableDeclaration:
-                        return this.variableDeclarationCallback(pre, <VariableDeclaration>ast);
-                    case NodeType.VariableDeclarator:
-                        return this.variableDeclaratorCallback(pre, <VariableDeclarator>ast);
-                    case NodeType.Block:
-                        return this.blockCallback(pre, <Block>ast);
-                    case NodeType.FunctionDeclaration:
-                        return this.functionDeclarationCallback(pre, <FunctionDeclaration>ast);
-                    case NodeType.ClassDeclaration:
-                        return this.classDeclarationCallback(pre, <ClassDeclaration>ast);
-                    case NodeType.InterfaceDeclaration:
-                        return this.interfaceDeclarationCallback(pre, <InterfaceDeclaration>ast);
-                    case NodeType.ImportDeclaration:
-                        return this.importDeclarationCallback(pre, <ImportDeclaration>ast);
-                    case NodeType.ModuleDeclaration:
-                        return this.moduleDeclarationCallback(pre, <ModuleDeclaration>ast);
-                    case NodeType.Script:
-                        return this.scriptCallback(pre, <Script>ast);
-                    default:
-                        return this.defaultCallback(pre, ast);
-                }
-            };
-
-            getAstWalkerFactory().walk(script,
-                (ast: AST, parent: AST, walker: IAstWalker): AST => { walker.options.goChildren = walk(/*pre*/true, ast); return ast; },
-                (ast: AST, parent: AST, walker: IAstWalker): AST => { walker.options.goChildren = walk(/*pre*/false, ast); return ast; });
-        }
-
-        public getAstDeclarationContainer() {
-            return this.declarationContainerStack[this.declarationContainerStack.length - 1];
-        }
-
-        private emitDottedModuleName() {
-            return (this.isDottedModuleName.length === 0) ? false : this.isDottedModuleName[this.isDottedModuleName.length - 1];
-        }
-
-        private getIndentString(declIndent = false) {
-            if (this.emitOptions.compilationSettings.minWhitespace) {
-                return "";
-            }
-            else {
-                return this.indenter.getIndent();
-            }
-        }
-
-        private emitIndent() {
-            this.declFile.Write(this.getIndentString());
-        }
-
-        private canEmitSignature(declFlags: DeclFlags, declAST: AST, canEmitGlobalAmbientDecl: boolean = true, useDeclarationContainerTop: boolean = true) {
-            var container: AST;
-            if (useDeclarationContainerTop) {
-                container = this.getAstDeclarationContainer();
-            }
-            else {
-                container = this.declarationContainerStack[this.declarationContainerStack.length - 2];
-            }
-
-<<<<<<< HEAD
-            if (container.nodeType() === NodeType.ModuleDeclaration && !hasFlag(declFlags, DeclFlags.Exported)) {
-                return false;
-=======
-            if (container.nodeType === NodeType.ModuleDeclaration && !hasFlag(declFlags, DeclFlags.Exported)) {
-                var declSymbol = this.semanticInfoChain.getSymbolAndDiagnosticsForAST(declAST, this.fileName).symbol;
-                return declSymbol && declSymbol.isExternallyVisible();
->>>>>>> c8d2c490
-            }
-
-            if (!canEmitGlobalAmbientDecl && container.nodeType() === NodeType.Script && hasFlag(declFlags, DeclFlags.Ambient)) {
-                return false;
-            }
-
-            return true;
-        }
-
-        private canEmitPrePostAstSignature(declFlags: DeclFlags, astWithPrePostCallback: AST, preCallback: boolean) {
-            if (this.ignoreCallbackAst) {
-                CompilerDiagnostics.assert(this.ignoreCallbackAst !== astWithPrePostCallback, "Ignore Callback AST mismatch");
-                this.ignoreCallbackAst = null;
-                return false;
-            }
-            else if (preCallback &&
-                !this.canEmitSignature(declFlags, astWithPrePostCallback, true, preCallback)) {
-                this.ignoreCallbackAst = astWithPrePostCallback;
-                return false;
-            }
-
-            return true;
-        }
-
-        private getDeclFlagsString(declFlags: DeclFlags, typeString: string) {
-            var result = this.getIndentString();
-
-            // Static/public/private/global declare
-            if (hasFlag(declFlags, DeclFlags.Static)) {
-                if (hasFlag(declFlags, DeclFlags.Private)) {
-                    result += "private ";
-                }
-                result += "static ";
-            }
-            else {
-                if (hasFlag(declFlags, DeclFlags.Private)) {
-                    result += "private ";
-                }
-                else if (hasFlag(declFlags, DeclFlags.Public)) {
-                    result += "public ";
-                }
-                else {
-                    var emitDeclare = !hasFlag(declFlags, DeclFlags.Exported);
-
-                    // Emit export only for global export statements. 
-                    // The container for this would be dynamic module which is whole file
-                    var container = this.getAstDeclarationContainer();
-                    if (container.nodeType() === NodeType.ModuleDeclaration &&
-                        hasFlag((<ModuleDeclaration>container).getModuleFlags(), ModuleFlags.IsWholeFile) &&
-                        hasFlag(declFlags, DeclFlags.Exported)) {
-                        result += "export ";
-                        emitDeclare = true;
-                    }
-
-                    // Emit declare if not interface declaration && is not from module
-                    if (emitDeclare && typeString !== "interface") {
-                        result += "declare ";
-                    }
-
-                    result += typeString + " ";
-                }
-            }
-
-            return result;
-        }
-
-        private emitDeclFlags(declFlags: DeclFlags, typeString: string) {
-            this.declFile.Write(this.getDeclFlagsString(declFlags, typeString));
-        }
-
-        private canEmitTypeAnnotationSignature(declFlag: DeclFlags = DeclFlags.None) {
-            // Private declaration, shouldnt emit type any time.
-            return !hasFlag(declFlag, DeclFlags.Private);
-        }
-
-        private pushDeclarationContainer(ast: AST) {
-            this.declarationContainerStack.push(ast);
-        }
-
-        private popDeclarationContainer(ast: AST) {
-            CompilerDiagnostics.assert(ast !== this.getAstDeclarationContainer(), 'Declaration container mismatch');
-            this.declarationContainerStack.pop();
-        }
-
-        public emitTypeNamesMember(memberName: MemberName, emitIndent: boolean = false) {
-            if (memberName.prefix === "{ ") {
-                if (emitIndent) {
-                    this.emitIndent();
-                }
-
-                this.declFile.WriteLine("{");
-                this.indenter.increaseIndent();
-                emitIndent = true;
-            }
-            else if (memberName.prefix !== "") {
-                if (emitIndent) {
-                    this.emitIndent();
-                }
-
-                this.declFile.Write(memberName.prefix);
-                emitIndent = false;
-            }
-
-            if (memberName.isString()) {
-                if (emitIndent) {
-                    this.emitIndent();
-                }
-
-                this.declFile.Write((<MemberNameString>memberName).text);
-            }
-            else if (memberName.isArray()) {
-                var ar = <MemberNameArray>memberName;
-                for (var index = 0; index < ar.entries.length; index++) {
-                    this.emitTypeNamesMember(ar.entries[index], emitIndent);
-                    if (ar.delim === "; ") {
-                        this.declFile.WriteLine(";");
-                    }
-                }
-            }
-
-            if (memberName.suffix === "}") {
-                this.indenter.decreaseIndent();
-                this.emitIndent();
-                this.declFile.Write(memberName.suffix);
-            }
-            else {
-                this.declFile.Write(memberName.suffix);
-            }
-        }
-
-        private emitTypeSignature(type: PullTypeSymbol) {
-            var declarationContainerAst = this.getAstDeclarationContainer();
-            var declarationContainerDecl = this.semanticInfoChain.getDeclForAST(declarationContainerAst, this.fileName);
-            var declarationPullSymbol = declarationContainerDecl.getSymbol();
-            var typeNameMembers = type.getScopedNameEx(declarationPullSymbol);
-            this.emitTypeNamesMember(typeNameMembers);
-        }
-
-        private emitComment(comment: Comment) {
-            var text = comment.getText();
-            if (this.declFile.onNewLine) {
-                this.emitIndent();
-            }
-            else if (!comment.isBlockComment) {
-                this.declFile.WriteLine("");
-                this.emitIndent();
-            }
-            
-            this.declFile.Write(text[0]);
-
-            for (var i = 1; i < text.length; i++) {
-                this.declFile.WriteLine("");
-                this.emitIndent();
-                this.declFile.Write(text[i]);
-            }
-
-            if (comment.endsLine || !comment.isBlockComment) {
-                this.declFile.WriteLine("");
-            }
-            else {
-                this.declFile.Write(" ");
-            }
-        }
-
-        private emitDeclarationComments(ast: AST, endLine?: boolean);
-        private emitDeclarationComments(astOrSymbol, endLine = true) {
-            if (!this.emitOptions.compilationSettings.emitComments) {
-                return;
-            }
-
-            var declComments = <Comment[]>astOrSymbol.docComments();
-            this.writeDeclarationComments(declComments, endLine);
-        }
-
-        public writeDeclarationComments(declComments: Comment[], endLine = true) {
-            if (declComments.length > 0) {
-                for (var i = 0; i < declComments.length; i++) {
-                    this.emitComment(declComments[i]);
-                }
-
-                if (endLine) {
-                    if (!this.declFile.onNewLine) {
-                        this.declFile.WriteLine("");
-                    }
-                }
-                else {
-                    if (this.declFile.onNewLine) {
-                        this.emitIndent();
-                    }
-                }
-            }
-        }
-
-        public emitTypeOfBoundDecl(boundDecl: BoundDecl) {
-            var decl = this.semanticInfoChain.getDeclForAST(boundDecl, this.fileName);
-            var pullSymbol = decl.getSymbol();
-            var type = this.widenType(pullSymbol.getType());
-            if (!type) {
-                // PULLTODO
-                return;
-            }
-
-            if (boundDecl.typeExpr || // Specified type expression
-                (boundDecl.init && type !== this.semanticInfoChain.anyTypeSymbol)) { // Not infered any
-                this.declFile.Write(": ");
-                this.emitTypeSignature(type);
-            }
-        }
-
-<<<<<<< HEAD
-        private variableDeclaratorCallback(pre: boolean, varDecl: VariableDeclarator): boolean {
-            if (pre && this.canEmitSignature(ToDeclFlags(varDecl.getVarFlags()), false)) {
-                var interfaceMember = (this.getAstDeclarationContainer().nodeType() === NodeType.InterfaceDeclaration);
-=======
-        public VariableDeclaratorCallback(pre: boolean, varDecl: VariableDeclarator): boolean {
-            if (pre && this.canEmitSignature(ToDeclFlags(varDecl.getVarFlags()), varDecl, false)) {
-                var interfaceMember = (this.getAstDeclarationContainer().nodeType === NodeType.InterfaceDeclaration);
->>>>>>> c8d2c490
-                this.emitDeclarationComments(varDecl);
-                if (!interfaceMember) {
-                    // If it is var list of form var a, b, c = emit it only if count > 0 - which will be when emitting first var
-                    // If it is var list of form  var a = varList count will be 0
-                    if (this.varListCount >= 0) {
-                        this.emitDeclFlags(ToDeclFlags(varDecl.getVarFlags()), "var");
-                        this.varListCount = -this.varListCount;
-                    }
-
-                    this.declFile.Write(varDecl.id.actualText);
-                }
-                else {
-                    this.emitIndent();
-                    this.declFile.Write(varDecl.id.actualText);
-                    if (hasFlag(varDecl.id.getFlags(), ASTFlags.OptionalName)) {
-                        this.declFile.Write("?");
-                    }
-                }
-
-                if (this.canEmitTypeAnnotationSignature(ToDeclFlags(varDecl.getVarFlags()))) {
-                    this.emitTypeOfBoundDecl(varDecl);
-                }
-
-                // emitted one var decl
-                if (this.varListCount > 0) {
-                    this.varListCount--;
-                }
-                else if (this.varListCount < 0) {
-                    this.varListCount++;
-                }
-
-                // Write ; or ,
-                if (this.varListCount < 0) {
-                    this.declFile.Write(", ");
-                }
-                else {
-                    this.declFile.WriteLine(";");
-                }
-            }
-            return false;
-        }
-
-        private blockCallback(pre: boolean, block: Block): boolean {
-            return false;
-        }
-
-        private variableStatementCallback(pre: boolean, variableStatement: VariableStatement): boolean {
-            return true;
-        }
-
-        private variableDeclarationCallback(pre: boolean, variableDeclaration: VariableDeclaration): boolean {
-            if (pre) {
-                this.varListCount = variableDeclaration.declarators.members.length;
-            }
-            else {
-                this.varListCount = 0;
-            }
-
-            return true;
-        }
-
-        private emitArgDecl(argDecl: Parameter, funcDecl: FunctionDeclaration) {
-            this.indenter.increaseIndent();
-
-            this.emitDeclarationComments(argDecl, false);
-            this.declFile.Write(argDecl.id.actualText);
-            if (argDecl.isOptionalArg()) {
-                this.declFile.Write("?");
-            }
-            
-            this.indenter.decreaseIndent();
-
-            if (this.canEmitTypeAnnotationSignature(ToDeclFlags(funcDecl.getFunctionFlags()))) {
-                this.emitTypeOfBoundDecl(argDecl);
-            }
-        }
-
-        public isOverloadedCallSignature(funcDecl: FunctionDeclaration) {
-            var functionDecl = this.semanticInfoChain.getDeclForAST(funcDecl, this.fileName);
-            var funcSymbol = functionDecl.getSymbol();
-            var funcTypeSymbol = funcSymbol.getType();
-            var signatures = funcTypeSymbol.getCallSignatures();
-            return signatures && signatures.length > 1;
-        }
-
-        private functionDeclarationCallback(pre: boolean, funcDecl: FunctionDeclaration): boolean {
-            if (!pre) {
-                return false;
-            }
-
-            if (funcDecl.isAccessor()) {
-                return this.emitPropertyAccessorSignature(funcDecl);
-            }
-
-            var isInterfaceMember = (this.getAstDeclarationContainer().nodeType() === NodeType.InterfaceDeclaration);
-
-            var funcSymbol = this.semanticInfoChain.getSymbolAndDiagnosticsForAST(funcDecl, this.fileName).symbol;
-            var funcTypeSymbol = funcSymbol.getType();
-            if (funcDecl.block) {
-                var constructSignatures = funcTypeSymbol.getConstructSignatures();
-                if (constructSignatures && constructSignatures.length > 1) {
-                    return false;
-                }
-                else if (this.isOverloadedCallSignature(funcDecl)) {
-                    // This means its implementation of overload signature. do not emit
-                    return false;
-                }
-            }
-            else if (!isInterfaceMember && hasFlag(funcDecl.getFunctionFlags(), FunctionFlags.Private) && this.isOverloadedCallSignature(funcDecl)) {
-                // Print only first overload of private function
-                var callSignatures = funcTypeSymbol.getCallSignatures();
-                Debug.assert(callSignatures && callSignatures.length > 1);
-                var firstSignature = callSignatures[0].isDefinition() ? callSignatures[1] : callSignatures[0];
-                var firstSignatureDecl = firstSignature.getDeclarations()[0];
-                var firstFuncDecl = <FunctionDeclaration>this.semanticInfoChain.getASTForDecl(firstSignatureDecl);
-                if (firstFuncDecl !== funcDecl) {
-                    return false;
-                }
-            }
-
-            if (!this.canEmitSignature(ToDeclFlags(funcDecl.getFunctionFlags()), funcDecl, false)) {
-                return false;
-            }
-
-            var funcSignature = this.semanticInfoChain.getDeclForAST(funcDecl, this.fileName).getSignatureSymbol();
-            this.emitDeclarationComments(funcDecl);
-            if (funcDecl.isConstructor) {
-                this.emitIndent();
-                this.declFile.Write("constructor");
-                this.emitTypeParameters(funcDecl.typeArguments, funcSignature);
-            }
-            else {
-                var id = funcDecl.getNameText();
-                if (!isInterfaceMember) {
-                    this.emitDeclFlags(ToDeclFlags(funcDecl.getFunctionFlags()), "function");
-                    if (id !== "__missing" || !funcDecl.name || !funcDecl.name.isMissing()) {
-                        this.declFile.Write(id);
-                    }
-                    else if (funcDecl.isConstructMember()) {
-                        this.declFile.Write("new");
-                    }
-
-                    this.emitTypeParameters(funcDecl.typeArguments, funcSignature);
-                }
-                else {
-                    this.emitIndent();
-                    if (funcDecl.isConstructMember()) {
-                        this.declFile.Write("new");
-                        this.emitTypeParameters(funcDecl.typeArguments, funcSignature);
-                    }
-                    else if (!funcDecl.isCallMember() && !funcDecl.isIndexerMember()) {
-                        this.declFile.Write(id);
-                        this.emitTypeParameters(funcDecl.typeArguments, funcSignature);
-                        if (hasFlag(funcDecl.name.getFlags(), ASTFlags.OptionalName)) {
-                            this.declFile.Write("? ");
-                        }
-                    }
-                    else {
-                        this.emitTypeParameters(funcDecl.typeArguments, funcSignature);
-                    }
-                }
-            }
-
-            if (!funcDecl.isIndexerMember()) {
-                this.declFile.Write("(");
-            }
-            else {
-                this.declFile.Write("[");
-            }
-
-            if (funcDecl.arguments) {
-                var argsLen = funcDecl.arguments.members.length;
-                if (funcDecl.variableArgList) {
-                    argsLen--;
-                }
-
-                for (var i = 0; i < argsLen; i++) {
-                    var argDecl = <Parameter>funcDecl.arguments.members[i];
-                    this.emitArgDecl(argDecl, funcDecl);
-                    if (i < (argsLen - 1)) {
-                        this.declFile.Write(", ");
-                    }
-                }
-            }
-
-            if (funcDecl.variableArgList) {
-                var lastArg = <Parameter>funcDecl.arguments.members[funcDecl.arguments.members.length - 1];
-                if (funcDecl.arguments.members.length > 1) {
-                    this.declFile.Write(", ...");
-                }
-                else {
-                    this.declFile.Write("...");
-                }
-
-                this.emitArgDecl(lastArg, funcDecl);
-            }
-
-            if (!funcDecl.isIndexerMember()) {
-                this.declFile.Write(")");
-            }
-            else {
-                this.declFile.Write("]");
-            }
-
-            if (!funcDecl.isConstructor &&
-                this.canEmitTypeAnnotationSignature(ToDeclFlags(funcDecl.getFunctionFlags()))) {
-                var returnType = funcSignature.getReturnType();
-                if (funcDecl.returnTypeAnnotation ||
-                    (returnType && returnType !== this.semanticInfoChain.anyTypeSymbol)) {
-                    this.declFile.Write(": ");
-                    this.emitTypeSignature(returnType);
-                }
-            }
-
-            this.declFile.WriteLine(";");
-
-            return false;
-        }
-
-        public emitBaseExpression(bases: ASTList, index: number) {
-            var baseTypeAndDiagnostics = this.semanticInfoChain.getSymbolAndDiagnosticsForAST(bases.members[index], this.fileName);
-            var baseType = baseTypeAndDiagnostics && <PullTypeSymbol>baseTypeAndDiagnostics.symbol;
-            this.emitTypeSignature(baseType);
-        }
-
-        private emitBaseList(typeDecl: TypeDeclaration, useExtendsList: boolean) {
-            var bases = useExtendsList ? typeDecl.extendsList : typeDecl.implementsList;
-            if (bases && (bases.members.length > 0)) {
-                var qual = useExtendsList ? "extends" : "implements";
-                this.declFile.Write(" " + qual + " ");
-                var basesLen = bases.members.length;
-                for (var i = 0; i < basesLen; i++) {
-                    if (i > 0) {
-                        this.declFile.Write(", ");
-                    }
-                    this.emitBaseExpression(bases, i);
-                }
-            }
-        }
-
-        private emitAccessorDeclarationComments(funcDecl: FunctionDeclaration) {
-            if (!this.emitOptions.compilationSettings.emitComments) {
-                return;
-            }
-
-            var accessors = PullHelpers.getGetterAndSetterFunction(funcDecl, this.semanticInfoChain, this.fileName);
-            var comments: Comment[] = [];
-            if (accessors.getter) {
-                comments = comments.concat(accessors.getter.docComments());
-            }
-            if (accessors.setter) {
-                comments = comments.concat(accessors.setter.docComments());
-            }
-            this.writeDeclarationComments(comments);
-        }
-
-        public emitPropertyAccessorSignature(funcDecl: FunctionDeclaration) {
-            var accessorSymbol = PullHelpers.getAccessorSymbol(funcDecl, this.semanticInfoChain, this.fileName);
-            if (!hasFlag(funcDecl.getFunctionFlags(), FunctionFlags.GetAccessor) && accessorSymbol.getGetter()) {
-                // Setter is being used to emit the type info. 
-                return false;
-            }
-
-            this.emitAccessorDeclarationComments(funcDecl);
-            this.emitDeclFlags(ToDeclFlags(funcDecl.getFunctionFlags()), "var");
-            this.declFile.Write(funcDecl.name.actualText);
-            if (this.canEmitTypeAnnotationSignature(ToDeclFlags(funcDecl.getFunctionFlags()))) {
-                this.declFile.Write(" : ");
-                var type = accessorSymbol.getType();
-                this.emitTypeSignature(type);
-            }
-            this.declFile.WriteLine(";");
-
-            return false;
-        }
-
-        private emitClassMembersFromConstructorDefinition(funcDecl: FunctionDeclaration) {
-            if (funcDecl.arguments) {
-                var argsLen = funcDecl.arguments.members.length; if (funcDecl.variableArgList) { argsLen--; }
-
-                for (var i = 0; i < argsLen; i++) {
-                    var argDecl = <Parameter>funcDecl.arguments.members[i];
-                    if (hasFlag(argDecl.getVarFlags(), VariableFlags.Property)) {
-                        this.emitDeclarationComments(argDecl);
-                        this.emitDeclFlags(ToDeclFlags(argDecl.getVarFlags()), "var");
-                        this.declFile.Write(argDecl.id.actualText);
-
-                        if (this.canEmitTypeAnnotationSignature(ToDeclFlags(argDecl.getVarFlags()))) {
-                            this.emitTypeOfBoundDecl(argDecl);
-                        }
-                        this.declFile.WriteLine(";");
-                    }
-                }
-            }
-        }
-
-        private classDeclarationCallback(pre: boolean, classDecl: ClassDeclaration): boolean {
-            if (!this.canEmitPrePostAstSignature(ToDeclFlags(classDecl.getVarFlags()), classDecl, pre)) {
-                return false;
-            }
-
-            if (pre) {
-                var className = classDecl.name.actualText;
-                this.emitDeclarationComments(classDecl);
-                this.emitDeclFlags(ToDeclFlags(classDecl.getVarFlags()), "class");
-                this.declFile.Write(className);
-                this.pushDeclarationContainer(classDecl);
-                this.emitTypeParameters(classDecl.typeParameters);
-                this.emitBaseList(classDecl, true);
-                this.emitBaseList(classDecl, false);
-                this.declFile.WriteLine(" {");
-
-                this.indenter.increaseIndent();
-                if (classDecl.constructorDecl) {
-                    this.emitClassMembersFromConstructorDefinition(classDecl.constructorDecl);
-                }
-            }
-            else {
-                this.indenter.decreaseIndent();
-                this.popDeclarationContainer(classDecl);
-
-                this.emitIndent();
-                this.declFile.WriteLine("}");
-            }
-
-            return true;
-        }
-
-        private emitTypeParameters(typeParams: ASTList, funcSignature?: PullSignatureSymbol) {
-            if (!typeParams || !typeParams.members.length) {
-                return;
-            }
-
-            this.declFile.Write("<");
-            var containerAst = this.getAstDeclarationContainer();
-            var containerDecl = this.semanticInfoChain.getDeclForAST(containerAst, this.fileName);
-            var containerSymbol = <PullTypeSymbol>containerDecl.getSymbol();
-            var typars: PullTypeSymbol[];
-            if (funcSignature) {
-                typars = funcSignature.getTypeParameters();
-            }
-            else {
-                typars = containerSymbol.getTypeArguments();
-                if (!typars || !typars.length) {
-                    typars = containerSymbol.getTypeParameters();
-                }
-            }
-
-            for (var i = 0; i < typars.length; i++) {
-                if (i) {
-                    this.declFile.Write(", ");
-                }
-
-                var memberName = typars[i].getScopedNameEx(containerSymbol, true);
-                this.emitTypeNamesMember(memberName);
-            }
-
-            this.declFile.Write(">");
-        }
-
-        private interfaceDeclarationCallback(pre: boolean, interfaceDecl: InterfaceDeclaration): boolean {
-            if (!this.canEmitPrePostAstSignature(ToDeclFlags(interfaceDecl.getVarFlags()), interfaceDecl, pre)) {
-                return false;
-            }
-
-            if (interfaceDecl.isObjectTypeLiteral) {
-                return false;
-            }
-
-            if (pre) {
-                var interfaceName = interfaceDecl.name.actualText;
-                this.emitDeclarationComments(interfaceDecl);
-                this.emitDeclFlags(ToDeclFlags(interfaceDecl.getVarFlags()), "interface");
-                this.declFile.Write(interfaceName);
-                this.pushDeclarationContainer(interfaceDecl);
-                this.emitTypeParameters(interfaceDecl.typeParameters);
-                this.emitBaseList(interfaceDecl, true);
-                this.declFile.WriteLine(" {");
-
-                this.indenter.increaseIndent();
-            }
-            else {
-                this.indenter.decreaseIndent();
-                this.popDeclarationContainer(interfaceDecl);
-
-                this.emitIndent();
-                this.declFile.WriteLine("}");
-            }
-
-            return true;
-        }
-
-        private importDeclarationCallback(pre: boolean, importDeclAST: ImportDeclaration): boolean {
-            if (pre) {
-                var importDecl = this.semanticInfoChain.getDeclForAST(importDeclAST, this.fileName);
-                var importSymbol = <PullTypeAliasSymbol>importDecl.getSymbol();
-                if (importSymbol.getTypeUsedExternally() || PullContainerTypeSymbol.usedAsSymbol(importSymbol.getContainer(), importSymbol)) {
-                    this.emitDeclarationComments(importDeclAST);
-                    this.emitIndent();
-                    this.declFile.Write("import ");
-
-                    this.declFile.Write(importDeclAST.id.actualText + " = ");
-                    if (importDeclAST.isDynamicImport) {
-                        this.declFile.WriteLine("require(" + importDeclAST.getAliasName() + ");");
-                    }
-                    else {
-                        this.declFile.WriteLine(importDeclAST.getAliasName() + ";");
-                    }
-                }
-            }
-
-            return false;
-        }
-
-        private emitEnumSignature(moduleDecl: ModuleDeclaration) {
-            if (!this.canEmitSignature(ToDeclFlags(moduleDecl.getModuleFlags()), moduleDecl)) {
-                return false;
-            }
-
-            this.emitDeclarationComments(moduleDecl);
-            this.emitDeclFlags(ToDeclFlags(moduleDecl.getModuleFlags()), "enum");
-            this.declFile.WriteLine(moduleDecl.name.actualText + " {");
-
-            this.indenter.increaseIndent();
-            var membersLen = moduleDecl.members.members.length;
-            for (var j = 0; j < membersLen; j++) {
-                var memberDecl: AST = moduleDecl.members.members[j];
-                if (memberDecl.nodeType() === NodeType.VariableStatement && !hasFlag(memberDecl.getFlags(), ASTFlags.EnumMapElement)) {
-                    var variableStatement = <VariableStatement>memberDecl;
-                    this.emitDeclarationComments(memberDecl);
-                    this.emitIndent();
-                    this.declFile.WriteLine((<VariableDeclarator>variableStatement.declaration.declarators.members[0]).id.actualText + ",");
-                }
-            }
-            this.indenter.decreaseIndent();
-
-            this.emitIndent();
-            this.declFile.WriteLine("}");
-
-            return false;
-        }
-
-        private moduleDeclarationCallback(pre: boolean, moduleDecl: ModuleDeclaration): boolean {
-            if (hasFlag(moduleDecl.getModuleFlags(), ModuleFlags.IsWholeFile)) {
-                // This is dynamic modules and we are going to outputing single file, 
-                // we need to change the declFile because dynamic modules are always emitted to their corresponding .d.ts
-                if (hasFlag(moduleDecl.getModuleFlags(), ModuleFlags.IsDynamic)) {
-                    if (pre) {
-                        if (!this.emitOptions.outputMany) {
-                            this.singleDeclFile = this.declFile;
-                            CompilerDiagnostics.assert(this.indenter.indentAmt === 0, "Indent has to be 0 when outputing new file");
-                            // Create new file
-                            var declareFileName = this.emitOptions.mapOutputFileName(this.fileName, TypeScriptCompiler.mapToDTSFileName);
-                            var useUTF8InOutputfile = moduleDecl.containsUnicodeChar || (this.emitOptions.compilationSettings.emitComments && moduleDecl.containsUnicodeCharInComment);
-
-                            // Creating files can cause exceptions, they will be caught higher up in TypeScriptCompiler.emit
-                            this.declFile = new TextWriter(this.emitOptions.ioHost, declareFileName, this.writeByteOrderMark);
-                        }
-                        this.pushDeclarationContainer(moduleDecl);
-                    }
-                    else {
-                        if (!this.emitOptions.outputMany) {
-                            CompilerDiagnostics.assert(this.singleDeclFile !== this.declFile, "singleDeclFile cannot be null as we are going to revert back to it");
-                            CompilerDiagnostics.assert(this.indenter.indentAmt === 0, "Indent has to be 0 when outputing new file");
-
-                            // Creating files can cause exceptions, they will be caught higher up in TypeScriptCompiler.emit
-                            try {
-                                this.declFile.Close();
-                            }
-                            catch (e) {
-                                Emitter.throwEmitterError(e);
-                            }
-
-                            this.declFile = this.singleDeclFile;
-                        }
-
-                        this.popDeclarationContainer(moduleDecl);
-                    }
-                }
-
-                return true;
-            }
-
-            if (moduleDecl.isEnum()) {
-                if (pre) {
-                    this.emitEnumSignature(moduleDecl);
-                }
-                return false;
-            }
-
-            if (!this.canEmitPrePostAstSignature(ToDeclFlags(moduleDecl.getModuleFlags()), moduleDecl, pre)) {
-                return false;
-            }
-
-            if (pre) {
-                if (this.emitDottedModuleName()) {
-                    this.dottedModuleEmit += ".";
-                }
-                else {
-                    this.dottedModuleEmit = this.getDeclFlagsString(ToDeclFlags(moduleDecl.getModuleFlags()), "module");
-                }
-
-                this.dottedModuleEmit += moduleDecl.name.actualText;
-
-                var isCurrentModuleDotted = (moduleDecl.members.members.length === 1 &&
-                    moduleDecl.members.members[0].nodeType() === NodeType.ModuleDeclaration &&
-                    !(<ModuleDeclaration>moduleDecl.members.members[0]).isEnum() &&
-                    hasFlag((<ModuleDeclaration>moduleDecl.members.members[0]).getModuleFlags(), ModuleFlags.Exported));
-
-                // Module is dotted only if it does not have doc comments for it
-                var moduleDeclComments = moduleDecl.docComments();
-                isCurrentModuleDotted = isCurrentModuleDotted && (moduleDeclComments === null || moduleDeclComments.length === 0);
-
-                this.isDottedModuleName.push(isCurrentModuleDotted);
-                this.pushDeclarationContainer(moduleDecl);
-
-                if (!isCurrentModuleDotted) {
-                    this.emitDeclarationComments(moduleDecl);
-                    this.declFile.Write(this.dottedModuleEmit);
-                    this.declFile.WriteLine(" {");
-                    this.indenter.increaseIndent();
-                }
-            }
-            else {
-                if (!this.emitDottedModuleName()) {
-                    this.indenter.decreaseIndent();
-                    this.emitIndent();
-                    this.declFile.WriteLine("}");
-                }
-
-                this.popDeclarationContainer(moduleDecl);
-                this.isDottedModuleName.pop();
-            }
-
-            return true;
-        }
-
-<<<<<<< HEAD
-        private scriptCallback(pre: boolean, script: Script): boolean {
-=======
-        public ExportAssignmentCallback(pre: boolean, ast: AST): boolean {
-            if (pre) {
-                this.emitIndent();
-                this.declFile.Write("export = ");
-                this.declFile.Write((<ExportAssignment>ast).id.actualText);
-                this.declFile.WriteLine(";");
-            } 
-
-            return false;
-        }
-
-        public ScriptCallback(pre: boolean, script: Script): boolean {
->>>>>>> c8d2c490
-            if (pre) {
-                if (this.emitOptions.outputMany) {
-                    for (var i = 0; i < script.referencedFiles.length; i++) {
-                        var referencePath = script.referencedFiles[i].path;
-                        var declareFileName: string;
-                        if (isRooted(referencePath)) {
-                            declareFileName = this.emitOptions.mapOutputFileName(referencePath, TypeScriptCompiler.mapToDTSFileName)
-                        }
-                        else {
-                            declareFileName = getDeclareFilePath(script.referencedFiles[i].path);
-                        }
-                        this.declFile.WriteLine('/// <reference path="' + declareFileName + '" />');
-                    }
-                }
-                this.pushDeclarationContainer(script);
-            }
-            else {
-                this.popDeclarationContainer(script);
-            }
-            return true;
-        }
-
-        private defaultCallback(pre: boolean, ast: AST): boolean {
-            return !ast.isStatement();
-        }
-    }
+//
+// Copyright (c) Microsoft Corporation.  All rights reserved.
+// 
+// Licensed under the Apache License, Version 2.0 (the "License");
+// you may not use this file except in compliance with the License.
+// You may obtain a copy of the License at
+//   http://www.apache.org/licenses/LICENSE-2.0
+//
+// Unless required by applicable law or agreed to in writing, software
+// distributed under the License is distributed on an "AS IS" BASIS,
+// WITHOUT WARRANTIES OR CONDITIONS OF ANY KIND, either express or implied.
+// See the License for the specific language governing permissions and
+// limitations under the License.
+//
+
+///<reference path='typescript.ts' />
+
+module TypeScript {
+    export class TextWriter implements ITextWriter {
+        private contents = "";
+        public onNewLine = true;
+        constructor(private ioHost: EmitterIOHost, private path: string, private writeByteOrderMark: boolean) {
+        }
+
+        public Write(s: string) {
+            this.contents += s;
+            this.onNewLine = false;
+        }
+
+        public WriteLine(s: string) {
+            this.contents += s;
+            this.contents += "\r\n";
+            this.onNewLine = true;
+        }
+
+        public Close() {
+            try {
+                this.ioHost.writeFile(this.path, this.contents, this.writeByteOrderMark);
+            }
+            catch (e) {
+                Emitter.throwEmitterError(e);
+            }
+        }
+    }
+    
+    export class DeclarationEmitter {
+        public fileName: string = null;
+        private declFile: TextWriter = null;
+        private indenter = new Indenter();
+        private declarationContainerStack: AST[] = [];
+        private isDottedModuleName: boolean[] = [];
+        private dottedModuleEmit: string;
+        private ignoreCallbackAst: AST = null;
+        private singleDeclFile: TextWriter = null;
+        private varListCount: number = 0;
+
+        constructor(private emittingFileName: string,
+                    private semanticInfoChain: SemanticInfoChain,
+                    public emitOptions: EmitOptions,
+                    private writeByteOrderMark: boolean) {
+            this.declFile = new TextWriter(emitOptions.ioHost, emittingFileName, writeByteOrderMark);
+        }
+
+        public widenType(type: PullTypeSymbol) {
+            if (type === this.semanticInfoChain.undefinedTypeSymbol || type === this.semanticInfoChain.nullTypeSymbol) {
+                return this.semanticInfoChain.anyTypeSymbol;
+            }
+
+            return type;
+        }
+
+        public close() {
+            try {
+                this.declFile.Close();
+            }
+            catch (e) {
+                Emitter.throwEmitterError(e);
+            }
+        }
+
+        public emitDeclarations(script: TypeScript.Script): void {
+            var walk = (pre: boolean, ast: AST): boolean => {
+                switch (ast.nodeType()) {
+                    case NodeType.VariableStatement:
+                        return this.variableStatementCallback(pre, <VariableStatement>ast);
+                    case NodeType.VariableDeclaration:
+                        return this.variableDeclarationCallback(pre, <VariableDeclaration>ast);
+                    case NodeType.VariableDeclarator:
+                        return this.variableDeclaratorCallback(pre, <VariableDeclarator>ast);
+                    case NodeType.Block:
+                        return this.blockCallback(pre, <Block>ast);
+                    case NodeType.FunctionDeclaration:
+                        return this.functionDeclarationCallback(pre, <FunctionDeclaration>ast);
+                    case NodeType.ClassDeclaration:
+                        return this.classDeclarationCallback(pre, <ClassDeclaration>ast);
+                    case NodeType.InterfaceDeclaration:
+                        return this.interfaceDeclarationCallback(pre, <InterfaceDeclaration>ast);
+                    case NodeType.ImportDeclaration:
+                        return this.importDeclarationCallback(pre, <ImportDeclaration>ast);
+                    case NodeType.ModuleDeclaration:
+                        return this.moduleDeclarationCallback(pre, <ModuleDeclaration>ast);
+                    case NodeType.Script:
+                        return this.scriptCallback(pre, <Script>ast);
+                    default:
+                        return this.defaultCallback(pre, ast);
+                }
+            };
+
+            getAstWalkerFactory().walk(script,
+                (ast: AST, parent: AST, walker: IAstWalker): AST => { walker.options.goChildren = walk(/*pre*/true, ast); return ast; },
+                (ast: AST, parent: AST, walker: IAstWalker): AST => { walker.options.goChildren = walk(/*pre*/false, ast); return ast; });
+        }
+
+        public getAstDeclarationContainer() {
+            return this.declarationContainerStack[this.declarationContainerStack.length - 1];
+        }
+
+        private emitDottedModuleName() {
+            return (this.isDottedModuleName.length === 0) ? false : this.isDottedModuleName[this.isDottedModuleName.length - 1];
+        }
+
+        private getIndentString(declIndent = false) {
+            if (this.emitOptions.compilationSettings.minWhitespace) {
+                return "";
+            }
+            else {
+                return this.indenter.getIndent();
+            }
+        }
+
+        private emitIndent() {
+            this.declFile.Write(this.getIndentString());
+        }
+
+        private canEmitSignature(declFlags: DeclFlags, declAST: AST, canEmitGlobalAmbientDecl: boolean = true, useDeclarationContainerTop: boolean = true) {
+            var container: AST;
+            if (useDeclarationContainerTop) {
+                container = this.getAstDeclarationContainer();
+            }
+            else {
+                container = this.declarationContainerStack[this.declarationContainerStack.length - 2];
+            }
+
+            if (container.nodeType() === NodeType.ModuleDeclaration && !hasFlag(declFlags, DeclFlags.Exported)) {
+                var declSymbol = this.semanticInfoChain.getSymbolAndDiagnosticsForAST(declAST, this.fileName).symbol;
+                return declSymbol && declSymbol.isExternallyVisible();
+            }
+
+            if (!canEmitGlobalAmbientDecl && container.nodeType() === NodeType.Script && hasFlag(declFlags, DeclFlags.Ambient)) {
+                return false;
+            }
+
+            return true;
+        }
+
+        private canEmitPrePostAstSignature(declFlags: DeclFlags, astWithPrePostCallback: AST, preCallback: boolean) {
+            if (this.ignoreCallbackAst) {
+                CompilerDiagnostics.assert(this.ignoreCallbackAst !== astWithPrePostCallback, "Ignore Callback AST mismatch");
+                this.ignoreCallbackAst = null;
+                return false;
+            }
+            else if (preCallback &&
+                !this.canEmitSignature(declFlags, astWithPrePostCallback, true, preCallback)) {
+                this.ignoreCallbackAst = astWithPrePostCallback;
+                return false;
+            }
+
+            return true;
+        }
+
+        private getDeclFlagsString(declFlags: DeclFlags, typeString: string) {
+            var result = this.getIndentString();
+
+            // Static/public/private/global declare
+            if (hasFlag(declFlags, DeclFlags.Static)) {
+                if (hasFlag(declFlags, DeclFlags.Private)) {
+                    result += "private ";
+                }
+                result += "static ";
+            }
+            else {
+                if (hasFlag(declFlags, DeclFlags.Private)) {
+                    result += "private ";
+                }
+                else if (hasFlag(declFlags, DeclFlags.Public)) {
+                    result += "public ";
+                }
+                else {
+                    var emitDeclare = !hasFlag(declFlags, DeclFlags.Exported);
+
+                    // Emit export only for global export statements. 
+                    // The container for this would be dynamic module which is whole file
+                    var container = this.getAstDeclarationContainer();
+                    if (container.nodeType() === NodeType.ModuleDeclaration &&
+                        hasFlag((<ModuleDeclaration>container).getModuleFlags(), ModuleFlags.IsWholeFile) &&
+                        hasFlag(declFlags, DeclFlags.Exported)) {
+                        result += "export ";
+                        emitDeclare = true;
+                    }
+
+                    // Emit declare if not interface declaration && is not from module
+                    if (emitDeclare && typeString !== "interface") {
+                        result += "declare ";
+                    }
+
+                    result += typeString + " ";
+                }
+            }
+
+            return result;
+        }
+
+        private emitDeclFlags(declFlags: DeclFlags, typeString: string) {
+            this.declFile.Write(this.getDeclFlagsString(declFlags, typeString));
+        }
+
+        private canEmitTypeAnnotationSignature(declFlag: DeclFlags = DeclFlags.None) {
+            // Private declaration, shouldnt emit type any time.
+            return !hasFlag(declFlag, DeclFlags.Private);
+        }
+
+        private pushDeclarationContainer(ast: AST) {
+            this.declarationContainerStack.push(ast);
+        }
+
+        private popDeclarationContainer(ast: AST) {
+            CompilerDiagnostics.assert(ast !== this.getAstDeclarationContainer(), 'Declaration container mismatch');
+            this.declarationContainerStack.pop();
+        }
+
+        public emitTypeNamesMember(memberName: MemberName, emitIndent: boolean = false) {
+            if (memberName.prefix === "{ ") {
+                if (emitIndent) {
+                    this.emitIndent();
+                }
+
+                this.declFile.WriteLine("{");
+                this.indenter.increaseIndent();
+                emitIndent = true;
+            }
+            else if (memberName.prefix !== "") {
+                if (emitIndent) {
+                    this.emitIndent();
+                }
+
+                this.declFile.Write(memberName.prefix);
+                emitIndent = false;
+            }
+
+            if (memberName.isString()) {
+                if (emitIndent) {
+                    this.emitIndent();
+                }
+
+                this.declFile.Write((<MemberNameString>memberName).text);
+            }
+            else if (memberName.isArray()) {
+                var ar = <MemberNameArray>memberName;
+                for (var index = 0; index < ar.entries.length; index++) {
+                    this.emitTypeNamesMember(ar.entries[index], emitIndent);
+                    if (ar.delim === "; ") {
+                        this.declFile.WriteLine(";");
+                    }
+                }
+            }
+
+            if (memberName.suffix === "}") {
+                this.indenter.decreaseIndent();
+                this.emitIndent();
+                this.declFile.Write(memberName.suffix);
+            }
+            else {
+                this.declFile.Write(memberName.suffix);
+            }
+        }
+
+        private emitTypeSignature(type: PullTypeSymbol) {
+            var declarationContainerAst = this.getAstDeclarationContainer();
+            var declarationContainerDecl = this.semanticInfoChain.getDeclForAST(declarationContainerAst, this.fileName);
+            var declarationPullSymbol = declarationContainerDecl.getSymbol();
+            var typeNameMembers = type.getScopedNameEx(declarationPullSymbol);
+            this.emitTypeNamesMember(typeNameMembers);
+        }
+
+        private emitComment(comment: Comment) {
+            var text = comment.getText();
+            if (this.declFile.onNewLine) {
+                this.emitIndent();
+            }
+            else if (!comment.isBlockComment) {
+                this.declFile.WriteLine("");
+                this.emitIndent();
+            }
+            
+            this.declFile.Write(text[0]);
+
+            for (var i = 1; i < text.length; i++) {
+                this.declFile.WriteLine("");
+                this.emitIndent();
+                this.declFile.Write(text[i]);
+            }
+
+            if (comment.endsLine || !comment.isBlockComment) {
+                this.declFile.WriteLine("");
+            }
+            else {
+                this.declFile.Write(" ");
+            }
+        }
+
+        private emitDeclarationComments(ast: AST, endLine?: boolean);
+        private emitDeclarationComments(astOrSymbol, endLine = true) {
+            if (!this.emitOptions.compilationSettings.emitComments) {
+                return;
+            }
+
+            var declComments = <Comment[]>astOrSymbol.docComments();
+            this.writeDeclarationComments(declComments, endLine);
+        }
+
+        public writeDeclarationComments(declComments: Comment[], endLine = true) {
+            if (declComments.length > 0) {
+                for (var i = 0; i < declComments.length; i++) {
+                    this.emitComment(declComments[i]);
+                }
+
+                if (endLine) {
+                    if (!this.declFile.onNewLine) {
+                        this.declFile.WriteLine("");
+                    }
+                }
+                else {
+                    if (this.declFile.onNewLine) {
+                        this.emitIndent();
+                    }
+                }
+            }
+        }
+
+        public emitTypeOfBoundDecl(boundDecl: BoundDecl) {
+            var decl = this.semanticInfoChain.getDeclForAST(boundDecl, this.fileName);
+            var pullSymbol = decl.getSymbol();
+            var type = this.widenType(pullSymbol.getType());
+            if (!type) {
+                // PULLTODO
+                return;
+            }
+
+            if (boundDecl.typeExpr || // Specified type expression
+                (boundDecl.init && type !== this.semanticInfoChain.anyTypeSymbol)) { // Not infered any
+                this.declFile.Write(": ");
+                this.emitTypeSignature(type);
+            }
+        }
+
+        private variableDeclaratorCallback(pre: boolean, varDecl: VariableDeclarator): boolean {
+            if (pre && this.canEmitSignature(ToDeclFlags(varDecl.getVarFlags()), varDecl, false)) {
+                var interfaceMember = (this.getAstDeclarationContainer().nodeType() === NodeType.InterfaceDeclaration);
+                this.emitDeclarationComments(varDecl);
+                if (!interfaceMember) {
+                    // If it is var list of form var a, b, c = emit it only if count > 0 - which will be when emitting first var
+                    // If it is var list of form  var a = varList count will be 0
+                    if (this.varListCount >= 0) {
+                        this.emitDeclFlags(ToDeclFlags(varDecl.getVarFlags()), "var");
+                        this.varListCount = -this.varListCount;
+                    }
+
+                    this.declFile.Write(varDecl.id.actualText);
+                }
+                else {
+                    this.emitIndent();
+                    this.declFile.Write(varDecl.id.actualText);
+                    if (hasFlag(varDecl.id.getFlags(), ASTFlags.OptionalName)) {
+                        this.declFile.Write("?");
+                    }
+                }
+
+                if (this.canEmitTypeAnnotationSignature(ToDeclFlags(varDecl.getVarFlags()))) {
+                    this.emitTypeOfBoundDecl(varDecl);
+                }
+
+                // emitted one var decl
+                if (this.varListCount > 0) {
+                    this.varListCount--;
+                }
+                else if (this.varListCount < 0) {
+                    this.varListCount++;
+                }
+
+                // Write ; or ,
+                if (this.varListCount < 0) {
+                    this.declFile.Write(", ");
+                }
+                else {
+                    this.declFile.WriteLine(";");
+                }
+            }
+            return false;
+        }
+
+        private blockCallback(pre: boolean, block: Block): boolean {
+            return false;
+        }
+
+        private variableStatementCallback(pre: boolean, variableStatement: VariableStatement): boolean {
+            return true;
+        }
+
+        private variableDeclarationCallback(pre: boolean, variableDeclaration: VariableDeclaration): boolean {
+            if (pre) {
+                this.varListCount = variableDeclaration.declarators.members.length;
+            }
+            else {
+                this.varListCount = 0;
+            }
+
+            return true;
+        }
+
+        private emitArgDecl(argDecl: Parameter, funcDecl: FunctionDeclaration) {
+            this.indenter.increaseIndent();
+
+            this.emitDeclarationComments(argDecl, false);
+            this.declFile.Write(argDecl.id.actualText);
+            if (argDecl.isOptionalArg()) {
+                this.declFile.Write("?");
+            }
+            
+            this.indenter.decreaseIndent();
+
+            if (this.canEmitTypeAnnotationSignature(ToDeclFlags(funcDecl.getFunctionFlags()))) {
+                this.emitTypeOfBoundDecl(argDecl);
+            }
+        }
+
+        public isOverloadedCallSignature(funcDecl: FunctionDeclaration) {
+            var functionDecl = this.semanticInfoChain.getDeclForAST(funcDecl, this.fileName);
+            var funcSymbol = functionDecl.getSymbol();
+            var funcTypeSymbol = funcSymbol.getType();
+            var signatures = funcTypeSymbol.getCallSignatures();
+            return signatures && signatures.length > 1;
+        }
+
+        private functionDeclarationCallback(pre: boolean, funcDecl: FunctionDeclaration): boolean {
+            if (!pre) {
+                return false;
+            }
+
+            if (funcDecl.isAccessor()) {
+                return this.emitPropertyAccessorSignature(funcDecl);
+            }
+
+            var isInterfaceMember = (this.getAstDeclarationContainer().nodeType() === NodeType.InterfaceDeclaration);
+
+            var funcSymbol = this.semanticInfoChain.getSymbolAndDiagnosticsForAST(funcDecl, this.fileName).symbol;
+            var funcTypeSymbol = funcSymbol.getType();
+            if (funcDecl.block) {
+                var constructSignatures = funcTypeSymbol.getConstructSignatures();
+                if (constructSignatures && constructSignatures.length > 1) {
+                    return false;
+                }
+                else if (this.isOverloadedCallSignature(funcDecl)) {
+                    // This means its implementation of overload signature. do not emit
+                    return false;
+                }
+            }
+            else if (!isInterfaceMember && hasFlag(funcDecl.getFunctionFlags(), FunctionFlags.Private) && this.isOverloadedCallSignature(funcDecl)) {
+                // Print only first overload of private function
+                var callSignatures = funcTypeSymbol.getCallSignatures();
+                Debug.assert(callSignatures && callSignatures.length > 1);
+                var firstSignature = callSignatures[0].isDefinition() ? callSignatures[1] : callSignatures[0];
+                var firstSignatureDecl = firstSignature.getDeclarations()[0];
+                var firstFuncDecl = <FunctionDeclaration>this.semanticInfoChain.getASTForDecl(firstSignatureDecl);
+                if (firstFuncDecl !== funcDecl) {
+                    return false;
+                }
+            }
+
+            if (!this.canEmitSignature(ToDeclFlags(funcDecl.getFunctionFlags()), funcDecl, false)) {
+                return false;
+            }
+
+            var funcSignature = this.semanticInfoChain.getDeclForAST(funcDecl, this.fileName).getSignatureSymbol();
+            this.emitDeclarationComments(funcDecl);
+            if (funcDecl.isConstructor) {
+                this.emitIndent();
+                this.declFile.Write("constructor");
+                this.emitTypeParameters(funcDecl.typeArguments, funcSignature);
+            }
+            else {
+                var id = funcDecl.getNameText();
+                if (!isInterfaceMember) {
+                    this.emitDeclFlags(ToDeclFlags(funcDecl.getFunctionFlags()), "function");
+                    if (id !== "__missing" || !funcDecl.name || !funcDecl.name.isMissing()) {
+                        this.declFile.Write(id);
+                    }
+                    else if (funcDecl.isConstructMember()) {
+                        this.declFile.Write("new");
+                    }
+
+                    this.emitTypeParameters(funcDecl.typeArguments, funcSignature);
+                }
+                else {
+                    this.emitIndent();
+                    if (funcDecl.isConstructMember()) {
+                        this.declFile.Write("new");
+                        this.emitTypeParameters(funcDecl.typeArguments, funcSignature);
+                    }
+                    else if (!funcDecl.isCallMember() && !funcDecl.isIndexerMember()) {
+                        this.declFile.Write(id);
+                        this.emitTypeParameters(funcDecl.typeArguments, funcSignature);
+                        if (hasFlag(funcDecl.name.getFlags(), ASTFlags.OptionalName)) {
+                            this.declFile.Write("? ");
+                        }
+                    }
+                    else {
+                        this.emitTypeParameters(funcDecl.typeArguments, funcSignature);
+                    }
+                }
+            }
+
+            if (!funcDecl.isIndexerMember()) {
+                this.declFile.Write("(");
+            }
+            else {
+                this.declFile.Write("[");
+            }
+
+            if (funcDecl.arguments) {
+                var argsLen = funcDecl.arguments.members.length;
+                if (funcDecl.variableArgList) {
+                    argsLen--;
+                }
+
+                for (var i = 0; i < argsLen; i++) {
+                    var argDecl = <Parameter>funcDecl.arguments.members[i];
+                    this.emitArgDecl(argDecl, funcDecl);
+                    if (i < (argsLen - 1)) {
+                        this.declFile.Write(", ");
+                    }
+                }
+            }
+
+            if (funcDecl.variableArgList) {
+                var lastArg = <Parameter>funcDecl.arguments.members[funcDecl.arguments.members.length - 1];
+                if (funcDecl.arguments.members.length > 1) {
+                    this.declFile.Write(", ...");
+                }
+                else {
+                    this.declFile.Write("...");
+                }
+
+                this.emitArgDecl(lastArg, funcDecl);
+            }
+
+            if (!funcDecl.isIndexerMember()) {
+                this.declFile.Write(")");
+            }
+            else {
+                this.declFile.Write("]");
+            }
+
+            if (!funcDecl.isConstructor &&
+                this.canEmitTypeAnnotationSignature(ToDeclFlags(funcDecl.getFunctionFlags()))) {
+                var returnType = funcSignature.getReturnType();
+                if (funcDecl.returnTypeAnnotation ||
+                    (returnType && returnType !== this.semanticInfoChain.anyTypeSymbol)) {
+                    this.declFile.Write(": ");
+                    this.emitTypeSignature(returnType);
+                }
+            }
+
+            this.declFile.WriteLine(";");
+
+            return false;
+        }
+
+        public emitBaseExpression(bases: ASTList, index: number) {
+            var baseTypeAndDiagnostics = this.semanticInfoChain.getSymbolAndDiagnosticsForAST(bases.members[index], this.fileName);
+            var baseType = baseTypeAndDiagnostics && <PullTypeSymbol>baseTypeAndDiagnostics.symbol;
+            this.emitTypeSignature(baseType);
+        }
+
+        private emitBaseList(typeDecl: TypeDeclaration, useExtendsList: boolean) {
+            var bases = useExtendsList ? typeDecl.extendsList : typeDecl.implementsList;
+            if (bases && (bases.members.length > 0)) {
+                var qual = useExtendsList ? "extends" : "implements";
+                this.declFile.Write(" " + qual + " ");
+                var basesLen = bases.members.length;
+                for (var i = 0; i < basesLen; i++) {
+                    if (i > 0) {
+                        this.declFile.Write(", ");
+                    }
+                    this.emitBaseExpression(bases, i);
+                }
+            }
+        }
+
+        private emitAccessorDeclarationComments(funcDecl: FunctionDeclaration) {
+            if (!this.emitOptions.compilationSettings.emitComments) {
+                return;
+            }
+
+            var accessors = PullHelpers.getGetterAndSetterFunction(funcDecl, this.semanticInfoChain, this.fileName);
+            var comments: Comment[] = [];
+            if (accessors.getter) {
+                comments = comments.concat(accessors.getter.docComments());
+            }
+            if (accessors.setter) {
+                comments = comments.concat(accessors.setter.docComments());
+            }
+            this.writeDeclarationComments(comments);
+        }
+
+        public emitPropertyAccessorSignature(funcDecl: FunctionDeclaration) {
+            var accessorSymbol = PullHelpers.getAccessorSymbol(funcDecl, this.semanticInfoChain, this.fileName);
+            if (!hasFlag(funcDecl.getFunctionFlags(), FunctionFlags.GetAccessor) && accessorSymbol.getGetter()) {
+                // Setter is being used to emit the type info. 
+                return false;
+            }
+
+            this.emitAccessorDeclarationComments(funcDecl);
+            this.emitDeclFlags(ToDeclFlags(funcDecl.getFunctionFlags()), "var");
+            this.declFile.Write(funcDecl.name.actualText);
+            if (this.canEmitTypeAnnotationSignature(ToDeclFlags(funcDecl.getFunctionFlags()))) {
+                this.declFile.Write(" : ");
+                var type = accessorSymbol.getType();
+                this.emitTypeSignature(type);
+            }
+            this.declFile.WriteLine(";");
+
+            return false;
+        }
+
+        private emitClassMembersFromConstructorDefinition(funcDecl: FunctionDeclaration) {
+            if (funcDecl.arguments) {
+                var argsLen = funcDecl.arguments.members.length; if (funcDecl.variableArgList) { argsLen--; }
+
+                for (var i = 0; i < argsLen; i++) {
+                    var argDecl = <Parameter>funcDecl.arguments.members[i];
+                    if (hasFlag(argDecl.getVarFlags(), VariableFlags.Property)) {
+                        this.emitDeclarationComments(argDecl);
+                        this.emitDeclFlags(ToDeclFlags(argDecl.getVarFlags()), "var");
+                        this.declFile.Write(argDecl.id.actualText);
+
+                        if (this.canEmitTypeAnnotationSignature(ToDeclFlags(argDecl.getVarFlags()))) {
+                            this.emitTypeOfBoundDecl(argDecl);
+                        }
+                        this.declFile.WriteLine(";");
+                    }
+                }
+            }
+        }
+
+        private classDeclarationCallback(pre: boolean, classDecl: ClassDeclaration): boolean {
+            if (!this.canEmitPrePostAstSignature(ToDeclFlags(classDecl.getVarFlags()), classDecl, pre)) {
+                return false;
+            }
+
+            if (pre) {
+                var className = classDecl.name.actualText;
+                this.emitDeclarationComments(classDecl);
+                this.emitDeclFlags(ToDeclFlags(classDecl.getVarFlags()), "class");
+                this.declFile.Write(className);
+                this.pushDeclarationContainer(classDecl);
+                this.emitTypeParameters(classDecl.typeParameters);
+                this.emitBaseList(classDecl, true);
+                this.emitBaseList(classDecl, false);
+                this.declFile.WriteLine(" {");
+
+                this.indenter.increaseIndent();
+                if (classDecl.constructorDecl) {
+                    this.emitClassMembersFromConstructorDefinition(classDecl.constructorDecl);
+                }
+            }
+            else {
+                this.indenter.decreaseIndent();
+                this.popDeclarationContainer(classDecl);
+
+                this.emitIndent();
+                this.declFile.WriteLine("}");
+            }
+
+            return true;
+        }
+
+        private emitTypeParameters(typeParams: ASTList, funcSignature?: PullSignatureSymbol) {
+            if (!typeParams || !typeParams.members.length) {
+                return;
+            }
+
+            this.declFile.Write("<");
+            var containerAst = this.getAstDeclarationContainer();
+            var containerDecl = this.semanticInfoChain.getDeclForAST(containerAst, this.fileName);
+            var containerSymbol = <PullTypeSymbol>containerDecl.getSymbol();
+            var typars: PullTypeSymbol[];
+            if (funcSignature) {
+                typars = funcSignature.getTypeParameters();
+            }
+            else {
+                typars = containerSymbol.getTypeArguments();
+                if (!typars || !typars.length) {
+                    typars = containerSymbol.getTypeParameters();
+                }
+            }
+
+            for (var i = 0; i < typars.length; i++) {
+                if (i) {
+                    this.declFile.Write(", ");
+                }
+
+                var memberName = typars[i].getScopedNameEx(containerSymbol, true);
+                this.emitTypeNamesMember(memberName);
+            }
+
+            this.declFile.Write(">");
+        }
+
+        private interfaceDeclarationCallback(pre: boolean, interfaceDecl: InterfaceDeclaration): boolean {
+            if (!this.canEmitPrePostAstSignature(ToDeclFlags(interfaceDecl.getVarFlags()), interfaceDecl, pre)) {
+                return false;
+            }
+
+            if (interfaceDecl.isObjectTypeLiteral) {
+                return false;
+            }
+
+            if (pre) {
+                var interfaceName = interfaceDecl.name.actualText;
+                this.emitDeclarationComments(interfaceDecl);
+                this.emitDeclFlags(ToDeclFlags(interfaceDecl.getVarFlags()), "interface");
+                this.declFile.Write(interfaceName);
+                this.pushDeclarationContainer(interfaceDecl);
+                this.emitTypeParameters(interfaceDecl.typeParameters);
+                this.emitBaseList(interfaceDecl, true);
+                this.declFile.WriteLine(" {");
+
+                this.indenter.increaseIndent();
+            }
+            else {
+                this.indenter.decreaseIndent();
+                this.popDeclarationContainer(interfaceDecl);
+
+                this.emitIndent();
+                this.declFile.WriteLine("}");
+            }
+
+            return true;
+        }
+
+        private importDeclarationCallback(pre: boolean, importDeclAST: ImportDeclaration): boolean {
+            if (pre) {
+                var importDecl = this.semanticInfoChain.getDeclForAST(importDeclAST, this.fileName);
+                var importSymbol = <PullTypeAliasSymbol>importDecl.getSymbol();
+                if (importSymbol.getTypeUsedExternally() || PullContainerTypeSymbol.usedAsSymbol(importSymbol.getContainer(), importSymbol)) {
+                    this.emitDeclarationComments(importDeclAST);
+                    this.emitIndent();
+                    this.declFile.Write("import ");
+
+                    this.declFile.Write(importDeclAST.id.actualText + " = ");
+                    if (importDeclAST.isDynamicImport) {
+                        this.declFile.WriteLine("require(" + importDeclAST.getAliasName() + ");");
+                    }
+                    else {
+                        this.declFile.WriteLine(importDeclAST.getAliasName() + ";");
+                    }
+                }
+            }
+
+            return false;
+        }
+
+        private emitEnumSignature(moduleDecl: ModuleDeclaration) {
+            if (!this.canEmitSignature(ToDeclFlags(moduleDecl.getModuleFlags()), moduleDecl)) {
+                return false;
+            }
+
+            this.emitDeclarationComments(moduleDecl);
+            this.emitDeclFlags(ToDeclFlags(moduleDecl.getModuleFlags()), "enum");
+            this.declFile.WriteLine(moduleDecl.name.actualText + " {");
+
+            this.indenter.increaseIndent();
+            var membersLen = moduleDecl.members.members.length;
+            for (var j = 0; j < membersLen; j++) {
+                var memberDecl: AST = moduleDecl.members.members[j];
+                if (memberDecl.nodeType() === NodeType.VariableStatement && !hasFlag(memberDecl.getFlags(), ASTFlags.EnumMapElement)) {
+                    var variableStatement = <VariableStatement>memberDecl;
+                    this.emitDeclarationComments(memberDecl);
+                    this.emitIndent();
+                    this.declFile.WriteLine((<VariableDeclarator>variableStatement.declaration.declarators.members[0]).id.actualText + ",");
+                }
+            }
+            this.indenter.decreaseIndent();
+
+            this.emitIndent();
+            this.declFile.WriteLine("}");
+
+            return false;
+        }
+
+        private moduleDeclarationCallback(pre: boolean, moduleDecl: ModuleDeclaration): boolean {
+            if (hasFlag(moduleDecl.getModuleFlags(), ModuleFlags.IsWholeFile)) {
+                // This is dynamic modules and we are going to outputing single file, 
+                // we need to change the declFile because dynamic modules are always emitted to their corresponding .d.ts
+                if (hasFlag(moduleDecl.getModuleFlags(), ModuleFlags.IsDynamic)) {
+                    if (pre) {
+                        if (!this.emitOptions.outputMany) {
+                            this.singleDeclFile = this.declFile;
+                            CompilerDiagnostics.assert(this.indenter.indentAmt === 0, "Indent has to be 0 when outputing new file");
+                            // Create new file
+                            var declareFileName = this.emitOptions.mapOutputFileName(this.fileName, TypeScriptCompiler.mapToDTSFileName);
+                            var useUTF8InOutputfile = moduleDecl.containsUnicodeChar || (this.emitOptions.compilationSettings.emitComments && moduleDecl.containsUnicodeCharInComment);
+
+                            // Creating files can cause exceptions, they will be caught higher up in TypeScriptCompiler.emit
+                            this.declFile = new TextWriter(this.emitOptions.ioHost, declareFileName, this.writeByteOrderMark);
+                        }
+                        this.pushDeclarationContainer(moduleDecl);
+                    }
+                    else {
+                        if (!this.emitOptions.outputMany) {
+                            CompilerDiagnostics.assert(this.singleDeclFile !== this.declFile, "singleDeclFile cannot be null as we are going to revert back to it");
+                            CompilerDiagnostics.assert(this.indenter.indentAmt === 0, "Indent has to be 0 when outputing new file");
+
+                            // Creating files can cause exceptions, they will be caught higher up in TypeScriptCompiler.emit
+                            try {
+                                this.declFile.Close();
+                            }
+                            catch (e) {
+                                Emitter.throwEmitterError(e);
+                            }
+
+                            this.declFile = this.singleDeclFile;
+                        }
+
+                        this.popDeclarationContainer(moduleDecl);
+                    }
+                }
+
+                return true;
+            }
+
+            if (moduleDecl.isEnum()) {
+                if (pre) {
+                    this.emitEnumSignature(moduleDecl);
+                }
+                return false;
+            }
+
+            if (!this.canEmitPrePostAstSignature(ToDeclFlags(moduleDecl.getModuleFlags()), moduleDecl, pre)) {
+                return false;
+            }
+
+            if (pre) {
+                if (this.emitDottedModuleName()) {
+                    this.dottedModuleEmit += ".";
+                }
+                else {
+                    this.dottedModuleEmit = this.getDeclFlagsString(ToDeclFlags(moduleDecl.getModuleFlags()), "module");
+                }
+
+                this.dottedModuleEmit += moduleDecl.name.actualText;
+
+                var isCurrentModuleDotted = (moduleDecl.members.members.length === 1 &&
+                    moduleDecl.members.members[0].nodeType() === NodeType.ModuleDeclaration &&
+                    !(<ModuleDeclaration>moduleDecl.members.members[0]).isEnum() &&
+                    hasFlag((<ModuleDeclaration>moduleDecl.members.members[0]).getModuleFlags(), ModuleFlags.Exported));
+
+                // Module is dotted only if it does not have doc comments for it
+                var moduleDeclComments = moduleDecl.docComments();
+                isCurrentModuleDotted = isCurrentModuleDotted && (moduleDeclComments === null || moduleDeclComments.length === 0);
+
+                this.isDottedModuleName.push(isCurrentModuleDotted);
+                this.pushDeclarationContainer(moduleDecl);
+
+                if (!isCurrentModuleDotted) {
+                    this.emitDeclarationComments(moduleDecl);
+                    this.declFile.Write(this.dottedModuleEmit);
+                    this.declFile.WriteLine(" {");
+                    this.indenter.increaseIndent();
+                }
+            }
+            else {
+                if (!this.emitDottedModuleName()) {
+                    this.indenter.decreaseIndent();
+                    this.emitIndent();
+                    this.declFile.WriteLine("}");
+                }
+
+                this.popDeclarationContainer(moduleDecl);
+                this.isDottedModuleName.pop();
+            }
+
+            return true;
+        }
+
+        public ExportAssignmentCallback(pre: boolean, ast: AST): boolean {
+            if (pre) {
+                this.emitIndent();
+                this.declFile.Write("export = ");
+                this.declFile.Write((<ExportAssignment>ast).id.actualText);
+                this.declFile.WriteLine(";");
+            } 
+
+            return false;
+        }
+
+        public ScriptCallback(pre: boolean, script: Script): boolean {
+            if (pre) {
+                if (this.emitOptions.outputMany) {
+                    for (var i = 0; i < script.referencedFiles.length; i++) {
+                        var referencePath = script.referencedFiles[i].path;
+                        var declareFileName: string;
+                        if (isRooted(referencePath)) {
+                            declareFileName = this.emitOptions.mapOutputFileName(referencePath, TypeScriptCompiler.mapToDTSFileName)
+                        }
+                        else {
+                            declareFileName = getDeclareFilePath(script.referencedFiles[i].path);
+                        }
+                        this.declFile.WriteLine('/// <reference path="' + declareFileName + '" />');
+                    }
+                }
+                this.pushDeclarationContainer(script);
+            }
+            else {
+                this.popDeclarationContainer(script);
+            }
+            return true;
+        }
+
+        private defaultCallback(pre: boolean, ast: AST): boolean {
+            return !ast.isStatement();
+        }
+    }
 }