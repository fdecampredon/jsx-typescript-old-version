///<reference path='references.ts' />

module TypeScript {
<<<<<<< HEAD
    export var nodeMetadata: string[][] = [[],[],[],[],[],[],[],[],[],[],[],[],[],[],[],[],[],[],[],[],[],[],[],[],[],[],[],[],[],[],[],[],[],[],[],[],[],[],[],[],[],[],[],[],[],[],[],[],[],[],[],[],[],[],[],[],[],[],[],[],[],[],[],[],[],[],[],[],[],[],[],[],[],[],[],[],[],[],[],[],[],[],[],[],[],[],[],[],[],[],[],[],[],[],[],[],[],[],[],[],[],[],[],[],[],[],[],[],[],[],[],[],[],[],[],[],[],[],[],[],[],["moduleElements","endOfFileToken"],["left","dotToken","right"],["openBraceToken","typeMembers","closeBraceToken"],["typeParameterList","parameterList","equalsGreaterThanToken","type"],["type","openBracketToken","closeBracketToken"],["newKeyword","typeParameterList","parameterList","equalsGreaterThanToken","type"],["name","typeArgumentList"],["typeOfKeyword","name"],["modifiers","interfaceKeyword","identifier","typeParameterList","heritageClauses","body"],["modifiers","functionKeyword","identifier","callSignature","block","semicolonToken"],["modifiers","moduleKeyword","name","stringLiteral","openBraceToken","moduleElements","closeBraceToken"],["modifiers","classKeyword","identifier","typeParameterList","heritageClauses","openBraceToken","classElements","closeBraceToken"],["modifiers","enumKeyword","identifier","openBraceToken","enumElements","closeBraceToken"],["modifiers","importKeyword","identifier","equalsToken","moduleReference","semicolonToken"],["exportKeyword","equalsToken","identifier","semicolonToken"],["modifiers","propertyName","callSignature","block","semicolonToken"],["modifiers","variableDeclarator","semicolonToken"],["modifiers","constructorKeyword","callSignature","block","semicolonToken"],["modifiers","indexSignature","semicolonToken"],["modifiers","getKeyword","propertyName","callSignature","block"],["modifiers","setKeyword","propertyName","callSignature","block"],["propertyName","questionToken","typeAnnotation"],["typeParameterList","parameterList","typeAnnotation"],["newKeyword","callSignature"],["openBracketToken","parameter","closeBracketToken","typeAnnotation"],["propertyName","questionToken","callSignature"],["openBraceToken","statements","closeBraceToken"],["ifKeyword","openParenToken","condition","closeParenToken","statement","elseClause"],["modifiers","variableDeclaration","semicolonToken"],["expression","semicolonToken"],["returnKeyword","expression","semicolonToken"],["switchKeyword","openParenToken","expression","closeParenToken","openBraceToken","switchClauses","closeBraceToken"],["breakKeyword","identifier","semicolonToken"],["continueKeyword","identifier","semicolonToken"],["forKeyword","openParenToken","variableDeclaration","initializer","firstSemicolonToken","condition","secondSemicolonToken","incrementor","closeParenToken","statement"],["forKeyword","openParenToken","variableDeclaration","left","inKeyword","expression","closeParenToken","statement"],["semicolonToken"],["throwKeyword","expression","semicolonToken"],["whileKeyword","openParenToken","condition","closeParenToken","statement"],["tryKeyword","block","catchClause","finallyClause"],["identifier","colonToken","statement"],["doKeyword","statement","whileKeyword","openParenToken","condition","closeParenToken","semicolonToken"],["debuggerKeyword","semicolonToken"],["withKeyword","openParenToken","condition","closeParenToken","statement"],["operatorToken","operand"],["operatorToken","operand"],["operatorToken","operand"],["operatorToken","operand"],["operatorToken","operand"],["operatorToken","operand"],["deleteKeyword","expression"],["typeOfKeyword","expression"],["voidKeyword","expression"],["left","operatorToken","right"],["left","operatorToken","right"],["left","operatorToken","right"],["left","operatorToken","right"],["left","operatorToken","right"],["left","operatorToken","right"],["left","operatorToken","right"],["left","operatorToken","right"],["left","operatorToken","right"],["left","operatorToken","right"],["left","operatorToken","right"],["left","operatorToken","right"],["left","operatorToken","right"],["condition","questionToken","whenTrue","colonToken","whenFalse"],["left","operatorToken","right"],["left","operatorToken","right"],["left","operatorToken","right"],["left","operatorToken","right"],["left","operatorToken","right"],["left","operatorToken","right"],["left","operatorToken","right"],["left","operatorToken","right"],["left","operatorToken","right"],["left","operatorToken","right"],["left","operatorToken","right"],["left","operatorToken","right"],["left","operatorToken","right"],["left","operatorToken","right"],["left","operatorToken","right"],["left","operatorToken","right"],["left","operatorToken","right"],["left","operatorToken","right"],["left","operatorToken","right"],["left","operatorToken","right"],["left","operatorToken","right"],["left","operatorToken","right"],["left","operatorToken","right"],["operand","operatorToken"],["operand","operatorToken"],["expression","dotToken","name"],["expression","argumentList"],["openBracketToken","expressions","closeBracketToken"],["openBraceToken","propertyAssignments","closeBraceToken"],["newKeyword","expression","argumentList"],["openParenToken","expression","closeParenToken"],["callSignature","equalsGreaterThanToken","block","expression"],["identifier","equalsGreaterThanToken","block","expression"],["lessThanToken","asteriskToken","type","greaterThanToken","expression"],["expression","openBracketToken","argumentExpression","closeBracketToken"],["functionKeyword","identifier","callSignature","block"],[],["varKeyword","variableDeclarators"],["propertyName","typeAnnotation","equalsValueClause"],["typeArgumentList","openParenToken","arguments","closeParenToken"],["openParenToken","parameters","closeParenToken"],["lessThanToken","typeArguments","greaterThanToken"],["lessThanToken","typeParameters","greaterThanToken"],["extendsOrImplementsKeyword","typeNames"],["extendsOrImplementsKeyword","typeNames"],["equalsToken","value"],["caseKeyword","expression","colonToken","statements"],["defaultKeyword","colonToken","statements"],["elseKeyword","statement"],["catchKeyword","openParenToken","identifier","typeAnnotation","closeParenToken","block"],["finallyKeyword","block"],["identifier","constraint"],["extendsKeyword","type"],["propertyName","colonToken","expression"],["propertyName","callSignature","block"],["openBraceToken","expression","closeBraceToken"],["openingElement","children","closingElement"],["lessThanToken","slashToken","name","greaterThanToken"],["lessThanToken","name","attributes","slashToken","greaterThanToken"],["name","equalsToken","value"],["dotDotDotToken","modifiers","identifier","questionToken","typeAnnotation","equalsValueClause"],["propertyName","equalsValueClause"],["colonToken","type"],["requireKeyword","openParenToken","stringLiteral","closeParenToken"],["moduleName"],];
=======
    export var nodeMetadata: string[][] = [[],[],[],[],[],[],[],[],[],[],[],[],[],[],[],[],[],[],[],[],[],[],[],[],[],[],[],[],[],[],[],[],[],[],[],[],[],[],[],[],[],[],[],[],[],[],[],[],[],[],[],[],[],[],[],[],[],[],[],[],[],[],[],[],[],[],[],[],[],[],[],[],[],[],[],[],[],[],[],[],[],[],[],[],[],[],[],[],[],[],[],[],[],[],[],[],[],[],[],[],[],[],[],[],[],[],[],[],[],[],[],[],[],[],[],[],[],[],[],[],["moduleElements","endOfFileToken"],["left","dotToken","right"],["openBraceToken","typeMembers","closeBraceToken"],["typeParameterList","parameterList","equalsGreaterThanToken","type"],["type","openBracketToken","closeBracketToken"],["newKeyword","typeParameterList","parameterList","equalsGreaterThanToken","type"],["name","typeArgumentList"],["typeOfKeyword","name"],["modifiers","interfaceKeyword","identifier","typeParameterList","heritageClauses","body"],["modifiers","functionKeyword","identifier","callSignature","block","semicolonToken"],["modifiers","moduleKeyword","name","stringLiteral","openBraceToken","moduleElements","closeBraceToken"],["modifiers","classKeyword","identifier","typeParameterList","heritageClauses","openBraceToken","classElements","closeBraceToken"],["modifiers","enumKeyword","identifier","openBraceToken","enumElements","closeBraceToken"],["modifiers","importKeyword","identifier","equalsToken","moduleReference","semicolonToken"],["exportKeyword","equalsToken","identifier","semicolonToken"],["modifiers","propertyName","callSignature","block","semicolonToken"],["modifiers","variableDeclarator","semicolonToken"],["modifiers","constructorKeyword","callSignature","block","semicolonToken"],["modifiers","indexSignature","semicolonToken"],["modifiers","getKeyword","propertyName","callSignature","block"],["modifiers","setKeyword","propertyName","callSignature","block"],["propertyName","questionToken","typeAnnotation"],["typeParameterList","parameterList","typeAnnotation"],["newKeyword","callSignature"],["openBracketToken","parameters","closeBracketToken","typeAnnotation"],["propertyName","questionToken","callSignature"],["openBraceToken","statements","closeBraceToken"],["ifKeyword","openParenToken","condition","closeParenToken","statement","elseClause"],["modifiers","variableDeclaration","semicolonToken"],["expression","semicolonToken"],["returnKeyword","expression","semicolonToken"],["switchKeyword","openParenToken","expression","closeParenToken","openBraceToken","switchClauses","closeBraceToken"],["breakKeyword","identifier","semicolonToken"],["continueKeyword","identifier","semicolonToken"],["forKeyword","openParenToken","variableDeclaration","initializer","firstSemicolonToken","condition","secondSemicolonToken","incrementor","closeParenToken","statement"],["forKeyword","openParenToken","variableDeclaration","left","inKeyword","expression","closeParenToken","statement"],["semicolonToken"],["throwKeyword","expression","semicolonToken"],["whileKeyword","openParenToken","condition","closeParenToken","statement"],["tryKeyword","block","catchClause","finallyClause"],["identifier","colonToken","statement"],["doKeyword","statement","whileKeyword","openParenToken","condition","closeParenToken","semicolonToken"],["debuggerKeyword","semicolonToken"],["withKeyword","openParenToken","condition","closeParenToken","statement"],["operatorToken","operand"],["operatorToken","operand"],["operatorToken","operand"],["operatorToken","operand"],["operatorToken","operand"],["operatorToken","operand"],["deleteKeyword","expression"],["typeOfKeyword","expression"],["voidKeyword","expression"],["left","operatorToken","right"],["left","operatorToken","right"],["left","operatorToken","right"],["left","operatorToken","right"],["left","operatorToken","right"],["left","operatorToken","right"],["left","operatorToken","right"],["left","operatorToken","right"],["left","operatorToken","right"],["left","operatorToken","right"],["left","operatorToken","right"],["left","operatorToken","right"],["left","operatorToken","right"],["condition","questionToken","whenTrue","colonToken","whenFalse"],["left","operatorToken","right"],["left","operatorToken","right"],["left","operatorToken","right"],["left","operatorToken","right"],["left","operatorToken","right"],["left","operatorToken","right"],["left","operatorToken","right"],["left","operatorToken","right"],["left","operatorToken","right"],["left","operatorToken","right"],["left","operatorToken","right"],["left","operatorToken","right"],["left","operatorToken","right"],["left","operatorToken","right"],["left","operatorToken","right"],["left","operatorToken","right"],["left","operatorToken","right"],["left","operatorToken","right"],["left","operatorToken","right"],["left","operatorToken","right"],["left","operatorToken","right"],["left","operatorToken","right"],["left","operatorToken","right"],["operand","operatorToken"],["operand","operatorToken"],["expression","dotToken","name"],["expression","argumentList"],["openBracketToken","expressions","closeBracketToken"],["openBraceToken","propertyAssignments","closeBraceToken"],["newKeyword","expression","argumentList"],["openParenToken","expression","closeParenToken"],["callSignature","equalsGreaterThanToken","block","expression"],["parameter","equalsGreaterThanToken","block","expression"],["lessThanToken","type","greaterThanToken","expression"],["expression","openBracketToken","argumentExpression","closeBracketToken"],["functionKeyword","identifier","callSignature","block"],[],["varKeyword","variableDeclarators"],["propertyName","typeAnnotation","equalsValueClause"],["typeArgumentList","openParenToken","arguments","closeParenToken"],["openParenToken","parameters","closeParenToken"],["lessThanToken","typeArguments","greaterThanToken"],["lessThanToken","typeParameters","greaterThanToken"],["extendsOrImplementsKeyword","typeNames"],["extendsOrImplementsKeyword","typeNames"],["equalsToken","value"],["caseKeyword","expression","colonToken","statements"],["defaultKeyword","colonToken","statements"],["elseKeyword","statement"],["catchKeyword","openParenToken","identifier","typeAnnotation","closeParenToken","block"],["finallyKeyword","block"],["identifier","constraint"],["extendsKeyword","type"],["propertyName","colonToken","expression"],["propertyName","callSignature","block"],["dotDotDotToken","modifiers","identifier","questionToken","typeAnnotation","equalsValueClause"],["propertyName","equalsValueClause"],["colonToken","type"],["requireKeyword","openParenToken","stringLiteral","closeParenToken"],["moduleName"],];
>>>>>>> 21ab918d
    export class SourceUnitSyntax extends SyntaxNode {
        public syntaxTree: SyntaxTree = null;
        public moduleElements: IModuleElementSyntax[];
        public endOfFileToken: ISyntaxToken;
        constructor(data: number, moduleElements: IModuleElementSyntax[], endOfFileToken: ISyntaxToken) {
            super(data);
            this.parent = null,
            this.moduleElements = moduleElements,
            this.endOfFileToken = endOfFileToken,
            !isShared(moduleElements) && (moduleElements.parent = this),
            endOfFileToken.parent = this;
        }
    }
    export class QualifiedNameSyntax extends SyntaxNode implements INameSyntax {
        public left: INameSyntax;
        public dotToken: ISyntaxToken;
        public right: ISyntaxToken;
        public _isName: any; public _isType: any;
        constructor(data: number, left: INameSyntax, dotToken: ISyntaxToken, right: ISyntaxToken) {
            super(data);
            this.left = left,
            this.dotToken = dotToken,
            this.right = right,
            left.parent = this,
            dotToken.parent = this,
            right.parent = this;
        }
    }
    export class ObjectTypeSyntax extends SyntaxNode implements ITypeSyntax {
        public openBraceToken: ISyntaxToken;
        public typeMembers: ITypeMemberSyntax[];
        public closeBraceToken: ISyntaxToken;
        public _isType: any;
        constructor(data: number, openBraceToken: ISyntaxToken, typeMembers: ITypeMemberSyntax[], closeBraceToken: ISyntaxToken) {
            super(data);
            this.openBraceToken = openBraceToken,
            this.typeMembers = typeMembers,
            this.closeBraceToken = closeBraceToken,
            openBraceToken.parent = this,
            !isShared(typeMembers) && (typeMembers.parent = this),
            closeBraceToken.parent = this;
        }
    }
    export class FunctionTypeSyntax extends SyntaxNode implements ITypeSyntax {
        public typeParameterList: TypeParameterListSyntax;
        public parameterList: ParameterListSyntax;
        public equalsGreaterThanToken: ISyntaxToken;
        public type: ITypeSyntax;
        public _isType: any;
        constructor(data: number, typeParameterList: TypeParameterListSyntax, parameterList: ParameterListSyntax, equalsGreaterThanToken: ISyntaxToken, type: ITypeSyntax) {
            super(data);
            this.typeParameterList = typeParameterList,
            this.parameterList = parameterList,
            this.equalsGreaterThanToken = equalsGreaterThanToken,
            this.type = type,
            typeParameterList && (typeParameterList.parent = this),
            parameterList.parent = this,
            equalsGreaterThanToken.parent = this,
            type.parent = this;
        }
    }
    export class ArrayTypeSyntax extends SyntaxNode implements ITypeSyntax {
        public type: ITypeSyntax;
        public openBracketToken: ISyntaxToken;
        public closeBracketToken: ISyntaxToken;
        public _isType: any;
        constructor(data: number, type: ITypeSyntax, openBracketToken: ISyntaxToken, closeBracketToken: ISyntaxToken) {
            super(data);
            this.type = type,
            this.openBracketToken = openBracketToken,
            this.closeBracketToken = closeBracketToken,
            type.parent = this,
            openBracketToken.parent = this,
            closeBracketToken.parent = this;
        }
    }
    export class ConstructorTypeSyntax extends SyntaxNode implements ITypeSyntax {
        public newKeyword: ISyntaxToken;
        public typeParameterList: TypeParameterListSyntax;
        public parameterList: ParameterListSyntax;
        public equalsGreaterThanToken: ISyntaxToken;
        public type: ITypeSyntax;
        public _isType: any;
        constructor(data: number, newKeyword: ISyntaxToken, typeParameterList: TypeParameterListSyntax, parameterList: ParameterListSyntax, equalsGreaterThanToken: ISyntaxToken, type: ITypeSyntax) {
            super(data);
            this.newKeyword = newKeyword,
            this.typeParameterList = typeParameterList,
            this.parameterList = parameterList,
            this.equalsGreaterThanToken = equalsGreaterThanToken,
            this.type = type,
            newKeyword.parent = this,
            typeParameterList && (typeParameterList.parent = this),
            parameterList.parent = this,
            equalsGreaterThanToken.parent = this,
            type.parent = this;
        }
    }
    export class GenericTypeSyntax extends SyntaxNode implements ITypeSyntax {
        public name: INameSyntax;
        public typeArgumentList: TypeArgumentListSyntax;
        public _isType: any;
        constructor(data: number, name: INameSyntax, typeArgumentList: TypeArgumentListSyntax) {
            super(data);
            this.name = name,
            this.typeArgumentList = typeArgumentList,
            name.parent = this,
            typeArgumentList.parent = this;
        }
    }
    export class TypeQuerySyntax extends SyntaxNode implements ITypeSyntax {
        public typeOfKeyword: ISyntaxToken;
        public name: INameSyntax;
        public _isType: any;
        constructor(data: number, typeOfKeyword: ISyntaxToken, name: INameSyntax) {
            super(data);
            this.typeOfKeyword = typeOfKeyword,
            this.name = name,
            typeOfKeyword.parent = this,
            name.parent = this;
        }
    }
    export class InterfaceDeclarationSyntax extends SyntaxNode implements IModuleElementSyntax {
        public modifiers: ISyntaxToken[];
        public interfaceKeyword: ISyntaxToken;
        public identifier: ISyntaxToken;
        public typeParameterList: TypeParameterListSyntax;
        public heritageClauses: HeritageClauseSyntax[];
        public body: ObjectTypeSyntax;
        public _isModuleElement: any;
        constructor(data: number, modifiers: ISyntaxToken[], interfaceKeyword: ISyntaxToken, identifier: ISyntaxToken, typeParameterList: TypeParameterListSyntax, heritageClauses: HeritageClauseSyntax[], body: ObjectTypeSyntax) {
            super(data);
            this.modifiers = modifiers,
            this.interfaceKeyword = interfaceKeyword,
            this.identifier = identifier,
            this.typeParameterList = typeParameterList,
            this.heritageClauses = heritageClauses,
            this.body = body,
            !isShared(modifiers) && (modifiers.parent = this),
            interfaceKeyword.parent = this,
            identifier.parent = this,
            typeParameterList && (typeParameterList.parent = this),
            !isShared(heritageClauses) && (heritageClauses.parent = this),
            body.parent = this;
        }
    }
    export class FunctionDeclarationSyntax extends SyntaxNode implements IStatementSyntax {
        public modifiers: ISyntaxToken[];
        public functionKeyword: ISyntaxToken;
        public identifier: ISyntaxToken;
        public callSignature: CallSignatureSyntax;
        public block: BlockSyntax;
        public semicolonToken: ISyntaxToken;
        public _isStatement: any; public _isModuleElement: any;
        constructor(data: number, modifiers: ISyntaxToken[], functionKeyword: ISyntaxToken, identifier: ISyntaxToken, callSignature: CallSignatureSyntax, block: BlockSyntax, semicolonToken: ISyntaxToken) {
            super(data);
            this.modifiers = modifiers,
            this.functionKeyword = functionKeyword,
            this.identifier = identifier,
            this.callSignature = callSignature,
            this.block = block,
            this.semicolonToken = semicolonToken,
            !isShared(modifiers) && (modifiers.parent = this),
            functionKeyword.parent = this,
            identifier.parent = this,
            callSignature.parent = this,
            block && (block.parent = this),
            semicolonToken && (semicolonToken.parent = this);
        }
    }
    export class ModuleDeclarationSyntax extends SyntaxNode implements IModuleElementSyntax {
        public modifiers: ISyntaxToken[];
        public moduleKeyword: ISyntaxToken;
        public name: INameSyntax;
        public stringLiteral: ISyntaxToken;
        public openBraceToken: ISyntaxToken;
        public moduleElements: IModuleElementSyntax[];
        public closeBraceToken: ISyntaxToken;
        public _isModuleElement: any;
        constructor(data: number, modifiers: ISyntaxToken[], moduleKeyword: ISyntaxToken, name: INameSyntax, stringLiteral: ISyntaxToken, openBraceToken: ISyntaxToken, moduleElements: IModuleElementSyntax[], closeBraceToken: ISyntaxToken) {
            super(data);
            this.modifiers = modifiers,
            this.moduleKeyword = moduleKeyword,
            this.name = name,
            this.stringLiteral = stringLiteral,
            this.openBraceToken = openBraceToken,
            this.moduleElements = moduleElements,
            this.closeBraceToken = closeBraceToken,
            !isShared(modifiers) && (modifiers.parent = this),
            moduleKeyword.parent = this,
            name && (name.parent = this),
            stringLiteral && (stringLiteral.parent = this),
            openBraceToken.parent = this,
            !isShared(moduleElements) && (moduleElements.parent = this),
            closeBraceToken.parent = this;
        }
    }
    export class ClassDeclarationSyntax extends SyntaxNode implements IModuleElementSyntax {
        public modifiers: ISyntaxToken[];
        public classKeyword: ISyntaxToken;
        public identifier: ISyntaxToken;
        public typeParameterList: TypeParameterListSyntax;
        public heritageClauses: HeritageClauseSyntax[];
        public openBraceToken: ISyntaxToken;
        public classElements: IClassElementSyntax[];
        public closeBraceToken: ISyntaxToken;
        public _isModuleElement: any;
        constructor(data: number, modifiers: ISyntaxToken[], classKeyword: ISyntaxToken, identifier: ISyntaxToken, typeParameterList: TypeParameterListSyntax, heritageClauses: HeritageClauseSyntax[], openBraceToken: ISyntaxToken, classElements: IClassElementSyntax[], closeBraceToken: ISyntaxToken) {
            super(data);
            this.modifiers = modifiers,
            this.classKeyword = classKeyword,
            this.identifier = identifier,
            this.typeParameterList = typeParameterList,
            this.heritageClauses = heritageClauses,
            this.openBraceToken = openBraceToken,
            this.classElements = classElements,
            this.closeBraceToken = closeBraceToken,
            !isShared(modifiers) && (modifiers.parent = this),
            classKeyword.parent = this,
            identifier.parent = this,
            typeParameterList && (typeParameterList.parent = this),
            !isShared(heritageClauses) && (heritageClauses.parent = this),
            openBraceToken.parent = this,
            !isShared(classElements) && (classElements.parent = this),
            closeBraceToken.parent = this;
        }
    }
    export class EnumDeclarationSyntax extends SyntaxNode implements IModuleElementSyntax {
        public modifiers: ISyntaxToken[];
        public enumKeyword: ISyntaxToken;
        public identifier: ISyntaxToken;
        public openBraceToken: ISyntaxToken;
        public enumElements: EnumElementSyntax[];
        public closeBraceToken: ISyntaxToken;
        public _isModuleElement: any;
        constructor(data: number, modifiers: ISyntaxToken[], enumKeyword: ISyntaxToken, identifier: ISyntaxToken, openBraceToken: ISyntaxToken, enumElements: EnumElementSyntax[], closeBraceToken: ISyntaxToken) {
            super(data);
            this.modifiers = modifiers,
            this.enumKeyword = enumKeyword,
            this.identifier = identifier,
            this.openBraceToken = openBraceToken,
            this.enumElements = enumElements,
            this.closeBraceToken = closeBraceToken,
            !isShared(modifiers) && (modifiers.parent = this),
            enumKeyword.parent = this,
            identifier.parent = this,
            openBraceToken.parent = this,
            !isShared(enumElements) && (enumElements.parent = this),
            closeBraceToken.parent = this;
        }
    }
    export class ImportDeclarationSyntax extends SyntaxNode implements IModuleElementSyntax {
        public modifiers: ISyntaxToken[];
        public importKeyword: ISyntaxToken;
        public identifier: ISyntaxToken;
        public equalsToken: ISyntaxToken;
        public moduleReference: IModuleReferenceSyntax;
        public semicolonToken: ISyntaxToken;
        public _isModuleElement: any;
        constructor(data: number, modifiers: ISyntaxToken[], importKeyword: ISyntaxToken, identifier: ISyntaxToken, equalsToken: ISyntaxToken, moduleReference: IModuleReferenceSyntax, semicolonToken: ISyntaxToken) {
            super(data);
            this.modifiers = modifiers,
            this.importKeyword = importKeyword,
            this.identifier = identifier,
            this.equalsToken = equalsToken,
            this.moduleReference = moduleReference,
            this.semicolonToken = semicolonToken,
            !isShared(modifiers) && (modifiers.parent = this),
            importKeyword.parent = this,
            identifier.parent = this,
            equalsToken.parent = this,
            moduleReference.parent = this,
            semicolonToken && (semicolonToken.parent = this);
        }
    }
    export class ExportAssignmentSyntax extends SyntaxNode implements IModuleElementSyntax {
        public exportKeyword: ISyntaxToken;
        public equalsToken: ISyntaxToken;
        public identifier: ISyntaxToken;
        public semicolonToken: ISyntaxToken;
        public _isModuleElement: any;
        constructor(data: number, exportKeyword: ISyntaxToken, equalsToken: ISyntaxToken, identifier: ISyntaxToken, semicolonToken: ISyntaxToken) {
            super(data);
            this.exportKeyword = exportKeyword,
            this.equalsToken = equalsToken,
            this.identifier = identifier,
            this.semicolonToken = semicolonToken,
            exportKeyword.parent = this,
            equalsToken.parent = this,
            identifier.parent = this,
            semicolonToken && (semicolonToken.parent = this);
        }
    }
    export class MemberFunctionDeclarationSyntax extends SyntaxNode implements IMemberDeclarationSyntax {
        public modifiers: ISyntaxToken[];
        public propertyName: ISyntaxToken;
        public callSignature: CallSignatureSyntax;
        public block: BlockSyntax;
        public semicolonToken: ISyntaxToken;
        public _isMemberDeclaration: any; public _isClassElement: any;
        constructor(data: number, modifiers: ISyntaxToken[], propertyName: ISyntaxToken, callSignature: CallSignatureSyntax, block: BlockSyntax, semicolonToken: ISyntaxToken) {
            super(data);
            this.modifiers = modifiers,
            this.propertyName = propertyName,
            this.callSignature = callSignature,
            this.block = block,
            this.semicolonToken = semicolonToken,
            !isShared(modifiers) && (modifiers.parent = this),
            propertyName.parent = this,
            callSignature.parent = this,
            block && (block.parent = this),
            semicolonToken && (semicolonToken.parent = this);
        }
    }
    export class MemberVariableDeclarationSyntax extends SyntaxNode implements IMemberDeclarationSyntax {
        public modifiers: ISyntaxToken[];
        public variableDeclarator: VariableDeclaratorSyntax;
        public semicolonToken: ISyntaxToken;
        public _isMemberDeclaration: any; public _isClassElement: any;
        constructor(data: number, modifiers: ISyntaxToken[], variableDeclarator: VariableDeclaratorSyntax, semicolonToken: ISyntaxToken) {
            super(data);
            this.modifiers = modifiers,
            this.variableDeclarator = variableDeclarator,
            this.semicolonToken = semicolonToken,
            !isShared(modifiers) && (modifiers.parent = this),
            variableDeclarator.parent = this,
            semicolonToken && (semicolonToken.parent = this);
        }
    }
    export class ConstructorDeclarationSyntax extends SyntaxNode implements IClassElementSyntax {
        public modifiers: ISyntaxToken[];
        public constructorKeyword: ISyntaxToken;
        public callSignature: CallSignatureSyntax;
        public block: BlockSyntax;
        public semicolonToken: ISyntaxToken;
        public _isClassElement: any;
        constructor(data: number, modifiers: ISyntaxToken[], constructorKeyword: ISyntaxToken, callSignature: CallSignatureSyntax, block: BlockSyntax, semicolonToken: ISyntaxToken) {
            super(data);
            this.modifiers = modifiers,
            this.constructorKeyword = constructorKeyword,
            this.callSignature = callSignature,
            this.block = block,
            this.semicolonToken = semicolonToken,
            !isShared(modifiers) && (modifiers.parent = this),
            constructorKeyword.parent = this,
            callSignature.parent = this,
            block && (block.parent = this),
            semicolonToken && (semicolonToken.parent = this);
        }
    }
    export class IndexMemberDeclarationSyntax extends SyntaxNode implements IClassElementSyntax {
        public modifiers: ISyntaxToken[];
        public indexSignature: IndexSignatureSyntax;
        public semicolonToken: ISyntaxToken;
        public _isClassElement: any;
        constructor(data: number, modifiers: ISyntaxToken[], indexSignature: IndexSignatureSyntax, semicolonToken: ISyntaxToken) {
            super(data);
            this.modifiers = modifiers,
            this.indexSignature = indexSignature,
            this.semicolonToken = semicolonToken,
            !isShared(modifiers) && (modifiers.parent = this),
            indexSignature.parent = this,
            semicolonToken && (semicolonToken.parent = this);
        }
    }
    export class GetAccessorSyntax extends SyntaxNode implements IMemberDeclarationSyntax, IPropertyAssignmentSyntax {
        public modifiers: ISyntaxToken[];
        public getKeyword: ISyntaxToken;
        public propertyName: ISyntaxToken;
        public callSignature: CallSignatureSyntax;
        public block: BlockSyntax;
        public _isMemberDeclaration: any; public _isPropertyAssignment: any; public _isClassElement: any;
        constructor(data: number, modifiers: ISyntaxToken[], getKeyword: ISyntaxToken, propertyName: ISyntaxToken, callSignature: CallSignatureSyntax, block: BlockSyntax) {
            super(data);
            this.modifiers = modifiers,
            this.getKeyword = getKeyword,
            this.propertyName = propertyName,
            this.callSignature = callSignature,
            this.block = block,
            !isShared(modifiers) && (modifiers.parent = this),
            getKeyword.parent = this,
            propertyName.parent = this,
            callSignature.parent = this,
            block.parent = this;
        }
    }
    export class SetAccessorSyntax extends SyntaxNode implements IMemberDeclarationSyntax, IPropertyAssignmentSyntax {
        public modifiers: ISyntaxToken[];
        public setKeyword: ISyntaxToken;
        public propertyName: ISyntaxToken;
        public callSignature: CallSignatureSyntax;
        public block: BlockSyntax;
        public _isMemberDeclaration: any; public _isPropertyAssignment: any; public _isClassElement: any;
        constructor(data: number, modifiers: ISyntaxToken[], setKeyword: ISyntaxToken, propertyName: ISyntaxToken, callSignature: CallSignatureSyntax, block: BlockSyntax) {
            super(data);
            this.modifiers = modifiers,
            this.setKeyword = setKeyword,
            this.propertyName = propertyName,
            this.callSignature = callSignature,
            this.block = block,
            !isShared(modifiers) && (modifiers.parent = this),
            setKeyword.parent = this,
            propertyName.parent = this,
            callSignature.parent = this,
            block.parent = this;
        }
    }
    export class PropertySignatureSyntax extends SyntaxNode implements ITypeMemberSyntax {
        public propertyName: ISyntaxToken;
        public questionToken: ISyntaxToken;
        public typeAnnotation: TypeAnnotationSyntax;
        public _isTypeMember: any;
        constructor(data: number, propertyName: ISyntaxToken, questionToken: ISyntaxToken, typeAnnotation: TypeAnnotationSyntax) {
            super(data);
            this.propertyName = propertyName,
            this.questionToken = questionToken,
            this.typeAnnotation = typeAnnotation,
            propertyName.parent = this,
            questionToken && (questionToken.parent = this),
            typeAnnotation && (typeAnnotation.parent = this);
        }
    }
    export class CallSignatureSyntax extends SyntaxNode implements ITypeMemberSyntax {
        public typeParameterList: TypeParameterListSyntax;
        public parameterList: ParameterListSyntax;
        public typeAnnotation: TypeAnnotationSyntax;
        public _isTypeMember: any;
        constructor(data: number, typeParameterList: TypeParameterListSyntax, parameterList: ParameterListSyntax, typeAnnotation: TypeAnnotationSyntax) {
            super(data);
            this.typeParameterList = typeParameterList,
            this.parameterList = parameterList,
            this.typeAnnotation = typeAnnotation,
            typeParameterList && (typeParameterList.parent = this),
            parameterList.parent = this,
            typeAnnotation && (typeAnnotation.parent = this);
        }
    }
    export class ConstructSignatureSyntax extends SyntaxNode implements ITypeMemberSyntax {
        public newKeyword: ISyntaxToken;
        public callSignature: CallSignatureSyntax;
        public _isTypeMember: any;
        constructor(data: number, newKeyword: ISyntaxToken, callSignature: CallSignatureSyntax) {
            super(data);
            this.newKeyword = newKeyword,
            this.callSignature = callSignature,
            newKeyword.parent = this,
            callSignature.parent = this;
        }
    }
    export class IndexSignatureSyntax extends SyntaxNode implements ITypeMemberSyntax {
        public openBracketToken: ISyntaxToken;
        public parameters: ParameterSyntax[];
        public closeBracketToken: ISyntaxToken;
        public typeAnnotation: TypeAnnotationSyntax;
        public _isTypeMember: any;
        constructor(data: number, openBracketToken: ISyntaxToken, parameters: ParameterSyntax[], closeBracketToken: ISyntaxToken, typeAnnotation: TypeAnnotationSyntax) {
            super(data);
            this.openBracketToken = openBracketToken,
            this.parameters = parameters,
            this.closeBracketToken = closeBracketToken,
            this.typeAnnotation = typeAnnotation,
            openBracketToken.parent = this,
            !isShared(parameters) && (parameters.parent = this),
            closeBracketToken.parent = this,
            typeAnnotation && (typeAnnotation.parent = this);
        }
    }
    export class MethodSignatureSyntax extends SyntaxNode implements ITypeMemberSyntax {
        public propertyName: ISyntaxToken;
        public questionToken: ISyntaxToken;
        public callSignature: CallSignatureSyntax;
        public _isTypeMember: any;
        constructor(data: number, propertyName: ISyntaxToken, questionToken: ISyntaxToken, callSignature: CallSignatureSyntax) {
            super(data);
            this.propertyName = propertyName,
            this.questionToken = questionToken,
            this.callSignature = callSignature,
            propertyName.parent = this,
            questionToken && (questionToken.parent = this),
            callSignature.parent = this;
        }
    }
    export class BlockSyntax extends SyntaxNode implements IStatementSyntax {
        public openBraceToken: ISyntaxToken;
        public statements: IStatementSyntax[];
        public closeBraceToken: ISyntaxToken;
        public _isStatement: any; public _isModuleElement: any;
        constructor(data: number, openBraceToken: ISyntaxToken, statements: IStatementSyntax[], closeBraceToken: ISyntaxToken) {
            super(data);
            this.openBraceToken = openBraceToken,
            this.statements = statements,
            this.closeBraceToken = closeBraceToken,
            openBraceToken.parent = this,
            !isShared(statements) && (statements.parent = this),
            closeBraceToken.parent = this;
        }
    }
    export class IfStatementSyntax extends SyntaxNode implements IStatementSyntax {
        public ifKeyword: ISyntaxToken;
        public openParenToken: ISyntaxToken;
        public condition: IExpressionSyntax;
        public closeParenToken: ISyntaxToken;
        public statement: IStatementSyntax;
        public elseClause: ElseClauseSyntax;
        public _isStatement: any; public _isModuleElement: any;
        constructor(data: number, ifKeyword: ISyntaxToken, openParenToken: ISyntaxToken, condition: IExpressionSyntax, closeParenToken: ISyntaxToken, statement: IStatementSyntax, elseClause: ElseClauseSyntax) {
            super(data);
            this.ifKeyword = ifKeyword,
            this.openParenToken = openParenToken,
            this.condition = condition,
            this.closeParenToken = closeParenToken,
            this.statement = statement,
            this.elseClause = elseClause,
            ifKeyword.parent = this,
            openParenToken.parent = this,
            condition.parent = this,
            closeParenToken.parent = this,
            statement.parent = this,
            elseClause && (elseClause.parent = this);
        }
    }
    export class VariableStatementSyntax extends SyntaxNode implements IStatementSyntax {
        public modifiers: ISyntaxToken[];
        public variableDeclaration: VariableDeclarationSyntax;
        public semicolonToken: ISyntaxToken;
        public _isStatement: any; public _isModuleElement: any;
        constructor(data: number, modifiers: ISyntaxToken[], variableDeclaration: VariableDeclarationSyntax, semicolonToken: ISyntaxToken) {
            super(data);
            this.modifiers = modifiers,
            this.variableDeclaration = variableDeclaration,
            this.semicolonToken = semicolonToken,
            !isShared(modifiers) && (modifiers.parent = this),
            variableDeclaration.parent = this,
            semicolonToken && (semicolonToken.parent = this);
        }
    }
    export class ExpressionStatementSyntax extends SyntaxNode implements IStatementSyntax {
        public expression: IExpressionSyntax;
        public semicolonToken: ISyntaxToken;
        public _isStatement: any; public _isModuleElement: any;
        constructor(data: number, expression: IExpressionSyntax, semicolonToken: ISyntaxToken) {
            super(data);
            this.expression = expression,
            this.semicolonToken = semicolonToken,
            expression.parent = this,
            semicolonToken && (semicolonToken.parent = this);
        }
    }
    export class ReturnStatementSyntax extends SyntaxNode implements IStatementSyntax {
        public returnKeyword: ISyntaxToken;
        public expression: IExpressionSyntax;
        public semicolonToken: ISyntaxToken;
        public _isStatement: any; public _isModuleElement: any;
        constructor(data: number, returnKeyword: ISyntaxToken, expression: IExpressionSyntax, semicolonToken: ISyntaxToken) {
            super(data);
            this.returnKeyword = returnKeyword,
            this.expression = expression,
            this.semicolonToken = semicolonToken,
            returnKeyword.parent = this,
            expression && (expression.parent = this),
            semicolonToken && (semicolonToken.parent = this);
        }
    }
    export class SwitchStatementSyntax extends SyntaxNode implements IStatementSyntax {
        public switchKeyword: ISyntaxToken;
        public openParenToken: ISyntaxToken;
        public expression: IExpressionSyntax;
        public closeParenToken: ISyntaxToken;
        public openBraceToken: ISyntaxToken;
        public switchClauses: ISwitchClauseSyntax[];
        public closeBraceToken: ISyntaxToken;
        public _isStatement: any; public _isModuleElement: any;
        constructor(data: number, switchKeyword: ISyntaxToken, openParenToken: ISyntaxToken, expression: IExpressionSyntax, closeParenToken: ISyntaxToken, openBraceToken: ISyntaxToken, switchClauses: ISwitchClauseSyntax[], closeBraceToken: ISyntaxToken) {
            super(data);
            this.switchKeyword = switchKeyword,
            this.openParenToken = openParenToken,
            this.expression = expression,
            this.closeParenToken = closeParenToken,
            this.openBraceToken = openBraceToken,
            this.switchClauses = switchClauses,
            this.closeBraceToken = closeBraceToken,
            switchKeyword.parent = this,
            openParenToken.parent = this,
            expression.parent = this,
            closeParenToken.parent = this,
            openBraceToken.parent = this,
            !isShared(switchClauses) && (switchClauses.parent = this),
            closeBraceToken.parent = this;
        }
    }
    export class BreakStatementSyntax extends SyntaxNode implements IStatementSyntax {
        public breakKeyword: ISyntaxToken;
        public identifier: ISyntaxToken;
        public semicolonToken: ISyntaxToken;
        public _isStatement: any; public _isModuleElement: any;
        constructor(data: number, breakKeyword: ISyntaxToken, identifier: ISyntaxToken, semicolonToken: ISyntaxToken) {
            super(data);
            this.breakKeyword = breakKeyword,
            this.identifier = identifier,
            this.semicolonToken = semicolonToken,
            breakKeyword.parent = this,
            identifier && (identifier.parent = this),
            semicolonToken && (semicolonToken.parent = this);
        }
    }
    export class ContinueStatementSyntax extends SyntaxNode implements IStatementSyntax {
        public continueKeyword: ISyntaxToken;
        public identifier: ISyntaxToken;
        public semicolonToken: ISyntaxToken;
        public _isStatement: any; public _isModuleElement: any;
        constructor(data: number, continueKeyword: ISyntaxToken, identifier: ISyntaxToken, semicolonToken: ISyntaxToken) {
            super(data);
            this.continueKeyword = continueKeyword,
            this.identifier = identifier,
            this.semicolonToken = semicolonToken,
            continueKeyword.parent = this,
            identifier && (identifier.parent = this),
            semicolonToken && (semicolonToken.parent = this);
        }
    }
    export class ForStatementSyntax extends SyntaxNode implements IStatementSyntax {
        public forKeyword: ISyntaxToken;
        public openParenToken: ISyntaxToken;
        public variableDeclaration: VariableDeclarationSyntax;
        public initializer: IExpressionSyntax;
        public firstSemicolonToken: ISyntaxToken;
        public condition: IExpressionSyntax;
        public secondSemicolonToken: ISyntaxToken;
        public incrementor: IExpressionSyntax;
        public closeParenToken: ISyntaxToken;
        public statement: IStatementSyntax;
        public _isStatement: any; public _isModuleElement: any;
        constructor(data: number, forKeyword: ISyntaxToken, openParenToken: ISyntaxToken, variableDeclaration: VariableDeclarationSyntax, initializer: IExpressionSyntax, firstSemicolonToken: ISyntaxToken, condition: IExpressionSyntax, secondSemicolonToken: ISyntaxToken, incrementor: IExpressionSyntax, closeParenToken: ISyntaxToken, statement: IStatementSyntax) {
            super(data);
            this.forKeyword = forKeyword,
            this.openParenToken = openParenToken,
            this.variableDeclaration = variableDeclaration,
            this.initializer = initializer,
            this.firstSemicolonToken = firstSemicolonToken,
            this.condition = condition,
            this.secondSemicolonToken = secondSemicolonToken,
            this.incrementor = incrementor,
            this.closeParenToken = closeParenToken,
            this.statement = statement,
            forKeyword.parent = this,
            openParenToken.parent = this,
            variableDeclaration && (variableDeclaration.parent = this),
            initializer && (initializer.parent = this),
            firstSemicolonToken.parent = this,
            condition && (condition.parent = this),
            secondSemicolonToken.parent = this,
            incrementor && (incrementor.parent = this),
            closeParenToken.parent = this,
            statement.parent = this;
        }
    }
    export class ForInStatementSyntax extends SyntaxNode implements IStatementSyntax {
        public forKeyword: ISyntaxToken;
        public openParenToken: ISyntaxToken;
        public variableDeclaration: VariableDeclarationSyntax;
        public left: IExpressionSyntax;
        public inKeyword: ISyntaxToken;
        public expression: IExpressionSyntax;
        public closeParenToken: ISyntaxToken;
        public statement: IStatementSyntax;
        public _isStatement: any; public _isModuleElement: any;
        constructor(data: number, forKeyword: ISyntaxToken, openParenToken: ISyntaxToken, variableDeclaration: VariableDeclarationSyntax, left: IExpressionSyntax, inKeyword: ISyntaxToken, expression: IExpressionSyntax, closeParenToken: ISyntaxToken, statement: IStatementSyntax) {
            super(data);
            this.forKeyword = forKeyword,
            this.openParenToken = openParenToken,
            this.variableDeclaration = variableDeclaration,
            this.left = left,
            this.inKeyword = inKeyword,
            this.expression = expression,
            this.closeParenToken = closeParenToken,
            this.statement = statement,
            forKeyword.parent = this,
            openParenToken.parent = this,
            variableDeclaration && (variableDeclaration.parent = this),
            left && (left.parent = this),
            inKeyword.parent = this,
            expression.parent = this,
            closeParenToken.parent = this,
            statement.parent = this;
        }
    }
    export class EmptyStatementSyntax extends SyntaxNode implements IStatementSyntax {
        public semicolonToken: ISyntaxToken;
        public _isStatement: any; public _isModuleElement: any;
        constructor(data: number, semicolonToken: ISyntaxToken) {
            super(data);
            this.semicolonToken = semicolonToken,
            semicolonToken.parent = this;
        }
    }
    export class ThrowStatementSyntax extends SyntaxNode implements IStatementSyntax {
        public throwKeyword: ISyntaxToken;
        public expression: IExpressionSyntax;
        public semicolonToken: ISyntaxToken;
        public _isStatement: any; public _isModuleElement: any;
        constructor(data: number, throwKeyword: ISyntaxToken, expression: IExpressionSyntax, semicolonToken: ISyntaxToken) {
            super(data);
            this.throwKeyword = throwKeyword,
            this.expression = expression,
            this.semicolonToken = semicolonToken,
            throwKeyword.parent = this,
            expression.parent = this,
            semicolonToken && (semicolonToken.parent = this);
        }
    }
    export class WhileStatementSyntax extends SyntaxNode implements IStatementSyntax {
        public whileKeyword: ISyntaxToken;
        public openParenToken: ISyntaxToken;
        public condition: IExpressionSyntax;
        public closeParenToken: ISyntaxToken;
        public statement: IStatementSyntax;
        public _isStatement: any; public _isModuleElement: any;
        constructor(data: number, whileKeyword: ISyntaxToken, openParenToken: ISyntaxToken, condition: IExpressionSyntax, closeParenToken: ISyntaxToken, statement: IStatementSyntax) {
            super(data);
            this.whileKeyword = whileKeyword,
            this.openParenToken = openParenToken,
            this.condition = condition,
            this.closeParenToken = closeParenToken,
            this.statement = statement,
            whileKeyword.parent = this,
            openParenToken.parent = this,
            condition.parent = this,
            closeParenToken.parent = this,
            statement.parent = this;
        }
    }
    export class TryStatementSyntax extends SyntaxNode implements IStatementSyntax {
        public tryKeyword: ISyntaxToken;
        public block: BlockSyntax;
        public catchClause: CatchClauseSyntax;
        public finallyClause: FinallyClauseSyntax;
        public _isStatement: any; public _isModuleElement: any;
        constructor(data: number, tryKeyword: ISyntaxToken, block: BlockSyntax, catchClause: CatchClauseSyntax, finallyClause: FinallyClauseSyntax) {
            super(data);
            this.tryKeyword = tryKeyword,
            this.block = block,
            this.catchClause = catchClause,
            this.finallyClause = finallyClause,
            tryKeyword.parent = this,
            block.parent = this,
            catchClause && (catchClause.parent = this),
            finallyClause && (finallyClause.parent = this);
        }
    }
    export class LabeledStatementSyntax extends SyntaxNode implements IStatementSyntax {
        public identifier: ISyntaxToken;
        public colonToken: ISyntaxToken;
        public statement: IStatementSyntax;
        public _isStatement: any; public _isModuleElement: any;
        constructor(data: number, identifier: ISyntaxToken, colonToken: ISyntaxToken, statement: IStatementSyntax) {
            super(data);
            this.identifier = identifier,
            this.colonToken = colonToken,
            this.statement = statement,
            identifier.parent = this,
            colonToken.parent = this,
            statement.parent = this;
        }
    }
    export class DoStatementSyntax extends SyntaxNode implements IStatementSyntax {
        public doKeyword: ISyntaxToken;
        public statement: IStatementSyntax;
        public whileKeyword: ISyntaxToken;
        public openParenToken: ISyntaxToken;
        public condition: IExpressionSyntax;
        public closeParenToken: ISyntaxToken;
        public semicolonToken: ISyntaxToken;
        public _isStatement: any; public _isModuleElement: any;
        constructor(data: number, doKeyword: ISyntaxToken, statement: IStatementSyntax, whileKeyword: ISyntaxToken, openParenToken: ISyntaxToken, condition: IExpressionSyntax, closeParenToken: ISyntaxToken, semicolonToken: ISyntaxToken) {
            super(data);
            this.doKeyword = doKeyword,
            this.statement = statement,
            this.whileKeyword = whileKeyword,
            this.openParenToken = openParenToken,
            this.condition = condition,
            this.closeParenToken = closeParenToken,
            this.semicolonToken = semicolonToken,
            doKeyword.parent = this,
            statement.parent = this,
            whileKeyword.parent = this,
            openParenToken.parent = this,
            condition.parent = this,
            closeParenToken.parent = this,
            semicolonToken && (semicolonToken.parent = this);
        }
    }
    export class DebuggerStatementSyntax extends SyntaxNode implements IStatementSyntax {
        public debuggerKeyword: ISyntaxToken;
        public semicolonToken: ISyntaxToken;
        public _isStatement: any; public _isModuleElement: any;
        constructor(data: number, debuggerKeyword: ISyntaxToken, semicolonToken: ISyntaxToken) {
            super(data);
            this.debuggerKeyword = debuggerKeyword,
            this.semicolonToken = semicolonToken,
            debuggerKeyword.parent = this,
            semicolonToken && (semicolonToken.parent = this);
        }
    }
    export class WithStatementSyntax extends SyntaxNode implements IStatementSyntax {
        public withKeyword: ISyntaxToken;
        public openParenToken: ISyntaxToken;
        public condition: IExpressionSyntax;
        public closeParenToken: ISyntaxToken;
        public statement: IStatementSyntax;
        public _isStatement: any; public _isModuleElement: any;
        constructor(data: number, withKeyword: ISyntaxToken, openParenToken: ISyntaxToken, condition: IExpressionSyntax, closeParenToken: ISyntaxToken, statement: IStatementSyntax) {
            super(data);
            this.withKeyword = withKeyword,
            this.openParenToken = openParenToken,
            this.condition = condition,
            this.closeParenToken = closeParenToken,
            this.statement = statement,
            withKeyword.parent = this,
            openParenToken.parent = this,
            condition.parent = this,
            closeParenToken.parent = this,
            statement.parent = this;
        }
    }
    export class PrefixUnaryExpressionSyntax extends SyntaxNode implements IUnaryExpressionSyntax {
        public operatorToken: ISyntaxToken;
        public operand: IUnaryExpressionSyntax;
        public _isUnaryExpression: any; public _isExpression: any;
        constructor(data: number, operatorToken: ISyntaxToken, operand: IUnaryExpressionSyntax) {
            super(data);
            this.operatorToken = operatorToken,
            this.operand = operand,
            operatorToken.parent = this,
            operand.parent = this;
        }
        public kind(): SyntaxKind { return SyntaxFacts.getPrefixUnaryExpressionFromOperatorToken(this.operatorToken.kind()); }
    }
    export class DeleteExpressionSyntax extends SyntaxNode implements IUnaryExpressionSyntax {
        public deleteKeyword: ISyntaxToken;
        public expression: IUnaryExpressionSyntax;
        public _isUnaryExpression: any; public _isExpression: any;
        constructor(data: number, deleteKeyword: ISyntaxToken, expression: IUnaryExpressionSyntax) {
            super(data);
            this.deleteKeyword = deleteKeyword,
            this.expression = expression,
            deleteKeyword.parent = this,
            expression.parent = this;
        }
    }
    export class TypeOfExpressionSyntax extends SyntaxNode implements IUnaryExpressionSyntax {
        public typeOfKeyword: ISyntaxToken;
        public expression: IUnaryExpressionSyntax;
        public _isUnaryExpression: any; public _isExpression: any;
        constructor(data: number, typeOfKeyword: ISyntaxToken, expression: IUnaryExpressionSyntax) {
            super(data);
            this.typeOfKeyword = typeOfKeyword,
            this.expression = expression,
            typeOfKeyword.parent = this,
            expression.parent = this;
        }
    }
    export class VoidExpressionSyntax extends SyntaxNode implements IUnaryExpressionSyntax {
        public voidKeyword: ISyntaxToken;
        public expression: IUnaryExpressionSyntax;
        public _isUnaryExpression: any; public _isExpression: any;
        constructor(data: number, voidKeyword: ISyntaxToken, expression: IUnaryExpressionSyntax) {
            super(data);
            this.voidKeyword = voidKeyword,
            this.expression = expression,
            voidKeyword.parent = this,
            expression.parent = this;
        }
    }
    export class ConditionalExpressionSyntax extends SyntaxNode implements IExpressionSyntax {
        public condition: IExpressionSyntax;
        public questionToken: ISyntaxToken;
        public whenTrue: IExpressionSyntax;
        public colonToken: ISyntaxToken;
        public whenFalse: IExpressionSyntax;
        public _isExpression: any;
        constructor(data: number, condition: IExpressionSyntax, questionToken: ISyntaxToken, whenTrue: IExpressionSyntax, colonToken: ISyntaxToken, whenFalse: IExpressionSyntax) {
            super(data);
            this.condition = condition,
            this.questionToken = questionToken,
            this.whenTrue = whenTrue,
            this.colonToken = colonToken,
            this.whenFalse = whenFalse,
            condition.parent = this,
            questionToken.parent = this,
            whenTrue.parent = this,
            colonToken.parent = this,
            whenFalse.parent = this;
        }
    }
    export class BinaryExpressionSyntax extends SyntaxNode implements IExpressionSyntax {
        public left: IExpressionSyntax;
        public operatorToken: ISyntaxToken;
        public right: IExpressionSyntax;
        public _isExpression: any;
        constructor(data: number, left: IExpressionSyntax, operatorToken: ISyntaxToken, right: IExpressionSyntax) {
            super(data);
            this.left = left,
            this.operatorToken = operatorToken,
            this.right = right,
            left.parent = this,
            operatorToken.parent = this,
            right.parent = this;
        }
        public kind(): SyntaxKind { return SyntaxFacts.getBinaryExpressionFromOperatorToken(this.operatorToken.kind()); }
    }
    export class PostfixUnaryExpressionSyntax extends SyntaxNode implements IPostfixExpressionSyntax {
        public operand: ILeftHandSideExpressionSyntax;
        public operatorToken: ISyntaxToken;
        public _isPostfixExpression: any; public _isUnaryExpression: any; public _isExpression: any;
        constructor(data: number, operand: ILeftHandSideExpressionSyntax, operatorToken: ISyntaxToken) {
            super(data);
            this.operand = operand,
            this.operatorToken = operatorToken,
            operand.parent = this,
            operatorToken.parent = this;
        }
        public kind(): SyntaxKind { return SyntaxFacts.getPostfixUnaryExpressionFromOperatorToken(this.operatorToken.kind()); }
    }
    export class MemberAccessExpressionSyntax extends SyntaxNode implements IMemberExpressionSyntax, ICallExpressionSyntax {
        public expression: ILeftHandSideExpressionSyntax;
        public dotToken: ISyntaxToken;
        public name: ISyntaxToken;
        public _isMemberExpression: any; public _isCallExpression: any; public _isLeftHandSideExpression: any; public _isPostfixExpression: any; public _isUnaryExpression: any; public _isExpression: any;
        constructor(data: number, expression: ILeftHandSideExpressionSyntax, dotToken: ISyntaxToken, name: ISyntaxToken) {
            super(data);
            this.expression = expression,
            this.dotToken = dotToken,
            this.name = name,
            expression.parent = this,
            dotToken.parent = this,
            name.parent = this;
        }
    }
    export class InvocationExpressionSyntax extends SyntaxNode implements ICallExpressionSyntax {
        public expression: ILeftHandSideExpressionSyntax;
        public argumentList: ArgumentListSyntax;
        public _isCallExpression: any; public _isLeftHandSideExpression: any; public _isPostfixExpression: any; public _isUnaryExpression: any; public _isExpression: any;
        constructor(data: number, expression: ILeftHandSideExpressionSyntax, argumentList: ArgumentListSyntax) {
            super(data);
            this.expression = expression,
            this.argumentList = argumentList,
            expression.parent = this,
            argumentList.parent = this;
        }
    }
    export class ArrayLiteralExpressionSyntax extends SyntaxNode implements IPrimaryExpressionSyntax {
        public openBracketToken: ISyntaxToken;
        public expressions: IExpressionSyntax[];
        public closeBracketToken: ISyntaxToken;
        public _isPrimaryExpression: any; public _isMemberExpression: any; public _isLeftHandSideExpression: any; public _isPostfixExpression: any; public _isUnaryExpression: any; public _isExpression: any;
        constructor(data: number, openBracketToken: ISyntaxToken, expressions: IExpressionSyntax[], closeBracketToken: ISyntaxToken) {
            super(data);
            this.openBracketToken = openBracketToken,
            this.expressions = expressions,
            this.closeBracketToken = closeBracketToken,
            openBracketToken.parent = this,
            !isShared(expressions) && (expressions.parent = this),
            closeBracketToken.parent = this;
        }
    }
    export class ObjectLiteralExpressionSyntax extends SyntaxNode implements IPrimaryExpressionSyntax {
        public openBraceToken: ISyntaxToken;
        public propertyAssignments: IPropertyAssignmentSyntax[];
        public closeBraceToken: ISyntaxToken;
        public _isPrimaryExpression: any; public _isMemberExpression: any; public _isLeftHandSideExpression: any; public _isPostfixExpression: any; public _isUnaryExpression: any; public _isExpression: any;
        constructor(data: number, openBraceToken: ISyntaxToken, propertyAssignments: IPropertyAssignmentSyntax[], closeBraceToken: ISyntaxToken) {
            super(data);
            this.openBraceToken = openBraceToken,
            this.propertyAssignments = propertyAssignments,
            this.closeBraceToken = closeBraceToken,
            openBraceToken.parent = this,
            !isShared(propertyAssignments) && (propertyAssignments.parent = this),
            closeBraceToken.parent = this;
        }
    }
    export class ObjectCreationExpressionSyntax extends SyntaxNode implements IMemberExpressionSyntax {
        public newKeyword: ISyntaxToken;
        public expression: IMemberExpressionSyntax;
        public argumentList: ArgumentListSyntax;
        public _isMemberExpression: any; public _isLeftHandSideExpression: any; public _isPostfixExpression: any; public _isUnaryExpression: any; public _isExpression: any;
        constructor(data: number, newKeyword: ISyntaxToken, expression: IMemberExpressionSyntax, argumentList: ArgumentListSyntax) {
            super(data);
            this.newKeyword = newKeyword,
            this.expression = expression,
            this.argumentList = argumentList,
            newKeyword.parent = this,
            expression.parent = this,
            argumentList && (argumentList.parent = this);
        }
    }
    export class ParenthesizedExpressionSyntax extends SyntaxNode implements IPrimaryExpressionSyntax {
        public openParenToken: ISyntaxToken;
        public expression: IExpressionSyntax;
        public closeParenToken: ISyntaxToken;
        public _isPrimaryExpression: any; public _isMemberExpression: any; public _isLeftHandSideExpression: any; public _isPostfixExpression: any; public _isUnaryExpression: any; public _isExpression: any;
        constructor(data: number, openParenToken: ISyntaxToken, expression: IExpressionSyntax, closeParenToken: ISyntaxToken) {
            super(data);
            this.openParenToken = openParenToken,
            this.expression = expression,
            this.closeParenToken = closeParenToken,
            openParenToken.parent = this,
            expression.parent = this,
            closeParenToken.parent = this;
        }
    }
    export class ParenthesizedArrowFunctionExpressionSyntax extends SyntaxNode implements IUnaryExpressionSyntax {
        public callSignature: CallSignatureSyntax;
        public equalsGreaterThanToken: ISyntaxToken;
        public block: BlockSyntax;
        public expression: IExpressionSyntax;
        public _isUnaryExpression: any; public _isExpression: any;
        constructor(data: number, callSignature: CallSignatureSyntax, equalsGreaterThanToken: ISyntaxToken, block: BlockSyntax, expression: IExpressionSyntax) {
            super(data);
            this.callSignature = callSignature,
            this.equalsGreaterThanToken = equalsGreaterThanToken,
            this.block = block,
            this.expression = expression,
            callSignature.parent = this,
            equalsGreaterThanToken.parent = this,
            block && (block.parent = this),
            expression && (expression.parent = this);
        }
    }
    export class SimpleArrowFunctionExpressionSyntax extends SyntaxNode implements IUnaryExpressionSyntax {
        public parameter: ParameterSyntax;
        public equalsGreaterThanToken: ISyntaxToken;
        public block: BlockSyntax;
        public expression: IExpressionSyntax;
        public _isUnaryExpression: any; public _isExpression: any;
        constructor(data: number, parameter: ParameterSyntax, equalsGreaterThanToken: ISyntaxToken, block: BlockSyntax, expression: IExpressionSyntax) {
            super(data);
            this.parameter = parameter,
            this.equalsGreaterThanToken = equalsGreaterThanToken,
            this.block = block,
            this.expression = expression,
            parameter.parent = this,
            equalsGreaterThanToken.parent = this,
            block && (block.parent = this),
            expression && (expression.parent = this);
        }
    }
    export class CastExpressionSyntax extends SyntaxNode implements IUnaryExpressionSyntax {
        public lessThanToken: ISyntaxToken;
        public asteriskToken: ISyntaxToken;
        public type: ITypeSyntax;
        public greaterThanToken: ISyntaxToken;
        public expression: IUnaryExpressionSyntax;
        public _isUnaryExpression: any; public _isExpression: any;
        constructor(data: number, lessThanToken: ISyntaxToken, asteriskToken: ISyntaxToken, type: ITypeSyntax, greaterThanToken: ISyntaxToken, expression: IUnaryExpressionSyntax) {
            super(data);
            this.lessThanToken = lessThanToken,
            this.asteriskToken = asteriskToken,
            this.type = type,
            this.greaterThanToken = greaterThanToken,
            this.expression = expression,
            lessThanToken.parent = this,
            asteriskToken && (asteriskToken.parent = this),
            type.parent = this,
            greaterThanToken.parent = this,
            expression.parent = this;
        }
    }
    export class ElementAccessExpressionSyntax extends SyntaxNode implements IMemberExpressionSyntax, ICallExpressionSyntax {
        public expression: ILeftHandSideExpressionSyntax;
        public openBracketToken: ISyntaxToken;
        public argumentExpression: IExpressionSyntax;
        public closeBracketToken: ISyntaxToken;
        public _isMemberExpression: any; public _isCallExpression: any; public _isLeftHandSideExpression: any; public _isPostfixExpression: any; public _isUnaryExpression: any; public _isExpression: any;
        constructor(data: number, expression: ILeftHandSideExpressionSyntax, openBracketToken: ISyntaxToken, argumentExpression: IExpressionSyntax, closeBracketToken: ISyntaxToken) {
            super(data);
            this.expression = expression,
            this.openBracketToken = openBracketToken,
            this.argumentExpression = argumentExpression,
            this.closeBracketToken = closeBracketToken,
            expression.parent = this,
            openBracketToken.parent = this,
            argumentExpression.parent = this,
            closeBracketToken.parent = this;
        }
    }
    export class FunctionExpressionSyntax extends SyntaxNode implements IPrimaryExpressionSyntax {
        public functionKeyword: ISyntaxToken;
        public identifier: ISyntaxToken;
        public callSignature: CallSignatureSyntax;
        public block: BlockSyntax;
        public _isPrimaryExpression: any; public _isMemberExpression: any; public _isLeftHandSideExpression: any; public _isPostfixExpression: any; public _isUnaryExpression: any; public _isExpression: any;
        constructor(data: number, functionKeyword: ISyntaxToken, identifier: ISyntaxToken, callSignature: CallSignatureSyntax, block: BlockSyntax) {
            super(data);
            this.functionKeyword = functionKeyword,
            this.identifier = identifier,
            this.callSignature = callSignature,
            this.block = block,
            functionKeyword.parent = this,
            identifier && (identifier.parent = this),
            callSignature.parent = this,
            block.parent = this;
        }
    }
    export class OmittedExpressionSyntax extends SyntaxNode implements IExpressionSyntax {
        public _isExpression: any;
        constructor(data: number) {
            super(data);
        }
    }
    export class VariableDeclarationSyntax extends SyntaxNode {
        public varKeyword: ISyntaxToken;
        public variableDeclarators: VariableDeclaratorSyntax[];
        constructor(data: number, varKeyword: ISyntaxToken, variableDeclarators: VariableDeclaratorSyntax[]) {
            super(data);
            this.varKeyword = varKeyword,
            this.variableDeclarators = variableDeclarators,
            varKeyword.parent = this,
            !isShared(variableDeclarators) && (variableDeclarators.parent = this);
        }
    }
    export class VariableDeclaratorSyntax extends SyntaxNode {
        public propertyName: ISyntaxToken;
        public typeAnnotation: TypeAnnotationSyntax;
        public equalsValueClause: EqualsValueClauseSyntax;
        constructor(data: number, propertyName: ISyntaxToken, typeAnnotation: TypeAnnotationSyntax, equalsValueClause: EqualsValueClauseSyntax) {
            super(data);
            this.propertyName = propertyName,
            this.typeAnnotation = typeAnnotation,
            this.equalsValueClause = equalsValueClause,
            propertyName.parent = this,
            typeAnnotation && (typeAnnotation.parent = this),
            equalsValueClause && (equalsValueClause.parent = this);
        }
    }
    export class ArgumentListSyntax extends SyntaxNode {
        public typeArgumentList: TypeArgumentListSyntax;
        public openParenToken: ISyntaxToken;
        public arguments: IExpressionSyntax[];
        public closeParenToken: ISyntaxToken;
        constructor(data: number, typeArgumentList: TypeArgumentListSyntax, openParenToken: ISyntaxToken, _arguments: IExpressionSyntax[], closeParenToken: ISyntaxToken) {
            super(data);
            this.typeArgumentList = typeArgumentList,
            this.openParenToken = openParenToken,
            this.arguments = _arguments,
            this.closeParenToken = closeParenToken,
            typeArgumentList && (typeArgumentList.parent = this),
            openParenToken.parent = this,
            !isShared(_arguments) && (_arguments.parent = this),
            closeParenToken.parent = this;
        }
    }
    export class ParameterListSyntax extends SyntaxNode {
        public openParenToken: ISyntaxToken;
        public parameters: ParameterSyntax[];
        public closeParenToken: ISyntaxToken;
        constructor(data: number, openParenToken: ISyntaxToken, parameters: ParameterSyntax[], closeParenToken: ISyntaxToken) {
            super(data);
            this.openParenToken = openParenToken,
            this.parameters = parameters,
            this.closeParenToken = closeParenToken,
            openParenToken.parent = this,
            !isShared(parameters) && (parameters.parent = this),
            closeParenToken.parent = this;
        }
    }
    export class TypeArgumentListSyntax extends SyntaxNode {
        public lessThanToken: ISyntaxToken;
        public typeArguments: ITypeSyntax[];
        public greaterThanToken: ISyntaxToken;
        constructor(data: number, lessThanToken: ISyntaxToken, typeArguments: ITypeSyntax[], greaterThanToken: ISyntaxToken) {
            super(data);
            this.lessThanToken = lessThanToken,
            this.typeArguments = typeArguments,
            this.greaterThanToken = greaterThanToken,
            lessThanToken.parent = this,
            !isShared(typeArguments) && (typeArguments.parent = this),
            greaterThanToken.parent = this;
        }
    }
    export class TypeParameterListSyntax extends SyntaxNode {
        public lessThanToken: ISyntaxToken;
        public typeParameters: TypeParameterSyntax[];
        public greaterThanToken: ISyntaxToken;
        constructor(data: number, lessThanToken: ISyntaxToken, typeParameters: TypeParameterSyntax[], greaterThanToken: ISyntaxToken) {
            super(data);
            this.lessThanToken = lessThanToken,
            this.typeParameters = typeParameters,
            this.greaterThanToken = greaterThanToken,
            lessThanToken.parent = this,
            !isShared(typeParameters) && (typeParameters.parent = this),
            greaterThanToken.parent = this;
        }
    }
    export class HeritageClauseSyntax extends SyntaxNode {
        public extendsOrImplementsKeyword: ISyntaxToken;
        public typeNames: INameSyntax[];
        constructor(data: number, extendsOrImplementsKeyword: ISyntaxToken, typeNames: INameSyntax[]) {
            super(data);
            this.extendsOrImplementsKeyword = extendsOrImplementsKeyword,
            this.typeNames = typeNames,
            extendsOrImplementsKeyword.parent = this,
            !isShared(typeNames) && (typeNames.parent = this);
        }
        public kind(): SyntaxKind { return this.extendsOrImplementsKeyword.kind() === SyntaxKind.ExtendsKeyword ? SyntaxKind.ExtendsHeritageClause : SyntaxKind.ImplementsHeritageClause; }
    }
    export class EqualsValueClauseSyntax extends SyntaxNode {
        public equalsToken: ISyntaxToken;
        public value: IExpressionSyntax;
        constructor(data: number, equalsToken: ISyntaxToken, value: IExpressionSyntax) {
            super(data);
            this.equalsToken = equalsToken,
            this.value = value,
            equalsToken.parent = this,
            value.parent = this;
        }
    }
    export class CaseSwitchClauseSyntax extends SyntaxNode implements ISwitchClauseSyntax {
        public caseKeyword: ISyntaxToken;
        public expression: IExpressionSyntax;
        public colonToken: ISyntaxToken;
        public statements: IStatementSyntax[];
        public _isSwitchClause: any;
        constructor(data: number, caseKeyword: ISyntaxToken, expression: IExpressionSyntax, colonToken: ISyntaxToken, statements: IStatementSyntax[]) {
            super(data);
            this.caseKeyword = caseKeyword,
            this.expression = expression,
            this.colonToken = colonToken,
            this.statements = statements,
            caseKeyword.parent = this,
            expression.parent = this,
            colonToken.parent = this,
            !isShared(statements) && (statements.parent = this);
        }
    }
    export class DefaultSwitchClauseSyntax extends SyntaxNode implements ISwitchClauseSyntax {
        public defaultKeyword: ISyntaxToken;
        public colonToken: ISyntaxToken;
        public statements: IStatementSyntax[];
        public _isSwitchClause: any;
        constructor(data: number, defaultKeyword: ISyntaxToken, colonToken: ISyntaxToken, statements: IStatementSyntax[]) {
            super(data);
            this.defaultKeyword = defaultKeyword,
            this.colonToken = colonToken,
            this.statements = statements,
            defaultKeyword.parent = this,
            colonToken.parent = this,
            !isShared(statements) && (statements.parent = this);
        }
    }
    export class ElseClauseSyntax extends SyntaxNode {
        public elseKeyword: ISyntaxToken;
        public statement: IStatementSyntax;
        constructor(data: number, elseKeyword: ISyntaxToken, statement: IStatementSyntax) {
            super(data);
            this.elseKeyword = elseKeyword,
            this.statement = statement,
            elseKeyword.parent = this,
            statement.parent = this;
        }
    }
    export class CatchClauseSyntax extends SyntaxNode {
        public catchKeyword: ISyntaxToken;
        public openParenToken: ISyntaxToken;
        public identifier: ISyntaxToken;
        public typeAnnotation: TypeAnnotationSyntax;
        public closeParenToken: ISyntaxToken;
        public block: BlockSyntax;
        constructor(data: number, catchKeyword: ISyntaxToken, openParenToken: ISyntaxToken, identifier: ISyntaxToken, typeAnnotation: TypeAnnotationSyntax, closeParenToken: ISyntaxToken, block: BlockSyntax) {
            super(data);
            this.catchKeyword = catchKeyword,
            this.openParenToken = openParenToken,
            this.identifier = identifier,
            this.typeAnnotation = typeAnnotation,
            this.closeParenToken = closeParenToken,
            this.block = block,
            catchKeyword.parent = this,
            openParenToken.parent = this,
            identifier.parent = this,
            typeAnnotation && (typeAnnotation.parent = this),
            closeParenToken.parent = this,
            block.parent = this;
        }
    }
    export class FinallyClauseSyntax extends SyntaxNode {
        public finallyKeyword: ISyntaxToken;
        public block: BlockSyntax;
        constructor(data: number, finallyKeyword: ISyntaxToken, block: BlockSyntax) {
            super(data);
            this.finallyKeyword = finallyKeyword,
            this.block = block,
            finallyKeyword.parent = this,
            block.parent = this;
        }
    }
    export class TypeParameterSyntax extends SyntaxNode {
        public identifier: ISyntaxToken;
        public constraint: ConstraintSyntax;
        constructor(data: number, identifier: ISyntaxToken, constraint: ConstraintSyntax) {
            super(data);
            this.identifier = identifier,
            this.constraint = constraint,
            identifier.parent = this,
            constraint && (constraint.parent = this);
        }
    }
    export class ConstraintSyntax extends SyntaxNode {
        public extendsKeyword: ISyntaxToken;
        public type: ITypeSyntax;
        constructor(data: number, extendsKeyword: ISyntaxToken, type: ITypeSyntax) {
            super(data);
            this.extendsKeyword = extendsKeyword,
            this.type = type,
            extendsKeyword.parent = this,
            type.parent = this;
        }
    }
    export class SimplePropertyAssignmentSyntax extends SyntaxNode implements IPropertyAssignmentSyntax {
        public propertyName: ISyntaxToken;
        public colonToken: ISyntaxToken;
        public expression: IExpressionSyntax;
        public _isPropertyAssignment: any;
        constructor(data: number, propertyName: ISyntaxToken, colonToken: ISyntaxToken, expression: IExpressionSyntax) {
            super(data);
            this.propertyName = propertyName,
            this.colonToken = colonToken,
            this.expression = expression,
            propertyName.parent = this,
            colonToken.parent = this,
            expression.parent = this;
        }
    }
    export class FunctionPropertyAssignmentSyntax extends SyntaxNode implements IPropertyAssignmentSyntax {
        public propertyName: ISyntaxToken;
        public callSignature: CallSignatureSyntax;
        public block: BlockSyntax;
        public _isPropertyAssignment: any;
        constructor(data: number, propertyName: ISyntaxToken, callSignature: CallSignatureSyntax, block: BlockSyntax) {
            super(data);
            this.propertyName = propertyName,
            this.callSignature = callSignature,
            this.block = block,
            propertyName.parent = this,
            callSignature.parent = this,
            block.parent = this;
        }
    }
    export class XJSExpressionContainerSyntax extends SyntaxNode implements IUnaryExpressionSyntax {
        public openBraceToken: ISyntaxToken;
        public expression: IExpressionSyntax;
        public closeBraceToken: ISyntaxToken;
        public _isUnaryExpression: any; public _isExpression: any;
        constructor(data: number, openBraceToken: ISyntaxToken, expression: IExpressionSyntax, closeBraceToken: ISyntaxToken) {
            super(data);
            this.openBraceToken = openBraceToken,
            this.expression = expression,
            this.closeBraceToken = closeBraceToken,
            openBraceToken.parent = this,
            expression && (expression.parent = this),
            closeBraceToken.parent = this;
        }
    }
    export class XJSElementSyntax extends SyntaxNode implements IUnaryExpressionSyntax {
        public openingElement: XJSOpeningElementSyntax;
        public children: IExpressionSyntax[];
        public closingElement: XJSClosingElementSyntax;
        public _isUnaryExpression: any; public _isExpression: any;
        constructor(data: number, openingElement: XJSOpeningElementSyntax, children: IExpressionSyntax[], closingElement: XJSClosingElementSyntax) {
            super(data);
            this.openingElement = openingElement,
            this.children = children,
            this.closingElement = closingElement,
            openingElement.parent = this,
            !isShared(children) && (children.parent = this),
            closingElement && (closingElement.parent = this);
        }
    }
    export class XJSClosingElementSyntax extends SyntaxNode implements IUnaryExpressionSyntax {
        public lessThanToken: ISyntaxToken;
        public slashToken: ISyntaxToken;
        public name: INameExpression;
        public greaterThanToken: ISyntaxToken;
        public _isUnaryExpression: any; public _isExpression: any;
        constructor(data: number, lessThanToken: ISyntaxToken, slashToken: ISyntaxToken, name: INameExpression, greaterThanToken: ISyntaxToken) {
            super(data);
            this.lessThanToken = lessThanToken,
            this.slashToken = slashToken,
            this.name = name,
            this.greaterThanToken = greaterThanToken,
            lessThanToken.parent = this,
            slashToken.parent = this,
            name.parent = this,
            greaterThanToken.parent = this;
        }
    }
    export class XJSOpeningElementSyntax extends SyntaxNode implements IUnaryExpressionSyntax {
        public lessThanToken: ISyntaxToken;
        public name: INameExpression;
        public attributes: XJSAttributeSyntax[];
        public slashToken: ISyntaxToken;
        public greaterThanToken: ISyntaxToken;
        public _isUnaryExpression: any; public _isExpression: any;
        constructor(data: number, lessThanToken: ISyntaxToken, name: INameExpression, attributes: XJSAttributeSyntax[], slashToken: ISyntaxToken, greaterThanToken: ISyntaxToken) {
            super(data);
            this.lessThanToken = lessThanToken,
            this.name = name,
            this.attributes = attributes,
            this.slashToken = slashToken,
            this.greaterThanToken = greaterThanToken,
            lessThanToken.parent = this,
            name.parent = this,
            !isShared(attributes) && (attributes.parent = this),
            slashToken && (slashToken.parent = this),
            greaterThanToken.parent = this;
        }
    }
    export class XJSAttributeSyntax extends SyntaxNode implements IUnaryExpressionSyntax {
        public name: ISyntaxToken;
        public equalsToken: ISyntaxToken;
        public value: IExpressionSyntax;
        public _isUnaryExpression: any; public _isExpression: any;
        constructor(data: number, name: ISyntaxToken, equalsToken: ISyntaxToken, value: IExpressionSyntax) {
            super(data);
            this.name = name,
            this.equalsToken = equalsToken,
            this.value = value,
            name.parent = this,
            equalsToken && (equalsToken.parent = this),
            value && (value.parent = this);
        }
    }
    export class ParameterSyntax extends SyntaxNode {
        public dotDotDotToken: ISyntaxToken;
        public modifiers: ISyntaxToken[];
        public identifier: ISyntaxToken;
        public questionToken: ISyntaxToken;
        public typeAnnotation: TypeAnnotationSyntax;
        public equalsValueClause: EqualsValueClauseSyntax;
        constructor(data: number, dotDotDotToken: ISyntaxToken, modifiers: ISyntaxToken[], identifier: ISyntaxToken, questionToken: ISyntaxToken, typeAnnotation: TypeAnnotationSyntax, equalsValueClause: EqualsValueClauseSyntax) {
            super(data);
            this.dotDotDotToken = dotDotDotToken,
            this.modifiers = modifiers,
            this.identifier = identifier,
            this.questionToken = questionToken,
            this.typeAnnotation = typeAnnotation,
            this.equalsValueClause = equalsValueClause,
            dotDotDotToken && (dotDotDotToken.parent = this),
            !isShared(modifiers) && (modifiers.parent = this),
            identifier.parent = this,
            questionToken && (questionToken.parent = this),
            typeAnnotation && (typeAnnotation.parent = this),
            equalsValueClause && (equalsValueClause.parent = this);
        }
    }
    export class EnumElementSyntax extends SyntaxNode {
        public propertyName: ISyntaxToken;
        public equalsValueClause: EqualsValueClauseSyntax;
        constructor(data: number, propertyName: ISyntaxToken, equalsValueClause: EqualsValueClauseSyntax) {
            super(data);
            this.propertyName = propertyName,
            this.equalsValueClause = equalsValueClause,
            propertyName.parent = this,
            equalsValueClause && (equalsValueClause.parent = this);
        }
    }
    export class TypeAnnotationSyntax extends SyntaxNode {
        public colonToken: ISyntaxToken;
        public type: ITypeSyntax;
        constructor(data: number, colonToken: ISyntaxToken, type: ITypeSyntax) {
            super(data);
            this.colonToken = colonToken,
            this.type = type,
            colonToken.parent = this,
            type.parent = this;
        }
    }
    export class ExternalModuleReferenceSyntax extends SyntaxNode implements IModuleReferenceSyntax {
        public requireKeyword: ISyntaxToken;
        public openParenToken: ISyntaxToken;
        public stringLiteral: ISyntaxToken;
        public closeParenToken: ISyntaxToken;
        public _isModuleReference: any;
        constructor(data: number, requireKeyword: ISyntaxToken, openParenToken: ISyntaxToken, stringLiteral: ISyntaxToken, closeParenToken: ISyntaxToken) {
            super(data);
            this.requireKeyword = requireKeyword,
            this.openParenToken = openParenToken,
            this.stringLiteral = stringLiteral,
            this.closeParenToken = closeParenToken,
            requireKeyword.parent = this,
            openParenToken.parent = this,
            stringLiteral.parent = this,
            closeParenToken.parent = this;
        }
    }
    export class ModuleNameModuleReferenceSyntax extends SyntaxNode implements IModuleReferenceSyntax {
        public moduleName: INameSyntax;
        public _isModuleReference: any;
        constructor(data: number, moduleName: INameSyntax) {
            super(data);
            this.moduleName = moduleName,
            moduleName.parent = this;
        }
    }

    (<any>SourceUnitSyntax).prototype.__kind = SyntaxKind.SourceUnit, (<any>QualifiedNameSyntax).prototype.__kind = SyntaxKind.QualifiedName, (<any>ObjectTypeSyntax).prototype.__kind = SyntaxKind.ObjectType, (<any>FunctionTypeSyntax).prototype.__kind = SyntaxKind.FunctionType, (<any>ArrayTypeSyntax).prototype.__kind = SyntaxKind.ArrayType, (<any>ConstructorTypeSyntax).prototype.__kind = SyntaxKind.ConstructorType, (<any>GenericTypeSyntax).prototype.__kind = SyntaxKind.GenericType, (<any>TypeQuerySyntax).prototype.__kind = SyntaxKind.TypeQuery, (<any>InterfaceDeclarationSyntax).prototype.__kind = SyntaxKind.InterfaceDeclaration, (<any>FunctionDeclarationSyntax).prototype.__kind = SyntaxKind.FunctionDeclaration, (<any>ModuleDeclarationSyntax).prototype.__kind = SyntaxKind.ModuleDeclaration, (<any>ClassDeclarationSyntax).prototype.__kind = SyntaxKind.ClassDeclaration, (<any>EnumDeclarationSyntax).prototype.__kind = SyntaxKind.EnumDeclaration, (<any>ImportDeclarationSyntax).prototype.__kind = SyntaxKind.ImportDeclaration, (<any>ExportAssignmentSyntax).prototype.__kind = SyntaxKind.ExportAssignment, (<any>MemberFunctionDeclarationSyntax).prototype.__kind = SyntaxKind.MemberFunctionDeclaration, (<any>MemberVariableDeclarationSyntax).prototype.__kind = SyntaxKind.MemberVariableDeclaration, (<any>ConstructorDeclarationSyntax).prototype.__kind = SyntaxKind.ConstructorDeclaration, (<any>IndexMemberDeclarationSyntax).prototype.__kind = SyntaxKind.IndexMemberDeclaration, (<any>GetAccessorSyntax).prototype.__kind = SyntaxKind.GetAccessor, (<any>SetAccessorSyntax).prototype.__kind = SyntaxKind.SetAccessor, (<any>PropertySignatureSyntax).prototype.__kind = SyntaxKind.PropertySignature, (<any>CallSignatureSyntax).prototype.__kind = SyntaxKind.CallSignature, (<any>ConstructSignatureSyntax).prototype.__kind = SyntaxKind.ConstructSignature, (<any>IndexSignatureSyntax).prototype.__kind = SyntaxKind.IndexSignature, (<any>MethodSignatureSyntax).prototype.__kind = SyntaxKind.MethodSignature, (<any>BlockSyntax).prototype.__kind = SyntaxKind.Block, (<any>IfStatementSyntax).prototype.__kind = SyntaxKind.IfStatement, (<any>VariableStatementSyntax).prototype.__kind = SyntaxKind.VariableStatement, (<any>ExpressionStatementSyntax).prototype.__kind = SyntaxKind.ExpressionStatement, (<any>ReturnStatementSyntax).prototype.__kind = SyntaxKind.ReturnStatement, (<any>SwitchStatementSyntax).prototype.__kind = SyntaxKind.SwitchStatement, (<any>BreakStatementSyntax).prototype.__kind = SyntaxKind.BreakStatement, (<any>ContinueStatementSyntax).prototype.__kind = SyntaxKind.ContinueStatement, (<any>ForStatementSyntax).prototype.__kind = SyntaxKind.ForStatement, (<any>ForInStatementSyntax).prototype.__kind = SyntaxKind.ForInStatement, (<any>EmptyStatementSyntax).prototype.__kind = SyntaxKind.EmptyStatement, (<any>ThrowStatementSyntax).prototype.__kind = SyntaxKind.ThrowStatement, (<any>WhileStatementSyntax).prototype.__kind = SyntaxKind.WhileStatement, (<any>TryStatementSyntax).prototype.__kind = SyntaxKind.TryStatement, (<any>LabeledStatementSyntax).prototype.__kind = SyntaxKind.LabeledStatement, (<any>DoStatementSyntax).prototype.__kind = SyntaxKind.DoStatement, (<any>DebuggerStatementSyntax).prototype.__kind = SyntaxKind.DebuggerStatement, (<any>WithStatementSyntax).prototype.__kind = SyntaxKind.WithStatement, (<any>DeleteExpressionSyntax).prototype.__kind = SyntaxKind.DeleteExpression, (<any>TypeOfExpressionSyntax).prototype.__kind = SyntaxKind.TypeOfExpression, (<any>VoidExpressionSyntax).prototype.__kind = SyntaxKind.VoidExpression, (<any>ConditionalExpressionSyntax).prototype.__kind = SyntaxKind.ConditionalExpression, (<any>MemberAccessExpressionSyntax).prototype.__kind = SyntaxKind.MemberAccessExpression, (<any>InvocationExpressionSyntax).prototype.__kind = SyntaxKind.InvocationExpression, (<any>ArrayLiteralExpressionSyntax).prototype.__kind = SyntaxKind.ArrayLiteralExpression, (<any>ObjectLiteralExpressionSyntax).prototype.__kind = SyntaxKind.ObjectLiteralExpression, (<any>ObjectCreationExpressionSyntax).prototype.__kind = SyntaxKind.ObjectCreationExpression, (<any>ParenthesizedExpressionSyntax).prototype.__kind = SyntaxKind.ParenthesizedExpression, (<any>ParenthesizedArrowFunctionExpressionSyntax).prototype.__kind = SyntaxKind.ParenthesizedArrowFunctionExpression, (<any>SimpleArrowFunctionExpressionSyntax).prototype.__kind = SyntaxKind.SimpleArrowFunctionExpression, (<any>CastExpressionSyntax).prototype.__kind = SyntaxKind.CastExpression, (<any>ElementAccessExpressionSyntax).prototype.__kind = SyntaxKind.ElementAccessExpression, (<any>FunctionExpressionSyntax).prototype.__kind = SyntaxKind.FunctionExpression, (<any>OmittedExpressionSyntax).prototype.__kind = SyntaxKind.OmittedExpression, (<any>VariableDeclarationSyntax).prototype.__kind = SyntaxKind.VariableDeclaration, (<any>VariableDeclaratorSyntax).prototype.__kind = SyntaxKind.VariableDeclarator, (<any>ArgumentListSyntax).prototype.__kind = SyntaxKind.ArgumentList, (<any>ParameterListSyntax).prototype.__kind = SyntaxKind.ParameterList, (<any>TypeArgumentListSyntax).prototype.__kind = SyntaxKind.TypeArgumentList, (<any>TypeParameterListSyntax).prototype.__kind = SyntaxKind.TypeParameterList, (<any>EqualsValueClauseSyntax).prototype.__kind = SyntaxKind.EqualsValueClause, (<any>CaseSwitchClauseSyntax).prototype.__kind = SyntaxKind.CaseSwitchClause, (<any>DefaultSwitchClauseSyntax).prototype.__kind = SyntaxKind.DefaultSwitchClause, (<any>ElseClauseSyntax).prototype.__kind = SyntaxKind.ElseClause, (<any>CatchClauseSyntax).prototype.__kind = SyntaxKind.CatchClause, (<any>FinallyClauseSyntax).prototype.__kind = SyntaxKind.FinallyClause, (<any>TypeParameterSyntax).prototype.__kind = SyntaxKind.TypeParameter, (<any>ConstraintSyntax).prototype.__kind = SyntaxKind.Constraint, (<any>SimplePropertyAssignmentSyntax).prototype.__kind = SyntaxKind.SimplePropertyAssignment, (<any>FunctionPropertyAssignmentSyntax).prototype.__kind = SyntaxKind.FunctionPropertyAssignment, (<any>XJSExpressionContainerSyntax).prototype.__kind = SyntaxKind.XJSExpressionContainer, (<any>XJSElementSyntax).prototype.__kind = SyntaxKind.XJSElement, (<any>XJSClosingElementSyntax).prototype.__kind = SyntaxKind.XJSClosingElement, (<any>XJSOpeningElementSyntax).prototype.__kind = SyntaxKind.XJSOpeningElement, (<any>XJSAttributeSyntax).prototype.__kind = SyntaxKind.XJSAttribute, (<any>ParameterSyntax).prototype.__kind = SyntaxKind.Parameter, (<any>EnumElementSyntax).prototype.__kind = SyntaxKind.EnumElement, (<any>TypeAnnotationSyntax).prototype.__kind = SyntaxKind.TypeAnnotation, (<any>ExternalModuleReferenceSyntax).prototype.__kind = SyntaxKind.ExternalModuleReference, (<any>ModuleNameModuleReferenceSyntax).prototype.__kind = SyntaxKind.ModuleNameModuleReference;
}<|MERGE_RESOLUTION|>--- conflicted
+++ resolved
@@ -1,1512 +1,1508 @@
-///<reference path='references.ts' />
-
-module TypeScript {
-<<<<<<< HEAD
-    export var nodeMetadata: string[][] = [[],[],[],[],[],[],[],[],[],[],[],[],[],[],[],[],[],[],[],[],[],[],[],[],[],[],[],[],[],[],[],[],[],[],[],[],[],[],[],[],[],[],[],[],[],[],[],[],[],[],[],[],[],[],[],[],[],[],[],[],[],[],[],[],[],[],[],[],[],[],[],[],[],[],[],[],[],[],[],[],[],[],[],[],[],[],[],[],[],[],[],[],[],[],[],[],[],[],[],[],[],[],[],[],[],[],[],[],[],[],[],[],[],[],[],[],[],[],[],[],[],["moduleElements","endOfFileToken"],["left","dotToken","right"],["openBraceToken","typeMembers","closeBraceToken"],["typeParameterList","parameterList","equalsGreaterThanToken","type"],["type","openBracketToken","closeBracketToken"],["newKeyword","typeParameterList","parameterList","equalsGreaterThanToken","type"],["name","typeArgumentList"],["typeOfKeyword","name"],["modifiers","interfaceKeyword","identifier","typeParameterList","heritageClauses","body"],["modifiers","functionKeyword","identifier","callSignature","block","semicolonToken"],["modifiers","moduleKeyword","name","stringLiteral","openBraceToken","moduleElements","closeBraceToken"],["modifiers","classKeyword","identifier","typeParameterList","heritageClauses","openBraceToken","classElements","closeBraceToken"],["modifiers","enumKeyword","identifier","openBraceToken","enumElements","closeBraceToken"],["modifiers","importKeyword","identifier","equalsToken","moduleReference","semicolonToken"],["exportKeyword","equalsToken","identifier","semicolonToken"],["modifiers","propertyName","callSignature","block","semicolonToken"],["modifiers","variableDeclarator","semicolonToken"],["modifiers","constructorKeyword","callSignature","block","semicolonToken"],["modifiers","indexSignature","semicolonToken"],["modifiers","getKeyword","propertyName","callSignature","block"],["modifiers","setKeyword","propertyName","callSignature","block"],["propertyName","questionToken","typeAnnotation"],["typeParameterList","parameterList","typeAnnotation"],["newKeyword","callSignature"],["openBracketToken","parameter","closeBracketToken","typeAnnotation"],["propertyName","questionToken","callSignature"],["openBraceToken","statements","closeBraceToken"],["ifKeyword","openParenToken","condition","closeParenToken","statement","elseClause"],["modifiers","variableDeclaration","semicolonToken"],["expression","semicolonToken"],["returnKeyword","expression","semicolonToken"],["switchKeyword","openParenToken","expression","closeParenToken","openBraceToken","switchClauses","closeBraceToken"],["breakKeyword","identifier","semicolonToken"],["continueKeyword","identifier","semicolonToken"],["forKeyword","openParenToken","variableDeclaration","initializer","firstSemicolonToken","condition","secondSemicolonToken","incrementor","closeParenToken","statement"],["forKeyword","openParenToken","variableDeclaration","left","inKeyword","expression","closeParenToken","statement"],["semicolonToken"],["throwKeyword","expression","semicolonToken"],["whileKeyword","openParenToken","condition","closeParenToken","statement"],["tryKeyword","block","catchClause","finallyClause"],["identifier","colonToken","statement"],["doKeyword","statement","whileKeyword","openParenToken","condition","closeParenToken","semicolonToken"],["debuggerKeyword","semicolonToken"],["withKeyword","openParenToken","condition","closeParenToken","statement"],["operatorToken","operand"],["operatorToken","operand"],["operatorToken","operand"],["operatorToken","operand"],["operatorToken","operand"],["operatorToken","operand"],["deleteKeyword","expression"],["typeOfKeyword","expression"],["voidKeyword","expression"],["left","operatorToken","right"],["left","operatorToken","right"],["left","operatorToken","right"],["left","operatorToken","right"],["left","operatorToken","right"],["left","operatorToken","right"],["left","operatorToken","right"],["left","operatorToken","right"],["left","operatorToken","right"],["left","operatorToken","right"],["left","operatorToken","right"],["left","operatorToken","right"],["left","operatorToken","right"],["condition","questionToken","whenTrue","colonToken","whenFalse"],["left","operatorToken","right"],["left","operatorToken","right"],["left","operatorToken","right"],["left","operatorToken","right"],["left","operatorToken","right"],["left","operatorToken","right"],["left","operatorToken","right"],["left","operatorToken","right"],["left","operatorToken","right"],["left","operatorToken","right"],["left","operatorToken","right"],["left","operatorToken","right"],["left","operatorToken","right"],["left","operatorToken","right"],["left","operatorToken","right"],["left","operatorToken","right"],["left","operatorToken","right"],["left","operatorToken","right"],["left","operatorToken","right"],["left","operatorToken","right"],["left","operatorToken","right"],["left","operatorToken","right"],["left","operatorToken","right"],["operand","operatorToken"],["operand","operatorToken"],["expression","dotToken","name"],["expression","argumentList"],["openBracketToken","expressions","closeBracketToken"],["openBraceToken","propertyAssignments","closeBraceToken"],["newKeyword","expression","argumentList"],["openParenToken","expression","closeParenToken"],["callSignature","equalsGreaterThanToken","block","expression"],["identifier","equalsGreaterThanToken","block","expression"],["lessThanToken","asteriskToken","type","greaterThanToken","expression"],["expression","openBracketToken","argumentExpression","closeBracketToken"],["functionKeyword","identifier","callSignature","block"],[],["varKeyword","variableDeclarators"],["propertyName","typeAnnotation","equalsValueClause"],["typeArgumentList","openParenToken","arguments","closeParenToken"],["openParenToken","parameters","closeParenToken"],["lessThanToken","typeArguments","greaterThanToken"],["lessThanToken","typeParameters","greaterThanToken"],["extendsOrImplementsKeyword","typeNames"],["extendsOrImplementsKeyword","typeNames"],["equalsToken","value"],["caseKeyword","expression","colonToken","statements"],["defaultKeyword","colonToken","statements"],["elseKeyword","statement"],["catchKeyword","openParenToken","identifier","typeAnnotation","closeParenToken","block"],["finallyKeyword","block"],["identifier","constraint"],["extendsKeyword","type"],["propertyName","colonToken","expression"],["propertyName","callSignature","block"],["openBraceToken","expression","closeBraceToken"],["openingElement","children","closingElement"],["lessThanToken","slashToken","name","greaterThanToken"],["lessThanToken","name","attributes","slashToken","greaterThanToken"],["name","equalsToken","value"],["dotDotDotToken","modifiers","identifier","questionToken","typeAnnotation","equalsValueClause"],["propertyName","equalsValueClause"],["colonToken","type"],["requireKeyword","openParenToken","stringLiteral","closeParenToken"],["moduleName"],];
-=======
-    export var nodeMetadata: string[][] = [[],[],[],[],[],[],[],[],[],[],[],[],[],[],[],[],[],[],[],[],[],[],[],[],[],[],[],[],[],[],[],[],[],[],[],[],[],[],[],[],[],[],[],[],[],[],[],[],[],[],[],[],[],[],[],[],[],[],[],[],[],[],[],[],[],[],[],[],[],[],[],[],[],[],[],[],[],[],[],[],[],[],[],[],[],[],[],[],[],[],[],[],[],[],[],[],[],[],[],[],[],[],[],[],[],[],[],[],[],[],[],[],[],[],[],[],[],[],[],[],["moduleElements","endOfFileToken"],["left","dotToken","right"],["openBraceToken","typeMembers","closeBraceToken"],["typeParameterList","parameterList","equalsGreaterThanToken","type"],["type","openBracketToken","closeBracketToken"],["newKeyword","typeParameterList","parameterList","equalsGreaterThanToken","type"],["name","typeArgumentList"],["typeOfKeyword","name"],["modifiers","interfaceKeyword","identifier","typeParameterList","heritageClauses","body"],["modifiers","functionKeyword","identifier","callSignature","block","semicolonToken"],["modifiers","moduleKeyword","name","stringLiteral","openBraceToken","moduleElements","closeBraceToken"],["modifiers","classKeyword","identifier","typeParameterList","heritageClauses","openBraceToken","classElements","closeBraceToken"],["modifiers","enumKeyword","identifier","openBraceToken","enumElements","closeBraceToken"],["modifiers","importKeyword","identifier","equalsToken","moduleReference","semicolonToken"],["exportKeyword","equalsToken","identifier","semicolonToken"],["modifiers","propertyName","callSignature","block","semicolonToken"],["modifiers","variableDeclarator","semicolonToken"],["modifiers","constructorKeyword","callSignature","block","semicolonToken"],["modifiers","indexSignature","semicolonToken"],["modifiers","getKeyword","propertyName","callSignature","block"],["modifiers","setKeyword","propertyName","callSignature","block"],["propertyName","questionToken","typeAnnotation"],["typeParameterList","parameterList","typeAnnotation"],["newKeyword","callSignature"],["openBracketToken","parameters","closeBracketToken","typeAnnotation"],["propertyName","questionToken","callSignature"],["openBraceToken","statements","closeBraceToken"],["ifKeyword","openParenToken","condition","closeParenToken","statement","elseClause"],["modifiers","variableDeclaration","semicolonToken"],["expression","semicolonToken"],["returnKeyword","expression","semicolonToken"],["switchKeyword","openParenToken","expression","closeParenToken","openBraceToken","switchClauses","closeBraceToken"],["breakKeyword","identifier","semicolonToken"],["continueKeyword","identifier","semicolonToken"],["forKeyword","openParenToken","variableDeclaration","initializer","firstSemicolonToken","condition","secondSemicolonToken","incrementor","closeParenToken","statement"],["forKeyword","openParenToken","variableDeclaration","left","inKeyword","expression","closeParenToken","statement"],["semicolonToken"],["throwKeyword","expression","semicolonToken"],["whileKeyword","openParenToken","condition","closeParenToken","statement"],["tryKeyword","block","catchClause","finallyClause"],["identifier","colonToken","statement"],["doKeyword","statement","whileKeyword","openParenToken","condition","closeParenToken","semicolonToken"],["debuggerKeyword","semicolonToken"],["withKeyword","openParenToken","condition","closeParenToken","statement"],["operatorToken","operand"],["operatorToken","operand"],["operatorToken","operand"],["operatorToken","operand"],["operatorToken","operand"],["operatorToken","operand"],["deleteKeyword","expression"],["typeOfKeyword","expression"],["voidKeyword","expression"],["left","operatorToken","right"],["left","operatorToken","right"],["left","operatorToken","right"],["left","operatorToken","right"],["left","operatorToken","right"],["left","operatorToken","right"],["left","operatorToken","right"],["left","operatorToken","right"],["left","operatorToken","right"],["left","operatorToken","right"],["left","operatorToken","right"],["left","operatorToken","right"],["left","operatorToken","right"],["condition","questionToken","whenTrue","colonToken","whenFalse"],["left","operatorToken","right"],["left","operatorToken","right"],["left","operatorToken","right"],["left","operatorToken","right"],["left","operatorToken","right"],["left","operatorToken","right"],["left","operatorToken","right"],["left","operatorToken","right"],["left","operatorToken","right"],["left","operatorToken","right"],["left","operatorToken","right"],["left","operatorToken","right"],["left","operatorToken","right"],["left","operatorToken","right"],["left","operatorToken","right"],["left","operatorToken","right"],["left","operatorToken","right"],["left","operatorToken","right"],["left","operatorToken","right"],["left","operatorToken","right"],["left","operatorToken","right"],["left","operatorToken","right"],["left","operatorToken","right"],["operand","operatorToken"],["operand","operatorToken"],["expression","dotToken","name"],["expression","argumentList"],["openBracketToken","expressions","closeBracketToken"],["openBraceToken","propertyAssignments","closeBraceToken"],["newKeyword","expression","argumentList"],["openParenToken","expression","closeParenToken"],["callSignature","equalsGreaterThanToken","block","expression"],["parameter","equalsGreaterThanToken","block","expression"],["lessThanToken","type","greaterThanToken","expression"],["expression","openBracketToken","argumentExpression","closeBracketToken"],["functionKeyword","identifier","callSignature","block"],[],["varKeyword","variableDeclarators"],["propertyName","typeAnnotation","equalsValueClause"],["typeArgumentList","openParenToken","arguments","closeParenToken"],["openParenToken","parameters","closeParenToken"],["lessThanToken","typeArguments","greaterThanToken"],["lessThanToken","typeParameters","greaterThanToken"],["extendsOrImplementsKeyword","typeNames"],["extendsOrImplementsKeyword","typeNames"],["equalsToken","value"],["caseKeyword","expression","colonToken","statements"],["defaultKeyword","colonToken","statements"],["elseKeyword","statement"],["catchKeyword","openParenToken","identifier","typeAnnotation","closeParenToken","block"],["finallyKeyword","block"],["identifier","constraint"],["extendsKeyword","type"],["propertyName","colonToken","expression"],["propertyName","callSignature","block"],["dotDotDotToken","modifiers","identifier","questionToken","typeAnnotation","equalsValueClause"],["propertyName","equalsValueClause"],["colonToken","type"],["requireKeyword","openParenToken","stringLiteral","closeParenToken"],["moduleName"],];
->>>>>>> 21ab918d
-    export class SourceUnitSyntax extends SyntaxNode {
-        public syntaxTree: SyntaxTree = null;
-        public moduleElements: IModuleElementSyntax[];
-        public endOfFileToken: ISyntaxToken;
-        constructor(data: number, moduleElements: IModuleElementSyntax[], endOfFileToken: ISyntaxToken) {
-            super(data);
-            this.parent = null,
-            this.moduleElements = moduleElements,
-            this.endOfFileToken = endOfFileToken,
-            !isShared(moduleElements) && (moduleElements.parent = this),
-            endOfFileToken.parent = this;
-        }
-    }
-    export class QualifiedNameSyntax extends SyntaxNode implements INameSyntax {
-        public left: INameSyntax;
-        public dotToken: ISyntaxToken;
-        public right: ISyntaxToken;
-        public _isName: any; public _isType: any;
-        constructor(data: number, left: INameSyntax, dotToken: ISyntaxToken, right: ISyntaxToken) {
-            super(data);
-            this.left = left,
-            this.dotToken = dotToken,
-            this.right = right,
-            left.parent = this,
-            dotToken.parent = this,
-            right.parent = this;
-        }
-    }
-    export class ObjectTypeSyntax extends SyntaxNode implements ITypeSyntax {
-        public openBraceToken: ISyntaxToken;
-        public typeMembers: ITypeMemberSyntax[];
-        public closeBraceToken: ISyntaxToken;
-        public _isType: any;
-        constructor(data: number, openBraceToken: ISyntaxToken, typeMembers: ITypeMemberSyntax[], closeBraceToken: ISyntaxToken) {
-            super(data);
-            this.openBraceToken = openBraceToken,
-            this.typeMembers = typeMembers,
-            this.closeBraceToken = closeBraceToken,
-            openBraceToken.parent = this,
-            !isShared(typeMembers) && (typeMembers.parent = this),
-            closeBraceToken.parent = this;
-        }
-    }
-    export class FunctionTypeSyntax extends SyntaxNode implements ITypeSyntax {
-        public typeParameterList: TypeParameterListSyntax;
-        public parameterList: ParameterListSyntax;
-        public equalsGreaterThanToken: ISyntaxToken;
-        public type: ITypeSyntax;
-        public _isType: any;
-        constructor(data: number, typeParameterList: TypeParameterListSyntax, parameterList: ParameterListSyntax, equalsGreaterThanToken: ISyntaxToken, type: ITypeSyntax) {
-            super(data);
-            this.typeParameterList = typeParameterList,
-            this.parameterList = parameterList,
-            this.equalsGreaterThanToken = equalsGreaterThanToken,
-            this.type = type,
-            typeParameterList && (typeParameterList.parent = this),
-            parameterList.parent = this,
-            equalsGreaterThanToken.parent = this,
-            type.parent = this;
-        }
-    }
-    export class ArrayTypeSyntax extends SyntaxNode implements ITypeSyntax {
-        public type: ITypeSyntax;
-        public openBracketToken: ISyntaxToken;
-        public closeBracketToken: ISyntaxToken;
-        public _isType: any;
-        constructor(data: number, type: ITypeSyntax, openBracketToken: ISyntaxToken, closeBracketToken: ISyntaxToken) {
-            super(data);
-            this.type = type,
-            this.openBracketToken = openBracketToken,
-            this.closeBracketToken = closeBracketToken,
-            type.parent = this,
-            openBracketToken.parent = this,
-            closeBracketToken.parent = this;
-        }
-    }
-    export class ConstructorTypeSyntax extends SyntaxNode implements ITypeSyntax {
-        public newKeyword: ISyntaxToken;
-        public typeParameterList: TypeParameterListSyntax;
-        public parameterList: ParameterListSyntax;
-        public equalsGreaterThanToken: ISyntaxToken;
-        public type: ITypeSyntax;
-        public _isType: any;
-        constructor(data: number, newKeyword: ISyntaxToken, typeParameterList: TypeParameterListSyntax, parameterList: ParameterListSyntax, equalsGreaterThanToken: ISyntaxToken, type: ITypeSyntax) {
-            super(data);
-            this.newKeyword = newKeyword,
-            this.typeParameterList = typeParameterList,
-            this.parameterList = parameterList,
-            this.equalsGreaterThanToken = equalsGreaterThanToken,
-            this.type = type,
-            newKeyword.parent = this,
-            typeParameterList && (typeParameterList.parent = this),
-            parameterList.parent = this,
-            equalsGreaterThanToken.parent = this,
-            type.parent = this;
-        }
-    }
-    export class GenericTypeSyntax extends SyntaxNode implements ITypeSyntax {
-        public name: INameSyntax;
-        public typeArgumentList: TypeArgumentListSyntax;
-        public _isType: any;
-        constructor(data: number, name: INameSyntax, typeArgumentList: TypeArgumentListSyntax) {
-            super(data);
-            this.name = name,
-            this.typeArgumentList = typeArgumentList,
-            name.parent = this,
-            typeArgumentList.parent = this;
-        }
-    }
-    export class TypeQuerySyntax extends SyntaxNode implements ITypeSyntax {
-        public typeOfKeyword: ISyntaxToken;
-        public name: INameSyntax;
-        public _isType: any;
-        constructor(data: number, typeOfKeyword: ISyntaxToken, name: INameSyntax) {
-            super(data);
-            this.typeOfKeyword = typeOfKeyword,
-            this.name = name,
-            typeOfKeyword.parent = this,
-            name.parent = this;
-        }
-    }
-    export class InterfaceDeclarationSyntax extends SyntaxNode implements IModuleElementSyntax {
-        public modifiers: ISyntaxToken[];
-        public interfaceKeyword: ISyntaxToken;
-        public identifier: ISyntaxToken;
-        public typeParameterList: TypeParameterListSyntax;
-        public heritageClauses: HeritageClauseSyntax[];
-        public body: ObjectTypeSyntax;
-        public _isModuleElement: any;
-        constructor(data: number, modifiers: ISyntaxToken[], interfaceKeyword: ISyntaxToken, identifier: ISyntaxToken, typeParameterList: TypeParameterListSyntax, heritageClauses: HeritageClauseSyntax[], body: ObjectTypeSyntax) {
-            super(data);
-            this.modifiers = modifiers,
-            this.interfaceKeyword = interfaceKeyword,
-            this.identifier = identifier,
-            this.typeParameterList = typeParameterList,
-            this.heritageClauses = heritageClauses,
-            this.body = body,
-            !isShared(modifiers) && (modifiers.parent = this),
-            interfaceKeyword.parent = this,
-            identifier.parent = this,
-            typeParameterList && (typeParameterList.parent = this),
-            !isShared(heritageClauses) && (heritageClauses.parent = this),
-            body.parent = this;
-        }
-    }
-    export class FunctionDeclarationSyntax extends SyntaxNode implements IStatementSyntax {
-        public modifiers: ISyntaxToken[];
-        public functionKeyword: ISyntaxToken;
-        public identifier: ISyntaxToken;
-        public callSignature: CallSignatureSyntax;
-        public block: BlockSyntax;
-        public semicolonToken: ISyntaxToken;
-        public _isStatement: any; public _isModuleElement: any;
-        constructor(data: number, modifiers: ISyntaxToken[], functionKeyword: ISyntaxToken, identifier: ISyntaxToken, callSignature: CallSignatureSyntax, block: BlockSyntax, semicolonToken: ISyntaxToken) {
-            super(data);
-            this.modifiers = modifiers,
-            this.functionKeyword = functionKeyword,
-            this.identifier = identifier,
-            this.callSignature = callSignature,
-            this.block = block,
-            this.semicolonToken = semicolonToken,
-            !isShared(modifiers) && (modifiers.parent = this),
-            functionKeyword.parent = this,
-            identifier.parent = this,
-            callSignature.parent = this,
-            block && (block.parent = this),
-            semicolonToken && (semicolonToken.parent = this);
-        }
-    }
-    export class ModuleDeclarationSyntax extends SyntaxNode implements IModuleElementSyntax {
-        public modifiers: ISyntaxToken[];
-        public moduleKeyword: ISyntaxToken;
-        public name: INameSyntax;
-        public stringLiteral: ISyntaxToken;
-        public openBraceToken: ISyntaxToken;
-        public moduleElements: IModuleElementSyntax[];
-        public closeBraceToken: ISyntaxToken;
-        public _isModuleElement: any;
-        constructor(data: number, modifiers: ISyntaxToken[], moduleKeyword: ISyntaxToken, name: INameSyntax, stringLiteral: ISyntaxToken, openBraceToken: ISyntaxToken, moduleElements: IModuleElementSyntax[], closeBraceToken: ISyntaxToken) {
-            super(data);
-            this.modifiers = modifiers,
-            this.moduleKeyword = moduleKeyword,
-            this.name = name,
-            this.stringLiteral = stringLiteral,
-            this.openBraceToken = openBraceToken,
-            this.moduleElements = moduleElements,
-            this.closeBraceToken = closeBraceToken,
-            !isShared(modifiers) && (modifiers.parent = this),
-            moduleKeyword.parent = this,
-            name && (name.parent = this),
-            stringLiteral && (stringLiteral.parent = this),
-            openBraceToken.parent = this,
-            !isShared(moduleElements) && (moduleElements.parent = this),
-            closeBraceToken.parent = this;
-        }
-    }
-    export class ClassDeclarationSyntax extends SyntaxNode implements IModuleElementSyntax {
-        public modifiers: ISyntaxToken[];
-        public classKeyword: ISyntaxToken;
-        public identifier: ISyntaxToken;
-        public typeParameterList: TypeParameterListSyntax;
-        public heritageClauses: HeritageClauseSyntax[];
-        public openBraceToken: ISyntaxToken;
-        public classElements: IClassElementSyntax[];
-        public closeBraceToken: ISyntaxToken;
-        public _isModuleElement: any;
-        constructor(data: number, modifiers: ISyntaxToken[], classKeyword: ISyntaxToken, identifier: ISyntaxToken, typeParameterList: TypeParameterListSyntax, heritageClauses: HeritageClauseSyntax[], openBraceToken: ISyntaxToken, classElements: IClassElementSyntax[], closeBraceToken: ISyntaxToken) {
-            super(data);
-            this.modifiers = modifiers,
-            this.classKeyword = classKeyword,
-            this.identifier = identifier,
-            this.typeParameterList = typeParameterList,
-            this.heritageClauses = heritageClauses,
-            this.openBraceToken = openBraceToken,
-            this.classElements = classElements,
-            this.closeBraceToken = closeBraceToken,
-            !isShared(modifiers) && (modifiers.parent = this),
-            classKeyword.parent = this,
-            identifier.parent = this,
-            typeParameterList && (typeParameterList.parent = this),
-            !isShared(heritageClauses) && (heritageClauses.parent = this),
-            openBraceToken.parent = this,
-            !isShared(classElements) && (classElements.parent = this),
-            closeBraceToken.parent = this;
-        }
-    }
-    export class EnumDeclarationSyntax extends SyntaxNode implements IModuleElementSyntax {
-        public modifiers: ISyntaxToken[];
-        public enumKeyword: ISyntaxToken;
-        public identifier: ISyntaxToken;
-        public openBraceToken: ISyntaxToken;
-        public enumElements: EnumElementSyntax[];
-        public closeBraceToken: ISyntaxToken;
-        public _isModuleElement: any;
-        constructor(data: number, modifiers: ISyntaxToken[], enumKeyword: ISyntaxToken, identifier: ISyntaxToken, openBraceToken: ISyntaxToken, enumElements: EnumElementSyntax[], closeBraceToken: ISyntaxToken) {
-            super(data);
-            this.modifiers = modifiers,
-            this.enumKeyword = enumKeyword,
-            this.identifier = identifier,
-            this.openBraceToken = openBraceToken,
-            this.enumElements = enumElements,
-            this.closeBraceToken = closeBraceToken,
-            !isShared(modifiers) && (modifiers.parent = this),
-            enumKeyword.parent = this,
-            identifier.parent = this,
-            openBraceToken.parent = this,
-            !isShared(enumElements) && (enumElements.parent = this),
-            closeBraceToken.parent = this;
-        }
-    }
-    export class ImportDeclarationSyntax extends SyntaxNode implements IModuleElementSyntax {
-        public modifiers: ISyntaxToken[];
-        public importKeyword: ISyntaxToken;
-        public identifier: ISyntaxToken;
-        public equalsToken: ISyntaxToken;
-        public moduleReference: IModuleReferenceSyntax;
-        public semicolonToken: ISyntaxToken;
-        public _isModuleElement: any;
-        constructor(data: number, modifiers: ISyntaxToken[], importKeyword: ISyntaxToken, identifier: ISyntaxToken, equalsToken: ISyntaxToken, moduleReference: IModuleReferenceSyntax, semicolonToken: ISyntaxToken) {
-            super(data);
-            this.modifiers = modifiers,
-            this.importKeyword = importKeyword,
-            this.identifier = identifier,
-            this.equalsToken = equalsToken,
-            this.moduleReference = moduleReference,
-            this.semicolonToken = semicolonToken,
-            !isShared(modifiers) && (modifiers.parent = this),
-            importKeyword.parent = this,
-            identifier.parent = this,
-            equalsToken.parent = this,
-            moduleReference.parent = this,
-            semicolonToken && (semicolonToken.parent = this);
-        }
-    }
-    export class ExportAssignmentSyntax extends SyntaxNode implements IModuleElementSyntax {
-        public exportKeyword: ISyntaxToken;
-        public equalsToken: ISyntaxToken;
-        public identifier: ISyntaxToken;
-        public semicolonToken: ISyntaxToken;
-        public _isModuleElement: any;
-        constructor(data: number, exportKeyword: ISyntaxToken, equalsToken: ISyntaxToken, identifier: ISyntaxToken, semicolonToken: ISyntaxToken) {
-            super(data);
-            this.exportKeyword = exportKeyword,
-            this.equalsToken = equalsToken,
-            this.identifier = identifier,
-            this.semicolonToken = semicolonToken,
-            exportKeyword.parent = this,
-            equalsToken.parent = this,
-            identifier.parent = this,
-            semicolonToken && (semicolonToken.parent = this);
-        }
-    }
-    export class MemberFunctionDeclarationSyntax extends SyntaxNode implements IMemberDeclarationSyntax {
-        public modifiers: ISyntaxToken[];
-        public propertyName: ISyntaxToken;
-        public callSignature: CallSignatureSyntax;
-        public block: BlockSyntax;
-        public semicolonToken: ISyntaxToken;
-        public _isMemberDeclaration: any; public _isClassElement: any;
-        constructor(data: number, modifiers: ISyntaxToken[], propertyName: ISyntaxToken, callSignature: CallSignatureSyntax, block: BlockSyntax, semicolonToken: ISyntaxToken) {
-            super(data);
-            this.modifiers = modifiers,
-            this.propertyName = propertyName,
-            this.callSignature = callSignature,
-            this.block = block,
-            this.semicolonToken = semicolonToken,
-            !isShared(modifiers) && (modifiers.parent = this),
-            propertyName.parent = this,
-            callSignature.parent = this,
-            block && (block.parent = this),
-            semicolonToken && (semicolonToken.parent = this);
-        }
-    }
-    export class MemberVariableDeclarationSyntax extends SyntaxNode implements IMemberDeclarationSyntax {
-        public modifiers: ISyntaxToken[];
-        public variableDeclarator: VariableDeclaratorSyntax;
-        public semicolonToken: ISyntaxToken;
-        public _isMemberDeclaration: any; public _isClassElement: any;
-        constructor(data: number, modifiers: ISyntaxToken[], variableDeclarator: VariableDeclaratorSyntax, semicolonToken: ISyntaxToken) {
-            super(data);
-            this.modifiers = modifiers,
-            this.variableDeclarator = variableDeclarator,
-            this.semicolonToken = semicolonToken,
-            !isShared(modifiers) && (modifiers.parent = this),
-            variableDeclarator.parent = this,
-            semicolonToken && (semicolonToken.parent = this);
-        }
-    }
-    export class ConstructorDeclarationSyntax extends SyntaxNode implements IClassElementSyntax {
-        public modifiers: ISyntaxToken[];
-        public constructorKeyword: ISyntaxToken;
-        public callSignature: CallSignatureSyntax;
-        public block: BlockSyntax;
-        public semicolonToken: ISyntaxToken;
-        public _isClassElement: any;
-        constructor(data: number, modifiers: ISyntaxToken[], constructorKeyword: ISyntaxToken, callSignature: CallSignatureSyntax, block: BlockSyntax, semicolonToken: ISyntaxToken) {
-            super(data);
-            this.modifiers = modifiers,
-            this.constructorKeyword = constructorKeyword,
-            this.callSignature = callSignature,
-            this.block = block,
-            this.semicolonToken = semicolonToken,
-            !isShared(modifiers) && (modifiers.parent = this),
-            constructorKeyword.parent = this,
-            callSignature.parent = this,
-            block && (block.parent = this),
-            semicolonToken && (semicolonToken.parent = this);
-        }
-    }
-    export class IndexMemberDeclarationSyntax extends SyntaxNode implements IClassElementSyntax {
-        public modifiers: ISyntaxToken[];
-        public indexSignature: IndexSignatureSyntax;
-        public semicolonToken: ISyntaxToken;
-        public _isClassElement: any;
-        constructor(data: number, modifiers: ISyntaxToken[], indexSignature: IndexSignatureSyntax, semicolonToken: ISyntaxToken) {
-            super(data);
-            this.modifiers = modifiers,
-            this.indexSignature = indexSignature,
-            this.semicolonToken = semicolonToken,
-            !isShared(modifiers) && (modifiers.parent = this),
-            indexSignature.parent = this,
-            semicolonToken && (semicolonToken.parent = this);
-        }
-    }
-    export class GetAccessorSyntax extends SyntaxNode implements IMemberDeclarationSyntax, IPropertyAssignmentSyntax {
-        public modifiers: ISyntaxToken[];
-        public getKeyword: ISyntaxToken;
-        public propertyName: ISyntaxToken;
-        public callSignature: CallSignatureSyntax;
-        public block: BlockSyntax;
-        public _isMemberDeclaration: any; public _isPropertyAssignment: any; public _isClassElement: any;
-        constructor(data: number, modifiers: ISyntaxToken[], getKeyword: ISyntaxToken, propertyName: ISyntaxToken, callSignature: CallSignatureSyntax, block: BlockSyntax) {
-            super(data);
-            this.modifiers = modifiers,
-            this.getKeyword = getKeyword,
-            this.propertyName = propertyName,
-            this.callSignature = callSignature,
-            this.block = block,
-            !isShared(modifiers) && (modifiers.parent = this),
-            getKeyword.parent = this,
-            propertyName.parent = this,
-            callSignature.parent = this,
-            block.parent = this;
-        }
-    }
-    export class SetAccessorSyntax extends SyntaxNode implements IMemberDeclarationSyntax, IPropertyAssignmentSyntax {
-        public modifiers: ISyntaxToken[];
-        public setKeyword: ISyntaxToken;
-        public propertyName: ISyntaxToken;
-        public callSignature: CallSignatureSyntax;
-        public block: BlockSyntax;
-        public _isMemberDeclaration: any; public _isPropertyAssignment: any; public _isClassElement: any;
-        constructor(data: number, modifiers: ISyntaxToken[], setKeyword: ISyntaxToken, propertyName: ISyntaxToken, callSignature: CallSignatureSyntax, block: BlockSyntax) {
-            super(data);
-            this.modifiers = modifiers,
-            this.setKeyword = setKeyword,
-            this.propertyName = propertyName,
-            this.callSignature = callSignature,
-            this.block = block,
-            !isShared(modifiers) && (modifiers.parent = this),
-            setKeyword.parent = this,
-            propertyName.parent = this,
-            callSignature.parent = this,
-            block.parent = this;
-        }
-    }
-    export class PropertySignatureSyntax extends SyntaxNode implements ITypeMemberSyntax {
-        public propertyName: ISyntaxToken;
-        public questionToken: ISyntaxToken;
-        public typeAnnotation: TypeAnnotationSyntax;
-        public _isTypeMember: any;
-        constructor(data: number, propertyName: ISyntaxToken, questionToken: ISyntaxToken, typeAnnotation: TypeAnnotationSyntax) {
-            super(data);
-            this.propertyName = propertyName,
-            this.questionToken = questionToken,
-            this.typeAnnotation = typeAnnotation,
-            propertyName.parent = this,
-            questionToken && (questionToken.parent = this),
-            typeAnnotation && (typeAnnotation.parent = this);
-        }
-    }
-    export class CallSignatureSyntax extends SyntaxNode implements ITypeMemberSyntax {
-        public typeParameterList: TypeParameterListSyntax;
-        public parameterList: ParameterListSyntax;
-        public typeAnnotation: TypeAnnotationSyntax;
-        public _isTypeMember: any;
-        constructor(data: number, typeParameterList: TypeParameterListSyntax, parameterList: ParameterListSyntax, typeAnnotation: TypeAnnotationSyntax) {
-            super(data);
-            this.typeParameterList = typeParameterList,
-            this.parameterList = parameterList,
-            this.typeAnnotation = typeAnnotation,
-            typeParameterList && (typeParameterList.parent = this),
-            parameterList.parent = this,
-            typeAnnotation && (typeAnnotation.parent = this);
-        }
-    }
-    export class ConstructSignatureSyntax extends SyntaxNode implements ITypeMemberSyntax {
-        public newKeyword: ISyntaxToken;
-        public callSignature: CallSignatureSyntax;
-        public _isTypeMember: any;
-        constructor(data: number, newKeyword: ISyntaxToken, callSignature: CallSignatureSyntax) {
-            super(data);
-            this.newKeyword = newKeyword,
-            this.callSignature = callSignature,
-            newKeyword.parent = this,
-            callSignature.parent = this;
-        }
-    }
-    export class IndexSignatureSyntax extends SyntaxNode implements ITypeMemberSyntax {
-        public openBracketToken: ISyntaxToken;
-        public parameters: ParameterSyntax[];
-        public closeBracketToken: ISyntaxToken;
-        public typeAnnotation: TypeAnnotationSyntax;
-        public _isTypeMember: any;
-        constructor(data: number, openBracketToken: ISyntaxToken, parameters: ParameterSyntax[], closeBracketToken: ISyntaxToken, typeAnnotation: TypeAnnotationSyntax) {
-            super(data);
-            this.openBracketToken = openBracketToken,
-            this.parameters = parameters,
-            this.closeBracketToken = closeBracketToken,
-            this.typeAnnotation = typeAnnotation,
-            openBracketToken.parent = this,
-            !isShared(parameters) && (parameters.parent = this),
-            closeBracketToken.parent = this,
-            typeAnnotation && (typeAnnotation.parent = this);
-        }
-    }
-    export class MethodSignatureSyntax extends SyntaxNode implements ITypeMemberSyntax {
-        public propertyName: ISyntaxToken;
-        public questionToken: ISyntaxToken;
-        public callSignature: CallSignatureSyntax;
-        public _isTypeMember: any;
-        constructor(data: number, propertyName: ISyntaxToken, questionToken: ISyntaxToken, callSignature: CallSignatureSyntax) {
-            super(data);
-            this.propertyName = propertyName,
-            this.questionToken = questionToken,
-            this.callSignature = callSignature,
-            propertyName.parent = this,
-            questionToken && (questionToken.parent = this),
-            callSignature.parent = this;
-        }
-    }
-    export class BlockSyntax extends SyntaxNode implements IStatementSyntax {
-        public openBraceToken: ISyntaxToken;
-        public statements: IStatementSyntax[];
-        public closeBraceToken: ISyntaxToken;
-        public _isStatement: any; public _isModuleElement: any;
-        constructor(data: number, openBraceToken: ISyntaxToken, statements: IStatementSyntax[], closeBraceToken: ISyntaxToken) {
-            super(data);
-            this.openBraceToken = openBraceToken,
-            this.statements = statements,
-            this.closeBraceToken = closeBraceToken,
-            openBraceToken.parent = this,
-            !isShared(statements) && (statements.parent = this),
-            closeBraceToken.parent = this;
-        }
-    }
-    export class IfStatementSyntax extends SyntaxNode implements IStatementSyntax {
-        public ifKeyword: ISyntaxToken;
-        public openParenToken: ISyntaxToken;
-        public condition: IExpressionSyntax;
-        public closeParenToken: ISyntaxToken;
-        public statement: IStatementSyntax;
-        public elseClause: ElseClauseSyntax;
-        public _isStatement: any; public _isModuleElement: any;
-        constructor(data: number, ifKeyword: ISyntaxToken, openParenToken: ISyntaxToken, condition: IExpressionSyntax, closeParenToken: ISyntaxToken, statement: IStatementSyntax, elseClause: ElseClauseSyntax) {
-            super(data);
-            this.ifKeyword = ifKeyword,
-            this.openParenToken = openParenToken,
-            this.condition = condition,
-            this.closeParenToken = closeParenToken,
-            this.statement = statement,
-            this.elseClause = elseClause,
-            ifKeyword.parent = this,
-            openParenToken.parent = this,
-            condition.parent = this,
-            closeParenToken.parent = this,
-            statement.parent = this,
-            elseClause && (elseClause.parent = this);
-        }
-    }
-    export class VariableStatementSyntax extends SyntaxNode implements IStatementSyntax {
-        public modifiers: ISyntaxToken[];
-        public variableDeclaration: VariableDeclarationSyntax;
-        public semicolonToken: ISyntaxToken;
-        public _isStatement: any; public _isModuleElement: any;
-        constructor(data: number, modifiers: ISyntaxToken[], variableDeclaration: VariableDeclarationSyntax, semicolonToken: ISyntaxToken) {
-            super(data);
-            this.modifiers = modifiers,
-            this.variableDeclaration = variableDeclaration,
-            this.semicolonToken = semicolonToken,
-            !isShared(modifiers) && (modifiers.parent = this),
-            variableDeclaration.parent = this,
-            semicolonToken && (semicolonToken.parent = this);
-        }
-    }
-    export class ExpressionStatementSyntax extends SyntaxNode implements IStatementSyntax {
-        public expression: IExpressionSyntax;
-        public semicolonToken: ISyntaxToken;
-        public _isStatement: any; public _isModuleElement: any;
-        constructor(data: number, expression: IExpressionSyntax, semicolonToken: ISyntaxToken) {
-            super(data);
-            this.expression = expression,
-            this.semicolonToken = semicolonToken,
-            expression.parent = this,
-            semicolonToken && (semicolonToken.parent = this);
-        }
-    }
-    export class ReturnStatementSyntax extends SyntaxNode implements IStatementSyntax {
-        public returnKeyword: ISyntaxToken;
-        public expression: IExpressionSyntax;
-        public semicolonToken: ISyntaxToken;
-        public _isStatement: any; public _isModuleElement: any;
-        constructor(data: number, returnKeyword: ISyntaxToken, expression: IExpressionSyntax, semicolonToken: ISyntaxToken) {
-            super(data);
-            this.returnKeyword = returnKeyword,
-            this.expression = expression,
-            this.semicolonToken = semicolonToken,
-            returnKeyword.parent = this,
-            expression && (expression.parent = this),
-            semicolonToken && (semicolonToken.parent = this);
-        }
-    }
-    export class SwitchStatementSyntax extends SyntaxNode implements IStatementSyntax {
-        public switchKeyword: ISyntaxToken;
-        public openParenToken: ISyntaxToken;
-        public expression: IExpressionSyntax;
-        public closeParenToken: ISyntaxToken;
-        public openBraceToken: ISyntaxToken;
-        public switchClauses: ISwitchClauseSyntax[];
-        public closeBraceToken: ISyntaxToken;
-        public _isStatement: any; public _isModuleElement: any;
-        constructor(data: number, switchKeyword: ISyntaxToken, openParenToken: ISyntaxToken, expression: IExpressionSyntax, closeParenToken: ISyntaxToken, openBraceToken: ISyntaxToken, switchClauses: ISwitchClauseSyntax[], closeBraceToken: ISyntaxToken) {
-            super(data);
-            this.switchKeyword = switchKeyword,
-            this.openParenToken = openParenToken,
-            this.expression = expression,
-            this.closeParenToken = closeParenToken,
-            this.openBraceToken = openBraceToken,
-            this.switchClauses = switchClauses,
-            this.closeBraceToken = closeBraceToken,
-            switchKeyword.parent = this,
-            openParenToken.parent = this,
-            expression.parent = this,
-            closeParenToken.parent = this,
-            openBraceToken.parent = this,
-            !isShared(switchClauses) && (switchClauses.parent = this),
-            closeBraceToken.parent = this;
-        }
-    }
-    export class BreakStatementSyntax extends SyntaxNode implements IStatementSyntax {
-        public breakKeyword: ISyntaxToken;
-        public identifier: ISyntaxToken;
-        public semicolonToken: ISyntaxToken;
-        public _isStatement: any; public _isModuleElement: any;
-        constructor(data: number, breakKeyword: ISyntaxToken, identifier: ISyntaxToken, semicolonToken: ISyntaxToken) {
-            super(data);
-            this.breakKeyword = breakKeyword,
-            this.identifier = identifier,
-            this.semicolonToken = semicolonToken,
-            breakKeyword.parent = this,
-            identifier && (identifier.parent = this),
-            semicolonToken && (semicolonToken.parent = this);
-        }
-    }
-    export class ContinueStatementSyntax extends SyntaxNode implements IStatementSyntax {
-        public continueKeyword: ISyntaxToken;
-        public identifier: ISyntaxToken;
-        public semicolonToken: ISyntaxToken;
-        public _isStatement: any; public _isModuleElement: any;
-        constructor(data: number, continueKeyword: ISyntaxToken, identifier: ISyntaxToken, semicolonToken: ISyntaxToken) {
-            super(data);
-            this.continueKeyword = continueKeyword,
-            this.identifier = identifier,
-            this.semicolonToken = semicolonToken,
-            continueKeyword.parent = this,
-            identifier && (identifier.parent = this),
-            semicolonToken && (semicolonToken.parent = this);
-        }
-    }
-    export class ForStatementSyntax extends SyntaxNode implements IStatementSyntax {
-        public forKeyword: ISyntaxToken;
-        public openParenToken: ISyntaxToken;
-        public variableDeclaration: VariableDeclarationSyntax;
-        public initializer: IExpressionSyntax;
-        public firstSemicolonToken: ISyntaxToken;
-        public condition: IExpressionSyntax;
-        public secondSemicolonToken: ISyntaxToken;
-        public incrementor: IExpressionSyntax;
-        public closeParenToken: ISyntaxToken;
-        public statement: IStatementSyntax;
-        public _isStatement: any; public _isModuleElement: any;
-        constructor(data: number, forKeyword: ISyntaxToken, openParenToken: ISyntaxToken, variableDeclaration: VariableDeclarationSyntax, initializer: IExpressionSyntax, firstSemicolonToken: ISyntaxToken, condition: IExpressionSyntax, secondSemicolonToken: ISyntaxToken, incrementor: IExpressionSyntax, closeParenToken: ISyntaxToken, statement: IStatementSyntax) {
-            super(data);
-            this.forKeyword = forKeyword,
-            this.openParenToken = openParenToken,
-            this.variableDeclaration = variableDeclaration,
-            this.initializer = initializer,
-            this.firstSemicolonToken = firstSemicolonToken,
-            this.condition = condition,
-            this.secondSemicolonToken = secondSemicolonToken,
-            this.incrementor = incrementor,
-            this.closeParenToken = closeParenToken,
-            this.statement = statement,
-            forKeyword.parent = this,
-            openParenToken.parent = this,
-            variableDeclaration && (variableDeclaration.parent = this),
-            initializer && (initializer.parent = this),
-            firstSemicolonToken.parent = this,
-            condition && (condition.parent = this),
-            secondSemicolonToken.parent = this,
-            incrementor && (incrementor.parent = this),
-            closeParenToken.parent = this,
-            statement.parent = this;
-        }
-    }
-    export class ForInStatementSyntax extends SyntaxNode implements IStatementSyntax {
-        public forKeyword: ISyntaxToken;
-        public openParenToken: ISyntaxToken;
-        public variableDeclaration: VariableDeclarationSyntax;
-        public left: IExpressionSyntax;
-        public inKeyword: ISyntaxToken;
-        public expression: IExpressionSyntax;
-        public closeParenToken: ISyntaxToken;
-        public statement: IStatementSyntax;
-        public _isStatement: any; public _isModuleElement: any;
-        constructor(data: number, forKeyword: ISyntaxToken, openParenToken: ISyntaxToken, variableDeclaration: VariableDeclarationSyntax, left: IExpressionSyntax, inKeyword: ISyntaxToken, expression: IExpressionSyntax, closeParenToken: ISyntaxToken, statement: IStatementSyntax) {
-            super(data);
-            this.forKeyword = forKeyword,
-            this.openParenToken = openParenToken,
-            this.variableDeclaration = variableDeclaration,
-            this.left = left,
-            this.inKeyword = inKeyword,
-            this.expression = expression,
-            this.closeParenToken = closeParenToken,
-            this.statement = statement,
-            forKeyword.parent = this,
-            openParenToken.parent = this,
-            variableDeclaration && (variableDeclaration.parent = this),
-            left && (left.parent = this),
-            inKeyword.parent = this,
-            expression.parent = this,
-            closeParenToken.parent = this,
-            statement.parent = this;
-        }
-    }
-    export class EmptyStatementSyntax extends SyntaxNode implements IStatementSyntax {
-        public semicolonToken: ISyntaxToken;
-        public _isStatement: any; public _isModuleElement: any;
-        constructor(data: number, semicolonToken: ISyntaxToken) {
-            super(data);
-            this.semicolonToken = semicolonToken,
-            semicolonToken.parent = this;
-        }
-    }
-    export class ThrowStatementSyntax extends SyntaxNode implements IStatementSyntax {
-        public throwKeyword: ISyntaxToken;
-        public expression: IExpressionSyntax;
-        public semicolonToken: ISyntaxToken;
-        public _isStatement: any; public _isModuleElement: any;
-        constructor(data: number, throwKeyword: ISyntaxToken, expression: IExpressionSyntax, semicolonToken: ISyntaxToken) {
-            super(data);
-            this.throwKeyword = throwKeyword,
-            this.expression = expression,
-            this.semicolonToken = semicolonToken,
-            throwKeyword.parent = this,
-            expression.parent = this,
-            semicolonToken && (semicolonToken.parent = this);
-        }
-    }
-    export class WhileStatementSyntax extends SyntaxNode implements IStatementSyntax {
-        public whileKeyword: ISyntaxToken;
-        public openParenToken: ISyntaxToken;
-        public condition: IExpressionSyntax;
-        public closeParenToken: ISyntaxToken;
-        public statement: IStatementSyntax;
-        public _isStatement: any; public _isModuleElement: any;
-        constructor(data: number, whileKeyword: ISyntaxToken, openParenToken: ISyntaxToken, condition: IExpressionSyntax, closeParenToken: ISyntaxToken, statement: IStatementSyntax) {
-            super(data);
-            this.whileKeyword = whileKeyword,
-            this.openParenToken = openParenToken,
-            this.condition = condition,
-            this.closeParenToken = closeParenToken,
-            this.statement = statement,
-            whileKeyword.parent = this,
-            openParenToken.parent = this,
-            condition.parent = this,
-            closeParenToken.parent = this,
-            statement.parent = this;
-        }
-    }
-    export class TryStatementSyntax extends SyntaxNode implements IStatementSyntax {
-        public tryKeyword: ISyntaxToken;
-        public block: BlockSyntax;
-        public catchClause: CatchClauseSyntax;
-        public finallyClause: FinallyClauseSyntax;
-        public _isStatement: any; public _isModuleElement: any;
-        constructor(data: number, tryKeyword: ISyntaxToken, block: BlockSyntax, catchClause: CatchClauseSyntax, finallyClause: FinallyClauseSyntax) {
-            super(data);
-            this.tryKeyword = tryKeyword,
-            this.block = block,
-            this.catchClause = catchClause,
-            this.finallyClause = finallyClause,
-            tryKeyword.parent = this,
-            block.parent = this,
-            catchClause && (catchClause.parent = this),
-            finallyClause && (finallyClause.parent = this);
-        }
-    }
-    export class LabeledStatementSyntax extends SyntaxNode implements IStatementSyntax {
-        public identifier: ISyntaxToken;
-        public colonToken: ISyntaxToken;
-        public statement: IStatementSyntax;
-        public _isStatement: any; public _isModuleElement: any;
-        constructor(data: number, identifier: ISyntaxToken, colonToken: ISyntaxToken, statement: IStatementSyntax) {
-            super(data);
-            this.identifier = identifier,
-            this.colonToken = colonToken,
-            this.statement = statement,
-            identifier.parent = this,
-            colonToken.parent = this,
-            statement.parent = this;
-        }
-    }
-    export class DoStatementSyntax extends SyntaxNode implements IStatementSyntax {
-        public doKeyword: ISyntaxToken;
-        public statement: IStatementSyntax;
-        public whileKeyword: ISyntaxToken;
-        public openParenToken: ISyntaxToken;
-        public condition: IExpressionSyntax;
-        public closeParenToken: ISyntaxToken;
-        public semicolonToken: ISyntaxToken;
-        public _isStatement: any; public _isModuleElement: any;
-        constructor(data: number, doKeyword: ISyntaxToken, statement: IStatementSyntax, whileKeyword: ISyntaxToken, openParenToken: ISyntaxToken, condition: IExpressionSyntax, closeParenToken: ISyntaxToken, semicolonToken: ISyntaxToken) {
-            super(data);
-            this.doKeyword = doKeyword,
-            this.statement = statement,
-            this.whileKeyword = whileKeyword,
-            this.openParenToken = openParenToken,
-            this.condition = condition,
-            this.closeParenToken = closeParenToken,
-            this.semicolonToken = semicolonToken,
-            doKeyword.parent = this,
-            statement.parent = this,
-            whileKeyword.parent = this,
-            openParenToken.parent = this,
-            condition.parent = this,
-            closeParenToken.parent = this,
-            semicolonToken && (semicolonToken.parent = this);
-        }
-    }
-    export class DebuggerStatementSyntax extends SyntaxNode implements IStatementSyntax {
-        public debuggerKeyword: ISyntaxToken;
-        public semicolonToken: ISyntaxToken;
-        public _isStatement: any; public _isModuleElement: any;
-        constructor(data: number, debuggerKeyword: ISyntaxToken, semicolonToken: ISyntaxToken) {
-            super(data);
-            this.debuggerKeyword = debuggerKeyword,
-            this.semicolonToken = semicolonToken,
-            debuggerKeyword.parent = this,
-            semicolonToken && (semicolonToken.parent = this);
-        }
-    }
-    export class WithStatementSyntax extends SyntaxNode implements IStatementSyntax {
-        public withKeyword: ISyntaxToken;
-        public openParenToken: ISyntaxToken;
-        public condition: IExpressionSyntax;
-        public closeParenToken: ISyntaxToken;
-        public statement: IStatementSyntax;
-        public _isStatement: any; public _isModuleElement: any;
-        constructor(data: number, withKeyword: ISyntaxToken, openParenToken: ISyntaxToken, condition: IExpressionSyntax, closeParenToken: ISyntaxToken, statement: IStatementSyntax) {
-            super(data);
-            this.withKeyword = withKeyword,
-            this.openParenToken = openParenToken,
-            this.condition = condition,
-            this.closeParenToken = closeParenToken,
-            this.statement = statement,
-            withKeyword.parent = this,
-            openParenToken.parent = this,
-            condition.parent = this,
-            closeParenToken.parent = this,
-            statement.parent = this;
-        }
-    }
-    export class PrefixUnaryExpressionSyntax extends SyntaxNode implements IUnaryExpressionSyntax {
-        public operatorToken: ISyntaxToken;
-        public operand: IUnaryExpressionSyntax;
-        public _isUnaryExpression: any; public _isExpression: any;
-        constructor(data: number, operatorToken: ISyntaxToken, operand: IUnaryExpressionSyntax) {
-            super(data);
-            this.operatorToken = operatorToken,
-            this.operand = operand,
-            operatorToken.parent = this,
-            operand.parent = this;
-        }
-        public kind(): SyntaxKind { return SyntaxFacts.getPrefixUnaryExpressionFromOperatorToken(this.operatorToken.kind()); }
-    }
-    export class DeleteExpressionSyntax extends SyntaxNode implements IUnaryExpressionSyntax {
-        public deleteKeyword: ISyntaxToken;
-        public expression: IUnaryExpressionSyntax;
-        public _isUnaryExpression: any; public _isExpression: any;
-        constructor(data: number, deleteKeyword: ISyntaxToken, expression: IUnaryExpressionSyntax) {
-            super(data);
-            this.deleteKeyword = deleteKeyword,
-            this.expression = expression,
-            deleteKeyword.parent = this,
-            expression.parent = this;
-        }
-    }
-    export class TypeOfExpressionSyntax extends SyntaxNode implements IUnaryExpressionSyntax {
-        public typeOfKeyword: ISyntaxToken;
-        public expression: IUnaryExpressionSyntax;
-        public _isUnaryExpression: any; public _isExpression: any;
-        constructor(data: number, typeOfKeyword: ISyntaxToken, expression: IUnaryExpressionSyntax) {
-            super(data);
-            this.typeOfKeyword = typeOfKeyword,
-            this.expression = expression,
-            typeOfKeyword.parent = this,
-            expression.parent = this;
-        }
-    }
-    export class VoidExpressionSyntax extends SyntaxNode implements IUnaryExpressionSyntax {
-        public voidKeyword: ISyntaxToken;
-        public expression: IUnaryExpressionSyntax;
-        public _isUnaryExpression: any; public _isExpression: any;
-        constructor(data: number, voidKeyword: ISyntaxToken, expression: IUnaryExpressionSyntax) {
-            super(data);
-            this.voidKeyword = voidKeyword,
-            this.expression = expression,
-            voidKeyword.parent = this,
-            expression.parent = this;
-        }
-    }
-    export class ConditionalExpressionSyntax extends SyntaxNode implements IExpressionSyntax {
-        public condition: IExpressionSyntax;
-        public questionToken: ISyntaxToken;
-        public whenTrue: IExpressionSyntax;
-        public colonToken: ISyntaxToken;
-        public whenFalse: IExpressionSyntax;
-        public _isExpression: any;
-        constructor(data: number, condition: IExpressionSyntax, questionToken: ISyntaxToken, whenTrue: IExpressionSyntax, colonToken: ISyntaxToken, whenFalse: IExpressionSyntax) {
-            super(data);
-            this.condition = condition,
-            this.questionToken = questionToken,
-            this.whenTrue = whenTrue,
-            this.colonToken = colonToken,
-            this.whenFalse = whenFalse,
-            condition.parent = this,
-            questionToken.parent = this,
-            whenTrue.parent = this,
-            colonToken.parent = this,
-            whenFalse.parent = this;
-        }
-    }
-    export class BinaryExpressionSyntax extends SyntaxNode implements IExpressionSyntax {
-        public left: IExpressionSyntax;
-        public operatorToken: ISyntaxToken;
-        public right: IExpressionSyntax;
-        public _isExpression: any;
-        constructor(data: number, left: IExpressionSyntax, operatorToken: ISyntaxToken, right: IExpressionSyntax) {
-            super(data);
-            this.left = left,
-            this.operatorToken = operatorToken,
-            this.right = right,
-            left.parent = this,
-            operatorToken.parent = this,
-            right.parent = this;
-        }
-        public kind(): SyntaxKind { return SyntaxFacts.getBinaryExpressionFromOperatorToken(this.operatorToken.kind()); }
-    }
-    export class PostfixUnaryExpressionSyntax extends SyntaxNode implements IPostfixExpressionSyntax {
-        public operand: ILeftHandSideExpressionSyntax;
-        public operatorToken: ISyntaxToken;
-        public _isPostfixExpression: any; public _isUnaryExpression: any; public _isExpression: any;
-        constructor(data: number, operand: ILeftHandSideExpressionSyntax, operatorToken: ISyntaxToken) {
-            super(data);
-            this.operand = operand,
-            this.operatorToken = operatorToken,
-            operand.parent = this,
-            operatorToken.parent = this;
-        }
-        public kind(): SyntaxKind { return SyntaxFacts.getPostfixUnaryExpressionFromOperatorToken(this.operatorToken.kind()); }
-    }
-    export class MemberAccessExpressionSyntax extends SyntaxNode implements IMemberExpressionSyntax, ICallExpressionSyntax {
-        public expression: ILeftHandSideExpressionSyntax;
-        public dotToken: ISyntaxToken;
-        public name: ISyntaxToken;
-        public _isMemberExpression: any; public _isCallExpression: any; public _isLeftHandSideExpression: any; public _isPostfixExpression: any; public _isUnaryExpression: any; public _isExpression: any;
-        constructor(data: number, expression: ILeftHandSideExpressionSyntax, dotToken: ISyntaxToken, name: ISyntaxToken) {
-            super(data);
-            this.expression = expression,
-            this.dotToken = dotToken,
-            this.name = name,
-            expression.parent = this,
-            dotToken.parent = this,
-            name.parent = this;
-        }
-    }
-    export class InvocationExpressionSyntax extends SyntaxNode implements ICallExpressionSyntax {
-        public expression: ILeftHandSideExpressionSyntax;
-        public argumentList: ArgumentListSyntax;
-        public _isCallExpression: any; public _isLeftHandSideExpression: any; public _isPostfixExpression: any; public _isUnaryExpression: any; public _isExpression: any;
-        constructor(data: number, expression: ILeftHandSideExpressionSyntax, argumentList: ArgumentListSyntax) {
-            super(data);
-            this.expression = expression,
-            this.argumentList = argumentList,
-            expression.parent = this,
-            argumentList.parent = this;
-        }
-    }
-    export class ArrayLiteralExpressionSyntax extends SyntaxNode implements IPrimaryExpressionSyntax {
-        public openBracketToken: ISyntaxToken;
-        public expressions: IExpressionSyntax[];
-        public closeBracketToken: ISyntaxToken;
-        public _isPrimaryExpression: any; public _isMemberExpression: any; public _isLeftHandSideExpression: any; public _isPostfixExpression: any; public _isUnaryExpression: any; public _isExpression: any;
-        constructor(data: number, openBracketToken: ISyntaxToken, expressions: IExpressionSyntax[], closeBracketToken: ISyntaxToken) {
-            super(data);
-            this.openBracketToken = openBracketToken,
-            this.expressions = expressions,
-            this.closeBracketToken = closeBracketToken,
-            openBracketToken.parent = this,
-            !isShared(expressions) && (expressions.parent = this),
-            closeBracketToken.parent = this;
-        }
-    }
-    export class ObjectLiteralExpressionSyntax extends SyntaxNode implements IPrimaryExpressionSyntax {
-        public openBraceToken: ISyntaxToken;
-        public propertyAssignments: IPropertyAssignmentSyntax[];
-        public closeBraceToken: ISyntaxToken;
-        public _isPrimaryExpression: any; public _isMemberExpression: any; public _isLeftHandSideExpression: any; public _isPostfixExpression: any; public _isUnaryExpression: any; public _isExpression: any;
-        constructor(data: number, openBraceToken: ISyntaxToken, propertyAssignments: IPropertyAssignmentSyntax[], closeBraceToken: ISyntaxToken) {
-            super(data);
-            this.openBraceToken = openBraceToken,
-            this.propertyAssignments = propertyAssignments,
-            this.closeBraceToken = closeBraceToken,
-            openBraceToken.parent = this,
-            !isShared(propertyAssignments) && (propertyAssignments.parent = this),
-            closeBraceToken.parent = this;
-        }
-    }
-    export class ObjectCreationExpressionSyntax extends SyntaxNode implements IMemberExpressionSyntax {
-        public newKeyword: ISyntaxToken;
-        public expression: IMemberExpressionSyntax;
-        public argumentList: ArgumentListSyntax;
-        public _isMemberExpression: any; public _isLeftHandSideExpression: any; public _isPostfixExpression: any; public _isUnaryExpression: any; public _isExpression: any;
-        constructor(data: number, newKeyword: ISyntaxToken, expression: IMemberExpressionSyntax, argumentList: ArgumentListSyntax) {
-            super(data);
-            this.newKeyword = newKeyword,
-            this.expression = expression,
-            this.argumentList = argumentList,
-            newKeyword.parent = this,
-            expression.parent = this,
-            argumentList && (argumentList.parent = this);
-        }
-    }
-    export class ParenthesizedExpressionSyntax extends SyntaxNode implements IPrimaryExpressionSyntax {
-        public openParenToken: ISyntaxToken;
-        public expression: IExpressionSyntax;
-        public closeParenToken: ISyntaxToken;
-        public _isPrimaryExpression: any; public _isMemberExpression: any; public _isLeftHandSideExpression: any; public _isPostfixExpression: any; public _isUnaryExpression: any; public _isExpression: any;
-        constructor(data: number, openParenToken: ISyntaxToken, expression: IExpressionSyntax, closeParenToken: ISyntaxToken) {
-            super(data);
-            this.openParenToken = openParenToken,
-            this.expression = expression,
-            this.closeParenToken = closeParenToken,
-            openParenToken.parent = this,
-            expression.parent = this,
-            closeParenToken.parent = this;
-        }
-    }
-    export class ParenthesizedArrowFunctionExpressionSyntax extends SyntaxNode implements IUnaryExpressionSyntax {
-        public callSignature: CallSignatureSyntax;
-        public equalsGreaterThanToken: ISyntaxToken;
-        public block: BlockSyntax;
-        public expression: IExpressionSyntax;
-        public _isUnaryExpression: any; public _isExpression: any;
-        constructor(data: number, callSignature: CallSignatureSyntax, equalsGreaterThanToken: ISyntaxToken, block: BlockSyntax, expression: IExpressionSyntax) {
-            super(data);
-            this.callSignature = callSignature,
-            this.equalsGreaterThanToken = equalsGreaterThanToken,
-            this.block = block,
-            this.expression = expression,
-            callSignature.parent = this,
-            equalsGreaterThanToken.parent = this,
-            block && (block.parent = this),
-            expression && (expression.parent = this);
-        }
-    }
-    export class SimpleArrowFunctionExpressionSyntax extends SyntaxNode implements IUnaryExpressionSyntax {
-        public parameter: ParameterSyntax;
-        public equalsGreaterThanToken: ISyntaxToken;
-        public block: BlockSyntax;
-        public expression: IExpressionSyntax;
-        public _isUnaryExpression: any; public _isExpression: any;
-        constructor(data: number, parameter: ParameterSyntax, equalsGreaterThanToken: ISyntaxToken, block: BlockSyntax, expression: IExpressionSyntax) {
-            super(data);
-            this.parameter = parameter,
-            this.equalsGreaterThanToken = equalsGreaterThanToken,
-            this.block = block,
-            this.expression = expression,
-            parameter.parent = this,
-            equalsGreaterThanToken.parent = this,
-            block && (block.parent = this),
-            expression && (expression.parent = this);
-        }
-    }
-    export class CastExpressionSyntax extends SyntaxNode implements IUnaryExpressionSyntax {
-        public lessThanToken: ISyntaxToken;
-        public asteriskToken: ISyntaxToken;
-        public type: ITypeSyntax;
-        public greaterThanToken: ISyntaxToken;
-        public expression: IUnaryExpressionSyntax;
-        public _isUnaryExpression: any; public _isExpression: any;
-        constructor(data: number, lessThanToken: ISyntaxToken, asteriskToken: ISyntaxToken, type: ITypeSyntax, greaterThanToken: ISyntaxToken, expression: IUnaryExpressionSyntax) {
-            super(data);
-            this.lessThanToken = lessThanToken,
-            this.asteriskToken = asteriskToken,
-            this.type = type,
-            this.greaterThanToken = greaterThanToken,
-            this.expression = expression,
-            lessThanToken.parent = this,
-            asteriskToken && (asteriskToken.parent = this),
-            type.parent = this,
-            greaterThanToken.parent = this,
-            expression.parent = this;
-        }
-    }
-    export class ElementAccessExpressionSyntax extends SyntaxNode implements IMemberExpressionSyntax, ICallExpressionSyntax {
-        public expression: ILeftHandSideExpressionSyntax;
-        public openBracketToken: ISyntaxToken;
-        public argumentExpression: IExpressionSyntax;
-        public closeBracketToken: ISyntaxToken;
-        public _isMemberExpression: any; public _isCallExpression: any; public _isLeftHandSideExpression: any; public _isPostfixExpression: any; public _isUnaryExpression: any; public _isExpression: any;
-        constructor(data: number, expression: ILeftHandSideExpressionSyntax, openBracketToken: ISyntaxToken, argumentExpression: IExpressionSyntax, closeBracketToken: ISyntaxToken) {
-            super(data);
-            this.expression = expression,
-            this.openBracketToken = openBracketToken,
-            this.argumentExpression = argumentExpression,
-            this.closeBracketToken = closeBracketToken,
-            expression.parent = this,
-            openBracketToken.parent = this,
-            argumentExpression.parent = this,
-            closeBracketToken.parent = this;
-        }
-    }
-    export class FunctionExpressionSyntax extends SyntaxNode implements IPrimaryExpressionSyntax {
-        public functionKeyword: ISyntaxToken;
-        public identifier: ISyntaxToken;
-        public callSignature: CallSignatureSyntax;
-        public block: BlockSyntax;
-        public _isPrimaryExpression: any; public _isMemberExpression: any; public _isLeftHandSideExpression: any; public _isPostfixExpression: any; public _isUnaryExpression: any; public _isExpression: any;
-        constructor(data: number, functionKeyword: ISyntaxToken, identifier: ISyntaxToken, callSignature: CallSignatureSyntax, block: BlockSyntax) {
-            super(data);
-            this.functionKeyword = functionKeyword,
-            this.identifier = identifier,
-            this.callSignature = callSignature,
-            this.block = block,
-            functionKeyword.parent = this,
-            identifier && (identifier.parent = this),
-            callSignature.parent = this,
-            block.parent = this;
-        }
-    }
-    export class OmittedExpressionSyntax extends SyntaxNode implements IExpressionSyntax {
-        public _isExpression: any;
-        constructor(data: number) {
-            super(data);
-        }
-    }
-    export class VariableDeclarationSyntax extends SyntaxNode {
-        public varKeyword: ISyntaxToken;
-        public variableDeclarators: VariableDeclaratorSyntax[];
-        constructor(data: number, varKeyword: ISyntaxToken, variableDeclarators: VariableDeclaratorSyntax[]) {
-            super(data);
-            this.varKeyword = varKeyword,
-            this.variableDeclarators = variableDeclarators,
-            varKeyword.parent = this,
-            !isShared(variableDeclarators) && (variableDeclarators.parent = this);
-        }
-    }
-    export class VariableDeclaratorSyntax extends SyntaxNode {
-        public propertyName: ISyntaxToken;
-        public typeAnnotation: TypeAnnotationSyntax;
-        public equalsValueClause: EqualsValueClauseSyntax;
-        constructor(data: number, propertyName: ISyntaxToken, typeAnnotation: TypeAnnotationSyntax, equalsValueClause: EqualsValueClauseSyntax) {
-            super(data);
-            this.propertyName = propertyName,
-            this.typeAnnotation = typeAnnotation,
-            this.equalsValueClause = equalsValueClause,
-            propertyName.parent = this,
-            typeAnnotation && (typeAnnotation.parent = this),
-            equalsValueClause && (equalsValueClause.parent = this);
-        }
-    }
-    export class ArgumentListSyntax extends SyntaxNode {
-        public typeArgumentList: TypeArgumentListSyntax;
-        public openParenToken: ISyntaxToken;
-        public arguments: IExpressionSyntax[];
-        public closeParenToken: ISyntaxToken;
-        constructor(data: number, typeArgumentList: TypeArgumentListSyntax, openParenToken: ISyntaxToken, _arguments: IExpressionSyntax[], closeParenToken: ISyntaxToken) {
-            super(data);
-            this.typeArgumentList = typeArgumentList,
-            this.openParenToken = openParenToken,
-            this.arguments = _arguments,
-            this.closeParenToken = closeParenToken,
-            typeArgumentList && (typeArgumentList.parent = this),
-            openParenToken.parent = this,
-            !isShared(_arguments) && (_arguments.parent = this),
-            closeParenToken.parent = this;
-        }
-    }
-    export class ParameterListSyntax extends SyntaxNode {
-        public openParenToken: ISyntaxToken;
-        public parameters: ParameterSyntax[];
-        public closeParenToken: ISyntaxToken;
-        constructor(data: number, openParenToken: ISyntaxToken, parameters: ParameterSyntax[], closeParenToken: ISyntaxToken) {
-            super(data);
-            this.openParenToken = openParenToken,
-            this.parameters = parameters,
-            this.closeParenToken = closeParenToken,
-            openParenToken.parent = this,
-            !isShared(parameters) && (parameters.parent = this),
-            closeParenToken.parent = this;
-        }
-    }
-    export class TypeArgumentListSyntax extends SyntaxNode {
-        public lessThanToken: ISyntaxToken;
-        public typeArguments: ITypeSyntax[];
-        public greaterThanToken: ISyntaxToken;
-        constructor(data: number, lessThanToken: ISyntaxToken, typeArguments: ITypeSyntax[], greaterThanToken: ISyntaxToken) {
-            super(data);
-            this.lessThanToken = lessThanToken,
-            this.typeArguments = typeArguments,
-            this.greaterThanToken = greaterThanToken,
-            lessThanToken.parent = this,
-            !isShared(typeArguments) && (typeArguments.parent = this),
-            greaterThanToken.parent = this;
-        }
-    }
-    export class TypeParameterListSyntax extends SyntaxNode {
-        public lessThanToken: ISyntaxToken;
-        public typeParameters: TypeParameterSyntax[];
-        public greaterThanToken: ISyntaxToken;
-        constructor(data: number, lessThanToken: ISyntaxToken, typeParameters: TypeParameterSyntax[], greaterThanToken: ISyntaxToken) {
-            super(data);
-            this.lessThanToken = lessThanToken,
-            this.typeParameters = typeParameters,
-            this.greaterThanToken = greaterThanToken,
-            lessThanToken.parent = this,
-            !isShared(typeParameters) && (typeParameters.parent = this),
-            greaterThanToken.parent = this;
-        }
-    }
-    export class HeritageClauseSyntax extends SyntaxNode {
-        public extendsOrImplementsKeyword: ISyntaxToken;
-        public typeNames: INameSyntax[];
-        constructor(data: number, extendsOrImplementsKeyword: ISyntaxToken, typeNames: INameSyntax[]) {
-            super(data);
-            this.extendsOrImplementsKeyword = extendsOrImplementsKeyword,
-            this.typeNames = typeNames,
-            extendsOrImplementsKeyword.parent = this,
-            !isShared(typeNames) && (typeNames.parent = this);
-        }
-        public kind(): SyntaxKind { return this.extendsOrImplementsKeyword.kind() === SyntaxKind.ExtendsKeyword ? SyntaxKind.ExtendsHeritageClause : SyntaxKind.ImplementsHeritageClause; }
-    }
-    export class EqualsValueClauseSyntax extends SyntaxNode {
-        public equalsToken: ISyntaxToken;
-        public value: IExpressionSyntax;
-        constructor(data: number, equalsToken: ISyntaxToken, value: IExpressionSyntax) {
-            super(data);
-            this.equalsToken = equalsToken,
-            this.value = value,
-            equalsToken.parent = this,
-            value.parent = this;
-        }
-    }
-    export class CaseSwitchClauseSyntax extends SyntaxNode implements ISwitchClauseSyntax {
-        public caseKeyword: ISyntaxToken;
-        public expression: IExpressionSyntax;
-        public colonToken: ISyntaxToken;
-        public statements: IStatementSyntax[];
-        public _isSwitchClause: any;
-        constructor(data: number, caseKeyword: ISyntaxToken, expression: IExpressionSyntax, colonToken: ISyntaxToken, statements: IStatementSyntax[]) {
-            super(data);
-            this.caseKeyword = caseKeyword,
-            this.expression = expression,
-            this.colonToken = colonToken,
-            this.statements = statements,
-            caseKeyword.parent = this,
-            expression.parent = this,
-            colonToken.parent = this,
-            !isShared(statements) && (statements.parent = this);
-        }
-    }
-    export class DefaultSwitchClauseSyntax extends SyntaxNode implements ISwitchClauseSyntax {
-        public defaultKeyword: ISyntaxToken;
-        public colonToken: ISyntaxToken;
-        public statements: IStatementSyntax[];
-        public _isSwitchClause: any;
-        constructor(data: number, defaultKeyword: ISyntaxToken, colonToken: ISyntaxToken, statements: IStatementSyntax[]) {
-            super(data);
-            this.defaultKeyword = defaultKeyword,
-            this.colonToken = colonToken,
-            this.statements = statements,
-            defaultKeyword.parent = this,
-            colonToken.parent = this,
-            !isShared(statements) && (statements.parent = this);
-        }
-    }
-    export class ElseClauseSyntax extends SyntaxNode {
-        public elseKeyword: ISyntaxToken;
-        public statement: IStatementSyntax;
-        constructor(data: number, elseKeyword: ISyntaxToken, statement: IStatementSyntax) {
-            super(data);
-            this.elseKeyword = elseKeyword,
-            this.statement = statement,
-            elseKeyword.parent = this,
-            statement.parent = this;
-        }
-    }
-    export class CatchClauseSyntax extends SyntaxNode {
-        public catchKeyword: ISyntaxToken;
-        public openParenToken: ISyntaxToken;
-        public identifier: ISyntaxToken;
-        public typeAnnotation: TypeAnnotationSyntax;
-        public closeParenToken: ISyntaxToken;
-        public block: BlockSyntax;
-        constructor(data: number, catchKeyword: ISyntaxToken, openParenToken: ISyntaxToken, identifier: ISyntaxToken, typeAnnotation: TypeAnnotationSyntax, closeParenToken: ISyntaxToken, block: BlockSyntax) {
-            super(data);
-            this.catchKeyword = catchKeyword,
-            this.openParenToken = openParenToken,
-            this.identifier = identifier,
-            this.typeAnnotation = typeAnnotation,
-            this.closeParenToken = closeParenToken,
-            this.block = block,
-            catchKeyword.parent = this,
-            openParenToken.parent = this,
-            identifier.parent = this,
-            typeAnnotation && (typeAnnotation.parent = this),
-            closeParenToken.parent = this,
-            block.parent = this;
-        }
-    }
-    export class FinallyClauseSyntax extends SyntaxNode {
-        public finallyKeyword: ISyntaxToken;
-        public block: BlockSyntax;
-        constructor(data: number, finallyKeyword: ISyntaxToken, block: BlockSyntax) {
-            super(data);
-            this.finallyKeyword = finallyKeyword,
-            this.block = block,
-            finallyKeyword.parent = this,
-            block.parent = this;
-        }
-    }
-    export class TypeParameterSyntax extends SyntaxNode {
-        public identifier: ISyntaxToken;
-        public constraint: ConstraintSyntax;
-        constructor(data: number, identifier: ISyntaxToken, constraint: ConstraintSyntax) {
-            super(data);
-            this.identifier = identifier,
-            this.constraint = constraint,
-            identifier.parent = this,
-            constraint && (constraint.parent = this);
-        }
-    }
-    export class ConstraintSyntax extends SyntaxNode {
-        public extendsKeyword: ISyntaxToken;
-        public type: ITypeSyntax;
-        constructor(data: number, extendsKeyword: ISyntaxToken, type: ITypeSyntax) {
-            super(data);
-            this.extendsKeyword = extendsKeyword,
-            this.type = type,
-            extendsKeyword.parent = this,
-            type.parent = this;
-        }
-    }
-    export class SimplePropertyAssignmentSyntax extends SyntaxNode implements IPropertyAssignmentSyntax {
-        public propertyName: ISyntaxToken;
-        public colonToken: ISyntaxToken;
-        public expression: IExpressionSyntax;
-        public _isPropertyAssignment: any;
-        constructor(data: number, propertyName: ISyntaxToken, colonToken: ISyntaxToken, expression: IExpressionSyntax) {
-            super(data);
-            this.propertyName = propertyName,
-            this.colonToken = colonToken,
-            this.expression = expression,
-            propertyName.parent = this,
-            colonToken.parent = this,
-            expression.parent = this;
-        }
-    }
-    export class FunctionPropertyAssignmentSyntax extends SyntaxNode implements IPropertyAssignmentSyntax {
-        public propertyName: ISyntaxToken;
-        public callSignature: CallSignatureSyntax;
-        public block: BlockSyntax;
-        public _isPropertyAssignment: any;
-        constructor(data: number, propertyName: ISyntaxToken, callSignature: CallSignatureSyntax, block: BlockSyntax) {
-            super(data);
-            this.propertyName = propertyName,
-            this.callSignature = callSignature,
-            this.block = block,
-            propertyName.parent = this,
-            callSignature.parent = this,
-            block.parent = this;
-        }
-    }
-    export class XJSExpressionContainerSyntax extends SyntaxNode implements IUnaryExpressionSyntax {
-        public openBraceToken: ISyntaxToken;
-        public expression: IExpressionSyntax;
-        public closeBraceToken: ISyntaxToken;
-        public _isUnaryExpression: any; public _isExpression: any;
-        constructor(data: number, openBraceToken: ISyntaxToken, expression: IExpressionSyntax, closeBraceToken: ISyntaxToken) {
-            super(data);
-            this.openBraceToken = openBraceToken,
-            this.expression = expression,
-            this.closeBraceToken = closeBraceToken,
-            openBraceToken.parent = this,
-            expression && (expression.parent = this),
-            closeBraceToken.parent = this;
-        }
-    }
-    export class XJSElementSyntax extends SyntaxNode implements IUnaryExpressionSyntax {
-        public openingElement: XJSOpeningElementSyntax;
-        public children: IExpressionSyntax[];
-        public closingElement: XJSClosingElementSyntax;
-        public _isUnaryExpression: any; public _isExpression: any;
-        constructor(data: number, openingElement: XJSOpeningElementSyntax, children: IExpressionSyntax[], closingElement: XJSClosingElementSyntax) {
-            super(data);
-            this.openingElement = openingElement,
-            this.children = children,
-            this.closingElement = closingElement,
-            openingElement.parent = this,
-            !isShared(children) && (children.parent = this),
-            closingElement && (closingElement.parent = this);
-        }
-    }
-    export class XJSClosingElementSyntax extends SyntaxNode implements IUnaryExpressionSyntax {
-        public lessThanToken: ISyntaxToken;
-        public slashToken: ISyntaxToken;
-        public name: INameExpression;
-        public greaterThanToken: ISyntaxToken;
-        public _isUnaryExpression: any; public _isExpression: any;
-        constructor(data: number, lessThanToken: ISyntaxToken, slashToken: ISyntaxToken, name: INameExpression, greaterThanToken: ISyntaxToken) {
-            super(data);
-            this.lessThanToken = lessThanToken,
-            this.slashToken = slashToken,
-            this.name = name,
-            this.greaterThanToken = greaterThanToken,
-            lessThanToken.parent = this,
-            slashToken.parent = this,
-            name.parent = this,
-            greaterThanToken.parent = this;
-        }
-    }
-    export class XJSOpeningElementSyntax extends SyntaxNode implements IUnaryExpressionSyntax {
-        public lessThanToken: ISyntaxToken;
-        public name: INameExpression;
-        public attributes: XJSAttributeSyntax[];
-        public slashToken: ISyntaxToken;
-        public greaterThanToken: ISyntaxToken;
-        public _isUnaryExpression: any; public _isExpression: any;
-        constructor(data: number, lessThanToken: ISyntaxToken, name: INameExpression, attributes: XJSAttributeSyntax[], slashToken: ISyntaxToken, greaterThanToken: ISyntaxToken) {
-            super(data);
-            this.lessThanToken = lessThanToken,
-            this.name = name,
-            this.attributes = attributes,
-            this.slashToken = slashToken,
-            this.greaterThanToken = greaterThanToken,
-            lessThanToken.parent = this,
-            name.parent = this,
-            !isShared(attributes) && (attributes.parent = this),
-            slashToken && (slashToken.parent = this),
-            greaterThanToken.parent = this;
-        }
-    }
-    export class XJSAttributeSyntax extends SyntaxNode implements IUnaryExpressionSyntax {
-        public name: ISyntaxToken;
-        public equalsToken: ISyntaxToken;
-        public value: IExpressionSyntax;
-        public _isUnaryExpression: any; public _isExpression: any;
-        constructor(data: number, name: ISyntaxToken, equalsToken: ISyntaxToken, value: IExpressionSyntax) {
-            super(data);
-            this.name = name,
-            this.equalsToken = equalsToken,
-            this.value = value,
-            name.parent = this,
-            equalsToken && (equalsToken.parent = this),
-            value && (value.parent = this);
-        }
-    }
-    export class ParameterSyntax extends SyntaxNode {
-        public dotDotDotToken: ISyntaxToken;
-        public modifiers: ISyntaxToken[];
-        public identifier: ISyntaxToken;
-        public questionToken: ISyntaxToken;
-        public typeAnnotation: TypeAnnotationSyntax;
-        public equalsValueClause: EqualsValueClauseSyntax;
-        constructor(data: number, dotDotDotToken: ISyntaxToken, modifiers: ISyntaxToken[], identifier: ISyntaxToken, questionToken: ISyntaxToken, typeAnnotation: TypeAnnotationSyntax, equalsValueClause: EqualsValueClauseSyntax) {
-            super(data);
-            this.dotDotDotToken = dotDotDotToken,
-            this.modifiers = modifiers,
-            this.identifier = identifier,
-            this.questionToken = questionToken,
-            this.typeAnnotation = typeAnnotation,
-            this.equalsValueClause = equalsValueClause,
-            dotDotDotToken && (dotDotDotToken.parent = this),
-            !isShared(modifiers) && (modifiers.parent = this),
-            identifier.parent = this,
-            questionToken && (questionToken.parent = this),
-            typeAnnotation && (typeAnnotation.parent = this),
-            equalsValueClause && (equalsValueClause.parent = this);
-        }
-    }
-    export class EnumElementSyntax extends SyntaxNode {
-        public propertyName: ISyntaxToken;
-        public equalsValueClause: EqualsValueClauseSyntax;
-        constructor(data: number, propertyName: ISyntaxToken, equalsValueClause: EqualsValueClauseSyntax) {
-            super(data);
-            this.propertyName = propertyName,
-            this.equalsValueClause = equalsValueClause,
-            propertyName.parent = this,
-            equalsValueClause && (equalsValueClause.parent = this);
-        }
-    }
-    export class TypeAnnotationSyntax extends SyntaxNode {
-        public colonToken: ISyntaxToken;
-        public type: ITypeSyntax;
-        constructor(data: number, colonToken: ISyntaxToken, type: ITypeSyntax) {
-            super(data);
-            this.colonToken = colonToken,
-            this.type = type,
-            colonToken.parent = this,
-            type.parent = this;
-        }
-    }
-    export class ExternalModuleReferenceSyntax extends SyntaxNode implements IModuleReferenceSyntax {
-        public requireKeyword: ISyntaxToken;
-        public openParenToken: ISyntaxToken;
-        public stringLiteral: ISyntaxToken;
-        public closeParenToken: ISyntaxToken;
-        public _isModuleReference: any;
-        constructor(data: number, requireKeyword: ISyntaxToken, openParenToken: ISyntaxToken, stringLiteral: ISyntaxToken, closeParenToken: ISyntaxToken) {
-            super(data);
-            this.requireKeyword = requireKeyword,
-            this.openParenToken = openParenToken,
-            this.stringLiteral = stringLiteral,
-            this.closeParenToken = closeParenToken,
-            requireKeyword.parent = this,
-            openParenToken.parent = this,
-            stringLiteral.parent = this,
-            closeParenToken.parent = this;
-        }
-    }
-    export class ModuleNameModuleReferenceSyntax extends SyntaxNode implements IModuleReferenceSyntax {
-        public moduleName: INameSyntax;
-        public _isModuleReference: any;
-        constructor(data: number, moduleName: INameSyntax) {
-            super(data);
-            this.moduleName = moduleName,
-            moduleName.parent = this;
-        }
-    }
-
-    (<any>SourceUnitSyntax).prototype.__kind = SyntaxKind.SourceUnit, (<any>QualifiedNameSyntax).prototype.__kind = SyntaxKind.QualifiedName, (<any>ObjectTypeSyntax).prototype.__kind = SyntaxKind.ObjectType, (<any>FunctionTypeSyntax).prototype.__kind = SyntaxKind.FunctionType, (<any>ArrayTypeSyntax).prototype.__kind = SyntaxKind.ArrayType, (<any>ConstructorTypeSyntax).prototype.__kind = SyntaxKind.ConstructorType, (<any>GenericTypeSyntax).prototype.__kind = SyntaxKind.GenericType, (<any>TypeQuerySyntax).prototype.__kind = SyntaxKind.TypeQuery, (<any>InterfaceDeclarationSyntax).prototype.__kind = SyntaxKind.InterfaceDeclaration, (<any>FunctionDeclarationSyntax).prototype.__kind = SyntaxKind.FunctionDeclaration, (<any>ModuleDeclarationSyntax).prototype.__kind = SyntaxKind.ModuleDeclaration, (<any>ClassDeclarationSyntax).prototype.__kind = SyntaxKind.ClassDeclaration, (<any>EnumDeclarationSyntax).prototype.__kind = SyntaxKind.EnumDeclaration, (<any>ImportDeclarationSyntax).prototype.__kind = SyntaxKind.ImportDeclaration, (<any>ExportAssignmentSyntax).prototype.__kind = SyntaxKind.ExportAssignment, (<any>MemberFunctionDeclarationSyntax).prototype.__kind = SyntaxKind.MemberFunctionDeclaration, (<any>MemberVariableDeclarationSyntax).prototype.__kind = SyntaxKind.MemberVariableDeclaration, (<any>ConstructorDeclarationSyntax).prototype.__kind = SyntaxKind.ConstructorDeclaration, (<any>IndexMemberDeclarationSyntax).prototype.__kind = SyntaxKind.IndexMemberDeclaration, (<any>GetAccessorSyntax).prototype.__kind = SyntaxKind.GetAccessor, (<any>SetAccessorSyntax).prototype.__kind = SyntaxKind.SetAccessor, (<any>PropertySignatureSyntax).prototype.__kind = SyntaxKind.PropertySignature, (<any>CallSignatureSyntax).prototype.__kind = SyntaxKind.CallSignature, (<any>ConstructSignatureSyntax).prototype.__kind = SyntaxKind.ConstructSignature, (<any>IndexSignatureSyntax).prototype.__kind = SyntaxKind.IndexSignature, (<any>MethodSignatureSyntax).prototype.__kind = SyntaxKind.MethodSignature, (<any>BlockSyntax).prototype.__kind = SyntaxKind.Block, (<any>IfStatementSyntax).prototype.__kind = SyntaxKind.IfStatement, (<any>VariableStatementSyntax).prototype.__kind = SyntaxKind.VariableStatement, (<any>ExpressionStatementSyntax).prototype.__kind = SyntaxKind.ExpressionStatement, (<any>ReturnStatementSyntax).prototype.__kind = SyntaxKind.ReturnStatement, (<any>SwitchStatementSyntax).prototype.__kind = SyntaxKind.SwitchStatement, (<any>BreakStatementSyntax).prototype.__kind = SyntaxKind.BreakStatement, (<any>ContinueStatementSyntax).prototype.__kind = SyntaxKind.ContinueStatement, (<any>ForStatementSyntax).prototype.__kind = SyntaxKind.ForStatement, (<any>ForInStatementSyntax).prototype.__kind = SyntaxKind.ForInStatement, (<any>EmptyStatementSyntax).prototype.__kind = SyntaxKind.EmptyStatement, (<any>ThrowStatementSyntax).prototype.__kind = SyntaxKind.ThrowStatement, (<any>WhileStatementSyntax).prototype.__kind = SyntaxKind.WhileStatement, (<any>TryStatementSyntax).prototype.__kind = SyntaxKind.TryStatement, (<any>LabeledStatementSyntax).prototype.__kind = SyntaxKind.LabeledStatement, (<any>DoStatementSyntax).prototype.__kind = SyntaxKind.DoStatement, (<any>DebuggerStatementSyntax).prototype.__kind = SyntaxKind.DebuggerStatement, (<any>WithStatementSyntax).prototype.__kind = SyntaxKind.WithStatement, (<any>DeleteExpressionSyntax).prototype.__kind = SyntaxKind.DeleteExpression, (<any>TypeOfExpressionSyntax).prototype.__kind = SyntaxKind.TypeOfExpression, (<any>VoidExpressionSyntax).prototype.__kind = SyntaxKind.VoidExpression, (<any>ConditionalExpressionSyntax).prototype.__kind = SyntaxKind.ConditionalExpression, (<any>MemberAccessExpressionSyntax).prototype.__kind = SyntaxKind.MemberAccessExpression, (<any>InvocationExpressionSyntax).prototype.__kind = SyntaxKind.InvocationExpression, (<any>ArrayLiteralExpressionSyntax).prototype.__kind = SyntaxKind.ArrayLiteralExpression, (<any>ObjectLiteralExpressionSyntax).prototype.__kind = SyntaxKind.ObjectLiteralExpression, (<any>ObjectCreationExpressionSyntax).prototype.__kind = SyntaxKind.ObjectCreationExpression, (<any>ParenthesizedExpressionSyntax).prototype.__kind = SyntaxKind.ParenthesizedExpression, (<any>ParenthesizedArrowFunctionExpressionSyntax).prototype.__kind = SyntaxKind.ParenthesizedArrowFunctionExpression, (<any>SimpleArrowFunctionExpressionSyntax).prototype.__kind = SyntaxKind.SimpleArrowFunctionExpression, (<any>CastExpressionSyntax).prototype.__kind = SyntaxKind.CastExpression, (<any>ElementAccessExpressionSyntax).prototype.__kind = SyntaxKind.ElementAccessExpression, (<any>FunctionExpressionSyntax).prototype.__kind = SyntaxKind.FunctionExpression, (<any>OmittedExpressionSyntax).prototype.__kind = SyntaxKind.OmittedExpression, (<any>VariableDeclarationSyntax).prototype.__kind = SyntaxKind.VariableDeclaration, (<any>VariableDeclaratorSyntax).prototype.__kind = SyntaxKind.VariableDeclarator, (<any>ArgumentListSyntax).prototype.__kind = SyntaxKind.ArgumentList, (<any>ParameterListSyntax).prototype.__kind = SyntaxKind.ParameterList, (<any>TypeArgumentListSyntax).prototype.__kind = SyntaxKind.TypeArgumentList, (<any>TypeParameterListSyntax).prototype.__kind = SyntaxKind.TypeParameterList, (<any>EqualsValueClauseSyntax).prototype.__kind = SyntaxKind.EqualsValueClause, (<any>CaseSwitchClauseSyntax).prototype.__kind = SyntaxKind.CaseSwitchClause, (<any>DefaultSwitchClauseSyntax).prototype.__kind = SyntaxKind.DefaultSwitchClause, (<any>ElseClauseSyntax).prototype.__kind = SyntaxKind.ElseClause, (<any>CatchClauseSyntax).prototype.__kind = SyntaxKind.CatchClause, (<any>FinallyClauseSyntax).prototype.__kind = SyntaxKind.FinallyClause, (<any>TypeParameterSyntax).prototype.__kind = SyntaxKind.TypeParameter, (<any>ConstraintSyntax).prototype.__kind = SyntaxKind.Constraint, (<any>SimplePropertyAssignmentSyntax).prototype.__kind = SyntaxKind.SimplePropertyAssignment, (<any>FunctionPropertyAssignmentSyntax).prototype.__kind = SyntaxKind.FunctionPropertyAssignment, (<any>XJSExpressionContainerSyntax).prototype.__kind = SyntaxKind.XJSExpressionContainer, (<any>XJSElementSyntax).prototype.__kind = SyntaxKind.XJSElement, (<any>XJSClosingElementSyntax).prototype.__kind = SyntaxKind.XJSClosingElement, (<any>XJSOpeningElementSyntax).prototype.__kind = SyntaxKind.XJSOpeningElement, (<any>XJSAttributeSyntax).prototype.__kind = SyntaxKind.XJSAttribute, (<any>ParameterSyntax).prototype.__kind = SyntaxKind.Parameter, (<any>EnumElementSyntax).prototype.__kind = SyntaxKind.EnumElement, (<any>TypeAnnotationSyntax).prototype.__kind = SyntaxKind.TypeAnnotation, (<any>ExternalModuleReferenceSyntax).prototype.__kind = SyntaxKind.ExternalModuleReference, (<any>ModuleNameModuleReferenceSyntax).prototype.__kind = SyntaxKind.ModuleNameModuleReference;
+///<reference path='references.ts' />
+
+module TypeScript {
+    export var nodeMetadata: string[][] = [[],[],[],[],[],[],[],[],[],[],[],[],[],[],[],[],[],[],[],[],[],[],[],[],[],[],[],[],[],[],[],[],[],[],[],[],[],[],[],[],[],[],[],[],[],[],[],[],[],[],[],[],[],[],[],[],[],[],[],[],[],[],[],[],[],[],[],[],[],[],[],[],[],[],[],[],[],[],[],[],[],[],[],[],[],[],[],[],[],[],[],[],[],[],[],[],[],[],[],[],[],[],[],[],[],[],[],[],[],[],[],[],[],[],[],[],[],[],[],[],[],["moduleElements","endOfFileToken"],["left","dotToken","right"],["openBraceToken","typeMembers","closeBraceToken"],["typeParameterList","parameterList","equalsGreaterThanToken","type"],["type","openBracketToken","closeBracketToken"],["newKeyword","typeParameterList","parameterList","equalsGreaterThanToken","type"],["name","typeArgumentList"],["typeOfKeyword","name"],["modifiers","interfaceKeyword","identifier","typeParameterList","heritageClauses","body"],["modifiers","functionKeyword","identifier","callSignature","block","semicolonToken"],["modifiers","moduleKeyword","name","stringLiteral","openBraceToken","moduleElements","closeBraceToken"],["modifiers","classKeyword","identifier","typeParameterList","heritageClauses","openBraceToken","classElements","closeBraceToken"],["modifiers","enumKeyword","identifier","openBraceToken","enumElements","closeBraceToken"],["modifiers","importKeyword","identifier","equalsToken","moduleReference","semicolonToken"],["exportKeyword","equalsToken","identifier","semicolonToken"],["modifiers","propertyName","callSignature","block","semicolonToken"],["modifiers","variableDeclarator","semicolonToken"],["modifiers","constructorKeyword","callSignature","block","semicolonToken"],["modifiers","indexSignature","semicolonToken"],["modifiers","getKeyword","propertyName","callSignature","block"],["modifiers","setKeyword","propertyName","callSignature","block"],["propertyName","questionToken","typeAnnotation"],["typeParameterList","parameterList","typeAnnotation"],["newKeyword","callSignature"],["openBracketToken","parameters","closeBracketToken","typeAnnotation"],["propertyName","questionToken","callSignature"],["openBraceToken","statements","closeBraceToken"],["ifKeyword","openParenToken","condition","closeParenToken","statement","elseClause"],["modifiers","variableDeclaration","semicolonToken"],["expression","semicolonToken"],["returnKeyword","expression","semicolonToken"],["switchKeyword","openParenToken","expression","closeParenToken","openBraceToken","switchClauses","closeBraceToken"],["breakKeyword","identifier","semicolonToken"],["continueKeyword","identifier","semicolonToken"],["forKeyword","openParenToken","variableDeclaration","initializer","firstSemicolonToken","condition","secondSemicolonToken","incrementor","closeParenToken","statement"],["forKeyword","openParenToken","variableDeclaration","left","inKeyword","expression","closeParenToken","statement"],["semicolonToken"],["throwKeyword","expression","semicolonToken"],["whileKeyword","openParenToken","condition","closeParenToken","statement"],["tryKeyword","block","catchClause","finallyClause"],["identifier","colonToken","statement"],["doKeyword","statement","whileKeyword","openParenToken","condition","closeParenToken","semicolonToken"],["debuggerKeyword","semicolonToken"],["withKeyword","openParenToken","condition","closeParenToken","statement"],["operatorToken","operand"],["operatorToken","operand"],["operatorToken","operand"],["operatorToken","operand"],["operatorToken","operand"],["operatorToken","operand"],["deleteKeyword","expression"],["typeOfKeyword","expression"],["voidKeyword","expression"],["left","operatorToken","right"],["left","operatorToken","right"],["left","operatorToken","right"],["left","operatorToken","right"],["left","operatorToken","right"],["left","operatorToken","right"],["left","operatorToken","right"],["left","operatorToken","right"],["left","operatorToken","right"],["left","operatorToken","right"],["left","operatorToken","right"],["left","operatorToken","right"],["left","operatorToken","right"],["condition","questionToken","whenTrue","colonToken","whenFalse"],["left","operatorToken","right"],["left","operatorToken","right"],["left","operatorToken","right"],["left","operatorToken","right"],["left","operatorToken","right"],["left","operatorToken","right"],["left","operatorToken","right"],["left","operatorToken","right"],["left","operatorToken","right"],["left","operatorToken","right"],["left","operatorToken","right"],["left","operatorToken","right"],["left","operatorToken","right"],["left","operatorToken","right"],["left","operatorToken","right"],["left","operatorToken","right"],["left","operatorToken","right"],["left","operatorToken","right"],["left","operatorToken","right"],["left","operatorToken","right"],["left","operatorToken","right"],["left","operatorToken","right"],["left","operatorToken","right"],["operand","operatorToken"],["operand","operatorToken"],["expression","dotToken","name"],["expression","argumentList"],["openBracketToken","expressions","closeBracketToken"],["openBraceToken","propertyAssignments","closeBraceToken"],["newKeyword","expression","argumentList"],["openParenToken","expression","closeParenToken"],["callSignature","equalsGreaterThanToken","block","expression"],["parameter","equalsGreaterThanToken","block","expression"],["lessThanToken","asteriskToken","type","greaterThanToken","expression"],["expression","openBracketToken","argumentExpression","closeBracketToken"],["functionKeyword","identifier","callSignature","block"],[],["varKeyword","variableDeclarators"],["propertyName","typeAnnotation","equalsValueClause"],["typeArgumentList","openParenToken","arguments","closeParenToken"],["openParenToken","parameters","closeParenToken"],["lessThanToken","typeArguments","greaterThanToken"],["lessThanToken","typeParameters","greaterThanToken"],["extendsOrImplementsKeyword","typeNames"],["extendsOrImplementsKeyword","typeNames"],["equalsToken","value"],["caseKeyword","expression","colonToken","statements"],["defaultKeyword","colonToken","statements"],["elseKeyword","statement"],["catchKeyword","openParenToken","identifier","typeAnnotation","closeParenToken","block"],["finallyKeyword","block"],["identifier","constraint"],["extendsKeyword","type"],["propertyName","colonToken","expression"],["propertyName","callSignature","block"],["openBraceToken","expression","closeBraceToken"],["openingElement","children","closingElement"],["lessThanToken","slashToken","name","greaterThanToken"],["lessThanToken","name","attributes","slashToken","greaterThanToken"],["name","equalsToken","value"],["dotDotDotToken","modifiers","identifier","questionToken","typeAnnotation","equalsValueClause"],["propertyName","equalsValueClause"],["colonToken","type"],["requireKeyword","openParenToken","stringLiteral","closeParenToken"],["moduleName"],];
+    export class SourceUnitSyntax extends SyntaxNode {
+        public syntaxTree: SyntaxTree = null;
+        public moduleElements: IModuleElementSyntax[];
+        public endOfFileToken: ISyntaxToken;
+        constructor(data: number, moduleElements: IModuleElementSyntax[], endOfFileToken: ISyntaxToken) {
+            super(data);
+            this.parent = null,
+            this.moduleElements = moduleElements,
+            this.endOfFileToken = endOfFileToken,
+            !isShared(moduleElements) && (moduleElements.parent = this),
+            endOfFileToken.parent = this;
+        }
+    }
+    export class QualifiedNameSyntax extends SyntaxNode implements INameSyntax {
+        public left: INameSyntax;
+        public dotToken: ISyntaxToken;
+        public right: ISyntaxToken;
+        public _isName: any; public _isType: any;
+        constructor(data: number, left: INameSyntax, dotToken: ISyntaxToken, right: ISyntaxToken) {
+            super(data);
+            this.left = left,
+            this.dotToken = dotToken,
+            this.right = right,
+            left.parent = this,
+            dotToken.parent = this,
+            right.parent = this;
+        }
+    }
+    export class ObjectTypeSyntax extends SyntaxNode implements ITypeSyntax {
+        public openBraceToken: ISyntaxToken;
+        public typeMembers: ITypeMemberSyntax[];
+        public closeBraceToken: ISyntaxToken;
+        public _isType: any;
+        constructor(data: number, openBraceToken: ISyntaxToken, typeMembers: ITypeMemberSyntax[], closeBraceToken: ISyntaxToken) {
+            super(data);
+            this.openBraceToken = openBraceToken,
+            this.typeMembers = typeMembers,
+            this.closeBraceToken = closeBraceToken,
+            openBraceToken.parent = this,
+            !isShared(typeMembers) && (typeMembers.parent = this),
+            closeBraceToken.parent = this;
+        }
+    }
+    export class FunctionTypeSyntax extends SyntaxNode implements ITypeSyntax {
+        public typeParameterList: TypeParameterListSyntax;
+        public parameterList: ParameterListSyntax;
+        public equalsGreaterThanToken: ISyntaxToken;
+        public type: ITypeSyntax;
+        public _isType: any;
+        constructor(data: number, typeParameterList: TypeParameterListSyntax, parameterList: ParameterListSyntax, equalsGreaterThanToken: ISyntaxToken, type: ITypeSyntax) {
+            super(data);
+            this.typeParameterList = typeParameterList,
+            this.parameterList = parameterList,
+            this.equalsGreaterThanToken = equalsGreaterThanToken,
+            this.type = type,
+            typeParameterList && (typeParameterList.parent = this),
+            parameterList.parent = this,
+            equalsGreaterThanToken.parent = this,
+            type.parent = this;
+        }
+    }
+    export class ArrayTypeSyntax extends SyntaxNode implements ITypeSyntax {
+        public type: ITypeSyntax;
+        public openBracketToken: ISyntaxToken;
+        public closeBracketToken: ISyntaxToken;
+        public _isType: any;
+        constructor(data: number, type: ITypeSyntax, openBracketToken: ISyntaxToken, closeBracketToken: ISyntaxToken) {
+            super(data);
+            this.type = type,
+            this.openBracketToken = openBracketToken,
+            this.closeBracketToken = closeBracketToken,
+            type.parent = this,
+            openBracketToken.parent = this,
+            closeBracketToken.parent = this;
+        }
+    }
+    export class ConstructorTypeSyntax extends SyntaxNode implements ITypeSyntax {
+        public newKeyword: ISyntaxToken;
+        public typeParameterList: TypeParameterListSyntax;
+        public parameterList: ParameterListSyntax;
+        public equalsGreaterThanToken: ISyntaxToken;
+        public type: ITypeSyntax;
+        public _isType: any;
+        constructor(data: number, newKeyword: ISyntaxToken, typeParameterList: TypeParameterListSyntax, parameterList: ParameterListSyntax, equalsGreaterThanToken: ISyntaxToken, type: ITypeSyntax) {
+            super(data);
+            this.newKeyword = newKeyword,
+            this.typeParameterList = typeParameterList,
+            this.parameterList = parameterList,
+            this.equalsGreaterThanToken = equalsGreaterThanToken,
+            this.type = type,
+            newKeyword.parent = this,
+            typeParameterList && (typeParameterList.parent = this),
+            parameterList.parent = this,
+            equalsGreaterThanToken.parent = this,
+            type.parent = this;
+        }
+    }
+    export class GenericTypeSyntax extends SyntaxNode implements ITypeSyntax {
+        public name: INameSyntax;
+        public typeArgumentList: TypeArgumentListSyntax;
+        public _isType: any;
+        constructor(data: number, name: INameSyntax, typeArgumentList: TypeArgumentListSyntax) {
+            super(data);
+            this.name = name,
+            this.typeArgumentList = typeArgumentList,
+            name.parent = this,
+            typeArgumentList.parent = this;
+        }
+    }
+    export class TypeQuerySyntax extends SyntaxNode implements ITypeSyntax {
+        public typeOfKeyword: ISyntaxToken;
+        public name: INameSyntax;
+        public _isType: any;
+        constructor(data: number, typeOfKeyword: ISyntaxToken, name: INameSyntax) {
+            super(data);
+            this.typeOfKeyword = typeOfKeyword,
+            this.name = name,
+            typeOfKeyword.parent = this,
+            name.parent = this;
+        }
+    }
+    export class InterfaceDeclarationSyntax extends SyntaxNode implements IModuleElementSyntax {
+        public modifiers: ISyntaxToken[];
+        public interfaceKeyword: ISyntaxToken;
+        public identifier: ISyntaxToken;
+        public typeParameterList: TypeParameterListSyntax;
+        public heritageClauses: HeritageClauseSyntax[];
+        public body: ObjectTypeSyntax;
+        public _isModuleElement: any;
+        constructor(data: number, modifiers: ISyntaxToken[], interfaceKeyword: ISyntaxToken, identifier: ISyntaxToken, typeParameterList: TypeParameterListSyntax, heritageClauses: HeritageClauseSyntax[], body: ObjectTypeSyntax) {
+            super(data);
+            this.modifiers = modifiers,
+            this.interfaceKeyword = interfaceKeyword,
+            this.identifier = identifier,
+            this.typeParameterList = typeParameterList,
+            this.heritageClauses = heritageClauses,
+            this.body = body,
+            !isShared(modifiers) && (modifiers.parent = this),
+            interfaceKeyword.parent = this,
+            identifier.parent = this,
+            typeParameterList && (typeParameterList.parent = this),
+            !isShared(heritageClauses) && (heritageClauses.parent = this),
+            body.parent = this;
+        }
+    }
+    export class FunctionDeclarationSyntax extends SyntaxNode implements IStatementSyntax {
+        public modifiers: ISyntaxToken[];
+        public functionKeyword: ISyntaxToken;
+        public identifier: ISyntaxToken;
+        public callSignature: CallSignatureSyntax;
+        public block: BlockSyntax;
+        public semicolonToken: ISyntaxToken;
+        public _isStatement: any; public _isModuleElement: any;
+        constructor(data: number, modifiers: ISyntaxToken[], functionKeyword: ISyntaxToken, identifier: ISyntaxToken, callSignature: CallSignatureSyntax, block: BlockSyntax, semicolonToken: ISyntaxToken) {
+            super(data);
+            this.modifiers = modifiers,
+            this.functionKeyword = functionKeyword,
+            this.identifier = identifier,
+            this.callSignature = callSignature,
+            this.block = block,
+            this.semicolonToken = semicolonToken,
+            !isShared(modifiers) && (modifiers.parent = this),
+            functionKeyword.parent = this,
+            identifier.parent = this,
+            callSignature.parent = this,
+            block && (block.parent = this),
+            semicolonToken && (semicolonToken.parent = this);
+        }
+    }
+    export class ModuleDeclarationSyntax extends SyntaxNode implements IModuleElementSyntax {
+        public modifiers: ISyntaxToken[];
+        public moduleKeyword: ISyntaxToken;
+        public name: INameSyntax;
+        public stringLiteral: ISyntaxToken;
+        public openBraceToken: ISyntaxToken;
+        public moduleElements: IModuleElementSyntax[];
+        public closeBraceToken: ISyntaxToken;
+        public _isModuleElement: any;
+        constructor(data: number, modifiers: ISyntaxToken[], moduleKeyword: ISyntaxToken, name: INameSyntax, stringLiteral: ISyntaxToken, openBraceToken: ISyntaxToken, moduleElements: IModuleElementSyntax[], closeBraceToken: ISyntaxToken) {
+            super(data);
+            this.modifiers = modifiers,
+            this.moduleKeyword = moduleKeyword,
+            this.name = name,
+            this.stringLiteral = stringLiteral,
+            this.openBraceToken = openBraceToken,
+            this.moduleElements = moduleElements,
+            this.closeBraceToken = closeBraceToken,
+            !isShared(modifiers) && (modifiers.parent = this),
+            moduleKeyword.parent = this,
+            name && (name.parent = this),
+            stringLiteral && (stringLiteral.parent = this),
+            openBraceToken.parent = this,
+            !isShared(moduleElements) && (moduleElements.parent = this),
+            closeBraceToken.parent = this;
+        }
+    }
+    export class ClassDeclarationSyntax extends SyntaxNode implements IModuleElementSyntax {
+        public modifiers: ISyntaxToken[];
+        public classKeyword: ISyntaxToken;
+        public identifier: ISyntaxToken;
+        public typeParameterList: TypeParameterListSyntax;
+        public heritageClauses: HeritageClauseSyntax[];
+        public openBraceToken: ISyntaxToken;
+        public classElements: IClassElementSyntax[];
+        public closeBraceToken: ISyntaxToken;
+        public _isModuleElement: any;
+        constructor(data: number, modifiers: ISyntaxToken[], classKeyword: ISyntaxToken, identifier: ISyntaxToken, typeParameterList: TypeParameterListSyntax, heritageClauses: HeritageClauseSyntax[], openBraceToken: ISyntaxToken, classElements: IClassElementSyntax[], closeBraceToken: ISyntaxToken) {
+            super(data);
+            this.modifiers = modifiers,
+            this.classKeyword = classKeyword,
+            this.identifier = identifier,
+            this.typeParameterList = typeParameterList,
+            this.heritageClauses = heritageClauses,
+            this.openBraceToken = openBraceToken,
+            this.classElements = classElements,
+            this.closeBraceToken = closeBraceToken,
+            !isShared(modifiers) && (modifiers.parent = this),
+            classKeyword.parent = this,
+            identifier.parent = this,
+            typeParameterList && (typeParameterList.parent = this),
+            !isShared(heritageClauses) && (heritageClauses.parent = this),
+            openBraceToken.parent = this,
+            !isShared(classElements) && (classElements.parent = this),
+            closeBraceToken.parent = this;
+        }
+    }
+    export class EnumDeclarationSyntax extends SyntaxNode implements IModuleElementSyntax {
+        public modifiers: ISyntaxToken[];
+        public enumKeyword: ISyntaxToken;
+        public identifier: ISyntaxToken;
+        public openBraceToken: ISyntaxToken;
+        public enumElements: EnumElementSyntax[];
+        public closeBraceToken: ISyntaxToken;
+        public _isModuleElement: any;
+        constructor(data: number, modifiers: ISyntaxToken[], enumKeyword: ISyntaxToken, identifier: ISyntaxToken, openBraceToken: ISyntaxToken, enumElements: EnumElementSyntax[], closeBraceToken: ISyntaxToken) {
+            super(data);
+            this.modifiers = modifiers,
+            this.enumKeyword = enumKeyword,
+            this.identifier = identifier,
+            this.openBraceToken = openBraceToken,
+            this.enumElements = enumElements,
+            this.closeBraceToken = closeBraceToken,
+            !isShared(modifiers) && (modifiers.parent = this),
+            enumKeyword.parent = this,
+            identifier.parent = this,
+            openBraceToken.parent = this,
+            !isShared(enumElements) && (enumElements.parent = this),
+            closeBraceToken.parent = this;
+        }
+    }
+    export class ImportDeclarationSyntax extends SyntaxNode implements IModuleElementSyntax {
+        public modifiers: ISyntaxToken[];
+        public importKeyword: ISyntaxToken;
+        public identifier: ISyntaxToken;
+        public equalsToken: ISyntaxToken;
+        public moduleReference: IModuleReferenceSyntax;
+        public semicolonToken: ISyntaxToken;
+        public _isModuleElement: any;
+        constructor(data: number, modifiers: ISyntaxToken[], importKeyword: ISyntaxToken, identifier: ISyntaxToken, equalsToken: ISyntaxToken, moduleReference: IModuleReferenceSyntax, semicolonToken: ISyntaxToken) {
+            super(data);
+            this.modifiers = modifiers,
+            this.importKeyword = importKeyword,
+            this.identifier = identifier,
+            this.equalsToken = equalsToken,
+            this.moduleReference = moduleReference,
+            this.semicolonToken = semicolonToken,
+            !isShared(modifiers) && (modifiers.parent = this),
+            importKeyword.parent = this,
+            identifier.parent = this,
+            equalsToken.parent = this,
+            moduleReference.parent = this,
+            semicolonToken && (semicolonToken.parent = this);
+        }
+    }
+    export class ExportAssignmentSyntax extends SyntaxNode implements IModuleElementSyntax {
+        public exportKeyword: ISyntaxToken;
+        public equalsToken: ISyntaxToken;
+        public identifier: ISyntaxToken;
+        public semicolonToken: ISyntaxToken;
+        public _isModuleElement: any;
+        constructor(data: number, exportKeyword: ISyntaxToken, equalsToken: ISyntaxToken, identifier: ISyntaxToken, semicolonToken: ISyntaxToken) {
+            super(data);
+            this.exportKeyword = exportKeyword,
+            this.equalsToken = equalsToken,
+            this.identifier = identifier,
+            this.semicolonToken = semicolonToken,
+            exportKeyword.parent = this,
+            equalsToken.parent = this,
+            identifier.parent = this,
+            semicolonToken && (semicolonToken.parent = this);
+        }
+    }
+    export class MemberFunctionDeclarationSyntax extends SyntaxNode implements IMemberDeclarationSyntax {
+        public modifiers: ISyntaxToken[];
+        public propertyName: ISyntaxToken;
+        public callSignature: CallSignatureSyntax;
+        public block: BlockSyntax;
+        public semicolonToken: ISyntaxToken;
+        public _isMemberDeclaration: any; public _isClassElement: any;
+        constructor(data: number, modifiers: ISyntaxToken[], propertyName: ISyntaxToken, callSignature: CallSignatureSyntax, block: BlockSyntax, semicolonToken: ISyntaxToken) {
+            super(data);
+            this.modifiers = modifiers,
+            this.propertyName = propertyName,
+            this.callSignature = callSignature,
+            this.block = block,
+            this.semicolonToken = semicolonToken,
+            !isShared(modifiers) && (modifiers.parent = this),
+            propertyName.parent = this,
+            callSignature.parent = this,
+            block && (block.parent = this),
+            semicolonToken && (semicolonToken.parent = this);
+        }
+    }
+    export class MemberVariableDeclarationSyntax extends SyntaxNode implements IMemberDeclarationSyntax {
+        public modifiers: ISyntaxToken[];
+        public variableDeclarator: VariableDeclaratorSyntax;
+        public semicolonToken: ISyntaxToken;
+        public _isMemberDeclaration: any; public _isClassElement: any;
+        constructor(data: number, modifiers: ISyntaxToken[], variableDeclarator: VariableDeclaratorSyntax, semicolonToken: ISyntaxToken) {
+            super(data);
+            this.modifiers = modifiers,
+            this.variableDeclarator = variableDeclarator,
+            this.semicolonToken = semicolonToken,
+            !isShared(modifiers) && (modifiers.parent = this),
+            variableDeclarator.parent = this,
+            semicolonToken && (semicolonToken.parent = this);
+        }
+    }
+    export class ConstructorDeclarationSyntax extends SyntaxNode implements IClassElementSyntax {
+        public modifiers: ISyntaxToken[];
+        public constructorKeyword: ISyntaxToken;
+        public callSignature: CallSignatureSyntax;
+        public block: BlockSyntax;
+        public semicolonToken: ISyntaxToken;
+        public _isClassElement: any;
+        constructor(data: number, modifiers: ISyntaxToken[], constructorKeyword: ISyntaxToken, callSignature: CallSignatureSyntax, block: BlockSyntax, semicolonToken: ISyntaxToken) {
+            super(data);
+            this.modifiers = modifiers,
+            this.constructorKeyword = constructorKeyword,
+            this.callSignature = callSignature,
+            this.block = block,
+            this.semicolonToken = semicolonToken,
+            !isShared(modifiers) && (modifiers.parent = this),
+            constructorKeyword.parent = this,
+            callSignature.parent = this,
+            block && (block.parent = this),
+            semicolonToken && (semicolonToken.parent = this);
+        }
+    }
+    export class IndexMemberDeclarationSyntax extends SyntaxNode implements IClassElementSyntax {
+        public modifiers: ISyntaxToken[];
+        public indexSignature: IndexSignatureSyntax;
+        public semicolonToken: ISyntaxToken;
+        public _isClassElement: any;
+        constructor(data: number, modifiers: ISyntaxToken[], indexSignature: IndexSignatureSyntax, semicolonToken: ISyntaxToken) {
+            super(data);
+            this.modifiers = modifiers,
+            this.indexSignature = indexSignature,
+            this.semicolonToken = semicolonToken,
+            !isShared(modifiers) && (modifiers.parent = this),
+            indexSignature.parent = this,
+            semicolonToken && (semicolonToken.parent = this);
+        }
+    }
+    export class GetAccessorSyntax extends SyntaxNode implements IMemberDeclarationSyntax, IPropertyAssignmentSyntax {
+        public modifiers: ISyntaxToken[];
+        public getKeyword: ISyntaxToken;
+        public propertyName: ISyntaxToken;
+        public callSignature: CallSignatureSyntax;
+        public block: BlockSyntax;
+        public _isMemberDeclaration: any; public _isPropertyAssignment: any; public _isClassElement: any;
+        constructor(data: number, modifiers: ISyntaxToken[], getKeyword: ISyntaxToken, propertyName: ISyntaxToken, callSignature: CallSignatureSyntax, block: BlockSyntax) {
+            super(data);
+            this.modifiers = modifiers,
+            this.getKeyword = getKeyword,
+            this.propertyName = propertyName,
+            this.callSignature = callSignature,
+            this.block = block,
+            !isShared(modifiers) && (modifiers.parent = this),
+            getKeyword.parent = this,
+            propertyName.parent = this,
+            callSignature.parent = this,
+            block.parent = this;
+        }
+    }
+    export class SetAccessorSyntax extends SyntaxNode implements IMemberDeclarationSyntax, IPropertyAssignmentSyntax {
+        public modifiers: ISyntaxToken[];
+        public setKeyword: ISyntaxToken;
+        public propertyName: ISyntaxToken;
+        public callSignature: CallSignatureSyntax;
+        public block: BlockSyntax;
+        public _isMemberDeclaration: any; public _isPropertyAssignment: any; public _isClassElement: any;
+        constructor(data: number, modifiers: ISyntaxToken[], setKeyword: ISyntaxToken, propertyName: ISyntaxToken, callSignature: CallSignatureSyntax, block: BlockSyntax) {
+            super(data);
+            this.modifiers = modifiers,
+            this.setKeyword = setKeyword,
+            this.propertyName = propertyName,
+            this.callSignature = callSignature,
+            this.block = block,
+            !isShared(modifiers) && (modifiers.parent = this),
+            setKeyword.parent = this,
+            propertyName.parent = this,
+            callSignature.parent = this,
+            block.parent = this;
+        }
+    }
+    export class PropertySignatureSyntax extends SyntaxNode implements ITypeMemberSyntax {
+        public propertyName: ISyntaxToken;
+        public questionToken: ISyntaxToken;
+        public typeAnnotation: TypeAnnotationSyntax;
+        public _isTypeMember: any;
+        constructor(data: number, propertyName: ISyntaxToken, questionToken: ISyntaxToken, typeAnnotation: TypeAnnotationSyntax) {
+            super(data);
+            this.propertyName = propertyName,
+            this.questionToken = questionToken,
+            this.typeAnnotation = typeAnnotation,
+            propertyName.parent = this,
+            questionToken && (questionToken.parent = this),
+            typeAnnotation && (typeAnnotation.parent = this);
+        }
+    }
+    export class CallSignatureSyntax extends SyntaxNode implements ITypeMemberSyntax {
+        public typeParameterList: TypeParameterListSyntax;
+        public parameterList: ParameterListSyntax;
+        public typeAnnotation: TypeAnnotationSyntax;
+        public _isTypeMember: any;
+        constructor(data: number, typeParameterList: TypeParameterListSyntax, parameterList: ParameterListSyntax, typeAnnotation: TypeAnnotationSyntax) {
+            super(data);
+            this.typeParameterList = typeParameterList,
+            this.parameterList = parameterList,
+            this.typeAnnotation = typeAnnotation,
+            typeParameterList && (typeParameterList.parent = this),
+            parameterList.parent = this,
+            typeAnnotation && (typeAnnotation.parent = this);
+        }
+    }
+    export class ConstructSignatureSyntax extends SyntaxNode implements ITypeMemberSyntax {
+        public newKeyword: ISyntaxToken;
+        public callSignature: CallSignatureSyntax;
+        public _isTypeMember: any;
+        constructor(data: number, newKeyword: ISyntaxToken, callSignature: CallSignatureSyntax) {
+            super(data);
+            this.newKeyword = newKeyword,
+            this.callSignature = callSignature,
+            newKeyword.parent = this,
+            callSignature.parent = this;
+        }
+    }
+    export class IndexSignatureSyntax extends SyntaxNode implements ITypeMemberSyntax {
+        public openBracketToken: ISyntaxToken;
+        public parameters: ParameterSyntax[];
+        public closeBracketToken: ISyntaxToken;
+        public typeAnnotation: TypeAnnotationSyntax;
+        public _isTypeMember: any;
+        constructor(data: number, openBracketToken: ISyntaxToken, parameters: ParameterSyntax[], closeBracketToken: ISyntaxToken, typeAnnotation: TypeAnnotationSyntax) {
+            super(data);
+            this.openBracketToken = openBracketToken,
+            this.parameters = parameters,
+            this.closeBracketToken = closeBracketToken,
+            this.typeAnnotation = typeAnnotation,
+            openBracketToken.parent = this,
+            !isShared(parameters) && (parameters.parent = this),
+            closeBracketToken.parent = this,
+            typeAnnotation && (typeAnnotation.parent = this);
+        }
+    }
+    export class MethodSignatureSyntax extends SyntaxNode implements ITypeMemberSyntax {
+        public propertyName: ISyntaxToken;
+        public questionToken: ISyntaxToken;
+        public callSignature: CallSignatureSyntax;
+        public _isTypeMember: any;
+        constructor(data: number, propertyName: ISyntaxToken, questionToken: ISyntaxToken, callSignature: CallSignatureSyntax) {
+            super(data);
+            this.propertyName = propertyName,
+            this.questionToken = questionToken,
+            this.callSignature = callSignature,
+            propertyName.parent = this,
+            questionToken && (questionToken.parent = this),
+            callSignature.parent = this;
+        }
+    }
+    export class BlockSyntax extends SyntaxNode implements IStatementSyntax {
+        public openBraceToken: ISyntaxToken;
+        public statements: IStatementSyntax[];
+        public closeBraceToken: ISyntaxToken;
+        public _isStatement: any; public _isModuleElement: any;
+        constructor(data: number, openBraceToken: ISyntaxToken, statements: IStatementSyntax[], closeBraceToken: ISyntaxToken) {
+            super(data);
+            this.openBraceToken = openBraceToken,
+            this.statements = statements,
+            this.closeBraceToken = closeBraceToken,
+            openBraceToken.parent = this,
+            !isShared(statements) && (statements.parent = this),
+            closeBraceToken.parent = this;
+        }
+    }
+    export class IfStatementSyntax extends SyntaxNode implements IStatementSyntax {
+        public ifKeyword: ISyntaxToken;
+        public openParenToken: ISyntaxToken;
+        public condition: IExpressionSyntax;
+        public closeParenToken: ISyntaxToken;
+        public statement: IStatementSyntax;
+        public elseClause: ElseClauseSyntax;
+        public _isStatement: any; public _isModuleElement: any;
+        constructor(data: number, ifKeyword: ISyntaxToken, openParenToken: ISyntaxToken, condition: IExpressionSyntax, closeParenToken: ISyntaxToken, statement: IStatementSyntax, elseClause: ElseClauseSyntax) {
+            super(data);
+            this.ifKeyword = ifKeyword,
+            this.openParenToken = openParenToken,
+            this.condition = condition,
+            this.closeParenToken = closeParenToken,
+            this.statement = statement,
+            this.elseClause = elseClause,
+            ifKeyword.parent = this,
+            openParenToken.parent = this,
+            condition.parent = this,
+            closeParenToken.parent = this,
+            statement.parent = this,
+            elseClause && (elseClause.parent = this);
+        }
+    }
+    export class VariableStatementSyntax extends SyntaxNode implements IStatementSyntax {
+        public modifiers: ISyntaxToken[];
+        public variableDeclaration: VariableDeclarationSyntax;
+        public semicolonToken: ISyntaxToken;
+        public _isStatement: any; public _isModuleElement: any;
+        constructor(data: number, modifiers: ISyntaxToken[], variableDeclaration: VariableDeclarationSyntax, semicolonToken: ISyntaxToken) {
+            super(data);
+            this.modifiers = modifiers,
+            this.variableDeclaration = variableDeclaration,
+            this.semicolonToken = semicolonToken,
+            !isShared(modifiers) && (modifiers.parent = this),
+            variableDeclaration.parent = this,
+            semicolonToken && (semicolonToken.parent = this);
+        }
+    }
+    export class ExpressionStatementSyntax extends SyntaxNode implements IStatementSyntax {
+        public expression: IExpressionSyntax;
+        public semicolonToken: ISyntaxToken;
+        public _isStatement: any; public _isModuleElement: any;
+        constructor(data: number, expression: IExpressionSyntax, semicolonToken: ISyntaxToken) {
+            super(data);
+            this.expression = expression,
+            this.semicolonToken = semicolonToken,
+            expression.parent = this,
+            semicolonToken && (semicolonToken.parent = this);
+        }
+    }
+    export class ReturnStatementSyntax extends SyntaxNode implements IStatementSyntax {
+        public returnKeyword: ISyntaxToken;
+        public expression: IExpressionSyntax;
+        public semicolonToken: ISyntaxToken;
+        public _isStatement: any; public _isModuleElement: any;
+        constructor(data: number, returnKeyword: ISyntaxToken, expression: IExpressionSyntax, semicolonToken: ISyntaxToken) {
+            super(data);
+            this.returnKeyword = returnKeyword,
+            this.expression = expression,
+            this.semicolonToken = semicolonToken,
+            returnKeyword.parent = this,
+            expression && (expression.parent = this),
+            semicolonToken && (semicolonToken.parent = this);
+        }
+    }
+    export class SwitchStatementSyntax extends SyntaxNode implements IStatementSyntax {
+        public switchKeyword: ISyntaxToken;
+        public openParenToken: ISyntaxToken;
+        public expression: IExpressionSyntax;
+        public closeParenToken: ISyntaxToken;
+        public openBraceToken: ISyntaxToken;
+        public switchClauses: ISwitchClauseSyntax[];
+        public closeBraceToken: ISyntaxToken;
+        public _isStatement: any; public _isModuleElement: any;
+        constructor(data: number, switchKeyword: ISyntaxToken, openParenToken: ISyntaxToken, expression: IExpressionSyntax, closeParenToken: ISyntaxToken, openBraceToken: ISyntaxToken, switchClauses: ISwitchClauseSyntax[], closeBraceToken: ISyntaxToken) {
+            super(data);
+            this.switchKeyword = switchKeyword,
+            this.openParenToken = openParenToken,
+            this.expression = expression,
+            this.closeParenToken = closeParenToken,
+            this.openBraceToken = openBraceToken,
+            this.switchClauses = switchClauses,
+            this.closeBraceToken = closeBraceToken,
+            switchKeyword.parent = this,
+            openParenToken.parent = this,
+            expression.parent = this,
+            closeParenToken.parent = this,
+            openBraceToken.parent = this,
+            !isShared(switchClauses) && (switchClauses.parent = this),
+            closeBraceToken.parent = this;
+        }
+    }
+    export class BreakStatementSyntax extends SyntaxNode implements IStatementSyntax {
+        public breakKeyword: ISyntaxToken;
+        public identifier: ISyntaxToken;
+        public semicolonToken: ISyntaxToken;
+        public _isStatement: any; public _isModuleElement: any;
+        constructor(data: number, breakKeyword: ISyntaxToken, identifier: ISyntaxToken, semicolonToken: ISyntaxToken) {
+            super(data);
+            this.breakKeyword = breakKeyword,
+            this.identifier = identifier,
+            this.semicolonToken = semicolonToken,
+            breakKeyword.parent = this,
+            identifier && (identifier.parent = this),
+            semicolonToken && (semicolonToken.parent = this);
+        }
+    }
+    export class ContinueStatementSyntax extends SyntaxNode implements IStatementSyntax {
+        public continueKeyword: ISyntaxToken;
+        public identifier: ISyntaxToken;
+        public semicolonToken: ISyntaxToken;
+        public _isStatement: any; public _isModuleElement: any;
+        constructor(data: number, continueKeyword: ISyntaxToken, identifier: ISyntaxToken, semicolonToken: ISyntaxToken) {
+            super(data);
+            this.continueKeyword = continueKeyword,
+            this.identifier = identifier,
+            this.semicolonToken = semicolonToken,
+            continueKeyword.parent = this,
+            identifier && (identifier.parent = this),
+            semicolonToken && (semicolonToken.parent = this);
+        }
+    }
+    export class ForStatementSyntax extends SyntaxNode implements IStatementSyntax {
+        public forKeyword: ISyntaxToken;
+        public openParenToken: ISyntaxToken;
+        public variableDeclaration: VariableDeclarationSyntax;
+        public initializer: IExpressionSyntax;
+        public firstSemicolonToken: ISyntaxToken;
+        public condition: IExpressionSyntax;
+        public secondSemicolonToken: ISyntaxToken;
+        public incrementor: IExpressionSyntax;
+        public closeParenToken: ISyntaxToken;
+        public statement: IStatementSyntax;
+        public _isStatement: any; public _isModuleElement: any;
+        constructor(data: number, forKeyword: ISyntaxToken, openParenToken: ISyntaxToken, variableDeclaration: VariableDeclarationSyntax, initializer: IExpressionSyntax, firstSemicolonToken: ISyntaxToken, condition: IExpressionSyntax, secondSemicolonToken: ISyntaxToken, incrementor: IExpressionSyntax, closeParenToken: ISyntaxToken, statement: IStatementSyntax) {
+            super(data);
+            this.forKeyword = forKeyword,
+            this.openParenToken = openParenToken,
+            this.variableDeclaration = variableDeclaration,
+            this.initializer = initializer,
+            this.firstSemicolonToken = firstSemicolonToken,
+            this.condition = condition,
+            this.secondSemicolonToken = secondSemicolonToken,
+            this.incrementor = incrementor,
+            this.closeParenToken = closeParenToken,
+            this.statement = statement,
+            forKeyword.parent = this,
+            openParenToken.parent = this,
+            variableDeclaration && (variableDeclaration.parent = this),
+            initializer && (initializer.parent = this),
+            firstSemicolonToken.parent = this,
+            condition && (condition.parent = this),
+            secondSemicolonToken.parent = this,
+            incrementor && (incrementor.parent = this),
+            closeParenToken.parent = this,
+            statement.parent = this;
+        }
+    }
+    export class ForInStatementSyntax extends SyntaxNode implements IStatementSyntax {
+        public forKeyword: ISyntaxToken;
+        public openParenToken: ISyntaxToken;
+        public variableDeclaration: VariableDeclarationSyntax;
+        public left: IExpressionSyntax;
+        public inKeyword: ISyntaxToken;
+        public expression: IExpressionSyntax;
+        public closeParenToken: ISyntaxToken;
+        public statement: IStatementSyntax;
+        public _isStatement: any; public _isModuleElement: any;
+        constructor(data: number, forKeyword: ISyntaxToken, openParenToken: ISyntaxToken, variableDeclaration: VariableDeclarationSyntax, left: IExpressionSyntax, inKeyword: ISyntaxToken, expression: IExpressionSyntax, closeParenToken: ISyntaxToken, statement: IStatementSyntax) {
+            super(data);
+            this.forKeyword = forKeyword,
+            this.openParenToken = openParenToken,
+            this.variableDeclaration = variableDeclaration,
+            this.left = left,
+            this.inKeyword = inKeyword,
+            this.expression = expression,
+            this.closeParenToken = closeParenToken,
+            this.statement = statement,
+            forKeyword.parent = this,
+            openParenToken.parent = this,
+            variableDeclaration && (variableDeclaration.parent = this),
+            left && (left.parent = this),
+            inKeyword.parent = this,
+            expression.parent = this,
+            closeParenToken.parent = this,
+            statement.parent = this;
+        }
+    }
+    export class EmptyStatementSyntax extends SyntaxNode implements IStatementSyntax {
+        public semicolonToken: ISyntaxToken;
+        public _isStatement: any; public _isModuleElement: any;
+        constructor(data: number, semicolonToken: ISyntaxToken) {
+            super(data);
+            this.semicolonToken = semicolonToken,
+            semicolonToken.parent = this;
+        }
+    }
+    export class ThrowStatementSyntax extends SyntaxNode implements IStatementSyntax {
+        public throwKeyword: ISyntaxToken;
+        public expression: IExpressionSyntax;
+        public semicolonToken: ISyntaxToken;
+        public _isStatement: any; public _isModuleElement: any;
+        constructor(data: number, throwKeyword: ISyntaxToken, expression: IExpressionSyntax, semicolonToken: ISyntaxToken) {
+            super(data);
+            this.throwKeyword = throwKeyword,
+            this.expression = expression,
+            this.semicolonToken = semicolonToken,
+            throwKeyword.parent = this,
+            expression.parent = this,
+            semicolonToken && (semicolonToken.parent = this);
+        }
+    }
+    export class WhileStatementSyntax extends SyntaxNode implements IStatementSyntax {
+        public whileKeyword: ISyntaxToken;
+        public openParenToken: ISyntaxToken;
+        public condition: IExpressionSyntax;
+        public closeParenToken: ISyntaxToken;
+        public statement: IStatementSyntax;
+        public _isStatement: any; public _isModuleElement: any;
+        constructor(data: number, whileKeyword: ISyntaxToken, openParenToken: ISyntaxToken, condition: IExpressionSyntax, closeParenToken: ISyntaxToken, statement: IStatementSyntax) {
+            super(data);
+            this.whileKeyword = whileKeyword,
+            this.openParenToken = openParenToken,
+            this.condition = condition,
+            this.closeParenToken = closeParenToken,
+            this.statement = statement,
+            whileKeyword.parent = this,
+            openParenToken.parent = this,
+            condition.parent = this,
+            closeParenToken.parent = this,
+            statement.parent = this;
+        }
+    }
+    export class TryStatementSyntax extends SyntaxNode implements IStatementSyntax {
+        public tryKeyword: ISyntaxToken;
+        public block: BlockSyntax;
+        public catchClause: CatchClauseSyntax;
+        public finallyClause: FinallyClauseSyntax;
+        public _isStatement: any; public _isModuleElement: any;
+        constructor(data: number, tryKeyword: ISyntaxToken, block: BlockSyntax, catchClause: CatchClauseSyntax, finallyClause: FinallyClauseSyntax) {
+            super(data);
+            this.tryKeyword = tryKeyword,
+            this.block = block,
+            this.catchClause = catchClause,
+            this.finallyClause = finallyClause,
+            tryKeyword.parent = this,
+            block.parent = this,
+            catchClause && (catchClause.parent = this),
+            finallyClause && (finallyClause.parent = this);
+        }
+    }
+    export class LabeledStatementSyntax extends SyntaxNode implements IStatementSyntax {
+        public identifier: ISyntaxToken;
+        public colonToken: ISyntaxToken;
+        public statement: IStatementSyntax;
+        public _isStatement: any; public _isModuleElement: any;
+        constructor(data: number, identifier: ISyntaxToken, colonToken: ISyntaxToken, statement: IStatementSyntax) {
+            super(data);
+            this.identifier = identifier,
+            this.colonToken = colonToken,
+            this.statement = statement,
+            identifier.parent = this,
+            colonToken.parent = this,
+            statement.parent = this;
+        }
+    }
+    export class DoStatementSyntax extends SyntaxNode implements IStatementSyntax {
+        public doKeyword: ISyntaxToken;
+        public statement: IStatementSyntax;
+        public whileKeyword: ISyntaxToken;
+        public openParenToken: ISyntaxToken;
+        public condition: IExpressionSyntax;
+        public closeParenToken: ISyntaxToken;
+        public semicolonToken: ISyntaxToken;
+        public _isStatement: any; public _isModuleElement: any;
+        constructor(data: number, doKeyword: ISyntaxToken, statement: IStatementSyntax, whileKeyword: ISyntaxToken, openParenToken: ISyntaxToken, condition: IExpressionSyntax, closeParenToken: ISyntaxToken, semicolonToken: ISyntaxToken) {
+            super(data);
+            this.doKeyword = doKeyword,
+            this.statement = statement,
+            this.whileKeyword = whileKeyword,
+            this.openParenToken = openParenToken,
+            this.condition = condition,
+            this.closeParenToken = closeParenToken,
+            this.semicolonToken = semicolonToken,
+            doKeyword.parent = this,
+            statement.parent = this,
+            whileKeyword.parent = this,
+            openParenToken.parent = this,
+            condition.parent = this,
+            closeParenToken.parent = this,
+            semicolonToken && (semicolonToken.parent = this);
+        }
+    }
+    export class DebuggerStatementSyntax extends SyntaxNode implements IStatementSyntax {
+        public debuggerKeyword: ISyntaxToken;
+        public semicolonToken: ISyntaxToken;
+        public _isStatement: any; public _isModuleElement: any;
+        constructor(data: number, debuggerKeyword: ISyntaxToken, semicolonToken: ISyntaxToken) {
+            super(data);
+            this.debuggerKeyword = debuggerKeyword,
+            this.semicolonToken = semicolonToken,
+            debuggerKeyword.parent = this,
+            semicolonToken && (semicolonToken.parent = this);
+        }
+    }
+    export class WithStatementSyntax extends SyntaxNode implements IStatementSyntax {
+        public withKeyword: ISyntaxToken;
+        public openParenToken: ISyntaxToken;
+        public condition: IExpressionSyntax;
+        public closeParenToken: ISyntaxToken;
+        public statement: IStatementSyntax;
+        public _isStatement: any; public _isModuleElement: any;
+        constructor(data: number, withKeyword: ISyntaxToken, openParenToken: ISyntaxToken, condition: IExpressionSyntax, closeParenToken: ISyntaxToken, statement: IStatementSyntax) {
+            super(data);
+            this.withKeyword = withKeyword,
+            this.openParenToken = openParenToken,
+            this.condition = condition,
+            this.closeParenToken = closeParenToken,
+            this.statement = statement,
+            withKeyword.parent = this,
+            openParenToken.parent = this,
+            condition.parent = this,
+            closeParenToken.parent = this,
+            statement.parent = this;
+        }
+    }
+    export class PrefixUnaryExpressionSyntax extends SyntaxNode implements IUnaryExpressionSyntax {
+        public operatorToken: ISyntaxToken;
+        public operand: IUnaryExpressionSyntax;
+        public _isUnaryExpression: any; public _isExpression: any;
+        constructor(data: number, operatorToken: ISyntaxToken, operand: IUnaryExpressionSyntax) {
+            super(data);
+            this.operatorToken = operatorToken,
+            this.operand = operand,
+            operatorToken.parent = this,
+            operand.parent = this;
+        }
+        public kind(): SyntaxKind { return SyntaxFacts.getPrefixUnaryExpressionFromOperatorToken(this.operatorToken.kind()); }
+    }
+    export class DeleteExpressionSyntax extends SyntaxNode implements IUnaryExpressionSyntax {
+        public deleteKeyword: ISyntaxToken;
+        public expression: IUnaryExpressionSyntax;
+        public _isUnaryExpression: any; public _isExpression: any;
+        constructor(data: number, deleteKeyword: ISyntaxToken, expression: IUnaryExpressionSyntax) {
+            super(data);
+            this.deleteKeyword = deleteKeyword,
+            this.expression = expression,
+            deleteKeyword.parent = this,
+            expression.parent = this;
+        }
+    }
+    export class TypeOfExpressionSyntax extends SyntaxNode implements IUnaryExpressionSyntax {
+        public typeOfKeyword: ISyntaxToken;
+        public expression: IUnaryExpressionSyntax;
+        public _isUnaryExpression: any; public _isExpression: any;
+        constructor(data: number, typeOfKeyword: ISyntaxToken, expression: IUnaryExpressionSyntax) {
+            super(data);
+            this.typeOfKeyword = typeOfKeyword,
+            this.expression = expression,
+            typeOfKeyword.parent = this,
+            expression.parent = this;
+        }
+    }
+    export class VoidExpressionSyntax extends SyntaxNode implements IUnaryExpressionSyntax {
+        public voidKeyword: ISyntaxToken;
+        public expression: IUnaryExpressionSyntax;
+        public _isUnaryExpression: any; public _isExpression: any;
+        constructor(data: number, voidKeyword: ISyntaxToken, expression: IUnaryExpressionSyntax) {
+            super(data);
+            this.voidKeyword = voidKeyword,
+            this.expression = expression,
+            voidKeyword.parent = this,
+            expression.parent = this;
+        }
+    }
+    export class ConditionalExpressionSyntax extends SyntaxNode implements IExpressionSyntax {
+        public condition: IExpressionSyntax;
+        public questionToken: ISyntaxToken;
+        public whenTrue: IExpressionSyntax;
+        public colonToken: ISyntaxToken;
+        public whenFalse: IExpressionSyntax;
+        public _isExpression: any;
+        constructor(data: number, condition: IExpressionSyntax, questionToken: ISyntaxToken, whenTrue: IExpressionSyntax, colonToken: ISyntaxToken, whenFalse: IExpressionSyntax) {
+            super(data);
+            this.condition = condition,
+            this.questionToken = questionToken,
+            this.whenTrue = whenTrue,
+            this.colonToken = colonToken,
+            this.whenFalse = whenFalse,
+            condition.parent = this,
+            questionToken.parent = this,
+            whenTrue.parent = this,
+            colonToken.parent = this,
+            whenFalse.parent = this;
+        }
+    }
+    export class BinaryExpressionSyntax extends SyntaxNode implements IExpressionSyntax {
+        public left: IExpressionSyntax;
+        public operatorToken: ISyntaxToken;
+        public right: IExpressionSyntax;
+        public _isExpression: any;
+        constructor(data: number, left: IExpressionSyntax, operatorToken: ISyntaxToken, right: IExpressionSyntax) {
+            super(data);
+            this.left = left,
+            this.operatorToken = operatorToken,
+            this.right = right,
+            left.parent = this,
+            operatorToken.parent = this,
+            right.parent = this;
+        }
+        public kind(): SyntaxKind { return SyntaxFacts.getBinaryExpressionFromOperatorToken(this.operatorToken.kind()); }
+    }
+    export class PostfixUnaryExpressionSyntax extends SyntaxNode implements IPostfixExpressionSyntax {
+        public operand: ILeftHandSideExpressionSyntax;
+        public operatorToken: ISyntaxToken;
+        public _isPostfixExpression: any; public _isUnaryExpression: any; public _isExpression: any;
+        constructor(data: number, operand: ILeftHandSideExpressionSyntax, operatorToken: ISyntaxToken) {
+            super(data);
+            this.operand = operand,
+            this.operatorToken = operatorToken,
+            operand.parent = this,
+            operatorToken.parent = this;
+        }
+        public kind(): SyntaxKind { return SyntaxFacts.getPostfixUnaryExpressionFromOperatorToken(this.operatorToken.kind()); }
+    }
+    export class MemberAccessExpressionSyntax extends SyntaxNode implements IMemberExpressionSyntax, ICallExpressionSyntax {
+        public expression: ILeftHandSideExpressionSyntax;
+        public dotToken: ISyntaxToken;
+        public name: ISyntaxToken;
+        public _isMemberExpression: any; public _isCallExpression: any; public _isLeftHandSideExpression: any; public _isPostfixExpression: any; public _isUnaryExpression: any; public _isExpression: any;
+        constructor(data: number, expression: ILeftHandSideExpressionSyntax, dotToken: ISyntaxToken, name: ISyntaxToken) {
+            super(data);
+            this.expression = expression,
+            this.dotToken = dotToken,
+            this.name = name,
+            expression.parent = this,
+            dotToken.parent = this,
+            name.parent = this;
+        }
+    }
+    export class InvocationExpressionSyntax extends SyntaxNode implements ICallExpressionSyntax {
+        public expression: ILeftHandSideExpressionSyntax;
+        public argumentList: ArgumentListSyntax;
+        public _isCallExpression: any; public _isLeftHandSideExpression: any; public _isPostfixExpression: any; public _isUnaryExpression: any; public _isExpression: any;
+        constructor(data: number, expression: ILeftHandSideExpressionSyntax, argumentList: ArgumentListSyntax) {
+            super(data);
+            this.expression = expression,
+            this.argumentList = argumentList,
+            expression.parent = this,
+            argumentList.parent = this;
+        }
+    }
+    export class ArrayLiteralExpressionSyntax extends SyntaxNode implements IPrimaryExpressionSyntax {
+        public openBracketToken: ISyntaxToken;
+        public expressions: IExpressionSyntax[];
+        public closeBracketToken: ISyntaxToken;
+        public _isPrimaryExpression: any; public _isMemberExpression: any; public _isLeftHandSideExpression: any; public _isPostfixExpression: any; public _isUnaryExpression: any; public _isExpression: any;
+        constructor(data: number, openBracketToken: ISyntaxToken, expressions: IExpressionSyntax[], closeBracketToken: ISyntaxToken) {
+            super(data);
+            this.openBracketToken = openBracketToken,
+            this.expressions = expressions,
+            this.closeBracketToken = closeBracketToken,
+            openBracketToken.parent = this,
+            !isShared(expressions) && (expressions.parent = this),
+            closeBracketToken.parent = this;
+        }
+    }
+    export class ObjectLiteralExpressionSyntax extends SyntaxNode implements IPrimaryExpressionSyntax {
+        public openBraceToken: ISyntaxToken;
+        public propertyAssignments: IPropertyAssignmentSyntax[];
+        public closeBraceToken: ISyntaxToken;
+        public _isPrimaryExpression: any; public _isMemberExpression: any; public _isLeftHandSideExpression: any; public _isPostfixExpression: any; public _isUnaryExpression: any; public _isExpression: any;
+        constructor(data: number, openBraceToken: ISyntaxToken, propertyAssignments: IPropertyAssignmentSyntax[], closeBraceToken: ISyntaxToken) {
+            super(data);
+            this.openBraceToken = openBraceToken,
+            this.propertyAssignments = propertyAssignments,
+            this.closeBraceToken = closeBraceToken,
+            openBraceToken.parent = this,
+            !isShared(propertyAssignments) && (propertyAssignments.parent = this),
+            closeBraceToken.parent = this;
+        }
+    }
+    export class ObjectCreationExpressionSyntax extends SyntaxNode implements IMemberExpressionSyntax {
+        public newKeyword: ISyntaxToken;
+        public expression: IMemberExpressionSyntax;
+        public argumentList: ArgumentListSyntax;
+        public _isMemberExpression: any; public _isLeftHandSideExpression: any; public _isPostfixExpression: any; public _isUnaryExpression: any; public _isExpression: any;
+        constructor(data: number, newKeyword: ISyntaxToken, expression: IMemberExpressionSyntax, argumentList: ArgumentListSyntax) {
+            super(data);
+            this.newKeyword = newKeyword,
+            this.expression = expression,
+            this.argumentList = argumentList,
+            newKeyword.parent = this,
+            expression.parent = this,
+            argumentList && (argumentList.parent = this);
+        }
+    }
+    export class ParenthesizedExpressionSyntax extends SyntaxNode implements IPrimaryExpressionSyntax {
+        public openParenToken: ISyntaxToken;
+        public expression: IExpressionSyntax;
+        public closeParenToken: ISyntaxToken;
+        public _isPrimaryExpression: any; public _isMemberExpression: any; public _isLeftHandSideExpression: any; public _isPostfixExpression: any; public _isUnaryExpression: any; public _isExpression: any;
+        constructor(data: number, openParenToken: ISyntaxToken, expression: IExpressionSyntax, closeParenToken: ISyntaxToken) {
+            super(data);
+            this.openParenToken = openParenToken,
+            this.expression = expression,
+            this.closeParenToken = closeParenToken,
+            openParenToken.parent = this,
+            expression.parent = this,
+            closeParenToken.parent = this;
+        }
+    }
+    export class ParenthesizedArrowFunctionExpressionSyntax extends SyntaxNode implements IUnaryExpressionSyntax {
+        public callSignature: CallSignatureSyntax;
+        public equalsGreaterThanToken: ISyntaxToken;
+        public block: BlockSyntax;
+        public expression: IExpressionSyntax;
+        public _isUnaryExpression: any; public _isExpression: any;
+        constructor(data: number, callSignature: CallSignatureSyntax, equalsGreaterThanToken: ISyntaxToken, block: BlockSyntax, expression: IExpressionSyntax) {
+            super(data);
+            this.callSignature = callSignature,
+            this.equalsGreaterThanToken = equalsGreaterThanToken,
+            this.block = block,
+            this.expression = expression,
+            callSignature.parent = this,
+            equalsGreaterThanToken.parent = this,
+            block && (block.parent = this),
+            expression && (expression.parent = this);
+        }
+    }
+    export class SimpleArrowFunctionExpressionSyntax extends SyntaxNode implements IUnaryExpressionSyntax {
+        public parameter: ParameterSyntax;
+        public equalsGreaterThanToken: ISyntaxToken;
+        public block: BlockSyntax;
+        public expression: IExpressionSyntax;
+        public _isUnaryExpression: any; public _isExpression: any;
+        constructor(data: number, parameter: ParameterSyntax, equalsGreaterThanToken: ISyntaxToken, block: BlockSyntax, expression: IExpressionSyntax) {
+            super(data);
+            this.parameter = parameter,
+            this.equalsGreaterThanToken = equalsGreaterThanToken,
+            this.block = block,
+            this.expression = expression,
+            parameter.parent = this,
+            equalsGreaterThanToken.parent = this,
+            block && (block.parent = this),
+            expression && (expression.parent = this);
+        }
+    }
+    export class CastExpressionSyntax extends SyntaxNode implements IUnaryExpressionSyntax {
+        public lessThanToken: ISyntaxToken;
+        public asteriskToken: ISyntaxToken;
+        public type: ITypeSyntax;
+        public greaterThanToken: ISyntaxToken;
+        public expression: IUnaryExpressionSyntax;
+        public _isUnaryExpression: any; public _isExpression: any;
+        constructor(data: number, lessThanToken: ISyntaxToken, asteriskToken: ISyntaxToken, type: ITypeSyntax, greaterThanToken: ISyntaxToken, expression: IUnaryExpressionSyntax) {
+            super(data);
+            this.lessThanToken = lessThanToken,
+            this.asteriskToken = asteriskToken,
+            this.type = type,
+            this.greaterThanToken = greaterThanToken,
+            this.expression = expression,
+            lessThanToken.parent = this,
+            asteriskToken && (asteriskToken.parent = this),
+            type.parent = this,
+            greaterThanToken.parent = this,
+            expression.parent = this;
+        }
+    }
+    export class ElementAccessExpressionSyntax extends SyntaxNode implements IMemberExpressionSyntax, ICallExpressionSyntax {
+        public expression: ILeftHandSideExpressionSyntax;
+        public openBracketToken: ISyntaxToken;
+        public argumentExpression: IExpressionSyntax;
+        public closeBracketToken: ISyntaxToken;
+        public _isMemberExpression: any; public _isCallExpression: any; public _isLeftHandSideExpression: any; public _isPostfixExpression: any; public _isUnaryExpression: any; public _isExpression: any;
+        constructor(data: number, expression: ILeftHandSideExpressionSyntax, openBracketToken: ISyntaxToken, argumentExpression: IExpressionSyntax, closeBracketToken: ISyntaxToken) {
+            super(data);
+            this.expression = expression,
+            this.openBracketToken = openBracketToken,
+            this.argumentExpression = argumentExpression,
+            this.closeBracketToken = closeBracketToken,
+            expression.parent = this,
+            openBracketToken.parent = this,
+            argumentExpression.parent = this,
+            closeBracketToken.parent = this;
+        }
+    }
+    export class FunctionExpressionSyntax extends SyntaxNode implements IPrimaryExpressionSyntax {
+        public functionKeyword: ISyntaxToken;
+        public identifier: ISyntaxToken;
+        public callSignature: CallSignatureSyntax;
+        public block: BlockSyntax;
+        public _isPrimaryExpression: any; public _isMemberExpression: any; public _isLeftHandSideExpression: any; public _isPostfixExpression: any; public _isUnaryExpression: any; public _isExpression: any;
+        constructor(data: number, functionKeyword: ISyntaxToken, identifier: ISyntaxToken, callSignature: CallSignatureSyntax, block: BlockSyntax) {
+            super(data);
+            this.functionKeyword = functionKeyword,
+            this.identifier = identifier,
+            this.callSignature = callSignature,
+            this.block = block,
+            functionKeyword.parent = this,
+            identifier && (identifier.parent = this),
+            callSignature.parent = this,
+            block.parent = this;
+        }
+    }
+    export class OmittedExpressionSyntax extends SyntaxNode implements IExpressionSyntax {
+        public _isExpression: any;
+        constructor(data: number) {
+            super(data);
+        }
+    }
+    export class VariableDeclarationSyntax extends SyntaxNode {
+        public varKeyword: ISyntaxToken;
+        public variableDeclarators: VariableDeclaratorSyntax[];
+        constructor(data: number, varKeyword: ISyntaxToken, variableDeclarators: VariableDeclaratorSyntax[]) {
+            super(data);
+            this.varKeyword = varKeyword,
+            this.variableDeclarators = variableDeclarators,
+            varKeyword.parent = this,
+            !isShared(variableDeclarators) && (variableDeclarators.parent = this);
+        }
+    }
+    export class VariableDeclaratorSyntax extends SyntaxNode {
+        public propertyName: ISyntaxToken;
+        public typeAnnotation: TypeAnnotationSyntax;
+        public equalsValueClause: EqualsValueClauseSyntax;
+        constructor(data: number, propertyName: ISyntaxToken, typeAnnotation: TypeAnnotationSyntax, equalsValueClause: EqualsValueClauseSyntax) {
+            super(data);
+            this.propertyName = propertyName,
+            this.typeAnnotation = typeAnnotation,
+            this.equalsValueClause = equalsValueClause,
+            propertyName.parent = this,
+            typeAnnotation && (typeAnnotation.parent = this),
+            equalsValueClause && (equalsValueClause.parent = this);
+        }
+    }
+    export class ArgumentListSyntax extends SyntaxNode {
+        public typeArgumentList: TypeArgumentListSyntax;
+        public openParenToken: ISyntaxToken;
+        public arguments: IExpressionSyntax[];
+        public closeParenToken: ISyntaxToken;
+        constructor(data: number, typeArgumentList: TypeArgumentListSyntax, openParenToken: ISyntaxToken, _arguments: IExpressionSyntax[], closeParenToken: ISyntaxToken) {
+            super(data);
+            this.typeArgumentList = typeArgumentList,
+            this.openParenToken = openParenToken,
+            this.arguments = _arguments,
+            this.closeParenToken = closeParenToken,
+            typeArgumentList && (typeArgumentList.parent = this),
+            openParenToken.parent = this,
+            !isShared(_arguments) && (_arguments.parent = this),
+            closeParenToken.parent = this;
+        }
+    }
+    export class ParameterListSyntax extends SyntaxNode {
+        public openParenToken: ISyntaxToken;
+        public parameters: ParameterSyntax[];
+        public closeParenToken: ISyntaxToken;
+        constructor(data: number, openParenToken: ISyntaxToken, parameters: ParameterSyntax[], closeParenToken: ISyntaxToken) {
+            super(data);
+            this.openParenToken = openParenToken,
+            this.parameters = parameters,
+            this.closeParenToken = closeParenToken,
+            openParenToken.parent = this,
+            !isShared(parameters) && (parameters.parent = this),
+            closeParenToken.parent = this;
+        }
+    }
+    export class TypeArgumentListSyntax extends SyntaxNode {
+        public lessThanToken: ISyntaxToken;
+        public typeArguments: ITypeSyntax[];
+        public greaterThanToken: ISyntaxToken;
+        constructor(data: number, lessThanToken: ISyntaxToken, typeArguments: ITypeSyntax[], greaterThanToken: ISyntaxToken) {
+            super(data);
+            this.lessThanToken = lessThanToken,
+            this.typeArguments = typeArguments,
+            this.greaterThanToken = greaterThanToken,
+            lessThanToken.parent = this,
+            !isShared(typeArguments) && (typeArguments.parent = this),
+            greaterThanToken.parent = this;
+        }
+    }
+    export class TypeParameterListSyntax extends SyntaxNode {
+        public lessThanToken: ISyntaxToken;
+        public typeParameters: TypeParameterSyntax[];
+        public greaterThanToken: ISyntaxToken;
+        constructor(data: number, lessThanToken: ISyntaxToken, typeParameters: TypeParameterSyntax[], greaterThanToken: ISyntaxToken) {
+            super(data);
+            this.lessThanToken = lessThanToken,
+            this.typeParameters = typeParameters,
+            this.greaterThanToken = greaterThanToken,
+            lessThanToken.parent = this,
+            !isShared(typeParameters) && (typeParameters.parent = this),
+            greaterThanToken.parent = this;
+        }
+    }
+    export class HeritageClauseSyntax extends SyntaxNode {
+        public extendsOrImplementsKeyword: ISyntaxToken;
+        public typeNames: INameSyntax[];
+        constructor(data: number, extendsOrImplementsKeyword: ISyntaxToken, typeNames: INameSyntax[]) {
+            super(data);
+            this.extendsOrImplementsKeyword = extendsOrImplementsKeyword,
+            this.typeNames = typeNames,
+            extendsOrImplementsKeyword.parent = this,
+            !isShared(typeNames) && (typeNames.parent = this);
+        }
+        public kind(): SyntaxKind { return this.extendsOrImplementsKeyword.kind() === SyntaxKind.ExtendsKeyword ? SyntaxKind.ExtendsHeritageClause : SyntaxKind.ImplementsHeritageClause; }
+    }
+    export class EqualsValueClauseSyntax extends SyntaxNode {
+        public equalsToken: ISyntaxToken;
+        public value: IExpressionSyntax;
+        constructor(data: number, equalsToken: ISyntaxToken, value: IExpressionSyntax) {
+            super(data);
+            this.equalsToken = equalsToken,
+            this.value = value,
+            equalsToken.parent = this,
+            value.parent = this;
+        }
+    }
+    export class CaseSwitchClauseSyntax extends SyntaxNode implements ISwitchClauseSyntax {
+        public caseKeyword: ISyntaxToken;
+        public expression: IExpressionSyntax;
+        public colonToken: ISyntaxToken;
+        public statements: IStatementSyntax[];
+        public _isSwitchClause: any;
+        constructor(data: number, caseKeyword: ISyntaxToken, expression: IExpressionSyntax, colonToken: ISyntaxToken, statements: IStatementSyntax[]) {
+            super(data);
+            this.caseKeyword = caseKeyword,
+            this.expression = expression,
+            this.colonToken = colonToken,
+            this.statements = statements,
+            caseKeyword.parent = this,
+            expression.parent = this,
+            colonToken.parent = this,
+            !isShared(statements) && (statements.parent = this);
+        }
+    }
+    export class DefaultSwitchClauseSyntax extends SyntaxNode implements ISwitchClauseSyntax {
+        public defaultKeyword: ISyntaxToken;
+        public colonToken: ISyntaxToken;
+        public statements: IStatementSyntax[];
+        public _isSwitchClause: any;
+        constructor(data: number, defaultKeyword: ISyntaxToken, colonToken: ISyntaxToken, statements: IStatementSyntax[]) {
+            super(data);
+            this.defaultKeyword = defaultKeyword,
+            this.colonToken = colonToken,
+            this.statements = statements,
+            defaultKeyword.parent = this,
+            colonToken.parent = this,
+            !isShared(statements) && (statements.parent = this);
+        }
+    }
+    export class ElseClauseSyntax extends SyntaxNode {
+        public elseKeyword: ISyntaxToken;
+        public statement: IStatementSyntax;
+        constructor(data: number, elseKeyword: ISyntaxToken, statement: IStatementSyntax) {
+            super(data);
+            this.elseKeyword = elseKeyword,
+            this.statement = statement,
+            elseKeyword.parent = this,
+            statement.parent = this;
+        }
+    }
+    export class CatchClauseSyntax extends SyntaxNode {
+        public catchKeyword: ISyntaxToken;
+        public openParenToken: ISyntaxToken;
+        public identifier: ISyntaxToken;
+        public typeAnnotation: TypeAnnotationSyntax;
+        public closeParenToken: ISyntaxToken;
+        public block: BlockSyntax;
+        constructor(data: number, catchKeyword: ISyntaxToken, openParenToken: ISyntaxToken, identifier: ISyntaxToken, typeAnnotation: TypeAnnotationSyntax, closeParenToken: ISyntaxToken, block: BlockSyntax) {
+            super(data);
+            this.catchKeyword = catchKeyword,
+            this.openParenToken = openParenToken,
+            this.identifier = identifier,
+            this.typeAnnotation = typeAnnotation,
+            this.closeParenToken = closeParenToken,
+            this.block = block,
+            catchKeyword.parent = this,
+            openParenToken.parent = this,
+            identifier.parent = this,
+            typeAnnotation && (typeAnnotation.parent = this),
+            closeParenToken.parent = this,
+            block.parent = this;
+        }
+    }
+    export class FinallyClauseSyntax extends SyntaxNode {
+        public finallyKeyword: ISyntaxToken;
+        public block: BlockSyntax;
+        constructor(data: number, finallyKeyword: ISyntaxToken, block: BlockSyntax) {
+            super(data);
+            this.finallyKeyword = finallyKeyword,
+            this.block = block,
+            finallyKeyword.parent = this,
+            block.parent = this;
+        }
+    }
+    export class TypeParameterSyntax extends SyntaxNode {
+        public identifier: ISyntaxToken;
+        public constraint: ConstraintSyntax;
+        constructor(data: number, identifier: ISyntaxToken, constraint: ConstraintSyntax) {
+            super(data);
+            this.identifier = identifier,
+            this.constraint = constraint,
+            identifier.parent = this,
+            constraint && (constraint.parent = this);
+        }
+    }
+    export class ConstraintSyntax extends SyntaxNode {
+        public extendsKeyword: ISyntaxToken;
+        public type: ITypeSyntax;
+        constructor(data: number, extendsKeyword: ISyntaxToken, type: ITypeSyntax) {
+            super(data);
+            this.extendsKeyword = extendsKeyword,
+            this.type = type,
+            extendsKeyword.parent = this,
+            type.parent = this;
+        }
+    }
+    export class SimplePropertyAssignmentSyntax extends SyntaxNode implements IPropertyAssignmentSyntax {
+        public propertyName: ISyntaxToken;
+        public colonToken: ISyntaxToken;
+        public expression: IExpressionSyntax;
+        public _isPropertyAssignment: any;
+        constructor(data: number, propertyName: ISyntaxToken, colonToken: ISyntaxToken, expression: IExpressionSyntax) {
+            super(data);
+            this.propertyName = propertyName,
+            this.colonToken = colonToken,
+            this.expression = expression,
+            propertyName.parent = this,
+            colonToken.parent = this,
+            expression.parent = this;
+        }
+    }
+    export class FunctionPropertyAssignmentSyntax extends SyntaxNode implements IPropertyAssignmentSyntax {
+        public propertyName: ISyntaxToken;
+        public callSignature: CallSignatureSyntax;
+        public block: BlockSyntax;
+        public _isPropertyAssignment: any;
+        constructor(data: number, propertyName: ISyntaxToken, callSignature: CallSignatureSyntax, block: BlockSyntax) {
+            super(data);
+            this.propertyName = propertyName,
+            this.callSignature = callSignature,
+            this.block = block,
+            propertyName.parent = this,
+            callSignature.parent = this,
+            block.parent = this;
+        }
+    }
+    export class XJSExpressionContainerSyntax extends SyntaxNode implements IUnaryExpressionSyntax {
+        public openBraceToken: ISyntaxToken;
+        public expression: IExpressionSyntax;
+        public closeBraceToken: ISyntaxToken;
+        public _isUnaryExpression: any; public _isExpression: any;
+        constructor(data: number, openBraceToken: ISyntaxToken, expression: IExpressionSyntax, closeBraceToken: ISyntaxToken) {
+            super(data);
+            this.openBraceToken = openBraceToken,
+            this.expression = expression,
+            this.closeBraceToken = closeBraceToken,
+            openBraceToken.parent = this,
+            expression && (expression.parent = this),
+            closeBraceToken.parent = this;
+        }
+    }
+    export class XJSElementSyntax extends SyntaxNode implements IUnaryExpressionSyntax {
+        public openingElement: XJSOpeningElementSyntax;
+        public children: IExpressionSyntax[];
+        public closingElement: XJSClosingElementSyntax;
+        public _isUnaryExpression: any; public _isExpression: any;
+        constructor(data: number, openingElement: XJSOpeningElementSyntax, children: IExpressionSyntax[], closingElement: XJSClosingElementSyntax) {
+            super(data);
+            this.openingElement = openingElement,
+            this.children = children,
+            this.closingElement = closingElement,
+            openingElement.parent = this,
+            !isShared(children) && (children.parent = this),
+            closingElement && (closingElement.parent = this);
+        }
+    }
+    export class XJSClosingElementSyntax extends SyntaxNode implements IUnaryExpressionSyntax {
+        public lessThanToken: ISyntaxToken;
+        public slashToken: ISyntaxToken;
+        public name: INameExpression;
+        public greaterThanToken: ISyntaxToken;
+        public _isUnaryExpression: any; public _isExpression: any;
+        constructor(data: number, lessThanToken: ISyntaxToken, slashToken: ISyntaxToken, name: INameExpression, greaterThanToken: ISyntaxToken) {
+            super(data);
+            this.lessThanToken = lessThanToken,
+            this.slashToken = slashToken,
+            this.name = name,
+            this.greaterThanToken = greaterThanToken,
+            lessThanToken.parent = this,
+            slashToken.parent = this,
+            name.parent = this,
+            greaterThanToken.parent = this;
+        }
+    }
+    export class XJSOpeningElementSyntax extends SyntaxNode implements IUnaryExpressionSyntax {
+        public lessThanToken: ISyntaxToken;
+        public name: INameExpression;
+        public attributes: XJSAttributeSyntax[];
+        public slashToken: ISyntaxToken;
+        public greaterThanToken: ISyntaxToken;
+        public _isUnaryExpression: any; public _isExpression: any;
+        constructor(data: number, lessThanToken: ISyntaxToken, name: INameExpression, attributes: XJSAttributeSyntax[], slashToken: ISyntaxToken, greaterThanToken: ISyntaxToken) {
+            super(data);
+            this.lessThanToken = lessThanToken,
+            this.name = name,
+            this.attributes = attributes,
+            this.slashToken = slashToken,
+            this.greaterThanToken = greaterThanToken,
+            lessThanToken.parent = this,
+            name.parent = this,
+            !isShared(attributes) && (attributes.parent = this),
+            slashToken && (slashToken.parent = this),
+            greaterThanToken.parent = this;
+        }
+    }
+    export class XJSAttributeSyntax extends SyntaxNode implements IUnaryExpressionSyntax {
+        public name: ISyntaxToken;
+        public equalsToken: ISyntaxToken;
+        public value: IExpressionSyntax;
+        public _isUnaryExpression: any; public _isExpression: any;
+        constructor(data: number, name: ISyntaxToken, equalsToken: ISyntaxToken, value: IExpressionSyntax) {
+            super(data);
+            this.name = name,
+            this.equalsToken = equalsToken,
+            this.value = value,
+            name.parent = this,
+            equalsToken && (equalsToken.parent = this),
+            value && (value.parent = this);
+        }
+    }
+    export class ParameterSyntax extends SyntaxNode {
+        public dotDotDotToken: ISyntaxToken;
+        public modifiers: ISyntaxToken[];
+        public identifier: ISyntaxToken;
+        public questionToken: ISyntaxToken;
+        public typeAnnotation: TypeAnnotationSyntax;
+        public equalsValueClause: EqualsValueClauseSyntax;
+        constructor(data: number, dotDotDotToken: ISyntaxToken, modifiers: ISyntaxToken[], identifier: ISyntaxToken, questionToken: ISyntaxToken, typeAnnotation: TypeAnnotationSyntax, equalsValueClause: EqualsValueClauseSyntax) {
+            super(data);
+            this.dotDotDotToken = dotDotDotToken,
+            this.modifiers = modifiers,
+            this.identifier = identifier,
+            this.questionToken = questionToken,
+            this.typeAnnotation = typeAnnotation,
+            this.equalsValueClause = equalsValueClause,
+            dotDotDotToken && (dotDotDotToken.parent = this),
+            !isShared(modifiers) && (modifiers.parent = this),
+            identifier.parent = this,
+            questionToken && (questionToken.parent = this),
+            typeAnnotation && (typeAnnotation.parent = this),
+            equalsValueClause && (equalsValueClause.parent = this);
+        }
+    }
+    export class EnumElementSyntax extends SyntaxNode {
+        public propertyName: ISyntaxToken;
+        public equalsValueClause: EqualsValueClauseSyntax;
+        constructor(data: number, propertyName: ISyntaxToken, equalsValueClause: EqualsValueClauseSyntax) {
+            super(data);
+            this.propertyName = propertyName,
+            this.equalsValueClause = equalsValueClause,
+            propertyName.parent = this,
+            equalsValueClause && (equalsValueClause.parent = this);
+        }
+    }
+    export class TypeAnnotationSyntax extends SyntaxNode {
+        public colonToken: ISyntaxToken;
+        public type: ITypeSyntax;
+        constructor(data: number, colonToken: ISyntaxToken, type: ITypeSyntax) {
+            super(data);
+            this.colonToken = colonToken,
+            this.type = type,
+            colonToken.parent = this,
+            type.parent = this;
+        }
+    }
+    export class ExternalModuleReferenceSyntax extends SyntaxNode implements IModuleReferenceSyntax {
+        public requireKeyword: ISyntaxToken;
+        public openParenToken: ISyntaxToken;
+        public stringLiteral: ISyntaxToken;
+        public closeParenToken: ISyntaxToken;
+        public _isModuleReference: any;
+        constructor(data: number, requireKeyword: ISyntaxToken, openParenToken: ISyntaxToken, stringLiteral: ISyntaxToken, closeParenToken: ISyntaxToken) {
+            super(data);
+            this.requireKeyword = requireKeyword,
+            this.openParenToken = openParenToken,
+            this.stringLiteral = stringLiteral,
+            this.closeParenToken = closeParenToken,
+            requireKeyword.parent = this,
+            openParenToken.parent = this,
+            stringLiteral.parent = this,
+            closeParenToken.parent = this;
+        }
+    }
+    export class ModuleNameModuleReferenceSyntax extends SyntaxNode implements IModuleReferenceSyntax {
+        public moduleName: INameSyntax;
+        public _isModuleReference: any;
+        constructor(data: number, moduleName: INameSyntax) {
+            super(data);
+            this.moduleName = moduleName,
+            moduleName.parent = this;
+        }
+    }
+
+    (<any>SourceUnitSyntax).prototype.__kind = SyntaxKind.SourceUnit, (<any>QualifiedNameSyntax).prototype.__kind = SyntaxKind.QualifiedName, (<any>ObjectTypeSyntax).prototype.__kind = SyntaxKind.ObjectType, (<any>FunctionTypeSyntax).prototype.__kind = SyntaxKind.FunctionType, (<any>ArrayTypeSyntax).prototype.__kind = SyntaxKind.ArrayType, (<any>ConstructorTypeSyntax).prototype.__kind = SyntaxKind.ConstructorType, (<any>GenericTypeSyntax).prototype.__kind = SyntaxKind.GenericType, (<any>TypeQuerySyntax).prototype.__kind = SyntaxKind.TypeQuery, (<any>InterfaceDeclarationSyntax).prototype.__kind = SyntaxKind.InterfaceDeclaration, (<any>FunctionDeclarationSyntax).prototype.__kind = SyntaxKind.FunctionDeclaration, (<any>ModuleDeclarationSyntax).prototype.__kind = SyntaxKind.ModuleDeclaration, (<any>ClassDeclarationSyntax).prototype.__kind = SyntaxKind.ClassDeclaration, (<any>EnumDeclarationSyntax).prototype.__kind = SyntaxKind.EnumDeclaration, (<any>ImportDeclarationSyntax).prototype.__kind = SyntaxKind.ImportDeclaration, (<any>ExportAssignmentSyntax).prototype.__kind = SyntaxKind.ExportAssignment, (<any>MemberFunctionDeclarationSyntax).prototype.__kind = SyntaxKind.MemberFunctionDeclaration, (<any>MemberVariableDeclarationSyntax).prototype.__kind = SyntaxKind.MemberVariableDeclaration, (<any>ConstructorDeclarationSyntax).prototype.__kind = SyntaxKind.ConstructorDeclaration, (<any>IndexMemberDeclarationSyntax).prototype.__kind = SyntaxKind.IndexMemberDeclaration, (<any>GetAccessorSyntax).prototype.__kind = SyntaxKind.GetAccessor, (<any>SetAccessorSyntax).prototype.__kind = SyntaxKind.SetAccessor, (<any>PropertySignatureSyntax).prototype.__kind = SyntaxKind.PropertySignature, (<any>CallSignatureSyntax).prototype.__kind = SyntaxKind.CallSignature, (<any>ConstructSignatureSyntax).prototype.__kind = SyntaxKind.ConstructSignature, (<any>IndexSignatureSyntax).prototype.__kind = SyntaxKind.IndexSignature, (<any>MethodSignatureSyntax).prototype.__kind = SyntaxKind.MethodSignature, (<any>BlockSyntax).prototype.__kind = SyntaxKind.Block, (<any>IfStatementSyntax).prototype.__kind = SyntaxKind.IfStatement, (<any>VariableStatementSyntax).prototype.__kind = SyntaxKind.VariableStatement, (<any>ExpressionStatementSyntax).prototype.__kind = SyntaxKind.ExpressionStatement, (<any>ReturnStatementSyntax).prototype.__kind = SyntaxKind.ReturnStatement, (<any>SwitchStatementSyntax).prototype.__kind = SyntaxKind.SwitchStatement, (<any>BreakStatementSyntax).prototype.__kind = SyntaxKind.BreakStatement, (<any>ContinueStatementSyntax).prototype.__kind = SyntaxKind.ContinueStatement, (<any>ForStatementSyntax).prototype.__kind = SyntaxKind.ForStatement, (<any>ForInStatementSyntax).prototype.__kind = SyntaxKind.ForInStatement, (<any>EmptyStatementSyntax).prototype.__kind = SyntaxKind.EmptyStatement, (<any>ThrowStatementSyntax).prototype.__kind = SyntaxKind.ThrowStatement, (<any>WhileStatementSyntax).prototype.__kind = SyntaxKind.WhileStatement, (<any>TryStatementSyntax).prototype.__kind = SyntaxKind.TryStatement, (<any>LabeledStatementSyntax).prototype.__kind = SyntaxKind.LabeledStatement, (<any>DoStatementSyntax).prototype.__kind = SyntaxKind.DoStatement, (<any>DebuggerStatementSyntax).prototype.__kind = SyntaxKind.DebuggerStatement, (<any>WithStatementSyntax).prototype.__kind = SyntaxKind.WithStatement, (<any>DeleteExpressionSyntax).prototype.__kind = SyntaxKind.DeleteExpression, (<any>TypeOfExpressionSyntax).prototype.__kind = SyntaxKind.TypeOfExpression, (<any>VoidExpressionSyntax).prototype.__kind = SyntaxKind.VoidExpression, (<any>ConditionalExpressionSyntax).prototype.__kind = SyntaxKind.ConditionalExpression, (<any>MemberAccessExpressionSyntax).prototype.__kind = SyntaxKind.MemberAccessExpression, (<any>InvocationExpressionSyntax).prototype.__kind = SyntaxKind.InvocationExpression, (<any>ArrayLiteralExpressionSyntax).prototype.__kind = SyntaxKind.ArrayLiteralExpression, (<any>ObjectLiteralExpressionSyntax).prototype.__kind = SyntaxKind.ObjectLiteralExpression, (<any>ObjectCreationExpressionSyntax).prototype.__kind = SyntaxKind.ObjectCreationExpression, (<any>ParenthesizedExpressionSyntax).prototype.__kind = SyntaxKind.ParenthesizedExpression, (<any>ParenthesizedArrowFunctionExpressionSyntax).prototype.__kind = SyntaxKind.ParenthesizedArrowFunctionExpression, (<any>SimpleArrowFunctionExpressionSyntax).prototype.__kind = SyntaxKind.SimpleArrowFunctionExpression, (<any>CastExpressionSyntax).prototype.__kind = SyntaxKind.CastExpression, (<any>ElementAccessExpressionSyntax).prototype.__kind = SyntaxKind.ElementAccessExpression, (<any>FunctionExpressionSyntax).prototype.__kind = SyntaxKind.FunctionExpression, (<any>OmittedExpressionSyntax).prototype.__kind = SyntaxKind.OmittedExpression, (<any>VariableDeclarationSyntax).prototype.__kind = SyntaxKind.VariableDeclaration, (<any>VariableDeclaratorSyntax).prototype.__kind = SyntaxKind.VariableDeclarator, (<any>ArgumentListSyntax).prototype.__kind = SyntaxKind.ArgumentList, (<any>ParameterListSyntax).prototype.__kind = SyntaxKind.ParameterList, (<any>TypeArgumentListSyntax).prototype.__kind = SyntaxKind.TypeArgumentList, (<any>TypeParameterListSyntax).prototype.__kind = SyntaxKind.TypeParameterList, (<any>EqualsValueClauseSyntax).prototype.__kind = SyntaxKind.EqualsValueClause, (<any>CaseSwitchClauseSyntax).prototype.__kind = SyntaxKind.CaseSwitchClause, (<any>DefaultSwitchClauseSyntax).prototype.__kind = SyntaxKind.DefaultSwitchClause, (<any>ElseClauseSyntax).prototype.__kind = SyntaxKind.ElseClause, (<any>CatchClauseSyntax).prototype.__kind = SyntaxKind.CatchClause, (<any>FinallyClauseSyntax).prototype.__kind = SyntaxKind.FinallyClause, (<any>TypeParameterSyntax).prototype.__kind = SyntaxKind.TypeParameter, (<any>ConstraintSyntax).prototype.__kind = SyntaxKind.Constraint, (<any>SimplePropertyAssignmentSyntax).prototype.__kind = SyntaxKind.SimplePropertyAssignment, (<any>FunctionPropertyAssignmentSyntax).prototype.__kind = SyntaxKind.FunctionPropertyAssignment, (<any>XJSExpressionContainerSyntax).prototype.__kind = SyntaxKind.XJSExpressionContainer, (<any>XJSElementSyntax).prototype.__kind = SyntaxKind.XJSElement, (<any>XJSClosingElementSyntax).prototype.__kind = SyntaxKind.XJSClosingElement, (<any>XJSOpeningElementSyntax).prototype.__kind = SyntaxKind.XJSOpeningElement, (<any>XJSAttributeSyntax).prototype.__kind = SyntaxKind.XJSAttribute, (<any>ParameterSyntax).prototype.__kind = SyntaxKind.Parameter, (<any>EnumElementSyntax).prototype.__kind = SyntaxKind.EnumElement, (<any>TypeAnnotationSyntax).prototype.__kind = SyntaxKind.TypeAnnotation, (<any>ExternalModuleReferenceSyntax).prototype.__kind = SyntaxKind.ExternalModuleReference, (<any>ModuleNameModuleReferenceSyntax).prototype.__kind = SyntaxKind.ModuleNameModuleReference;
 }