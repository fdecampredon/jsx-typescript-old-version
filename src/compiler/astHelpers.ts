--- conflicted
+++ resolved
@@ -1,755 +1,747 @@
-//
-// Copyright (c) Microsoft Corporation.  All rights reserved.
-// 
-// Licensed under the Apache License, Version 2.0 (the "License");
-// you may not use this file except in compliance with the License.
-// You may obtain a copy of the License at
-//   http://www.apache.org/licenses/LICENSE-2.0
-//
-// Unless required by applicable law or agreed to in writing, software
-// distributed under the License is distributed on an "AS IS" BASIS,
-// WITHOUT WARRANTIES OR CONDITIONS OF ANY KIND, either express or implied.
-// See the License for the specific language governing permissions and
-// limitations under the License.
-//
-
-///<reference path='references.ts' />
-
-module TypeScript {
-    export function scriptIsElided(sourceUnit: SourceUnitSyntax): boolean {
-        return isDTSFile(sourceUnit.fileName()) || moduleMembersAreElided(sourceUnit.moduleElements);
-    }
-
-    export function moduleIsElided(declaration: ModuleDeclarationSyntax): boolean {
-        return hasModifier(declaration.modifiers, PullElementFlags.Ambient) || moduleMembersAreElided(declaration.moduleElements);
-    }
-
-    function moduleMembersAreElided(members: ISyntaxList<IModuleElementSyntax>): boolean {
-        for (var i = 0, n = members.childCount(); i < n; i++) {
-            var member = members.childAt(i);
-
-            // We should emit *this* module if it contains any non-interface types. 
-            // Caveat: if we have contain a module, then we should be emitted *if we want to
-            // emit that inner module as well.
-            if (member.kind() === SyntaxKind.ModuleDeclaration) {
-                if (!moduleIsElided(<ModuleDeclarationSyntax>member)) {
-                    return false;
-                }
-            }
-            else if (member.kind() !== SyntaxKind.InterfaceDeclaration) {
-                return false;
-            }
-        }
-
-        return true;
-    }
-
-    export function enumIsElided(declaration: EnumDeclarationSyntax): boolean {
-        if (hasModifier(declaration.modifiers, PullElementFlags.Ambient)) {
-            return true;
-        }
-
-        return false;
-    }
-
-     export function isValidAstNode(ast: ISyntaxElement): boolean {
-         return ast && !ast.isShared() && isValidSpan(ast);
-     }
-
-     export function isValidSpan(ast: ISpan): boolean {
-        if (!ast)
-            return false;
-
-        if (ast.start() === -1 || ast.end() === -1)
-            return false;
-
-        return true;
-    }
-
-    ///
-    /// Return the ISyntaxElement containing "position"
-    ///
-    export function getAstAtPosition(script: ISyntaxElement, pos: number, useTrailingTriviaAsLimChar: boolean = true, forceInclusive: boolean = false): ISyntaxElement {
-        var top: ISyntaxElement = null;
-
-        var pre = function (cur: ISyntaxElement, walker: IAstWalker) {
-            if (!cur.isShared() && isValidAstNode(cur)) {
-                var isInvalid1 = cur.kind() === SyntaxKind.ExpressionStatement && cur.width() === 0;
-
-                if (isInvalid1) {
-                    walker.options.goChildren = false;
-                }
-                else {
-                    // Add "cur" to the stack if it contains our position
-                    // For "identifier" nodes, we need a special case: A position equal to "limChar" is
-                    // valid, since the position corresponds to a caret position (in between characters)
-                    // For example:
-                    //  bar
-                    //  0123
-                    // If "position === 3", the caret is at the "right" of the "r" character, which should be considered valid
-                    var inclusive =
-                        forceInclusive ||
-                        cur.kind() === SyntaxKind.IdentifierName ||
-                        cur.kind() === SyntaxKind.MemberAccessExpression ||
-                        cur.kind() === SyntaxKind.QualifiedName ||
-                        //cur.kind() === SyntaxKind.TypeRef ||
-                        cur.kind() === SyntaxKind.VariableDeclaration ||
-                        cur.kind() === SyntaxKind.VariableDeclarator ||
-                        cur.kind() === SyntaxKind.InvocationExpression ||
-                        pos === script.end() + script.trailingTriviaWidth(); // Special "EOF" case
-
-                    var minChar = cur.start();
-                    var limChar = cur.end() + (useTrailingTriviaAsLimChar ? cur.trailingTriviaWidth() : 0) + (inclusive ? 1 : 0);
-                    if (pos >= minChar && pos < limChar) {
-
-                        // Ignore empty lists
-                        if ((cur.kind() !== SyntaxKind.List && cur.kind() !== SyntaxKind.SeparatedList) || cur.end() > cur.start()) {
-                            // TODO: Since ISyntaxElement is sometimes not correct wrt to position, only add "cur" if it's better
-                            //       than top of the stack.
-                            if (top === null) {
-                                top = cur;
-                            }
-                            else if (cur.start() >= top.start() &&
-                                (cur.end() + (useTrailingTriviaAsLimChar ? cur.trailingTriviaWidth() : 0)) <= (top.end() + (useTrailingTriviaAsLimChar ? top.trailingTriviaWidth() : 0))) {
-                                // this new node appears to be better than the one we're 
-                                // storing.  Make this the new node.
-
-                                // However, If the current top is a missing identifier, we 
-                                // don't want to replace it with another missing identifier.
-                                // We want to return the first missing identifier found in a
-                                // depth first walk of  the tree.
-                                if (top.width() !== 0 || cur.width() !== 0) {
-                                    top = cur;
-                                }
-                            }
-                        }
-                    }
-
-                    // Don't go further down the tree if pos is outside of [minChar, limChar]
-                    walker.options.goChildren = (minChar <= pos && pos <= limChar);
-                }
-            }
-        };
-
-        getAstWalkerFactory().walk(script, pre);
-        return top;
-    }
-
-    export function getExtendsHeritageClause(clauses: ISyntaxList<HeritageClauseSyntax>): HeritageClauseSyntax {
-        if (!clauses) {
-            return null;
-        }
-
-        return clauses.firstOrDefault(c =>
-            c.typeNames.nonSeparatorCount() > 0 && c.kind() === SyntaxKind.ExtendsHeritageClause);
-    }
-
-    export function getImplementsHeritageClause(clauses: ISyntaxList<HeritageClauseSyntax>): HeritageClauseSyntax {
-        if (!clauses) {
-            return null;
-        }
-
-        return clauses.firstOrDefault(c =>
-            c.typeNames.nonSeparatorCount() > 0 && c.kind() === SyntaxKind.ImplementsHeritageClause);
-    }
-
-    export function isCallExpression(ast: ISyntaxElement): boolean {
-        return (ast && ast.kind() === SyntaxKind.InvocationExpression) ||
-            (ast && ast.kind() === SyntaxKind.ObjectCreationExpression);
-    }
-
-    export function isCallExpressionTarget(ast: ISyntaxElement): boolean {
-        if (!ast) {
-            return false;
-        }
-
-        var current = ast;
-
-        while (current && current.parent) {
-            if (current.parent.kind() === SyntaxKind.MemberAccessExpression &&
-                (<MemberAccessExpressionSyntax>current.parent).name === current) {
-                current = current.parent;
-                continue;
-            }
-
-            break;
-        }
-
-        if (current && current.parent) {
-            if (current.parent.kind() === SyntaxKind.InvocationExpression || current.parent.kind() === SyntaxKind.ObjectCreationExpression) {
-                return current === (<InvocationExpressionSyntax>current.parent).expression;
-            }
-        }
-
-        return false;
-    }
-
-    function isNameOfSomeDeclaration(ast: ISyntaxElement) {
-        if (ast === null || ast.parent === null) {
-            return false;
-        }
-        if (ast.kind() !== SyntaxKind.IdentifierName) {
-            return false;
-        }
-
-        switch (ast.parent.kind()) {
-            case SyntaxKind.ClassDeclaration:
-                return (<ClassDeclarationSyntax>ast.parent).identifier === ast;
-            case SyntaxKind.InterfaceDeclaration:
-                return (<InterfaceDeclarationSyntax>ast.parent).identifier === ast;
-            case SyntaxKind.EnumDeclaration:
-                return (<EnumDeclarationSyntax>ast.parent).identifier === ast;
-            case SyntaxKind.ModuleDeclaration:
-                return (<ModuleDeclarationSyntax>ast.parent).name === ast || (<ModuleDeclarationSyntax>ast.parent).stringLiteral === ast;
-            case SyntaxKind.VariableDeclarator:
-                return (<VariableDeclaratorSyntax>ast.parent).propertyName === ast;
-            case SyntaxKind.FunctionDeclaration:
-                return (<FunctionDeclarationSyntax>ast.parent).identifier === ast;
-            case SyntaxKind.MemberFunctionDeclaration:
-                return (<MemberFunctionDeclarationSyntax>ast.parent).propertyName === ast;
-            case SyntaxKind.Parameter:
-                return (<ParameterSyntax>ast.parent).identifier === ast;
-            case SyntaxKind.TypeParameter:
-                return (<TypeParameterSyntax>ast.parent).identifier === ast;
-            case SyntaxKind.SimplePropertyAssignment:
-                return (<SimplePropertyAssignmentSyntax>ast.parent).propertyName === ast;
-            case SyntaxKind.FunctionPropertyAssignment:
-                return (<FunctionPropertyAssignmentSyntax>ast.parent).propertyName === ast;
-            case SyntaxKind.EnumElement:
-                return (<EnumElementSyntax>ast.parent).propertyName === ast;
-            case SyntaxKind.ImportDeclaration:
-                return (<ImportDeclarationSyntax>ast.parent).identifier === ast;
-        }
-
-        return false;
-    }
-
-    export function isDeclarationASTOrDeclarationNameAST(ast: ISyntaxElement) {
-        return isNameOfSomeDeclaration(ast) || isDeclarationAST(ast);
-    }
-
-<<<<<<< HEAD
-    export function getEnclosingParameter(ast: ISyntaxElement): ParameterSyntax {
-=======
-    export function getEnclosingParameterForInitializer(ast: AST): Parameter {
->>>>>>> f0c4c8dc
-        var current = ast;
-        while (current) {
-            switch (current.kind()) {
-                case SyntaxKind.EqualsValueClause:
-                    if (current.parent && current.parent.kind() === SyntaxKind.Parameter) {
-                        return <ParameterSyntax>current.parent;
-                    }
-                    break;
-                case SyntaxKind.ClassDeclaration:
-                case SyntaxKind.InterfaceDeclaration:
-                case SyntaxKind.ModuleDeclaration:
-                    // exit early
-                    return null;
-            }
-            
-            current = current.parent;
-        }
-        return null;
-    }
-
-    export function getEnclosingMemberVariableDeclaration(ast: ISyntaxElement): MemberVariableDeclarationSyntax {
-        var current = ast;
-
-        while (current) {
-            switch (current.kind()) {
-                case SyntaxKind.MemberVariableDeclaration:
-                    return <MemberVariableDeclarationSyntax>current;
-                case SyntaxKind.ClassDeclaration:
-                case SyntaxKind.InterfaceDeclaration:
-                case SyntaxKind.ModuleDeclaration:
-                    // exit early
-                    return null;
-            }
-            current = current.parent;
-        }
-
-        return null;
-    }
-
-    export function isNameOfFunction(ast: ISyntaxElement) {
-        return ast
-            && ast.parent
-            && ast.kind() === SyntaxKind.IdentifierName
-            && ast.parent.kind() === SyntaxKind.FunctionDeclaration
-            && (<FunctionDeclarationSyntax>ast.parent).identifier === ast;
-    }
-
-    export function isNameOfMemberFunction(ast: ISyntaxElement) {
-        return ast
-            && ast.parent
-            && ast.kind() === SyntaxKind.IdentifierName
-            && ast.parent.kind() === SyntaxKind.MemberFunctionDeclaration
-            && (<MemberFunctionDeclarationSyntax>ast.parent).propertyName === ast;
-    }
-
-    export function isNameOfMemberAccessExpression(ast: ISyntaxElement) {
-        if (ast &&
-            ast.parent &&
-            ast.parent.kind() === SyntaxKind.MemberAccessExpression &&
-            (<MemberAccessExpressionSyntax>ast.parent).name === ast) {
-
-            return true;
-        }
-
-        return false;
-    }
-
-    export function isRightSideOfQualifiedName(ast: ISyntaxElement) {
-        if (ast &&
-            ast.parent &&
-            ast.parent.kind() === SyntaxKind.QualifiedName &&
-            (<QualifiedNameSyntax>ast.parent).right === ast) {
-
-            return true;
-        }
-
-        return false;
-    }
-
-    export interface IParameters {
-        length: number;
-        lastParameterIsRest(): boolean;
-        ast: ISyntaxElement;
-        astAt(index: number): ISyntaxElement;
-        identifierAt(index: number): ISyntaxToken;
-        typeAt(index: number): ISyntaxElement;
-        initializerAt(index: number): EqualsValueClauseSyntax;
-        isOptionalAt(index: number): boolean;
-    }
-
-    export module Parameters {
-        export function fromIdentifier(id: ISyntaxToken): IParameters {
-            return {
-                length: 1,
-                lastParameterIsRest: () => false,
-                ast: id,
-                astAt: (index: number) => id,
-                identifierAt: (index: number) => id,
-                typeAt: (index: number): ISyntaxElement => null,
-                initializerAt: (index: number): EqualsValueClauseSyntax => null,
-                isOptionalAt: (index: number) => false,
-            }
-        }
-
-        export function fromParameter(parameter: ParameterSyntax): IParameters {
-            return {
-                length: 1,
-                lastParameterIsRest: () => parameter.dotDotDotToken !== null,
-                ast: parameter,
-                astAt: (index: number) => parameter,
-                identifierAt: (index: number) => parameter.identifier,
-                typeAt: (index: number) => getType(parameter),
-                initializerAt: (index: number) => parameter.equalsValueClause,
-                isOptionalAt: (index: number) => parameterIsOptional(parameter),
-            }
-        }
-
-        function parameterIsOptional(parameter: ParameterSyntax): boolean {
-            return parameter.questionToken !== null || parameter.equalsValueClause !== null;
-        }
-
-        export function fromParameterList(list: ParameterListSyntax): IParameters {
-            return {
-                length: list.parameters.nonSeparatorCount(),
-                lastParameterIsRest: () => lastParameterIsRest(list),
-                ast: list.parameters,
-                astAt: (index: number) => list.parameters.nonSeparatorAt(index),
-                identifierAt: (index: number) => list.parameters.nonSeparatorAt(index).identifier,
-                typeAt: (index: number) => getType(list.parameters.nonSeparatorAt(index)),
-                initializerAt: (index: number) => list.parameters.nonSeparatorAt(index).equalsValueClause,
-                isOptionalAt: (index: number) => parameterIsOptional(list.parameters.nonSeparatorAt(index)),
-            }
-        }
-    }
-
-    export function isDeclarationAST(ast: ISyntaxElement): boolean {
-        switch (ast.kind()) {
-            case SyntaxKind.VariableDeclarator:
-                return getVariableStatement(<VariableDeclaratorSyntax>ast) !== null;
-
-            case SyntaxKind.ImportDeclaration:
-            case SyntaxKind.ClassDeclaration:
-            case SyntaxKind.InterfaceDeclaration:
-            case SyntaxKind.Parameter:
-            case SyntaxKind.SimpleArrowFunctionExpression:
-            case SyntaxKind.ParenthesizedArrowFunctionExpression:
-            case SyntaxKind.IndexSignature:
-            case SyntaxKind.FunctionDeclaration:
-            case SyntaxKind.ModuleDeclaration:
-            case SyntaxKind.ArrayType:
-            case SyntaxKind.ObjectType:
-            case SyntaxKind.TypeParameter:
-            case SyntaxKind.ConstructorDeclaration:
-            case SyntaxKind.MemberFunctionDeclaration:
-            case SyntaxKind.GetAccessor:
-            case SyntaxKind.SetAccessor:
-            case SyntaxKind.MemberVariableDeclaration:
-            case SyntaxKind.IndexMemberDeclaration:
-            case SyntaxKind.EnumDeclaration:
-            case SyntaxKind.EnumElement:
-            case SyntaxKind.SimplePropertyAssignment:
-            case SyntaxKind.FunctionPropertyAssignment:
-            case SyntaxKind.FunctionExpression:
-            case SyntaxKind.CallSignature:
-            case SyntaxKind.ConstructSignature:
-            case SyntaxKind.MethodSignature:
-            case SyntaxKind.PropertySignature:
-                return true;
-            default:
-                return false;
-        }
-    }
-
-    export function preComments(element: ISyntaxElement): Comment[]{
-        if (element) {
-            switch (element.kind()) {
-                case SyntaxKind.VariableStatement:
-                case SyntaxKind.ExpressionStatement:
-                case SyntaxKind.ClassDeclaration:
-                case SyntaxKind.ImportDeclaration:
-                case SyntaxKind.FunctionDeclaration:
-                case SyntaxKind.ModuleDeclaration:
-                case SyntaxKind.EnumDeclaration:
-                case SyntaxKind.IfStatement:
-                case SyntaxKind.SimplePropertyAssignment:
-                case SyntaxKind.MemberFunctionDeclaration:
-                case SyntaxKind.InterfaceDeclaration:
-                case SyntaxKind.GetAccessor:
-                case SyntaxKind.SetAccessor:
-                case SyntaxKind.ReturnStatement:
-                case SyntaxKind.ConstructorDeclaration:
-                case SyntaxKind.MemberVariableDeclaration:
-                case SyntaxKind.EnumElement:
-                case SyntaxKind.CallSignature:
-                case SyntaxKind.ConstructSignature:
-                case SyntaxKind.IndexSignature:
-                case SyntaxKind.PropertySignature:
-                case SyntaxKind.MethodSignature:
-                case SyntaxKind.FunctionPropertyAssignment:
-                case SyntaxKind.Parameter:
-                    return convertNodeLeadingComments(element);
-            }
-        }
-
-        return null;
-    }
-
-    export function postComments(element: ISyntaxElement): Comment[] {
-        if (element) {
-            switch (element.kind()) {
-                case SyntaxKind.ExpressionStatement:
-                    return convertNodeTrailingComments(element, /*allowWithNewLine:*/ true);
-                case SyntaxKind.VariableStatement:
-                case SyntaxKind.ClassDeclaration:
-                case SyntaxKind.ImportDeclaration:
-                case SyntaxKind.FunctionDeclaration:
-                case SyntaxKind.ModuleDeclaration:
-                case SyntaxKind.EnumDeclaration:
-                case SyntaxKind.IfStatement:
-                case SyntaxKind.SimplePropertyAssignment:
-                case SyntaxKind.MemberFunctionDeclaration:
-                case SyntaxKind.InterfaceDeclaration:
-                case SyntaxKind.GetAccessor:
-                case SyntaxKind.SetAccessor:
-                case SyntaxKind.ReturnStatement:
-                case SyntaxKind.ConstructorDeclaration:
-                case SyntaxKind.MemberVariableDeclaration:
-                case SyntaxKind.EnumElement:
-                case SyntaxKind.CallSignature:
-                case SyntaxKind.ConstructSignature:
-                case SyntaxKind.IndexSignature:
-                case SyntaxKind.PropertySignature:
-                case SyntaxKind.MethodSignature:
-                case SyntaxKind.FunctionPropertyAssignment:
-                case SyntaxKind.Parameter:
-                    return convertNodeTrailingComments(element);
-            }
-        }
-
-        return null;
-    }
-
-    function convertNodeTrailingComments(node: ISyntaxElement, allowWithNewLine = false): Comment[]{
-        // Bail out quickly before doing any expensive math computation.
-        var lastToken = node.lastToken();
-        if (lastToken === null || !lastToken.hasTrailingComment()) {
-            return null;
-        }
-
-        if (!allowWithNewLine && lastToken.hasTrailingNewLine()) {
-            return null;
-        }
-
-        return convertComments(lastToken.trailingTrivia(), node.fullStart() + node.fullWidth() - lastToken.trailingTriviaWidth());
-    }
-
-    function convertNodeLeadingComments(element: ISyntaxElement): Comment[]{
-        if (element) {
-            return convertTokenLeadingComments(element.firstToken());
-        }
-
-        return null;
-    }
-
-    export function convertTokenLeadingComments(token: ISyntaxToken): Comment[]{
-        if (token === null) {
-            return null;
-        }
-
-        return token.hasLeadingComment()
-            ? convertComments(token.leadingTrivia(), token.fullStart())
-            : null;
-    }
-
-    export function convertTokenTrailingComments(token: ISyntaxToken): Comment[] {
-        if (token === null) {
-            return null;
-        }
-
-        return token.hasTrailingComment()
-            ? convertComments(token.trailingTrivia(), token.fullEnd() - token.trailingTriviaWidth())
-            : null;
-    }
-
-    function convertComments(triviaList: ISyntaxTriviaList, commentStartPosition: number): Comment[]{
-        var result: Comment[] = [];
-
-        for (var i = 0, n = triviaList.count(); i < n; i++) {
-            var trivia = triviaList.syntaxTriviaAt(i);
-
-            if (trivia.isComment()) {
-                var hasTrailingNewLine = ((i + 1) < n) && triviaList.syntaxTriviaAt(i + 1).isNewLine();
-                result.push(convertComment(trivia, commentStartPosition, hasTrailingNewLine));
-            }
-
-            commentStartPosition += trivia.fullWidth();
-        }
-
-        return result;
-    }
-
-    function convertComment(trivia: ISyntaxTrivia, commentStartPosition: number, hasTrailingNewLine: boolean): Comment {
-        var comment = new Comment(trivia, hasTrailingNewLine, commentStartPosition, commentStartPosition + trivia.fullWidth());
-
-        return comment;
-    }
-
-    export function docComments(ast: ISyntaxElement): Comment[] {
-        if (isDeclarationAST(ast)) {
-            var comments: Comment[] = null;
-
-            if (ast.kind() === SyntaxKind.VariableDeclarator) {
-                // Get the doc comments for a variable off of the variable statement.  That's what
-                // they'll be attached to in the tree.
-                comments = TypeScript.preComments(getVariableStatement(<VariableDeclaratorSyntax>ast));
-            }
-            else if (ast.kind() === SyntaxKind.Parameter) {
-                // First check if the parameter was written like so:
-                //      (
-                //          /** blah */ a,
-                //          /** blah */ b);
-                comments = TypeScript.preComments(ast);
-                if (!comments) {
-                    // Now check if it was written like so:
-                    //      (/** blah */ a, /** blah */ b);
-                    // In this case, the comment will belong to the preceding token.
-                    var previousToken = ast.syntaxTree().sourceUnit().findToken(ast.firstToken().fullStart() - 1);
-                    if (previousToken && (previousToken.tokenKind === SyntaxKind.OpenParenToken || previousToken.tokenKind === SyntaxKind.CommaToken)) {
-                        comments = convertTokenTrailingComments(previousToken);
-                    }
-                }
-            }
-            else {
-                comments = TypeScript.preComments(ast);
-            }
-
-            if (comments && comments.length > 0) {
-                return comments.filter(c => isDocComment(c));
-            }
-        }
-
-        return sentinelEmptyArray;
-    }
-
-    export function isDocComment(comment: Comment) {
-        if (comment.kind() === SyntaxKind.MultiLineCommentTrivia) {
-            var fullText = comment.fullText();
-            return fullText.charAt(2) === "*" && fullText.charAt(3) !== "/";
-        }
-
-        return false;
-    }
-
-    export function getParameterList(ast: ISyntaxElement): ParameterListSyntax {
-        if (ast) {
-            switch (ast.kind()) {
-                case SyntaxKind.ConstructorDeclaration:
-<<<<<<< HEAD
-                    return (<ConstructorDeclarationSyntax>ast).parameterList;
-=======
-                    return getParameterList((<ConstructorDeclaration>ast).callSignature);
->>>>>>> f0c4c8dc
-                case SyntaxKind.FunctionDeclaration:
-                    return getParameterList((<FunctionDeclarationSyntax>ast).callSignature);
-                case SyntaxKind.ParenthesizedArrowFunctionExpression:
-                    return getParameterList((<ParenthesizedArrowFunctionExpressionSyntax>ast).callSignature);
-                case SyntaxKind.ConstructSignature:
-                    return getParameterList((<ConstructSignatureSyntax>ast).callSignature);
-                case SyntaxKind.MemberFunctionDeclaration:
-                    return getParameterList((<MemberFunctionDeclarationSyntax>ast).callSignature);
-                case SyntaxKind.FunctionPropertyAssignment:
-                    return getParameterList((<FunctionPropertyAssignmentSyntax>ast).callSignature);
-                case SyntaxKind.FunctionExpression:
-                    return getParameterList((<FunctionExpressionSyntax>ast).callSignature);
-                case SyntaxKind.MethodSignature:
-                    return getParameterList((<MethodSignatureSyntax>ast).callSignature);
-                case SyntaxKind.ConstructorType:
-                    return (<ConstructorTypeSyntax>ast).parameterList;
-                case SyntaxKind.FunctionType:
-                    return (<FunctionTypeSyntax>ast).parameterList;
-                case SyntaxKind.CallSignature:
-                    return (<CallSignatureSyntax>ast).parameterList;
-                case SyntaxKind.GetAccessor:
-                    return (<GetAccessorSyntax>ast).parameterList;
-                case SyntaxKind.SetAccessor:
-                    return (<SetAccessorSyntax>ast).parameterList;
-            }
-        }
-
-        return null;
-    }
-
-    export function getType(ast: ISyntaxElement): ISyntaxNodeOrToken {
-        if (ast) {
-            switch (ast.kind()) {
-                case SyntaxKind.FunctionDeclaration:
-                    return getType((<FunctionDeclarationSyntax>ast).callSignature);
-                case SyntaxKind.ParenthesizedArrowFunctionExpression:
-                    return getType((<ParenthesizedArrowFunctionExpressionSyntax>ast).callSignature);
-                case SyntaxKind.ConstructSignature:
-                    return getType((<ConstructSignatureSyntax>ast).callSignature);
-                case SyntaxKind.MemberFunctionDeclaration:
-                    return getType((<MemberFunctionDeclarationSyntax>ast).callSignature);
-                case SyntaxKind.FunctionPropertyAssignment:
-                    return getType((<FunctionPropertyAssignmentSyntax>ast).callSignature);
-                case SyntaxKind.FunctionExpression:
-                    return getType((<FunctionExpressionSyntax>ast).callSignature);
-                case SyntaxKind.MethodSignature:
-                    return getType((<MethodSignatureSyntax>ast).callSignature);
-                case SyntaxKind.CallSignature:
-                    return getType((<CallSignatureSyntax>ast).typeAnnotation);
-                case SyntaxKind.IndexSignature:
-                    return getType((<IndexSignatureSyntax>ast).typeAnnotation);
-                case SyntaxKind.PropertySignature:
-                    return getType((<PropertySignatureSyntax>ast).typeAnnotation);
-                case SyntaxKind.GetAccessor:
-                    return getType((<GetAccessorSyntax>ast).typeAnnotation);
-                case SyntaxKind.Parameter:
-                    return getType((<ParameterSyntax>ast).typeAnnotation);
-                case SyntaxKind.MemberVariableDeclaration:
-                    return getType((<MemberVariableDeclarationSyntax>ast).variableDeclarator);
-                case SyntaxKind.VariableDeclarator:
-                    return getType((<VariableDeclaratorSyntax>ast).typeAnnotation);
-                case SyntaxKind.CatchClause:
-                    return getType((<CatchClauseSyntax>ast).typeAnnotation);
-                case SyntaxKind.ConstructorType:
-                    return (<ConstructorTypeSyntax>ast).type;
-                case SyntaxKind.FunctionType:
-                    return (<FunctionTypeSyntax>ast).type;
-                case SyntaxKind.TypeAnnotation:
-                    return (<TypeAnnotationSyntax>ast).type;
-            }
-        }
-
-        return null;
-    }
-
-    function getVariableStatement(variableDeclarator: VariableDeclaratorSyntax): VariableStatementSyntax {
-        if (variableDeclarator && variableDeclarator.parent && variableDeclarator.parent.parent && variableDeclarator.parent.parent.parent &&
-            variableDeclarator.parent.kind() === SyntaxKind.SeparatedList &&
-            variableDeclarator.parent.parent.kind() === SyntaxKind.VariableDeclaration &&
-            variableDeclarator.parent.parent.parent.kind() === SyntaxKind.VariableStatement) {
-
-            return <VariableStatementSyntax>variableDeclarator.parent.parent.parent;
-        }
-
-        return null;
-    }
-
-    export function getVariableDeclaratorModifiers(variableDeclarator: VariableDeclaratorSyntax): ISyntaxList<ISyntaxToken> {
-        var variableStatement = getVariableStatement(variableDeclarator);
-        return variableStatement ? variableStatement.modifiers : Syntax.emptyList<ISyntaxToken>();
-    }
-
-    export function isIntegerLiteralAST(expression: ISyntaxElement): boolean {
-        if (expression) {
-            switch (expression.kind()) {
-                case SyntaxKind.PlusExpression:
-                case SyntaxKind.NegateExpression:
-                    // Note: if there is a + or - sign, we can only allow a normal integer following
-                    // (and not a hex integer).  i.e. -0xA is a legal expression, but it is not a 
-                    // *literal*.
-                    expression = (<PrefixUnaryExpressionSyntax>expression).operand;
-                    return expression.kind() === SyntaxKind.NumericLiteral && IntegerUtilities.isInteger((<ISyntaxToken>expression).text());
-
-                case SyntaxKind.NumericLiteral:
-                    // If it doesn't have a + or -, then either an integer literal or a hex literal
-                    // is acceptable.
-                    var text = (<ISyntaxToken>expression).text();
-                    return IntegerUtilities.isInteger(text) || IntegerUtilities.isHexInteger(text);
-            }
-        }
-
-        return false;
-    }
-
-    export function getEnclosingModuleDeclaration(ast: ISyntaxElement): ModuleDeclarationSyntax {
-        while (ast) {
-            if (ast.kind() === SyntaxKind.ModuleDeclaration) {
-                return <ModuleDeclarationSyntax>ast;
-            }
-
-            ast = ast.parent;
-        }
-
-        return null;
-    }
-
-    export function isLastNameOfModule(ast: ModuleDeclarationSyntax, astName: ISyntaxElement): boolean {
-        if (ast) {
-            if (ast.stringLiteral) {
-                return astName === ast.stringLiteral;
-            }
-            else {
-                var moduleNames = getModuleNames(ast.name);
-                var nameIndex = moduleNames.indexOf(<ISyntaxToken>astName);
-
-                return nameIndex === (moduleNames.length - 1);
-            }
-        }
-
-        return false;
-    }
-
-    export function isAnyNameOfModule(ast: ModuleDeclarationSyntax, astName: ISyntaxElement): boolean {
-        if (ast) {
-            if (ast.stringLiteral) {
-                return ast.stringLiteral === astName;
-            }
-            else {
-                var moduleNames = getModuleNames(ast.name);
-                var nameIndex = moduleNames.indexOf(<ISyntaxToken>astName);
-
-                return nameIndex >= 0;
-            }
-        }
-
-        return false;
-    }
+//
+// Copyright (c) Microsoft Corporation.  All rights reserved.
+// 
+// Licensed under the Apache License, Version 2.0 (the "License");
+// you may not use this file except in compliance with the License.
+// You may obtain a copy of the License at
+//   http://www.apache.org/licenses/LICENSE-2.0
+//
+// Unless required by applicable law or agreed to in writing, software
+// distributed under the License is distributed on an "AS IS" BASIS,
+// WITHOUT WARRANTIES OR CONDITIONS OF ANY KIND, either express or implied.
+// See the License for the specific language governing permissions and
+// limitations under the License.
+//
+
+///<reference path='references.ts' />
+
+module TypeScript {
+    export function scriptIsElided(sourceUnit: SourceUnitSyntax): boolean {
+        return isDTSFile(sourceUnit.fileName()) || moduleMembersAreElided(sourceUnit.moduleElements);
+    }
+
+    export function moduleIsElided(declaration: ModuleDeclarationSyntax): boolean {
+        return hasModifier(declaration.modifiers, PullElementFlags.Ambient) || moduleMembersAreElided(declaration.moduleElements);
+    }
+
+    function moduleMembersAreElided(members: ISyntaxList<IModuleElementSyntax>): boolean {
+        for (var i = 0, n = members.childCount(); i < n; i++) {
+            var member = members.childAt(i);
+
+            // We should emit *this* module if it contains any non-interface types. 
+            // Caveat: if we have contain a module, then we should be emitted *if we want to
+            // emit that inner module as well.
+            if (member.kind() === SyntaxKind.ModuleDeclaration) {
+                if (!moduleIsElided(<ModuleDeclarationSyntax>member)) {
+                    return false;
+                }
+            }
+            else if (member.kind() !== SyntaxKind.InterfaceDeclaration) {
+                return false;
+            }
+        }
+
+        return true;
+    }
+
+    export function enumIsElided(declaration: EnumDeclarationSyntax): boolean {
+        if (hasModifier(declaration.modifiers, PullElementFlags.Ambient)) {
+            return true;
+        }
+
+        return false;
+    }
+
+     export function isValidAstNode(ast: ISyntaxElement): boolean {
+         return ast && !ast.isShared() && isValidSpan(ast);
+     }
+
+     export function isValidSpan(ast: ISpan): boolean {
+        if (!ast)
+            return false;
+
+        if (ast.start() === -1 || ast.end() === -1)
+            return false;
+
+        return true;
+    }
+
+    ///
+    /// Return the ISyntaxElement containing "position"
+    ///
+    export function getAstAtPosition(script: ISyntaxElement, pos: number, useTrailingTriviaAsLimChar: boolean = true, forceInclusive: boolean = false): ISyntaxElement {
+        var top: ISyntaxElement = null;
+
+        var pre = function (cur: ISyntaxElement, walker: IAstWalker) {
+            if (!cur.isShared() && isValidAstNode(cur)) {
+                var isInvalid1 = cur.kind() === SyntaxKind.ExpressionStatement && cur.width() === 0;
+
+                if (isInvalid1) {
+                    walker.options.goChildren = false;
+                }
+                else {
+                    // Add "cur" to the stack if it contains our position
+                    // For "identifier" nodes, we need a special case: A position equal to "limChar" is
+                    // valid, since the position corresponds to a caret position (in between characters)
+                    // For example:
+                    //  bar
+                    //  0123
+                    // If "position === 3", the caret is at the "right" of the "r" character, which should be considered valid
+                    var inclusive =
+                        forceInclusive ||
+                        cur.kind() === SyntaxKind.IdentifierName ||
+                        cur.kind() === SyntaxKind.MemberAccessExpression ||
+                        cur.kind() === SyntaxKind.QualifiedName ||
+                        //cur.kind() === SyntaxKind.TypeRef ||
+                        cur.kind() === SyntaxKind.VariableDeclaration ||
+                        cur.kind() === SyntaxKind.VariableDeclarator ||
+                        cur.kind() === SyntaxKind.InvocationExpression ||
+                        pos === script.end() + script.trailingTriviaWidth(); // Special "EOF" case
+
+                    var minChar = cur.start();
+                    var limChar = cur.end() + (useTrailingTriviaAsLimChar ? cur.trailingTriviaWidth() : 0) + (inclusive ? 1 : 0);
+                    if (pos >= minChar && pos < limChar) {
+
+                        // Ignore empty lists
+                        if ((cur.kind() !== SyntaxKind.List && cur.kind() !== SyntaxKind.SeparatedList) || cur.end() > cur.start()) {
+                            // TODO: Since ISyntaxElement is sometimes not correct wrt to position, only add "cur" if it's better
+                            //       than top of the stack.
+                            if (top === null) {
+                                top = cur;
+                            }
+                            else if (cur.start() >= top.start() &&
+                                (cur.end() + (useTrailingTriviaAsLimChar ? cur.trailingTriviaWidth() : 0)) <= (top.end() + (useTrailingTriviaAsLimChar ? top.trailingTriviaWidth() : 0))) {
+                                // this new node appears to be better than the one we're 
+                                // storing.  Make this the new node.
+
+                                // However, If the current top is a missing identifier, we 
+                                // don't want to replace it with another missing identifier.
+                                // We want to return the first missing identifier found in a
+                                // depth first walk of  the tree.
+                                if (top.width() !== 0 || cur.width() !== 0) {
+                                    top = cur;
+                                }
+                            }
+                        }
+                    }
+
+                    // Don't go further down the tree if pos is outside of [minChar, limChar]
+                    walker.options.goChildren = (minChar <= pos && pos <= limChar);
+                }
+            }
+        };
+
+        getAstWalkerFactory().walk(script, pre);
+        return top;
+    }
+
+    export function getExtendsHeritageClause(clauses: ISyntaxList<HeritageClauseSyntax>): HeritageClauseSyntax {
+        if (!clauses) {
+            return null;
+        }
+
+        return clauses.firstOrDefault(c =>
+            c.typeNames.nonSeparatorCount() > 0 && c.kind() === SyntaxKind.ExtendsHeritageClause);
+    }
+
+    export function getImplementsHeritageClause(clauses: ISyntaxList<HeritageClauseSyntax>): HeritageClauseSyntax {
+        if (!clauses) {
+            return null;
+        }
+
+        return clauses.firstOrDefault(c =>
+            c.typeNames.nonSeparatorCount() > 0 && c.kind() === SyntaxKind.ImplementsHeritageClause);
+    }
+
+    export function isCallExpression(ast: ISyntaxElement): boolean {
+        return (ast && ast.kind() === SyntaxKind.InvocationExpression) ||
+            (ast && ast.kind() === SyntaxKind.ObjectCreationExpression);
+    }
+
+    export function isCallExpressionTarget(ast: ISyntaxElement): boolean {
+        if (!ast) {
+            return false;
+        }
+
+        var current = ast;
+
+        while (current && current.parent) {
+            if (current.parent.kind() === SyntaxKind.MemberAccessExpression &&
+                (<MemberAccessExpressionSyntax>current.parent).name === current) {
+                current = current.parent;
+                continue;
+            }
+
+            break;
+        }
+
+        if (current && current.parent) {
+            if (current.parent.kind() === SyntaxKind.InvocationExpression || current.parent.kind() === SyntaxKind.ObjectCreationExpression) {
+                return current === (<InvocationExpressionSyntax>current.parent).expression;
+            }
+        }
+
+        return false;
+    }
+
+    function isNameOfSomeDeclaration(ast: ISyntaxElement) {
+        if (ast === null || ast.parent === null) {
+            return false;
+        }
+        if (ast.kind() !== SyntaxKind.IdentifierName) {
+            return false;
+        }
+
+        switch (ast.parent.kind()) {
+            case SyntaxKind.ClassDeclaration:
+                return (<ClassDeclarationSyntax>ast.parent).identifier === ast;
+            case SyntaxKind.InterfaceDeclaration:
+                return (<InterfaceDeclarationSyntax>ast.parent).identifier === ast;
+            case SyntaxKind.EnumDeclaration:
+                return (<EnumDeclarationSyntax>ast.parent).identifier === ast;
+            case SyntaxKind.ModuleDeclaration:
+                return (<ModuleDeclarationSyntax>ast.parent).name === ast || (<ModuleDeclarationSyntax>ast.parent).stringLiteral === ast;
+            case SyntaxKind.VariableDeclarator:
+                return (<VariableDeclaratorSyntax>ast.parent).propertyName === ast;
+            case SyntaxKind.FunctionDeclaration:
+                return (<FunctionDeclarationSyntax>ast.parent).identifier === ast;
+            case SyntaxKind.MemberFunctionDeclaration:
+                return (<MemberFunctionDeclarationSyntax>ast.parent).propertyName === ast;
+            case SyntaxKind.Parameter:
+                return (<ParameterSyntax>ast.parent).identifier === ast;
+            case SyntaxKind.TypeParameter:
+                return (<TypeParameterSyntax>ast.parent).identifier === ast;
+            case SyntaxKind.SimplePropertyAssignment:
+                return (<SimplePropertyAssignmentSyntax>ast.parent).propertyName === ast;
+            case SyntaxKind.FunctionPropertyAssignment:
+                return (<FunctionPropertyAssignmentSyntax>ast.parent).propertyName === ast;
+            case SyntaxKind.EnumElement:
+                return (<EnumElementSyntax>ast.parent).propertyName === ast;
+            case SyntaxKind.ImportDeclaration:
+                return (<ImportDeclarationSyntax>ast.parent).identifier === ast;
+        }
+
+        return false;
+    }
+
+    export function isDeclarationASTOrDeclarationNameAST(ast: ISyntaxElement) {
+        return isNameOfSomeDeclaration(ast) || isDeclarationAST(ast);
+    }
+
+    export function getEnclosingParameterForInitializer(ast: ISyntaxElement): ParameterSyntax {
+        var current = ast;
+        while (current) {
+            switch (current.kind()) {
+                case SyntaxKind.EqualsValueClause:
+                    if (current.parent && current.parent.kind() === SyntaxKind.Parameter) {
+                        return <ParameterSyntax>current.parent;
+                    }
+                    break;
+                case SyntaxKind.ClassDeclaration:
+                case SyntaxKind.InterfaceDeclaration:
+                case SyntaxKind.ModuleDeclaration:
+                    // exit early
+                    return null;
+            }
+            
+            current = current.parent;
+        }
+        return null;
+    }
+
+    export function getEnclosingMemberVariableDeclaration(ast: ISyntaxElement): MemberVariableDeclarationSyntax {
+        var current = ast;
+
+        while (current) {
+            switch (current.kind()) {
+                case SyntaxKind.MemberVariableDeclaration:
+                    return <MemberVariableDeclarationSyntax>current;
+                case SyntaxKind.ClassDeclaration:
+                case SyntaxKind.InterfaceDeclaration:
+                case SyntaxKind.ModuleDeclaration:
+                    // exit early
+                    return null;
+            }
+            current = current.parent;
+        }
+
+        return null;
+    }
+
+    export function isNameOfFunction(ast: ISyntaxElement) {
+        return ast
+            && ast.parent
+            && ast.kind() === SyntaxKind.IdentifierName
+            && ast.parent.kind() === SyntaxKind.FunctionDeclaration
+            && (<FunctionDeclarationSyntax>ast.parent).identifier === ast;
+    }
+
+    export function isNameOfMemberFunction(ast: ISyntaxElement) {
+        return ast
+            && ast.parent
+            && ast.kind() === SyntaxKind.IdentifierName
+            && ast.parent.kind() === SyntaxKind.MemberFunctionDeclaration
+            && (<MemberFunctionDeclarationSyntax>ast.parent).propertyName === ast;
+    }
+
+    export function isNameOfMemberAccessExpression(ast: ISyntaxElement) {
+        if (ast &&
+            ast.parent &&
+            ast.parent.kind() === SyntaxKind.MemberAccessExpression &&
+            (<MemberAccessExpressionSyntax>ast.parent).name === ast) {
+
+            return true;
+        }
+
+        return false;
+    }
+
+    export function isRightSideOfQualifiedName(ast: ISyntaxElement) {
+        if (ast &&
+            ast.parent &&
+            ast.parent.kind() === SyntaxKind.QualifiedName &&
+            (<QualifiedNameSyntax>ast.parent).right === ast) {
+
+            return true;
+        }
+
+        return false;
+    }
+
+    export interface IParameters {
+        length: number;
+        lastParameterIsRest(): boolean;
+        ast: ISyntaxElement;
+        astAt(index: number): ISyntaxElement;
+        identifierAt(index: number): ISyntaxToken;
+        typeAt(index: number): ISyntaxElement;
+        initializerAt(index: number): EqualsValueClauseSyntax;
+        isOptionalAt(index: number): boolean;
+    }
+
+    export module Parameters {
+        export function fromIdentifier(id: ISyntaxToken): IParameters {
+            return {
+                length: 1,
+                lastParameterIsRest: () => false,
+                ast: id,
+                astAt: (index: number) => id,
+                identifierAt: (index: number) => id,
+                typeAt: (index: number): ISyntaxElement => null,
+                initializerAt: (index: number): EqualsValueClauseSyntax => null,
+                isOptionalAt: (index: number) => false,
+            }
+        }
+
+        export function fromParameter(parameter: ParameterSyntax): IParameters {
+            return {
+                length: 1,
+                lastParameterIsRest: () => parameter.dotDotDotToken !== null,
+                ast: parameter,
+                astAt: (index: number) => parameter,
+                identifierAt: (index: number) => parameter.identifier,
+                typeAt: (index: number) => getType(parameter),
+                initializerAt: (index: number) => parameter.equalsValueClause,
+                isOptionalAt: (index: number) => parameterIsOptional(parameter),
+            }
+        }
+
+        function parameterIsOptional(parameter: ParameterSyntax): boolean {
+            return parameter.questionToken !== null || parameter.equalsValueClause !== null;
+        }
+
+        export function fromParameterList(list: ParameterListSyntax): IParameters {
+            return {
+                length: list.parameters.nonSeparatorCount(),
+                lastParameterIsRest: () => lastParameterIsRest(list),
+                ast: list.parameters,
+                astAt: (index: number) => list.parameters.nonSeparatorAt(index),
+                identifierAt: (index: number) => list.parameters.nonSeparatorAt(index).identifier,
+                typeAt: (index: number) => getType(list.parameters.nonSeparatorAt(index)),
+                initializerAt: (index: number) => list.parameters.nonSeparatorAt(index).equalsValueClause,
+                isOptionalAt: (index: number) => parameterIsOptional(list.parameters.nonSeparatorAt(index)),
+            }
+        }
+    }
+
+    export function isDeclarationAST(ast: ISyntaxElement): boolean {
+        switch (ast.kind()) {
+            case SyntaxKind.VariableDeclarator:
+                return getVariableStatement(<VariableDeclaratorSyntax>ast) !== null;
+
+            case SyntaxKind.ImportDeclaration:
+            case SyntaxKind.ClassDeclaration:
+            case SyntaxKind.InterfaceDeclaration:
+            case SyntaxKind.Parameter:
+            case SyntaxKind.SimpleArrowFunctionExpression:
+            case SyntaxKind.ParenthesizedArrowFunctionExpression:
+            case SyntaxKind.IndexSignature:
+            case SyntaxKind.FunctionDeclaration:
+            case SyntaxKind.ModuleDeclaration:
+            case SyntaxKind.ArrayType:
+            case SyntaxKind.ObjectType:
+            case SyntaxKind.TypeParameter:
+            case SyntaxKind.ConstructorDeclaration:
+            case SyntaxKind.MemberFunctionDeclaration:
+            case SyntaxKind.GetAccessor:
+            case SyntaxKind.SetAccessor:
+            case SyntaxKind.MemberVariableDeclaration:
+            case SyntaxKind.IndexMemberDeclaration:
+            case SyntaxKind.EnumDeclaration:
+            case SyntaxKind.EnumElement:
+            case SyntaxKind.SimplePropertyAssignment:
+            case SyntaxKind.FunctionPropertyAssignment:
+            case SyntaxKind.FunctionExpression:
+            case SyntaxKind.CallSignature:
+            case SyntaxKind.ConstructSignature:
+            case SyntaxKind.MethodSignature:
+            case SyntaxKind.PropertySignature:
+                return true;
+            default:
+                return false;
+        }
+    }
+
+    export function preComments(element: ISyntaxElement): Comment[]{
+        if (element) {
+            switch (element.kind()) {
+                case SyntaxKind.VariableStatement:
+                case SyntaxKind.ExpressionStatement:
+                case SyntaxKind.ClassDeclaration:
+                case SyntaxKind.ImportDeclaration:
+                case SyntaxKind.FunctionDeclaration:
+                case SyntaxKind.ModuleDeclaration:
+                case SyntaxKind.EnumDeclaration:
+                case SyntaxKind.IfStatement:
+                case SyntaxKind.SimplePropertyAssignment:
+                case SyntaxKind.MemberFunctionDeclaration:
+                case SyntaxKind.InterfaceDeclaration:
+                case SyntaxKind.GetAccessor:
+                case SyntaxKind.SetAccessor:
+                case SyntaxKind.ReturnStatement:
+                case SyntaxKind.ConstructorDeclaration:
+                case SyntaxKind.MemberVariableDeclaration:
+                case SyntaxKind.EnumElement:
+                case SyntaxKind.CallSignature:
+                case SyntaxKind.ConstructSignature:
+                case SyntaxKind.IndexSignature:
+                case SyntaxKind.PropertySignature:
+                case SyntaxKind.MethodSignature:
+                case SyntaxKind.FunctionPropertyAssignment:
+                case SyntaxKind.Parameter:
+                    return convertNodeLeadingComments(element);
+            }
+        }
+
+        return null;
+    }
+
+    export function postComments(element: ISyntaxElement): Comment[] {
+        if (element) {
+            switch (element.kind()) {
+                case SyntaxKind.ExpressionStatement:
+                    return convertNodeTrailingComments(element, /*allowWithNewLine:*/ true);
+                case SyntaxKind.VariableStatement:
+                case SyntaxKind.ClassDeclaration:
+                case SyntaxKind.ImportDeclaration:
+                case SyntaxKind.FunctionDeclaration:
+                case SyntaxKind.ModuleDeclaration:
+                case SyntaxKind.EnumDeclaration:
+                case SyntaxKind.IfStatement:
+                case SyntaxKind.SimplePropertyAssignment:
+                case SyntaxKind.MemberFunctionDeclaration:
+                case SyntaxKind.InterfaceDeclaration:
+                case SyntaxKind.GetAccessor:
+                case SyntaxKind.SetAccessor:
+                case SyntaxKind.ReturnStatement:
+                case SyntaxKind.ConstructorDeclaration:
+                case SyntaxKind.MemberVariableDeclaration:
+                case SyntaxKind.EnumElement:
+                case SyntaxKind.CallSignature:
+                case SyntaxKind.ConstructSignature:
+                case SyntaxKind.IndexSignature:
+                case SyntaxKind.PropertySignature:
+                case SyntaxKind.MethodSignature:
+                case SyntaxKind.FunctionPropertyAssignment:
+                case SyntaxKind.Parameter:
+                    return convertNodeTrailingComments(element);
+            }
+        }
+
+        return null;
+    }
+
+    function convertNodeTrailingComments(node: ISyntaxElement, allowWithNewLine = false): Comment[]{
+        // Bail out quickly before doing any expensive math computation.
+        var lastToken = node.lastToken();
+        if (lastToken === null || !lastToken.hasTrailingComment()) {
+            return null;
+        }
+
+        if (!allowWithNewLine && lastToken.hasTrailingNewLine()) {
+            return null;
+        }
+
+        return convertComments(lastToken.trailingTrivia(), node.fullStart() + node.fullWidth() - lastToken.trailingTriviaWidth());
+    }
+
+    function convertNodeLeadingComments(element: ISyntaxElement): Comment[]{
+        if (element) {
+            return convertTokenLeadingComments(element.firstToken());
+        }
+
+        return null;
+    }
+
+    export function convertTokenLeadingComments(token: ISyntaxToken): Comment[]{
+        if (token === null) {
+            return null;
+        }
+
+        return token.hasLeadingComment()
+            ? convertComments(token.leadingTrivia(), token.fullStart())
+            : null;
+    }
+
+    export function convertTokenTrailingComments(token: ISyntaxToken): Comment[] {
+        if (token === null) {
+            return null;
+        }
+
+        return token.hasTrailingComment()
+            ? convertComments(token.trailingTrivia(), token.fullEnd() - token.trailingTriviaWidth())
+            : null;
+    }
+
+    function convertComments(triviaList: ISyntaxTriviaList, commentStartPosition: number): Comment[]{
+        var result: Comment[] = [];
+
+        for (var i = 0, n = triviaList.count(); i < n; i++) {
+            var trivia = triviaList.syntaxTriviaAt(i);
+
+            if (trivia.isComment()) {
+                var hasTrailingNewLine = ((i + 1) < n) && triviaList.syntaxTriviaAt(i + 1).isNewLine();
+                result.push(convertComment(trivia, commentStartPosition, hasTrailingNewLine));
+            }
+
+            commentStartPosition += trivia.fullWidth();
+        }
+
+        return result;
+    }
+
+    function convertComment(trivia: ISyntaxTrivia, commentStartPosition: number, hasTrailingNewLine: boolean): Comment {
+        var comment = new Comment(trivia, hasTrailingNewLine, commentStartPosition, commentStartPosition + trivia.fullWidth());
+
+        return comment;
+    }
+
+    export function docComments(ast: ISyntaxElement): Comment[] {
+        if (isDeclarationAST(ast)) {
+            var comments: Comment[] = null;
+
+            if (ast.kind() === SyntaxKind.VariableDeclarator) {
+                // Get the doc comments for a variable off of the variable statement.  That's what
+                // they'll be attached to in the tree.
+                comments = TypeScript.preComments(getVariableStatement(<VariableDeclaratorSyntax>ast));
+            }
+            else if (ast.kind() === SyntaxKind.Parameter) {
+                // First check if the parameter was written like so:
+                //      (
+                //          /** blah */ a,
+                //          /** blah */ b);
+                comments = TypeScript.preComments(ast);
+                if (!comments) {
+                    // Now check if it was written like so:
+                    //      (/** blah */ a, /** blah */ b);
+                    // In this case, the comment will belong to the preceding token.
+                    var previousToken = ast.syntaxTree().sourceUnit().findToken(ast.firstToken().fullStart() - 1);
+                    if (previousToken && (previousToken.tokenKind === SyntaxKind.OpenParenToken || previousToken.tokenKind === SyntaxKind.CommaToken)) {
+                        comments = convertTokenTrailingComments(previousToken);
+                    }
+                }
+            }
+            else {
+                comments = TypeScript.preComments(ast);
+            }
+
+            if (comments && comments.length > 0) {
+                return comments.filter(c => isDocComment(c));
+            }
+        }
+
+        return sentinelEmptyArray;
+    }
+
+    export function isDocComment(comment: Comment) {
+        if (comment.kind() === SyntaxKind.MultiLineCommentTrivia) {
+            var fullText = comment.fullText();
+            return fullText.charAt(2) === "*" && fullText.charAt(3) !== "/";
+        }
+
+        return false;
+    }
+
+    export function getParameterList(ast: ISyntaxElement): ParameterListSyntax {
+        if (ast) {
+            switch (ast.kind()) {
+                case SyntaxKind.ConstructorDeclaration:
+                    return getParameterList((<ConstructorDeclarationSyntax>ast).callSignature);
+                case SyntaxKind.FunctionDeclaration:
+                    return getParameterList((<FunctionDeclarationSyntax>ast).callSignature);
+                case SyntaxKind.ParenthesizedArrowFunctionExpression:
+                    return getParameterList((<ParenthesizedArrowFunctionExpressionSyntax>ast).callSignature);
+                case SyntaxKind.ConstructSignature:
+                    return getParameterList((<ConstructSignatureSyntax>ast).callSignature);
+                case SyntaxKind.MemberFunctionDeclaration:
+                    return getParameterList((<MemberFunctionDeclarationSyntax>ast).callSignature);
+                case SyntaxKind.FunctionPropertyAssignment:
+                    return getParameterList((<FunctionPropertyAssignmentSyntax>ast).callSignature);
+                case SyntaxKind.FunctionExpression:
+                    return getParameterList((<FunctionExpressionSyntax>ast).callSignature);
+                case SyntaxKind.MethodSignature:
+                    return getParameterList((<MethodSignatureSyntax>ast).callSignature);
+                case SyntaxKind.ConstructorType:
+                    return (<ConstructorTypeSyntax>ast).parameterList;
+                case SyntaxKind.FunctionType:
+                    return (<FunctionTypeSyntax>ast).parameterList;
+                case SyntaxKind.CallSignature:
+                    return (<CallSignatureSyntax>ast).parameterList;
+                case SyntaxKind.GetAccessor:
+                    return (<GetAccessorSyntax>ast).parameterList;
+                case SyntaxKind.SetAccessor:
+                    return (<SetAccessorSyntax>ast).parameterList;
+            }
+        }
+
+        return null;
+    }
+
+    export function getType(ast: ISyntaxElement): ISyntaxNodeOrToken {
+        if (ast) {
+            switch (ast.kind()) {
+                case SyntaxKind.FunctionDeclaration:
+                    return getType((<FunctionDeclarationSyntax>ast).callSignature);
+                case SyntaxKind.ParenthesizedArrowFunctionExpression:
+                    return getType((<ParenthesizedArrowFunctionExpressionSyntax>ast).callSignature);
+                case SyntaxKind.ConstructSignature:
+                    return getType((<ConstructSignatureSyntax>ast).callSignature);
+                case SyntaxKind.MemberFunctionDeclaration:
+                    return getType((<MemberFunctionDeclarationSyntax>ast).callSignature);
+                case SyntaxKind.FunctionPropertyAssignment:
+                    return getType((<FunctionPropertyAssignmentSyntax>ast).callSignature);
+                case SyntaxKind.FunctionExpression:
+                    return getType((<FunctionExpressionSyntax>ast).callSignature);
+                case SyntaxKind.MethodSignature:
+                    return getType((<MethodSignatureSyntax>ast).callSignature);
+                case SyntaxKind.CallSignature:
+                    return getType((<CallSignatureSyntax>ast).typeAnnotation);
+                case SyntaxKind.IndexSignature:
+                    return getType((<IndexSignatureSyntax>ast).typeAnnotation);
+                case SyntaxKind.PropertySignature:
+                    return getType((<PropertySignatureSyntax>ast).typeAnnotation);
+                case SyntaxKind.GetAccessor:
+                    return getType((<GetAccessorSyntax>ast).typeAnnotation);
+                case SyntaxKind.Parameter:
+                    return getType((<ParameterSyntax>ast).typeAnnotation);
+                case SyntaxKind.MemberVariableDeclaration:
+                    return getType((<MemberVariableDeclarationSyntax>ast).variableDeclarator);
+                case SyntaxKind.VariableDeclarator:
+                    return getType((<VariableDeclaratorSyntax>ast).typeAnnotation);
+                case SyntaxKind.CatchClause:
+                    return getType((<CatchClauseSyntax>ast).typeAnnotation);
+                case SyntaxKind.ConstructorType:
+                    return (<ConstructorTypeSyntax>ast).type;
+                case SyntaxKind.FunctionType:
+                    return (<FunctionTypeSyntax>ast).type;
+                case SyntaxKind.TypeAnnotation:
+                    return (<TypeAnnotationSyntax>ast).type;
+            }
+        }
+
+        return null;
+    }
+
+    function getVariableStatement(variableDeclarator: VariableDeclaratorSyntax): VariableStatementSyntax {
+        if (variableDeclarator && variableDeclarator.parent && variableDeclarator.parent.parent && variableDeclarator.parent.parent.parent &&
+            variableDeclarator.parent.kind() === SyntaxKind.SeparatedList &&
+            variableDeclarator.parent.parent.kind() === SyntaxKind.VariableDeclaration &&
+            variableDeclarator.parent.parent.parent.kind() === SyntaxKind.VariableStatement) {
+
+            return <VariableStatementSyntax>variableDeclarator.parent.parent.parent;
+        }
+
+        return null;
+    }
+
+    export function getVariableDeclaratorModifiers(variableDeclarator: VariableDeclaratorSyntax): ISyntaxList<ISyntaxToken> {
+        var variableStatement = getVariableStatement(variableDeclarator);
+        return variableStatement ? variableStatement.modifiers : Syntax.emptyList<ISyntaxToken>();
+    }
+
+    export function isIntegerLiteralAST(expression: ISyntaxElement): boolean {
+        if (expression) {
+            switch (expression.kind()) {
+                case SyntaxKind.PlusExpression:
+                case SyntaxKind.NegateExpression:
+                    // Note: if there is a + or - sign, we can only allow a normal integer following
+                    // (and not a hex integer).  i.e. -0xA is a legal expression, but it is not a 
+                    // *literal*.
+                    expression = (<PrefixUnaryExpressionSyntax>expression).operand;
+                    return expression.kind() === SyntaxKind.NumericLiteral && IntegerUtilities.isInteger((<ISyntaxToken>expression).text());
+
+                case SyntaxKind.NumericLiteral:
+                    // If it doesn't have a + or -, then either an integer literal or a hex literal
+                    // is acceptable.
+                    var text = (<ISyntaxToken>expression).text();
+                    return IntegerUtilities.isInteger(text) || IntegerUtilities.isHexInteger(text);
+            }
+        }
+
+        return false;
+    }
+
+    export function getEnclosingModuleDeclaration(ast: ISyntaxElement): ModuleDeclarationSyntax {
+        while (ast) {
+            if (ast.kind() === SyntaxKind.ModuleDeclaration) {
+                return <ModuleDeclarationSyntax>ast;
+            }
+
+            ast = ast.parent;
+        }
+
+        return null;
+    }
+
+    export function isLastNameOfModule(ast: ModuleDeclarationSyntax, astName: ISyntaxElement): boolean {
+        if (ast) {
+            if (ast.stringLiteral) {
+                return astName === ast.stringLiteral;
+            }
+            else {
+                var moduleNames = getModuleNames(ast.name);
+                var nameIndex = moduleNames.indexOf(<ISyntaxToken>astName);
+
+                return nameIndex === (moduleNames.length - 1);
+            }
+        }
+
+        return false;
+    }
+
+    export function isAnyNameOfModule(ast: ModuleDeclarationSyntax, astName: ISyntaxElement): boolean {
+        if (ast) {
+            if (ast.stringLiteral) {
+                return ast.stringLiteral === astName;
+            }
+            else {
+                var moduleNames = getModuleNames(ast.name);
+                var nameIndex = moduleNames.indexOf(<ISyntaxToken>astName);
+
+                return nameIndex >= 0;
+            }
+        }
+
+        return false;
+    }
 }