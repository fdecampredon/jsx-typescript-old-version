--- conflicted
+++ resolved
@@ -1,3230 +1,3203 @@
-// Copyright (c) Microsoft. All rights reserved. Licensed under the Apache License, Version 2.0. 
-// See LICENSE.txt in the project root for complete license information.
-
-///<reference path='..\typescript.ts' />
-
-module TypeScript {
-    export var pullSymbolID = 0;
-    export var globalTyvarID = 0;
-    export var sentinelEmptyArray = [];
-
-    export class PullSymbol {
-
-        // private state
-        public pullSymbolID = pullSymbolID++;
-        public pullSymbolIDString: string = null;
-
-        public name: string;
-
-        private cachedPathIDs: any = {};
-
-        public kind: PullElementKind;
-
-        private _container: PullTypeSymbol = null;
-        public type: PullTypeSymbol = null;
-
-        // We cache the declarations to improve look-up speed
-        // (but we re-create on edits because deletion from the linked list is
-        // much faster)
-        private _declarations: PullDecl[] = null;
-
-        public isResolved = false;
-
-        public isOptional = false;
-
-        public inResolution = false;
-
-        private isSynthesized = false;
-
-        public isVarArg = false;
-
-        private isSpecialized = false;
-        public isBeingSpecialized = false;
-
-        private rootSymbol: PullSymbol = null;
-
-        private _parentAccessorSymbol: PullSymbol = null;
-        private _enclosingSignature: PullSignatureSymbol = null;
-        public docComments: string = null;
-
-        public isPrinting = false;
-
-        public typeCheckPhase = -1;
-
-        public isType() {
-            return (this.kind & PullElementKind.SomeType) != 0;
-        }
-
-        public isSignature() {
-            return (this.kind & PullElementKind.SomeSignature) != 0;
-        }
-
-        public isArray() {
-            return (this.kind & PullElementKind.Array) != 0;
-        }
-
-        public isPrimitive() {
-            return this.kind === PullElementKind.Primitive;
-        }
-
-        public isAccessor() {
-            return false;
-        }
-
-        public isError() {
-            return false;
-        }
-
-        public isInterface() {
-            return this.kind === PullElementKind.Interface;
-        }
-
-        public isMethod() {
-            return this.kind === PullElementKind.Method;
-        }
-
-        public isProperty() {
-            return this.kind === PullElementKind.Property;
-        }
-
-        constructor(name: string, declKind: PullElementKind) {
-            this.name = name;
-            this.kind = declKind;
-            this.pullSymbolIDString = this.pullSymbolID.toString();
-        }
-
-        public isAlias() { return false; }
-        public isContainer() { return false; }
-
-        public setAccessorSymbol(accessor: PullSymbol) {
-            this._parentAccessorSymbol = accessor;
-        }
-
-        public getAccessorySymbol(): PullSymbol {
-            return this._parentAccessorSymbol;
-        }
-
-        private findAliasedType(decls: PullDecl[]) {
-            for (var i = 0; i < decls.length; i++) {
-                var childDecls = decls[i].getChildDecls();
-                for (var j = 0; j < childDecls.length; j++) {
-                    if (childDecls[j].kind === PullElementKind.TypeAlias) {
-                        var symbol = <PullTypeAliasSymbol>childDecls[j].getSymbol();
-                        if (PullContainerTypeSymbol.usedAsSymbol(symbol, this)) {
-                            return symbol;
-                        }
-                    }
-                }
-            }
-
-            return null;
-        }
-
-        public getAliasedSymbol(scopeSymbol: PullSymbol) {
-            if (!scopeSymbol) {
-                return null;
-            }
-
-            var scopePath = scopeSymbol.pathToRoot();
-            if (scopePath.length && scopePath[scopePath.length - 1].kind === PullElementKind.DynamicModule) {
-                var decls = scopePath[scopePath.length - 1].getDeclarations();
-                var symbol = this.findAliasedType(decls);
-                return symbol;
-            }
-
-            return null;
-        }
-
-        /** Use getName for type checking purposes, and getDisplayName to report an error or display info to the user.
-         * They will differ when the identifier is an escaped unicode character or the identifier "__proto__".
-         */
-        public getName(scopeSymbol?: PullSymbol, useConstraintInName?: boolean): string {
-            var symbol = this.getAliasedSymbol(scopeSymbol);
-            if (symbol) {
-                return symbol.getName();
-            }
-            
-            return this.name;
-        }
-
-        public getDisplayName(scopeSymbol?: PullSymbol, useConstraintInName?: boolean): string {
-            var symbol = this.getAliasedSymbol(scopeSymbol);
-            if (symbol) {
-                return symbol.getDisplayName();
-            }
-
-            // Get the actual name associated with a declaration for this symbol
-            return this.getDeclarations()[0].getDisplayName();
-        }
-
-        public setIsSpecialized() { this.isSpecialized = true; this.isBeingSpecialized = false; }
-        public getIsSpecialized() { return this.isSpecialized; }
-        public currentlyBeingSpecialized() { return this.isBeingSpecialized; }
-        public setIsBeingSpecialized() { this.isBeingSpecialized = true; }
-        public setValueIsBeingSpecialized(val: boolean) { this.isBeingSpecialized = val; }
-
-        public getRootSymbol() { 
-            if (!this.rootSymbol) {
-                return this;
-            }
-            return this.rootSymbol;
-        }
-        public setRootSymbol(symbol: PullSymbol) { this.rootSymbol = symbol; }
-
-        public setIsSynthesized(value = true) {
-            this.isSynthesized = value;
-        }
-        public getIsSynthesized() { return this.isSynthesized; }
-
-        public setEnclosingSignature(signature: PullSignatureSymbol) {
-            this._enclosingSignature = signature;
-        }
-
-        public getEnclosingSignature(): PullSignatureSymbol {
-            return this._enclosingSignature;
-        }
-
-        public addCacheID(cacheID: string) {
-            if (!this.cachedPathIDs[cacheID]) {
-                this.cachedPathIDs[cacheID] = true;
-            }
-        }
-
-        public invalidateCachedIDs(cache: any) {
-            for (var id in this.cachedPathIDs) {
-                if (cache[id]) {
-                    cache[id] = undefined;
-                }
-            }
-        }
-
-        // declaration methods
-        public addDeclaration(decl: PullDecl) {
-            Debug.assert(!!decl);
-
-            if (this.rootSymbol) {
-                return;
-            }
-
-            if (!this._declarations) {
-                this._declarations = [decl];
-            }
-            else {
-                this._declarations[this._declarations.length] = decl;
-            }
-        }
-
-        public getDeclarations(): PullDecl[] {
-            if (this.rootSymbol) {
-                return this.rootSymbol.getDeclarations();
-            }
-
-            if (!this._declarations) {
-                this._declarations = [];
-            }
-
-            return this._declarations;
-        }
-
-        // link methods
-
-        public setContainer(containerSymbol: PullTypeSymbol) {
-            if (this.rootSymbol) {
-                return;
-            }
-
-            this._container = containerSymbol;
-        }
-
-        public getContainer(): PullTypeSymbol {
-            if (this.rootSymbol) {
-                return this.rootSymbol.getContainer();
-            }
-
-            return this._container;
-        }
-
-        public isTyped() {
-            return this.type != null;
-        }
-
-        public setResolved() {
-            this.isResolved = true;
-            this.inResolution = false;
-        }
-
-        public startResolving() {
-            this.inResolution = true;
-        }
-
-        public setUnresolved() {
-            this.isResolved = false;
-            this.inResolution = false;
-        }
-
-        public invalidate() {
-
-            this.isResolved = false;
-
-            var declarations = this.getDeclarations();
-
-            // reset the errors for its decl
-            //for (var i = 0; i < declarations.length; i++) {
-            //    declarations[i].resetErrors();
-            //}
-        }
-
-        public hasFlag(flag: PullElementFlags): boolean {
-            var declarations = this.getDeclarations();
-            for (var i = 0, n = declarations.length; i < n; i++) {
-                if ((declarations[i].flags & flag) !== PullElementFlags.None) {
-                    return true;
-                }
-            }
-            return false;
-        }
-
-        public allDeclsHaveFlag(flag: PullElementFlags): boolean {
-            var declarations = this.getDeclarations();
-            for (var i = 0, n = declarations.length; i < n; i++) {
-                if (!((declarations[i].flags & flag) !== PullElementFlags.None)) {
-                    return false;
-                }
-            }
-            return true;
-        }
-
-        public pathToRoot() {
-            var path: PullSymbol[] = [];
-            var node = this;
-            while (node) {
-                if (node.isType()) {
-                    var associatedContainerSymbol = (<PullTypeSymbol>node).getAssociatedContainerType();
-                    if (associatedContainerSymbol) {
-                        node = associatedContainerSymbol;
-                    }
-                }
-                path[path.length] = node;
-                var nodeKind = node.kind;
-                if (nodeKind == PullElementKind.Parameter) {
-                    break;
-                } else {
-                    node = node.getContainer();
-                }
-            }
-            return path;
-        }
-
-        public findCommonAncestorPath(b: PullSymbol): PullSymbol[] {
-            var aPath = this.pathToRoot();
-            if (aPath.length === 1) {
-                // Global symbol
-                return aPath;
-            }
-
-            var bPath: PullSymbol[];
-            if (b) {
-                bPath = b.pathToRoot();
-            } else {
-                return aPath;
-            }
-
-            var commonNodeIndex = -1;
-            for (var i = 0, aLen = aPath.length; i < aLen; i++) {
-                var aNode = aPath[i];
-                for (var j = 0, bLen = bPath.length; j < bLen; j++) {
-                    var bNode = bPath[j];
-                    if (aNode === bNode) {
-                        var aDecl: PullDecl = null;
-                        if (i > 0) {
-                            var decls = aPath[i - 1].getDeclarations();
-                            if (decls.length) {
-                                aDecl = decls[0].getParentDecl();
-                            }
-                        }
-                        var bDecl: PullDecl = null;
-                        if (j > 0) {
-                            var decls = bPath[j - 1].getDeclarations();
-                            if (decls.length) {
-                                bDecl = decls[0].getParentDecl();
-                            }
-                        }
-                        if (!aDecl || !bDecl || aDecl == bDecl) {
-                            commonNodeIndex = i;
-                            break;
-                        }
-                    }
-                }
-                if (commonNodeIndex >= 0) {
-                    break;
-                }
-            }
-
-            if (commonNodeIndex >= 0) {
-                return aPath.slice(0, commonNodeIndex);
-            }
-            else {
-                return aPath;
-            }
-        }
-
-        public toString(scopeSymbol?: PullSymbol, useConstraintInName?: boolean) {
-            var str = this.getNameAndTypeName(scopeSymbol);
-            return str;
-        }
-
-        public getNamePartForFullName() {
-            return this.getDisplayName(null, true);
-        }
-
-        public fullName(scopeSymbol?: PullSymbol) {
-            var path = this.pathToRoot();
-            var fullName = "";
-            var aliasedSymbol = this.getAliasedSymbol(scopeSymbol);
-            if (aliasedSymbol) {
-                return aliasedSymbol.getDisplayName();
-            }
-
-            for (var i = 1; i < path.length; i++) {
-                aliasedSymbol = path[i].getAliasedSymbol(scopeSymbol);
-                if (aliasedSymbol) {
-                    // Aliased name found
-                    fullName = aliasedSymbol.getDisplayName() + "." + fullName;
-                    break;
-                } else {
-                    var scopedName = path[i].getNamePartForFullName();
-                    if (path[i].kind == PullElementKind.DynamicModule && !isQuoted(scopedName)) {
-                        // Same file as dynamic module - do not include this name
-                        break;
-                    }
-
-                    if (scopedName === "") {
-                        // If the item does not have a name, stop enumarting them, e.g. Object literal
-                        break;
-                    }
-
-                    fullName = scopedName + "." + fullName;
-                }
-            }
-
-            fullName = fullName + this.getNamePartForFullName();
-            return fullName;
-        }
-
-        public getScopedName(scopeSymbol?: PullSymbol, useConstraintInName?: boolean) {
-            var path = this.findCommonAncestorPath(scopeSymbol);
-            var fullName = "";
-            var aliasedSymbol = this.getAliasedSymbol(scopeSymbol);
-            if (aliasedSymbol) {
-                return aliasedSymbol.getDisplayName();
-            }
-
-            for (var i = 1; i < path.length; i++) {
-                var kind = path[i].kind;
-                if (kind === PullElementKind.Container || kind === PullElementKind.DynamicModule) {
-                    aliasedSymbol = path[i].getAliasedSymbol(scopeSymbol);
-                    if (aliasedSymbol) {
-                        // Aliased name
-                        fullName = aliasedSymbol.getDisplayName() + "." + fullName;
-                        break;
-                    } else if (kind === PullElementKind.Container) {
-                        fullName = path[i].getDisplayName() + "." + fullName;
-                    } else {
-                        // Dynamic module 
-                        var displayName = path[i].getDisplayName();
-                        if (isQuoted(displayName)) {
-                            fullName = displayName + "." + fullName;
-                        }
-                        break;
-                    }
-                } else {
-                    // Any other type of container is not part of the name
-                    break;
-                }
-            }
-            fullName = fullName + this.getDisplayName(scopeSymbol, useConstraintInName);
-            return fullName;
-        }
-
-        public getScopedNameEx(scopeSymbol?: PullSymbol, useConstraintInName?: boolean, getPrettyTypeName?: boolean, getTypeParamMarkerInfo?: boolean) {
-            var name = this.getScopedName(scopeSymbol, useConstraintInName);
-            return MemberName.create(name);
-        }
-
-        public getTypeName(scopeSymbol?: PullSymbol, getPrettyTypeName?: boolean) {
-            var memberName = this.getTypeNameEx(scopeSymbol, getPrettyTypeName);
-            return memberName.toString();
-        }
-
-        public getTypeNameEx(scopeSymbol?: PullSymbol, getPrettyTypeName?: boolean) {
-            var type = this.type;
-            if (type) {
-                var memberName: MemberName = getPrettyTypeName ? this.getTypeNameForFunctionSignature("", scopeSymbol, getPrettyTypeName) : null;
-                if (!memberName) {
-                    memberName = type.getScopedNameEx(scopeSymbol, /*useConstraintInName:*/ true, getPrettyTypeName);
-                }
-
-                return memberName;
-            }
-            return MemberName.create("");
-        }
-
-        private getTypeNameForFunctionSignature(prefix: string, scopeSymbol?: PullSymbol, getPrettyTypeName?: boolean) {
-            var type = this.type;
-            if (type && !type.isNamedTypeSymbol() && this.kind != PullElementKind.Property && this.kind != PullElementKind.Variable && this.kind != PullElementKind.Parameter) {
-                var signatures = type.getCallSignatures();
-                if (signatures.length == 1 || (getPrettyTypeName && signatures.length)) {
-                    var typeName = new MemberNameArray();
-                    var signatureName = PullSignatureSymbol.getSignaturesTypeNameEx(signatures, prefix, false, false, scopeSymbol, getPrettyTypeName);
-                    typeName.addAll(signatureName);
-                    return typeName;
-                }
-            }
-
-            return null;
-        }
-
-        public getNameAndTypeName(scopeSymbol?: PullSymbol) {
-            var nameAndTypeName = this.getNameAndTypeNameEx(scopeSymbol);
-            return nameAndTypeName.toString();
-        }
-
-        public getNameAndTypeNameEx(scopeSymbol?: PullSymbol) {
-            var type = this.type;
-            var nameStr = this.getDisplayName(scopeSymbol);
-            if (type) {
-                nameStr = nameStr + (this.isOptional ? "?" : "");
-                var memberName: MemberName = this.getTypeNameForFunctionSignature(nameStr, scopeSymbol);
-                if (!memberName) {
-                    var typeNameEx = type.getScopedNameEx(scopeSymbol);
-                    memberName = MemberName.create(typeNameEx, nameStr + ": ", "");
-                }
-                return memberName;
-            }
-            return MemberName.create(nameStr);
-        }
-
-        static getTypeParameterString(typars: PullTypeSymbol[], scopeSymbol?: PullSymbol, useContraintInName?: boolean) {
-            return PullSymbol.getTypeParameterStringEx(typars, scopeSymbol, /*getTypeParamMarkerInfo:*/ undefined, useContraintInName).toString();
-        }
-
-        static getTypeParameterStringEx(typeParameters: PullTypeSymbol[], scopeSymbol?: PullSymbol, getTypeParamMarkerInfo?: boolean, useContraintInName?: boolean) {
-            var builder = new MemberNameArray();
-            builder.prefix = "";
-
-            if (typeParameters && typeParameters.length) {
-                builder.add(MemberName.create("<"));
-
-                for (var i = 0; i < typeParameters.length; i++) {
-                    if (i) {
-                        builder.add(MemberName.create(", "));
-                    }
-
-                    if (getTypeParamMarkerInfo) {
-                        builder.add(new MemberName());
-                    }
-
-                    builder.add(typeParameters[i].getScopedNameEx(scopeSymbol, useContraintInName));
-
-                    if (getTypeParamMarkerInfo) {
-                        builder.add(new MemberName());
-                    }
-                }
-
-                builder.add(MemberName.create(">"));
-            }
-
-            return builder;
-        }
-
-        static getIsExternallyVisible(symbol: PullSymbol, fromIsExternallyVisibleSymbol: PullSymbol, inIsExternallyVisibleSymbols: PullSymbol[]) {
-            if (inIsExternallyVisibleSymbols) {
-                for (var i = 0; i < inIsExternallyVisibleSymbols.length; i++) {
-                    if (inIsExternallyVisibleSymbols[i] === symbol) {
-                        return true;
-                    }
-                }
-            } else {
-                inIsExternallyVisibleSymbols = [];
-            }
-
-            if (fromIsExternallyVisibleSymbol === symbol) {
-                return true;
-            }
-            inIsExternallyVisibleSymbols = inIsExternallyVisibleSymbols.concat(<any>fromIsExternallyVisibleSymbol);
-
-            return symbol.isExternallyVisible(inIsExternallyVisibleSymbols);
-        }
-
-        public isExternallyVisible(inIsExternallyVisibleSymbols?: PullSymbol[]): boolean {
-            // Primitive
-            var kind = this.kind;
-            if (kind === PullElementKind.Primitive) {
-                return true;
-            }
-
-            // Type - use container to determine privacy info
-            if (this.isType()) {
-                var associatedContainerSymbol = (<PullTypeSymbol>this).getAssociatedContainerType();
-                if (associatedContainerSymbol) {
-                    return PullSymbol.getIsExternallyVisible(associatedContainerSymbol, this, inIsExternallyVisibleSymbols);
-                }
-            }
-
-            // Private member
-            if (this.hasFlag(PullElementFlags.Private)) {
-                return false;
-            }
-
-            // If the container for this symbol is null, then this symbol is visible
-            var container = this.getContainer();
-            if (container === null) {
-                return true;
-            }
-
-            // If export assignment check if this is the symbol that is exported
-            if (container.kind == PullElementKind.DynamicModule ||
-                (container.getAssociatedContainerType() && container.getAssociatedContainerType().kind == PullElementKind.DynamicModule)) {
-                var containerTypeSymbol = container.kind == PullElementKind.DynamicModule
-                    ? <PullContainerTypeSymbol>container
-                    : <PullContainerTypeSymbol>container.getAssociatedContainerType();
-                if (PullContainerTypeSymbol.usedAsSymbol(containerTypeSymbol, this)) {
-                    return true;
-                }
-            }
-
-            // If non exported member and is not class properties and method, it is not visible
-            if (!this.hasFlag(PullElementFlags.Exported) && kind != PullElementKind.Property && kind != PullElementKind.Method) {
-                return false;
-            }
-
-            // Visible if parent is visible
-            return PullSymbol.getIsExternallyVisible(container, this, inIsExternallyVisibleSymbols);
-        }
-
-        public isModule() {
-            return this.getKind() == PullElementKind.Container || this.isOneDeclarationOfKind(PullElementKind.Container);
-        }
-
-        private isOneDeclarationOfKind(kind: TypeScript.PullElementKind): boolean {
-            var decls = this.getDeclarations();
-            for (var i = 0; i < decls.length; i++) {
-                if (decls[i].getKind() === kind) {
-                    return true;
-                }
-            }
-
-            return false;
-        }
-    }
-
-    export class PullSignatureSymbol extends PullSymbol {
-
-        public parameters: PullSymbol[] = sentinelEmptyArray;
-        public typeParameters: PullTypeParameterSymbol[] = null;
-        public returnType: PullTypeSymbol = null;
-        public functionType: PullTypeSymbol = null;
-
-        public hasOptionalParam = false;
-        public nonOptionalParamCount = 0;
-
-        public hasVarArgs = false;
-
-        private specializationCache: any = {};
-
-        private memberTypeParameterNameCache: any = null;
-
-        public hasAGenericParameter = false;
-        private stringConstantOverload: boolean = undefined;
-
-        public hasBeenChecked = false;
-
-        constructor(kind: PullElementKind) {
-            super("", kind);
-        }
-
-        public isDefinition() { return false; }
-
-        public isGeneric() { return this.hasAGenericParameter || (this.typeParameters && this.typeParameters.length != 0); }
-
-        public addParameter(parameter: PullSymbol, isOptional = false) {
-            if (this.parameters == sentinelEmptyArray) {
-                this.parameters = [];
-            }
-
-            this.parameters[this.parameters.length] = parameter;
-            this.hasOptionalParam = isOptional;
-
-            if (!parameter.getEnclosingSignature()) {
-                parameter.setEnclosingSignature(this); 
-            }
-
-            if (!isOptional) {
-                this.nonOptionalParamCount++;
-            }
-        }
-
-        public addSpecialization(signature: PullSignatureSymbol, typeArguments: PullTypeSymbol[]) {
-            if (typeArguments && typeArguments.length) {
-                this.specializationCache[getIDForTypeSubstitutions(typeArguments)] = signature;
-            }
-        }
-
-        public getSpecialization(typeArguments): PullSignatureSymbol {
-
-            if (typeArguments) {
-                var sig = <PullSignatureSymbol>this.specializationCache[getIDForTypeSubstitutions(typeArguments)];
-
-                if (sig) {
-                    return sig;
-                }
-            }
-
-            return null;
-        }
-
-        public addTypeParameter(typeParameter: PullTypeParameterSymbol) {
-            if (!this.typeParameters) {
-                this.typeParameters = [];
-            }
-
-            if (!this.memberTypeParameterNameCache) {
-                this.memberTypeParameterNameCache = new BlockIntrinsics();
-            }
-
-            this.typeParameters[this.typeParameters.length] = typeParameter;
-
-            this.memberTypeParameterNameCache[typeParameter.getName()] = typeParameter;
-        }
-        
-        public getTypeParameters(): PullTypeParameterSymbol[]{
-
-            if (!this.typeParameters) {
-                this.typeParameters = [];
-            }
-
-            return this.typeParameters;
-        }
-
-        public findTypeParameter(name: string): PullTypeParameterSymbol {
-            var memberSymbol: PullTypeParameterSymbol;
-
-            if (!this.memberTypeParameterNameCache) {
-                this.memberTypeParameterNameCache = new BlockIntrinsics();
-
-                if (this.typeParameters) {
-                    for (var i = 0; i < this.typeParameters.length; i++) {
-                        this.memberTypeParameterNameCache[this.typeParameters[i].getName()] = this.typeParameters[i];
-                    }
-                }
-            }
-
-            memberSymbol = this.memberTypeParameterNameCache[name];
-
-            return memberSymbol;
-        }
-
-        public mimicSignature(signature: PullSignatureSymbol, resolver: PullTypeResolver) {
-            // mimic type parameters
-            var typeParameters = signature.getTypeParameters();
-            var typeParameter: PullTypeParameterSymbol;
-
-            if (typeParameters) {
-                for (var i = 0; i < typeParameters.length; i++) {
-                    //typeParameter = new PullTypeParameterSymbol(typeParameters[i].getName());
-                    //typeParameter.addDeclaration(typeParameters[i].getDeclarations()[0]);
-                    this.addTypeParameter(typeParameters[i]);
-                }
-            }
-
-            // mimic paremeteres (optionality, varargs)
-            var parameters = signature.parameters;
-            var parameter: PullSymbol;
-
-            if (parameters) {
-                for (var j = 0; j < parameters.length; j++) {
-                    parameter = new PullSymbol(parameters[j].name, PullElementKind.Parameter);
-                    parameter.setRootSymbol(parameters[j]);
-                    //parameter.addDeclaration(parameters[j].getDeclarations()[0]);
-                    if (parameters[j].isOptional) {
-                        parameter.isOptional = true;
-                    }
-                    if (parameters[j].isVarArg) {
-                        parameter.isVarArg = true;
-                        this.hasVarArgs = true;
-                    }
-                    this.addParameter(parameter);
-                }
-            }
-
-            // Don't set the return type, since that will just lead to redundant
-            // calls to setReturnType when we re-resolve the signature for
-            // specialization
-
-            var returnType = signature.returnType;
-
-             if (!resolver.isTypeArgumentOrWrapper(returnType)) {
-                 this.returnType = returnType;
-             }
-        }
-
-        public isFixed(): boolean {
-
-            if (!this.isGeneric()) {
-                return true;
-            }
-
-            if (this.parameters) {
-                var paramType: PullTypeSymbol;
-                for (var i = 0; i < this.parameters.length; i++) {
-                    paramType = this.parameters[i].type;
-
-                    if (paramType && !paramType.isFixed()) {
-                        return false;
-                    }
-                }
-            }
-
-            if (this.returnType) {
-                if (!this.returnType.isFixed()) {
-                    return false;
-                }
-            }
-
-            return true;
-        }
-
-        public invalidate() {
-
-            this.nonOptionalParamCount = 0;
-            this.hasOptionalParam = false;
-            this.hasAGenericParameter = false;
-            this.stringConstantOverload = undefined;
-
-            super.invalidate();
-        }
-
-        public isStringConstantOverloadSignature() {
-            if (this.stringConstantOverload === undefined) {
-                var params = this.parameters;
-                this.stringConstantOverload = false;
-                for (var i = 0; i < params.length; i++) {
-                    var paramType = params[i].type;
-                    if (paramType && paramType.isPrimitive() && (<PullPrimitiveTypeSymbol>paramType).isStringConstant()) {
-                        this.stringConstantOverload = true;
-                    }
-                }
-            }
-
-            return this.stringConstantOverload;
-        }
-
-        static getSignatureTypeMemberName(candidateSignature: PullSignatureSymbol, signatures: PullSignatureSymbol[], scopeSymbol: PullSymbol) {
-            var allMemberNames = new MemberNameArray();
-            var signatureMemberName = PullSignatureSymbol.getSignaturesTypeNameEx(signatures, "", false, false, scopeSymbol, true, candidateSignature);
-            allMemberNames.addAll(signatureMemberName);
-            return allMemberNames;
-        }
-
-        static getSignaturesTypeNameEx(signatures: PullSignatureSymbol[],
-                                       prefix: string,
-                                       shortform: boolean,
-                                       brackets: boolean,
-                                       scopeSymbol?: PullSymbol,
-                                       getPrettyTypeName?: boolean,
-                                       candidateSignature?: PullSignatureSymbol) {
-            var result: MemberName[] = [];
-            if (!signatures) {
-                return result;
-            }
-
-            var len = signatures.length;
-            if (!getPrettyTypeName && len > 1) {
-                shortform = false;
-            }
-
-            var foundDefinition = false;
-            if (candidateSignature && candidateSignature.isDefinition() && len > 1) {
-                // Overloaded signature with candidateSignature = definition - cannot be used.
-                candidateSignature = null;
-            }
-
-            for (var i = 0; i < len; i++) {
-                // the definition signature shouldn't be printed if there are overloads
-                if (len > 1 && signatures[i].isDefinition()) {
-                    foundDefinition = true;
-                    continue;
-                }
-
-                var signature = signatures[i];
-                if (getPrettyTypeName && candidateSignature) {
-                    signature = candidateSignature;
-                }
-
-                result.push(signature.getSignatureTypeNameEx(prefix, shortform, brackets, scopeSymbol));
-                if (getPrettyTypeName) {
-                    break;
-                }
-            }
-
-            if (getPrettyTypeName && result.length && len > 1) {
-                var lastMemberName = <MemberNameArray>result[result.length - 1];
-                for (var i = i + 1; i < len; i++) {
-                    if (signatures[i].isDefinition()) {
-                        foundDefinition = true;
-                        break;
-                    }
-                }
-                var overloadString = getLocalizedText(DiagnosticCode._0_overload_s, [foundDefinition ? len - 2 : len - 1]);
-                lastMemberName.add(MemberName.create(overloadString));
-            }
-
-            return result;
-        }
-
-        public toString(scopeSymbol?: PullSymbol, useConstraintInName?: boolean) {
-            var s = this.getSignatureTypeNameEx(this.getScopedNameEx().toString(), false, false, scopeSymbol, undefined, useConstraintInName).toString();
-            return s;
-        }
-
-        public getSignatureTypeNameEx(prefix: string, shortform: boolean, brackets: boolean, scopeSymbol?: PullSymbol, getParamMarkerInfo?: boolean, getTypeParamMarkerInfo?: boolean) {
-            var typeParamterBuilder = new MemberNameArray();
-
-            typeParamterBuilder.add(PullSymbol.getTypeParameterStringEx(
-                this.getTypeParameters(), scopeSymbol, getTypeParamMarkerInfo, /*useConstraintInName*/true));
-
-            if (brackets) {
-                typeParamterBuilder.add(MemberName.create("["));
-            }
-            else {
-                typeParamterBuilder.add(MemberName.create("("));
-            }
-
-            var builder = new MemberNameArray();
-            builder.prefix = prefix;
-
-            if (getTypeParamMarkerInfo) {
-                builder.prefix = prefix;
-                builder.addAll(typeParamterBuilder.entries);
-            }
-            else {
-                builder.prefix = prefix + typeParamterBuilder.toString();
-            }
-
-            var params = this.parameters;
-            var paramLen = params.length;
-            for (var i = 0; i < paramLen; i++) {
-                var paramType = params[i].type;
-                var typeString = paramType ? ": " : "";
-                var paramIsVarArg = params[i].isVarArg;
-                var varArgPrefix = paramIsVarArg ? "..." : "";
-                var optionalString = (!paramIsVarArg && params[i].isOptional) ? "?" : "";
-                if (getParamMarkerInfo) {
-                    builder.add(new MemberName());
-                }
-                builder.add(MemberName.create(varArgPrefix + params[i].getScopedNameEx(scopeSymbol).toString() + optionalString + typeString));
-                if (paramType) {
-                    builder.add(paramType.getScopedNameEx(scopeSymbol));
-                }
-                if (getParamMarkerInfo) {
-                    builder.add(new MemberName());
-                }
-                if (i < paramLen - 1) {
-                    builder.add(MemberName.create(", "));
-                }
-            }
-
-            if (shortform) {
-                if (brackets) {
-                    builder.add(MemberName.create("] => "));
-                }
-                else {
-                    builder.add(MemberName.create(") => "));
-                }
-            }
-            else {
-                if (brackets) {
-                    builder.add(MemberName.create("]: "));
-                }
-                else {
-                    builder.add(MemberName.create("): "));
-                }
-            }
-
-            if (this.returnType) {
-                builder.add(this.returnType.getScopedNameEx(scopeSymbol));
-            }
-            else {
-                builder.add(MemberName.create("any"));
-            }
-
-            return builder;
-        }
-    }
-
-    export class PullTypeSymbol extends PullSymbol {
-
-        private _members: PullSymbol[] = sentinelEmptyArray;
-        private _enclosedMemberTypes: PullTypeSymbol[] = null;
-        private _typeParameters: PullTypeParameterSymbol[] = null;
-        private _typeArguments: PullTypeSymbol[] = null;
-        private _containedNonMembers: PullSymbol[] = null;
-        private _containedNonMemberTypes: PullTypeSymbol[] = null;
-
-        private _specializedVersionsOfThisType: PullTypeSymbol[] = null;
-        private _arrayVersionOfThisType: PullTypeSymbol = null;
-
-        private _implementedTypes: PullTypeSymbol[] = null;
-        private _extendedTypes: PullTypeSymbol[] = null;
-
-        private _typesThatExplicitlyImplementThisType: PullTypeSymbol[] = null;
-        private _typesThatExtendThisType: PullTypeSymbol[] = null;
-
-        private _callSignatures: PullSignatureSymbol[] = null;
-        private _allCallSignatures: PullSignatureSymbol[] = null;
-        private _constructSignatures: PullSignatureSymbol[] = null;
-        private _allConstructSignatures: PullSignatureSymbol[] = null;
-        private _indexSignatures: PullSignatureSymbol[] = null;
-        private _allIndexSignatures: PullSignatureSymbol[] = null;
-
-        private _elementType: PullTypeSymbol = null;
-
-        private _memberNameCache: any = null;
-        private _enclosedTypeNameCache: any = null;
-        private _typeParameterNameCache: any = null;
-        private _containedNonMemberNameCache: any = null;
-        private _containedNonMemberTypeNameCache: any = null;
-        private _specializedTypeIDCache: any = null;
-
-        private _hasGenericSignature = false;
-        private _hasGenericMember = false;
-        private _hasBaseTypeConflict = false;
-
-        private _knownBaseTypeCount = 0;
-
-        private _invalidatedSpecializations = false;
-
-        private _associatedContainerTypeSymbol: PullTypeSymbol = null;
-
-        private _constructorMethod: PullSymbol = null;
-        private _hasDefaultConstructor = false;
-        
-        // TODO: Really only used to track doc comments...
-        private _functionSymbol: PullSymbol = null;
-
-        constructor(name: string, kind: PullElementKind) {
-            super(name, kind);
-            this.type = this;
-        }
-
-        public isType() { return true; }
-        public isClass() {
-            return this.kind == PullElementKind.Class || (this._constructorMethod != null);
-        }
-        public isFunction() { return (this.kind & (PullElementKind.ConstructorType | PullElementKind.FunctionType)) != 0; }
-        public isConstructor() { return this.kind == PullElementKind.ConstructorType; }
-        public isTypeParameter() { return false; }
-        public isTypeVariable() { return false; }
-        public isError() { return false; }
-
-        public getKnownBaseTypeCount() { return this._knownBaseTypeCount; }
-        public resetKnownBaseTypeCount() { this._knownBaseTypeCount = 0; }
-        public incrementKnownBaseCount() { this._knownBaseTypeCount++; }
-
-        public setHasBaseTypeConflict() {
-            this._hasBaseTypeConflict = true;
-        }
-        public hasBaseTypeConflict() {
-            return this._hasBaseTypeConflict;
-        }
-
-        public setUnresolved() {
-            super.setUnresolved();
-
-            this._invalidatedSpecializations = false;
-
-            var specializations = this.getKnownSpecializations();
-
-            for (var i = 0; i < specializations.length; i++) {
-                specializations[i].setUnresolved();
-            }
-        }
-
-        public hasMembers() {
-
-            if (this._members != sentinelEmptyArray) {
-                return true;
-            }
-
-            var parents = this.getExtendedTypes();
-
-            for (var i = 0; i < parents.length; i++) {
-                if (parents[i].hasMembers()) {
-                    return true;
-                }
-            }
-
-            return false;
-        }
-
-        public setHasGenericSignature() { this._hasGenericSignature = true; }
-        public getHasGenericSignature() { return this._hasGenericSignature; }
-
-        public setHasGenericMember() { this._hasGenericMember = true; }
-        public getHasGenericMember() { return this._hasGenericMember; }
-
-        public setAssociatedContainerType(type: PullTypeSymbol) {
-            this._associatedContainerTypeSymbol = type;
-        }
-
-        public getAssociatedContainerType() {
-            return this._associatedContainerTypeSymbol;
-        }
-
-        public getArrayType() { return this._arrayVersionOfThisType; }
-
-        public getElementType(): PullTypeSymbol {            
-            return this._elementType;
-        }
-
-        public setElementType(type: PullTypeSymbol) {
-            this._elementType = type;
-        }
-
-        public setArrayType(arrayType: PullTypeSymbol) {
-            this._arrayVersionOfThisType = arrayType;
-        }
-
-        public getFunctionSymbol() {
-            return this._functionSymbol;
-        }
-
-        public setFunctionSymbol(symbol: PullSymbol) {
-            if (symbol) {
-                this._functionSymbol = symbol;
-            }
-        }
-
-        public addContainedNonMember(nonMember: PullSymbol) {
-
-            if (!nonMember) {
-                return;
-            }
-
-            if (!this._containedNonMembers) {
-                this._containedNonMembers = [];
-            }
-
-            this._containedNonMembers[this._containedNonMembers.length] = nonMember;
-
-            if (!this._containedNonMemberNameCache) {
-                this._containedNonMemberNameCache = new BlockIntrinsics();
-            }
-
-            this._containedNonMemberNameCache[nonMember.name] = nonMember;
-        }
-
-        // TODO: This seems to conflate exposed members with private non-Members
-        public findContainedNonMember(name: string): PullSymbol {
-            if (!this._containedNonMemberNameCache) {
-                return null;
-            }
-
-            return this._containedNonMemberNameCache[name];
-        }
-
-        public findContainedNonMemberType(typeName: string): PullTypeSymbol {
-            if (!this._containedNonMemberTypeNameCache) {
-                return null;
-            }
-
-            return this._containedNonMemberTypeNameCache[typeName];
-        }
-
-        public addMember(memberSymbol: PullSymbol): void {
-            if (!memberSymbol) {
-                return;
-            }
-
-            memberSymbol.setContainer(this);
-
-            if (!this._memberNameCache) {
-                this._memberNameCache = new BlockIntrinsics();
-            }
-
-            if (this._members == sentinelEmptyArray) {
-                this._members = [];
-            }
-
-            this._members[this._members.length] = memberSymbol;
-            this._memberNameCache[memberSymbol.name] = memberSymbol;
-        }
-
-        public addEnclosedMemberType(enclosedType: PullTypeSymbol): void {
-
-            if (!enclosedType) {
-                return;
-            }
-
-            enclosedType.setContainer(this);
-
-            if (!this._enclosedTypeNameCache) {
-                this._enclosedTypeNameCache = new BlockIntrinsics();
-            }
-
-            if (!this._enclosedMemberTypes) {
-                this._enclosedMemberTypes = [];
-            }
-
-            this._enclosedMemberTypes[this._enclosedMemberTypes.length] = enclosedType;
-            this._enclosedTypeNameCache[enclosedType.name] = enclosedType;
-        }
-
-        public addEnclosedNonMember(enclosedNonMember: PullSymbol): void {
-
-            if (!enclosedNonMember) {
-                return;
-            }
-
-            enclosedNonMember.setContainer(this);
-
-            if (!this._containedNonMemberNameCache) {
-                this._containedNonMemberNameCache = new BlockIntrinsics();
-            }
-
-            if (!this._containedNonMembers) {
-                this._containedNonMembers = [];
-            }
-
-            this._containedNonMembers[this._containedNonMembers.length] = enclosedNonMember;
-            this._containedNonMemberNameCache[enclosedNonMember.name] = enclosedNonMember;
-        }
-
-        public addEnclosedNonMemberType(enclosedNonMemberType: PullTypeSymbol): void {
-
-            if (!enclosedNonMemberType) {
-                return;
-            }
-
-            enclosedNonMemberType.setContainer(this);
-
-            if (!this._containedNonMemberTypeNameCache) {
-                this._containedNonMemberTypeNameCache = new BlockIntrinsics();
-            }
-
-            if (!this._containedNonMemberTypes) {
-                this._containedNonMemberTypes = [];
-            }
-
-            this._containedNonMemberTypes[this._containedNonMemberTypes.length] = enclosedNonMemberType;
-            this._containedNonMemberTypeNameCache[enclosedNonMemberType.name] = enclosedNonMemberType;
-        }
-
-        public addTypeParameter(typeParameter: PullTypeParameterSymbol): void {
-
-            if (!typeParameter) {
-                return;
-            }
-
-            if (!typeParameter.getContainer()) {
-                typeParameter.setContainer(this);
-            }
-
-            if (!this._typeParameterNameCache) {
-                this._typeParameterNameCache = new BlockIntrinsics();
-            }
-
-            if (!this._typeParameters) {
-                this._typeParameters = [];
-            }
-
-            this._typeParameters[this._typeParameters.length] = typeParameter;
-            this._typeParameterNameCache[typeParameter.getName()] = typeParameter;
-        }
-
-        public addConstructorTypeParameter(typeParameter: PullTypeParameterSymbol) {
-
-            this.addTypeParameter(typeParameter);
-
-            var constructSignatures = this.getConstructSignatures();
-
-            for (var i = 0; i < constructSignatures.length; i++) {
-                constructSignatures[i].addTypeParameter(typeParameter);
-            }
-        }
-
-        public getMembers(): PullSymbol[] {
-            return this._members;
-        }
-
-        public setHasDefaultConstructor(hasOne= true) {
-            this._hasDefaultConstructor = hasOne;
-        }
-
-        public getHasDefaultConstructor() {
-            return this._hasDefaultConstructor;
-        }
-
-        public getConstructorMethod() {
-            return this._constructorMethod;
-        }
-
-        public setConstructorMethod(constructorMethod: PullSymbol) {
-            this._constructorMethod = constructorMethod;
-        }
-
-        public getTypeParameters(): PullTypeParameterSymbol[]{
-            if (!this._typeParameters) {
-                return sentinelEmptyArray;
-            }
-
-            return this._typeParameters;
-        }
-
-        public isGeneric(): boolean {
-            return (this._typeParameters && this._typeParameters.length != 0) ||
-                this._hasGenericSignature ||
-                this._hasGenericMember ||
-                (this._typeArguments && this._typeArguments.length) ||
-                this.isArray();
-        }
-
-        public isFixed() {
-
-            if (!this.isGeneric()) {
-                return true;
-            }
-
-            if (this._typeParameters && this._typeArguments) {
-                if (!this._typeArguments.length || this._typeArguments.length < this._typeParameters.length) {
-                    return false;
-                }
-
-                for (var i = 0; i < this._typeArguments.length; i++) {
-                    if (!this._typeArguments[i].isFixed()) {
-                        return false;
-                    }
-                }
-
-                return true;
-            }
-            else if (this._hasGenericMember) {
-                var members = this.getMembers();
-                var memberType: PullTypeSymbol = null;
-
-                for (var i = 0; i < members.length; i++) {
-                    memberType = members[i].type;
-
-                    if (memberType && !memberType.isFixed()) {
-                        return false;
-                    }
-                }
-
-                return true;
-            }
-
-            return false;
-        }
-
-        public addSpecialization(specializedVersionOfThisType: PullTypeSymbol, substitutingTypes: PullTypeSymbol[]): void {
-
-            if (!substitutingTypes || !substitutingTypes.length) {
-                return;
-            }
-
-            if (!this._specializedTypeIDCache) {
-                this._specializedTypeIDCache = new BlockIntrinsics();
-            }
-
-            if (!this._specializedVersionsOfThisType) {
-                this._specializedVersionsOfThisType = [];
-            }
-
-            this._specializedVersionsOfThisType[this._specializedVersionsOfThisType.length] = specializedVersionOfThisType;
-
-            this._specializedTypeIDCache[getIDForTypeSubstitutions(substitutingTypes)] = specializedVersionOfThisType;
-        }
-
-        public getSpecialization(substitutingTypes: PullTypeSymbol[]): PullTypeSymbol {
-
-            if (!substitutingTypes || !substitutingTypes.length) {
-                return null;
-            }
-
-            if (!this._specializedTypeIDCache) {
-                this._specializedTypeIDCache = new BlockIntrinsics();
-
-                return null;
-            }
-
-            var specialization = <PullTypeSymbol>this._specializedTypeIDCache[getIDForTypeSubstitutions(substitutingTypes)];
-
-            if (!specialization) {
-                return null;
-            }
-
-            return specialization;
-        }
-
-        public getKnownSpecializations(): PullTypeSymbol[]{
-            if (!this._specializedVersionsOfThisType) {
-                return sentinelEmptyArray;
-            }
-
-            return this._specializedVersionsOfThisType;
-        }
-
-        public getTypeArguments() {
-            return this._typeArguments;
-        }
-        public setTypeArguments(typeArgs: PullTypeSymbol[]) { this._typeArguments = typeArgs; }
-
-        public addCallSignature(callSignature: PullSignatureSymbol) {
-
-            if (!this._callSignatures) {
-                this._callSignatures = [];
-            }
-
-            this._callSignatures[this._callSignatures.length] = callSignature;
-
-            if (callSignature.isGeneric()) {
-                this._hasGenericSignature = true;
-            }
-
-            callSignature.functionType = this;
-        }
-
-        public addConstructSignature(constructSignature: PullSignatureSymbol) {
-
-            if (!this._constructSignatures) {
-                this._constructSignatures = [];
-            }
-
-            this._constructSignatures[this._constructSignatures.length] = constructSignature;
-
-            if (constructSignature.isGeneric()) {
-                this._hasGenericSignature = true;
-            }
-
-            constructSignature.functionType = this;
-        }
-
-        public addIndexSignature(indexSignature: PullSignatureSymbol) {
-            if (!this._indexSignatures) {
-                this._indexSignatures = [];
-            }
-
-            this._indexSignatures[this._indexSignatures.length] = indexSignature;
-
-            if (indexSignature.isGeneric()) {
-                this._hasGenericSignature = true;
-            }
-
-            indexSignature.functionType = this;
-        }
-
-        public hasOwnCallSignatures() { return !!this._callSignatures; }
-
-        public getCallSignatures(collectBaseSignatures= true): PullSignatureSymbol[]{
-
-            if (!collectBaseSignatures) {
-                return this._callSignatures || [];
-            }
-
-            if (this._allCallSignatures) {
-                return this._allCallSignatures;
-            }
-
-            var signatures: PullSignatureSymbol[] = [];
-
-            if (this._callSignatures) {
-                signatures = signatures.concat(this._callSignatures);
-            }
-
-            if (collectBaseSignatures && this._extendedTypes) {
-                for (var i = 0; i < this._extendedTypes.length; i++) {
-                    if (this._extendedTypes[i].hasBase(this)) {
-                        continue;
-                    }
-
-                    signatures = signatures.concat(this._extendedTypes[i].getCallSignatures());
-                }
-            }
-
-            this._allCallSignatures = signatures;
-
-            return signatures;
-        }
-
-        public hasOwnConstructSignatures() { return !!this._constructSignatures; }
-
-        public getConstructSignatures(collectBaseSignatures= true): PullSignatureSymbol[] {
-
-            if (!collectBaseSignatures) {
-                return this._constructSignatures || [];
-            }
-
-            var signatures: PullSignatureSymbol[] = [];
-
-            if (this._constructSignatures) {
-                signatures = signatures.concat(this._constructSignatures);
-            }
-
-            // If it's a constructor type, we don't inherit construct signatures
-            // (E.g., we'd be looking at the statics on a class, where we want
-            // to inherit members, but not construct signatures
-            if (collectBaseSignatures && this._extendedTypes && !(this.kind == PullElementKind.ConstructorType)) {
-                for (var i = 0; i < this._extendedTypes.length; i++) {
-                    if (this._extendedTypes[i].hasBase(this)) {
-                        continue;
-                    }
-
-                    signatures = signatures.concat(this._extendedTypes[i].getConstructSignatures());
-                }
-            }
-
-            return signatures;
-        }
-
-        public hasOwnIndexSignatures() { return !!this._indexSignatures; }
-
-        public getIndexSignatures(collectBaseSignatures= true): PullSignatureSymbol[]{
-
-            if (!collectBaseSignatures) {
-                return this._indexSignatures || [];
-            }
-
-            if (this._allIndexSignatures) {
-                return this._allIndexSignatures;
-            }
-
-            var signatures: PullSignatureSymbol[] = [];
-
-            if (this._indexSignatures) {
-                signatures = signatures.concat(this._indexSignatures);
-            }
-
-            if (collectBaseSignatures && this._extendedTypes) {
-                for (var i = 0; i < this._extendedTypes.length; i++) {
-                    if (this._extendedTypes[i].hasBase(this)) {
-                        continue;
-                    }
-
-                    signatures = signatures.concat(this._extendedTypes[i].getIndexSignatures());
-                }
-            }
-
-            this._allIndexSignatures = signatures;
-
-            return signatures;
-        }
-
-        public addImplementedType(implementedType: PullTypeSymbol) {
-            if (!implementedType) {
-                return;
-            }
-
-            if (!this._implementedTypes) {
-                this._implementedTypes = [];
-            }
-
-            this._implementedTypes[this._implementedTypes.length] = implementedType;
-
-            implementedType.addTypeThatExplicitlyImplementsThisType(this);
-        }
-
-        public getImplementedTypes(): PullTypeSymbol[]{
-            if (!this._implementedTypes) {
-                return sentinelEmptyArray;
-            }
-
-            return this._implementedTypes;
-        }
-
-        public addExtendedType(extendedType: PullTypeSymbol) {
-            if (!extendedType) {
-                return;
-            }
-
-            if (!this._extendedTypes) {
-                this._extendedTypes = [];
-            }
-
-            this._extendedTypes[this._extendedTypes.length] = extendedType;
-
-            extendedType.addTypeThatExtendsThisType(this);
-        }
-
-        public getExtendedTypes(): PullTypeSymbol[]{
-            if (!this._extendedTypes) {
-                return sentinelEmptyArray;
-            }
-
-            return this._extendedTypes;
-        }
-
-        public addTypeThatExtendsThisType(type: PullTypeSymbol) {
-            if (!type) {
-                return;
-            }
-
-            if (!this._typesThatExtendThisType) {
-                this._typesThatExtendThisType = [];
-            }
-
-            this._typesThatExtendThisType[this._typesThatExtendThisType.length] = type;
-        }
-
-        public getTypesThatExtendThisType(): PullTypeSymbol[]{
-            if (!this._typesThatExplicitlyImplementThisType) {
-                this._typesThatExplicitlyImplementThisType = [];
-            }
-
-            return this._typesThatExtendThisType;
-        }
-
-        public addTypeThatExplicitlyImplementsThisType(type: PullTypeSymbol) {
-            if (!type) {
-                return;
-            }
-
-            if (!this._typesThatExplicitlyImplementThisType) {
-                this._typesThatExplicitlyImplementThisType = [];
-            }
-
-            this._typesThatExplicitlyImplementThisType[this._typesThatExplicitlyImplementThisType.length] = type;
-        }
-
-        public getTypesThatExplicitlyImplementThisType(): PullTypeSymbol[]{
-            if (!this._typesThatExplicitlyImplementThisType) {
-                this._typesThatExplicitlyImplementThisType = [];
-            }
-
-            return this._typesThatExplicitlyImplementThisType;
-        }
-
-        public hasBase(potentialBase: PullTypeSymbol, origin=null) {
-            if (this === potentialBase) {
-                return true;
-            }
-
-            if (origin && (this === origin || this.getRootSymbol() === origin)) {
-                return true;
-            }
-
-            if (!origin) {
-                origin = this;
-            }
-
-            var extendedTypes = this.getExtendedTypes();
-
-            for (var i = 0; i < extendedTypes.length; i++) {
-                if (extendedTypes[i].hasBase(potentialBase, origin)) {
-                    return true;
-                }
-            }
-
-            var implementedTypes = this.getImplementedTypes();
-
-            for (var i = 0; i < implementedTypes.length; i++) {
-                if (implementedTypes[i].hasBase(potentialBase, origin)) {
-                    return true;
-                }
-            }
-
-            return false;
-        }
-
-        public isValidBaseKind(baseType: PullTypeSymbol, isExtendedType: boolean) {
-            // Error type symbol is invalid base kind
-            if (baseType.isError()) {
-                return false;
-            }
-
-            var thisIsClass = this.isClass();
-            if (isExtendedType) {
-                if (thisIsClass) {
-                    // Class extending non class Type is invalid
-                    return baseType.kind === PullElementKind.Class;
-                }
-            } else {
-                if (!thisIsClass) {
-                    // Interface implementing baseType is invalid
-                    return false;
-                }
-            }
-
-            // Interface extending non interface or class 
-            // or class implementing non interface or class - are invalid
-            return !!(baseType.kind & (PullElementKind.Interface | PullElementKind.Class | PullElementKind.Array));
-        }
-
-        public findMember(name: string, lookInParent = true): PullSymbol {
-            var memberSymbol: PullSymbol = null;
-
-            if (this._memberNameCache) {
-                memberSymbol = this._memberNameCache[name];
-            }            
-
-            if (!lookInParent) {
-                return memberSymbol;
-            }
-            else if (memberSymbol) {
-                return memberSymbol;
-            }
-
-            // check parents
-            if (!memberSymbol && this._extendedTypes) {
-
-                for (var i = 0; i < this._extendedTypes.length; i++) {
-                    memberSymbol = this._extendedTypes[i].findMember(name);
-
-                    if (memberSymbol) {
-                        return memberSymbol;
-                    }
-                }
-            }
-
-            // when all else fails, look for a nested type name
-            return this.findNestedType(name);
-        }
-
-        public findNestedType(name: string, kind = PullElementKind.None): PullTypeSymbol {
-            var memberSymbol: PullTypeSymbol;
-
-            if (!this._enclosedTypeNameCache) {
-                return null;
-            }
-
-            memberSymbol = this._enclosedTypeNameCache[name];
-
-            if (memberSymbol && kind != PullElementKind.None) {
-                memberSymbol = ((memberSymbol.kind & kind) != 0) ? memberSymbol : null;
-            }
-
-            return memberSymbol;
-        }
-
-        public getAllMembers(searchDeclKind: PullElementKind, includePrivate: boolean): PullSymbol[] {
-
-            var allMembers: PullSymbol[] = [];
-
-            var i = 0;
-            var j = 0;
-            var m = 0;
-            var n = 0;
-
-            // Add members
-            if (this._members != sentinelEmptyArray) {
-
-                for (var i = 0, n = this._members.length; i < n; i++) {
-                    var member = this._members[i];
-                    if ((member.kind & searchDeclKind) && (includePrivate || !member.hasFlag(PullElementFlags.Private))) {
-                        allMembers[allMembers.length] = member;
-                    }
-                }
-            }
-
-            // Add parent members
-            if (this._extendedTypes) {
-
-                for (var i = 0 , n = this._extendedTypes.length; i < n; i++) {
-                    var extendedMembers = this._extendedTypes[i].getAllMembers(searchDeclKind, includePrivate);
-
-                    for (var j = 0 , m = extendedMembers.length; j < m; j++) {
-                        var extendedMember = extendedMembers[j];
-                        if (!(this._memberNameCache && this._memberNameCache[extendedMember.name])) {
-                            allMembers[allMembers.length] = extendedMember;
-                        }
-                    }
-                }
-            }
-
-            if (this.isContainer() && this._enclosedMemberTypes) {
-                for (var i = 0; i < this._enclosedMemberTypes.length; i++) {
-                    allMembers[allMembers.length] = this._enclosedMemberTypes[i];
-                }
-            }
-
-            return allMembers;
-        }
-
-        public findTypeParameter(name: string): PullTypeParameterSymbol {
-            if (!this._typeParameterNameCache) {
-                return null;
-            }
-
-            return this._typeParameterNameCache[name];
-        }
-
-        public setResolved() {
-            super.setResolved();
-        }
-
-        public invalidate() {
-
-            if (this._constructorMethod) {
-                this._constructorMethod.invalidate();
-            }
-            
-            this._knownBaseTypeCount = 0;
-
-            super.invalidate();
-        }
-
-        public getNamePartForFullName() {
-            var name = super.getNamePartForFullName();
-
-            var typars = this.getTypeArguments();
-            if (!typars || !typars.length) {
-                typars = this.getTypeParameters();
-            }
-
-            var typarString = PullSymbol.getTypeParameterString(typars, this, /*useConstraintInName:*/ true);
-            return name + typarString;
-        }
-
-        public getScopedName(scopeSymbol?: PullSymbol, useConstraintInName?: boolean): string {
-            return this.getScopedNameEx(scopeSymbol, useConstraintInName).toString();
-        }
-
-        public isNamedTypeSymbol() {
-            var kind = this.kind;
-            if (kind === PullElementKind.Primitive || // primitives
-            kind === PullElementKind.Class || // class
-            kind === PullElementKind.Container || // module
-            kind === PullElementKind.DynamicModule || // dynamic module
-            kind === PullElementKind.TypeAlias || // dynamic module
-            kind === PullElementKind.Enum || // enum
-            kind === PullElementKind.TypeParameter || //TypeParameter
-            ((kind === PullElementKind.Interface || kind === PullElementKind.ObjectType) && this.name != "")) {
-                return true;
-            }
-
-            return false;
-        }
-
-        public toString(scopeSymbol?: PullSymbol, useConstraintInName?: boolean) {
-            var s = this.getScopedNameEx(scopeSymbol, useConstraintInName).toString();
-            return s;
-        }
-
-        public getScopedNameEx(scopeSymbol?: PullSymbol, useConstraintInName?: boolean, getPrettyTypeName?: boolean, getTypeParamMarkerInfo?: boolean) {
-
-            if (this.isArray()) {
-                var elementMemberName = this._elementType ?
-                    (this._elementType.isArray() || this._elementType.isNamedTypeSymbol() ?
-                    this._elementType.getScopedNameEx(scopeSymbol, false, getPrettyTypeName, getTypeParamMarkerInfo) :
-                    this._elementType.getMemberTypeNameEx(false, scopeSymbol, getPrettyTypeName)) :
-                    MemberName.create("any");
-                return MemberName.create(elementMemberName, "", "[]");
-            }
-
-            if (!this.isNamedTypeSymbol()) {
-                return this.getMemberTypeNameEx(true, scopeSymbol, getPrettyTypeName);
-            }
-
-            var builder = new MemberNameArray();
-            builder.prefix = super.getScopedName(scopeSymbol, useConstraintInName);
-
-            var typars = this.getTypeArguments();
-            if (!typars || !typars.length) {
-                typars = this.getTypeParameters();
-            }
-
-            builder.add(PullSymbol.getTypeParameterStringEx(typars, scopeSymbol, getTypeParamMarkerInfo, useConstraintInName));
-
-            return builder;
-        }
-
-        public hasOnlyOverloadCallSignatures() {
-            var members = this.getMembers();
-            var callSignatures = this.getCallSignatures();
-            var constructSignatures = this.getConstructSignatures();
-            return members.length === 0 && constructSignatures.length === 0 && callSignatures.length > 1;
-        }
-
-        public getMemberTypeNameEx(topLevel: boolean, scopeSymbol?: PullSymbol, getPrettyTypeName?: boolean): MemberName {
-
-            if (this.isArray()) {
-                var elementMemberName = this._elementType ? this._elementType.getMemberTypeNameEx(false, scopeSymbol, getPrettyTypeName) : MemberName.create("any");
-                return MemberName.create(elementMemberName, "", "[]");
-            }
-
-            var members = this.getMembers();
-            var callSignatures = this.getCallSignatures();
-            var constructSignatures = this.getConstructSignatures();
-            var indexSignatures = this.getIndexSignatures();
-
-            if (members.length > 0 || callSignatures.length > 0 || constructSignatures.length > 0 || indexSignatures.length > 0) {
-                var allMemberNames = new MemberNameArray();
-                var curlies = !topLevel || indexSignatures.length != 0;
-                var delim = "; ";
-                for (var i = 0; i < members.length; i++) {
-                    if (members[i].kind == PullElementKind.Method && members[i].type.hasOnlyOverloadCallSignatures()) {
-                        // Add all Call signatures of the method
-                        var methodCallSignatures = members[i].type.getCallSignatures();
-                        var nameStr = members[i].getDisplayName(scopeSymbol) + (members[i].isOptional ? "?" : "");;
-                        var methodMemberNames = PullSignatureSymbol.getSignaturesTypeNameEx(methodCallSignatures, nameStr, false, false, scopeSymbol);
-                        allMemberNames.addAll(methodMemberNames);
-                    } else {
-                        var memberTypeName = members[i].getNameAndTypeNameEx(scopeSymbol);
-                        if (memberTypeName.isArray() && (<MemberNameArray>memberTypeName).delim === delim) {
-                            allMemberNames.addAll((<MemberNameArray>memberTypeName).entries);
-                        } else {
-                            allMemberNames.add(memberTypeName);
-                        }
-                    }
-                    curlies = true;
-                }
-
-                // Use pretty Function overload signature if this is just a call overload
-                var getPrettyFunctionOverload = getPrettyTypeName && !curlies && this.hasOnlyOverloadCallSignatures();
-
-                var signatureCount = callSignatures.length + constructSignatures.length + indexSignatures.length;
-                if (signatureCount != 0 || members.length != 0) {
-                    var useShortFormSignature = !curlies && (signatureCount === 1);
-                    var signatureMemberName: MemberName[];
-
-                    if (callSignatures.length > 0) {
-                        signatureMemberName =
-                        PullSignatureSymbol.getSignaturesTypeNameEx(callSignatures, "", useShortFormSignature, false, scopeSymbol, getPrettyFunctionOverload);
-                        allMemberNames.addAll(signatureMemberName);
-                    }
-
-                    if (constructSignatures.length > 0) {
-                        signatureMemberName =
-                        PullSignatureSymbol.getSignaturesTypeNameEx(constructSignatures, "new", useShortFormSignature, false, scopeSymbol);
-                        allMemberNames.addAll(signatureMemberName);
-                    }
-
-                    if (indexSignatures.length > 0) {
-                        signatureMemberName =
-                        PullSignatureSymbol.getSignaturesTypeNameEx(indexSignatures, "", useShortFormSignature, true, scopeSymbol);
-                        allMemberNames.addAll(signatureMemberName);
-                    }
-
-                    if ((curlies) || (!getPrettyFunctionOverload && (signatureCount > 1) && topLevel)) {
-                        allMemberNames.prefix = "{ ";
-                        allMemberNames.suffix = "}";
-                        allMemberNames.delim = delim;
-                    } else if (allMemberNames.entries.length > 1) {
-                        allMemberNames.delim = delim;
-                    }
-
-                    return allMemberNames;
-                }
-            }
-
-            return MemberName.create("{}");
-        }
-
-        public isExternallyVisible(inIsExternallyVisibleSymbols?: PullSymbol[]): boolean {
-            var isVisible = super.isExternallyVisible(inIsExternallyVisibleSymbols);
-            if (isVisible) {
-                // Get type parameters
-                var typars = this.getTypeArguments();
-                if (!typars || !typars.length) {
-                    typars = this.getTypeParameters();
-                }
-
-                if (typars) {
-                    // If any of the type parameter is not visible the type is invisible
-                    for (var i = 0; i < typars.length; i++) {
-                        isVisible = PullSymbol.getIsExternallyVisible(typars[i], this, inIsExternallyVisibleSymbols);
-                        if (!isVisible) {
-                            break;
-                        }
-                    }
-                }
-            }
-
-            return isVisible;
-        }
-
-        public setType(type: PullTypeSymbol) {
-            Debug.assert(false, "tried to set type of type");
-        }
-    }
-
-    export class PullPrimitiveTypeSymbol extends PullTypeSymbol {
-        constructor(name: string) {
-            super(name, PullElementKind.Primitive);
-
-            this.isResolved = true;
-        }
-
-        public isStringConstant() { return false; }
-
-        public isFixed() {
-            return true;
-        }
-
-        public invalidate() {
-            // do nothing...
-        }
-    }
-
-    export class PullStringConstantTypeSymbol extends PullPrimitiveTypeSymbol {
-        constructor(name: string) {
-            super(name);
-        }
-
-        public isStringConstant() {
-            return true;
-        }
-    }
-
-    export class PullErrorTypeSymbol extends PullPrimitiveTypeSymbol {
-
-        constructor(private diagnostic: Diagnostic, public delegateType: PullTypeSymbol, private _data = null) {
-            super("error");
-
-            this.isResolved = true;
-        }
-
-        public isError() {
-            return true;
-        }
-
-        public getDiagnostic() {
-            return this.diagnostic;
-        }
-
-        public getName(scopeSymbol?: PullSymbol, useConstraintInName?: boolean): string {
-            return this.delegateType.getName(scopeSymbol, useConstraintInName);
-        }
-
-        public getDisplayName(scopeSymbol?: PullSymbol, useConstraintInName?: boolean): string {
-            return this.delegateType.getDisplayName(scopeSymbol, useConstraintInName);
-        }
-
-        public toString(scopeSymbol?: PullSymbol, useConstraintInName?: boolean) {
-            return this.delegateType.toString(scopeSymbol, useConstraintInName);
-        }
-
-        public setData(data: any) {
-            this._data = data;
-        }
-
-        public getData() {
-            return this._data;
-        }
-    }
-
-    // represents the module "namespace" type
-    export class PullContainerTypeSymbol extends PullTypeSymbol {
-        public instanceSymbol: PullSymbol = null;
-
-        private _exportAssignedValueSymbol: PullSymbol = null;
-        private _exportAssignedTypeSymbol: PullTypeSymbol = null;
-        private _exportAssignedContainerSymbol: PullContainerTypeSymbol = null;
-
-        constructor(name: string, kind = PullElementKind.Container) {
-            super(name, kind);
-        }
-
-        public isContainer() { return true; }
-
-        public setInstanceSymbol(symbol: PullSymbol) {
-            this.instanceSymbol = symbol;
-        }
-
-        public getInstanceSymbol(): PullSymbol {
-            return this.instanceSymbol;
-        }
-
-        public invalidate() {
-
-            if (this.instanceSymbol) {
-                this.instanceSymbol.invalidate();
-            }
-
-            super.invalidate();
-        }
-
-        public setExportAssignedValueSymbol(symbol: PullSymbol): void {
-
-            this._exportAssignedValueSymbol = symbol;
-        }
-        public getExportAssignedValueSymbol(): PullSymbol {
-            return this._exportAssignedValueSymbol;
-        }
-
-        public setExportAssignedTypeSymbol(type: PullTypeSymbol): void {
-            this._exportAssignedTypeSymbol = type;
-        }
-        public getExportAssignedTypeSymbol(): PullTypeSymbol {
-            return this._exportAssignedTypeSymbol;
-        }
-
-        public setExportAssignedContainerSymbol(container: PullContainerTypeSymbol): void {
-            this._exportAssignedContainerSymbol = container;
-        }
-        public getExportAssignedContainerSymbol(): PullContainerTypeSymbol {
-            return this._exportAssignedContainerSymbol;
-        }
-
-        public resetExportAssignedSymbols() {
-            this._exportAssignedContainerSymbol = null;
-            this._exportAssignedTypeSymbol = null;
-            this._exportAssignedValueSymbol = null;
-        }
-
-        static usedAsSymbol(containerSymbol: PullSymbol, symbol: PullSymbol) {
-            if (!containerSymbol || !containerSymbol.isContainer()) {
-                return false;
-            }
-
-            if (containerSymbol.type == symbol) {
-                return true;
-            }
-
-            if (containerSymbol.isAlias() && (<PullTypeAliasSymbol>containerSymbol).getAliasedType() == symbol) {
-                return true;
-            }
-
-            var containerTypeSymbol = <PullContainerTypeSymbol>containerSymbol;
-            var valueExportSymbol = containerTypeSymbol.getExportAssignedValueSymbol();
-            var typeExportSymbol = containerTypeSymbol.getExportAssignedTypeSymbol();
-            var containerExportSymbol = containerTypeSymbol.getExportAssignedContainerSymbol();
-            if (valueExportSymbol || typeExportSymbol || containerExportSymbol) {
-                return valueExportSymbol == symbol || typeExportSymbol == symbol || containerExportSymbol == symbol || PullContainerTypeSymbol.usedAsSymbol(containerExportSymbol, symbol);
-            }
-
-            return false;
-        }
-    }
-
-    export class PullTypeAliasSymbol extends PullTypeSymbol {
-
-        public aliasedType: PullTypeSymbol = null;
-        private isUsedAsValue = false;
-        private typeUsedExternally = false;
-        private retrievingExportAssignment = false;
-
-        constructor(name: string) {
-            super(name, PullElementKind.TypeAlias);
-        }
-
-        public isAlias() { return true; }
-        public isContainer() { return true; }
-
-        public setAliasedType(type: PullTypeSymbol) {
-            Debug.assert(!type.isError(), "Attempted to alias an error");
-
-            this.aliasedType = type;
-        }
-
-        public getExportAssignedValueSymbol(): PullSymbol {
-            if (!this.aliasedType) {
-                return null;
-            }
-
-            if (this.retrievingExportAssignment) {
-                return null;
-            }
-
-            if (this.aliasedType.isContainer()) {
-                this.retrievingExportAssignment = true;
-                var sym = (<PullContainerTypeSymbol>this.aliasedType).getExportAssignedValueSymbol();
-                this.retrievingExportAssignment = false;
-                return sym;
-            }
-
-            return null;
-        }
-
-        public getExportAssignedTypeSymbol(): PullTypeSymbol {
-            if (!this.aliasedType) {
-                return null;
-            }
-
-            if (this.retrievingExportAssignment) {
-                return null;
-            }
-
-            if (this.aliasedType.isContainer()) {
-                this.retrievingExportAssignment = true;
-                var sym = (<PullContainerTypeSymbol>this.aliasedType).getExportAssignedTypeSymbol();
-                this.retrievingExportAssignment = false;
-                return sym;
-            }
-
-            return null;
-        }
-
-        public getExportAssignedContainerSymbol(): PullContainerTypeSymbol {
-            if (!this.aliasedType) {
-                return null;
-            }
-
-            if (this.retrievingExportAssignment) {
-                return null;
-            }
-
-            if (this.aliasedType.isContainer()) {
-                this.retrievingExportAssignment = true;
-                var sym = (<PullContainerTypeSymbol>this.aliasedType).getExportAssignedContainerSymbol();
-                this.retrievingExportAssignment = false;
-                return sym;
-            }
-
-            return null;
-        }
-
-        public getAliasedType(): PullTypeSymbol {
-
-            return this.aliasedType;
-        }
-
-        public setType(type: PullTypeSymbol) {
-            this.setAliasedType(type);
-        }
-
-        public setIsUsedAsValue() {
-            this.isUsedAsValue = true;
-        }
-
-        public getIsUsedAsValue() {
-            return this.isUsedAsValue;
-        }
-
-        public setIsTypeUsedExternally() {
-            this.typeUsedExternally = true;
-        }
-
-        public getTypeUsedExternally() {
-            return this.typeUsedExternally;
-        }
-
-        public getMembers(): PullSymbol[] {
-            if (this.aliasedType) {
-                return this.aliasedType.getMembers();
-            }
-
-            return sentinelEmptyArray;
-        }
-
-        public getCallSignatures(): PullSignatureSymbol[] {
-            if (this.aliasedType) {
-                return this.aliasedType.getCallSignatures();
-            }
-
-            return sentinelEmptyArray;
-        }
-
-        public getConstructSignatures(): PullSignatureSymbol[] {
-            if (this.aliasedType) {
-                return this.aliasedType.getConstructSignatures();
-            }
-
-            return sentinelEmptyArray;
-        }
-
-        public getIndexSignatures(): PullSignatureSymbol[] {
-            if (this.aliasedType) {
-                return this.aliasedType.getIndexSignatures();
-            }
-
-            return sentinelEmptyArray;
-        }
-
-        public findMember(name: string): PullSymbol {
-            if (this.aliasedType) {
-                return this.aliasedType.findMember(name);
-            }
-
-            return null;
-        }
-
-        public findNestedType(name: string): PullTypeSymbol {
-            if (this.aliasedType) {
-                return this.aliasedType.findNestedType(name);
-            }
-
-            return null;
-        }
-
-        public getAllMembers(searchDeclKind: PullElementKind, includePrivate: boolean): PullSymbol[] {
-            if (this.aliasedType) {
-                return this.aliasedType.getAllMembers(searchDeclKind, includePrivate);
-            }
-
-            return sentinelEmptyArray;
-        }
-
-        public invalidate() {
-            this.isUsedAsValue = false;
-
-            super.invalidate();
-        }
-    }
-
-    export class PullDefinitionSignatureSymbol extends PullSignatureSymbol {
-        public isDefinition() { return true; }
-    }
-
-    export class PullTypeParameterSymbol extends PullTypeSymbol {
-        private _constraint: PullTypeSymbol = null;
-
-        constructor(name: string, private _isFunctionTypeParameter) {
-            super(name, PullElementKind.TypeParameter);
-        }
-
-        public isTypeParameter() { return true; }
-        public isFunctionTypeParameter() { return this._isFunctionTypeParameter; }
-
-        public isFixed() { return false; }
-
-        public setConstraint(constraintType: PullTypeSymbol) {
-            this._constraint = constraintType;
-        }
-
-        public getConstraint(): PullTypeSymbol {
-            return this._constraint;
-        }
-
-        public isGeneric() { return true; }
-
-        public fullName(scopeSymbol?: PullSymbol) {
-            var name = this.getDisplayName(scopeSymbol);
-            var container = this.getContainer();
-            if (container) {
-                var containerName = container.fullName(scopeSymbol);
-                name = name + " in " + containerName;
-            }
-
-            return name;
-        }
-
-        public getName(scopeSymbol?: PullSymbol, useConstraintInName?: boolean) {
-
-            var name = super.getName(scopeSymbol);
-
-            if (this.isPrinting) {
-                return name;
-            }
-
-            this.isPrinting = true;         
-
-            if (useConstraintInName && this._constraint) {
-                name += " extends " + this._constraint.toString(scopeSymbol);
-            }
-
-            this.isPrinting = false;
-        
-            return name;
-        }
-
-        public getDisplayName(scopeSymbol?: PullSymbol, useConstraintInName?: boolean) {
-
-            var name = super.getDisplayName(scopeSymbol, useConstraintInName);
-
-            if (this.isPrinting) {
-                return name;
-            }
-
-            this.isPrinting = true;
-
-            if (useConstraintInName && this._constraint) {
-                name += " extends " + this._constraint.toString(scopeSymbol);
-            }
-
-            this.isPrinting = false;
-            
-            return name;
-        }
-
-        public isExternallyVisible(inIsExternallyVisibleSymbols?: PullSymbol[]): boolean {
-            var constraint = this.getConstraint();
-            if (constraint) {
-                return PullSymbol.getIsExternallyVisible(constraint, this, inIsExternallyVisibleSymbols);
-            }
-
-            return true;          
-        }
-    }
-
-    // transient type variables...
-    export class PullTypeVariableSymbol extends PullTypeParameterSymbol {
-
-        constructor(name: string, isFunctionTypeParameter: boolean) {
-            super(name, isFunctionTypeParameter);
-        }
-
-        private tyvarID =  globalTyvarID++;
-
-        public isTypeParameter() { return true; }
-        public isTypeVariable() { return true; }
-    }
-
-    export class PullAccessorSymbol extends PullSymbol {
-
-        private _getterSymbol: PullSymbol = null;
-        private _setterSymbol: PullSymbol = null;
-
-        constructor(name: string) {
-            super(name, PullElementKind.Property);
-        }
-
-        public isAccessor() { return true; }
-
-        public setSetter(setter: PullSymbol) {
-            if (!setter) {
-                return;
-            }
-
-            this._setterSymbol = setter;
-
-            setter.setAccessorSymbol(this);
-        }
-
-        public getSetter(): PullSymbol {
-            return this._setterSymbol;
-        }
-
-        public setGetter(getter: PullSymbol) {
-            if (!getter) {
-                return;
-            }
-
-            this._getterSymbol = getter;
-
-            getter.setAccessorSymbol(this);
-        }
-
-        public getGetter(): PullSymbol {
-            return this._getterSymbol;
-        }
-
-        public invalidate() {
-            if (this._getterSymbol) {
-                this._getterSymbol.invalidate();
-            }
-
-            if (this._setterSymbol) {
-                this._setterSymbol.invalidate();
-            }
-
-            super.invalidate();
-        }
-    }
-
-    export function typeWrapsTypeParameter(type: PullTypeSymbol, typeParameter: PullTypeParameterSymbol) {
-
-        if (type.isTypeParameter()) {
-            return type == typeParameter;
-        }
-
-        var typeArguments = type.getTypeArguments();
-
-        if (typeArguments) {
-            for (var i = 0; i < typeArguments.length; i++) {
-                if (typeWrapsTypeParameter(typeArguments[i], typeParameter)) {
-                    return true;
-                }
-            }
-        }
-
-        return false;
-    }
-
-    export function getRootType(typeToSpecialize: PullTypeSymbol) {
-        var decl = typeToSpecialize.getDeclarations()[0];
-
-        if (!typeToSpecialize.isGeneric()) {
-            return typeToSpecialize;
-        }
-
-        return (typeToSpecialize.kind & (PullElementKind.Class | PullElementKind.Interface)) ? <PullTypeSymbol>decl.getSymbol().type : typeToSpecialize;
-    }
-
-    export var nSpecializationsCreated = 0;
-    export var nSpecializedSignaturesCreated = 0;
-
-    export function shouldSpecializeTypeParameterForTypeParameter(specialization: PullTypeParameterSymbol, typeToSpecialize: PullTypeParameterSymbol) {
-        if (specialization == typeToSpecialize) {
-            return false;
-        }
-
-        if (!(specialization.isTypeParameter() && typeToSpecialize.isTypeParameter())) {
-            return true;
-        }
-
-        var parent = specialization.getDeclarations()[0].getParentDecl();
-        var targetParent = typeToSpecialize.getDeclarations()[0].getParentDecl();
-
-        // if they share a parent, it's fine to specialize
-        if (parent == targetParent) {
-            return true;
-        }
-
-        // if the target parent encloses the specialization type, we don't want to specialize
-        while (parent) {
-            if (parent.flags & PullElementFlags.Static) {
-                return true;
-            }
-
-            if (parent == targetParent) {
-                return false;
-            }
-
-            parent = parent.getParentDecl();
-        }
-
-        return true;
-    }
-
-    export function specializeType(typeToSpecialize: PullTypeSymbol, typeArguments: PullTypeSymbol[], resolver: PullTypeResolver, enclosingDecl: PullDecl, context: PullTypeResolutionContext, ast?: AST): PullTypeSymbol {
-
-        if (typeToSpecialize.isPrimitive() || !typeToSpecialize.isGeneric()) {
-            return typeToSpecialize;
-        }
-
-        var searchForExistingSpecialization = typeArguments != null;
-
-        if (typeArguments === null || (context.specializingToAny && typeArguments.length)) {
-            typeArguments = [];
-        }
-
-        if (typeToSpecialize.isTypeParameter()) {
-
-            if (context.specializingToAny) {
-                return resolver.semanticInfoChain.anyTypeSymbol;
-            }
-
-            var substitution = context.findSpecializationForType(typeToSpecialize);
-
-            if (substitution != typeToSpecialize) {
-
-                if (shouldSpecializeTypeParameterForTypeParameter(<PullTypeParameterSymbol>substitution, <PullTypeParameterSymbol>typeToSpecialize)) {
-                    return substitution;
-                }
-            }
-
-            if (typeArguments && typeArguments.length) {
-                if (shouldSpecializeTypeParameterForTypeParameter(<PullTypeParameterSymbol>typeArguments[0], <PullTypeParameterSymbol>typeToSpecialize)) {
-                    return typeArguments[0];
-                }
-            }
-
-            return typeToSpecialize;
-        }
-
-        // In this case, we have an array type that may have been specialized to a type variable
-        if (typeToSpecialize.isArray()) {
-
-            if (typeToSpecialize.currentlyBeingSpecialized()) {
-                return typeToSpecialize;
-            }
-
-            var newElementType: PullTypeSymbol = null;
-
-            if (!context.specializingToAny) {
-                var elementType = typeToSpecialize.getElementType();
-
-                newElementType = specializeType(elementType, typeArguments, resolver, enclosingDecl, context, ast);
-            }
-            else {
-                newElementType = resolver.semanticInfoChain.anyTypeSymbol;
-            }
-
-            // we re-specialize so that we can re-use any cached array type symbols
-            var newArrayType = specializeType(resolver.getCachedArrayType(), [newElementType], resolver, enclosingDecl, context);
-
-            return newArrayType;
-        }     
-
-        var typeParameters = typeToSpecialize.getTypeParameters();
-
-        // if we don't have the complete list of types to specialize to, we'll need to reconstruct the specialization signature
-        if (!context.specializingToAny && searchForExistingSpecialization && (typeParameters.length > typeArguments.length)) {
-            searchForExistingSpecialization = false;
-        }
-
-        var newType: PullTypeSymbol = null;
-
-        var newTypeDecl = typeToSpecialize.getDeclarations()[0];
-
-        var rootType: PullTypeSymbol = getRootType(typeToSpecialize);
-
-        var isArray = typeToSpecialize === resolver.getCachedArrayType() || typeToSpecialize.isArray();
-
-        if (searchForExistingSpecialization || context.specializingToAny) {
-            if (!typeArguments.length || context.specializingToAny) {
-                for (var i = 0; i < typeParameters.length; i++) {
-                    typeArguments[typeArguments.length] = resolver.semanticInfoChain.anyTypeSymbol;
-                }
-            }
-
-            if (isArray) {
-                newType = typeArguments[0].getArrayType();
-            }
-            else if (typeArguments.length) {
-                newType = rootType.getSpecialization(typeArguments);
-            }
-            
-            if (!newType && !typeParameters.length && context.specializingToAny) {
-                newType = rootType.getSpecialization([resolver.semanticInfoChain.anyTypeSymbol]);
-            }
-            
-            for (var i = 0; i < typeArguments.length; i++) {
-                if (!typeArguments[i].isTypeParameter() && (typeArguments[i] == rootType || typeWrapsTypeParameter(typeArguments[i], typeParameters[i]))) {
-                    declAST = resolver.semanticInfoChain.getASTForDecl(newTypeDecl);
-                    if (declAST && typeArguments[i] != resolver.getCachedArrayType()) {
-                        diagnostic = context.postError(enclosingDecl.getScriptName(), declAST.minChar, declAST.getLength(), DiagnosticCode.A_generic_type_may_not_reference_itself_with_a_wrapped_form_of_its_own_type_parameters, null, enclosingDecl);
-                        return resolver.getNewErrorTypeSymbol(diagnostic);
-                    }
-                    else {
-                        return resolver.semanticInfoChain.anyTypeSymbol;
-                    }
-                }
-            }
-        }
-        else {
-            var knownTypeArguments = typeToSpecialize.getTypeArguments();
-            var typesToReplace = knownTypeArguments ? knownTypeArguments : typeParameters;
-            var diagnostic: Diagnostic;
-            var declAST: AST;
-
-            for (var i = 0; i < typesToReplace.length; i++) {
-
-                if (!typesToReplace[i].isTypeParameter() && (typeArguments[i] == rootType || typeWrapsTypeParameter(typesToReplace[i], typeParameters[i]))) {
-                    declAST = resolver.semanticInfoChain.getASTForDecl(newTypeDecl);
-                    if (declAST && typeArguments[i] != resolver.getCachedArrayType()) {
-                        diagnostic = context.postError(enclosingDecl.getScriptName(), declAST.minChar, declAST.getLength(), DiagnosticCode.A_generic_type_may_not_reference_itself_with_a_wrapped_form_of_its_own_type_parameters, null, enclosingDecl);
-                        return resolver.getNewErrorTypeSymbol(diagnostic);
-                    }
-                    else {
-                        return resolver.semanticInfoChain.anyTypeSymbol;
-                    }
-                }
-
-                substitution = specializeType(typesToReplace[i], null, resolver, enclosingDecl, context, ast);
-
-                typeArguments[i] = substitution != null ? substitution : typesToReplace[i];
-            }
-            
-            newType = rootType.getSpecialization(typeArguments);            
-        }
-
-        // check to see if this is a recursive specialization while resolving the root type
-        // E.g.,
-        //
-        // interface Array<T> {
-        //     p: Array<T>; <- This is really just the declaration
-        // }
-        //
-        var rootTypeParameters = rootType.getTypeParameters();
-
-        if (rootTypeParameters.length && (rootTypeParameters.length == typeArguments.length)) {
-            for (var i = 0; i < typeArguments.length; i++) {
-                if (typeArguments[i] != rootTypeParameters[i]) {
-                    break;
-                }
-            }
-
-            if (i == rootTypeParameters.length) {
-                return rootType;
-            }
-        }   
-
-        if (newType) {
-            if (!newType.isResolved && !newType.currentlyBeingSpecialized()) {
-                //typeToSpecialize.invalidateSpecializations();
-            }
-            else {
-                return newType;
-            }
-        }
-        
-        var prevInSpecialization = context.inSpecialization;
-        context.inSpecialization = true;
-
-        if (!newType) {
-            nSpecializationsCreated++;
-
-            newType = typeToSpecialize.isClass() ? new PullTypeSymbol(typeToSpecialize.name, PullElementKind.Class) :
-                                                    isArray ? new PullTypeSymbol("Array", PullElementKind.Array) :
-                                                        typeToSpecialize.isTypeParameter() ? // watch out for replacing one tyvar with another
-                                                            new PullTypeVariableSymbol(typeToSpecialize.name, (<PullTypeParameterSymbol>typeToSpecialize).isFunctionTypeParameter()) :
-                                                                new PullTypeSymbol(typeToSpecialize.name, typeToSpecialize.kind);
-            newType.setRootSymbol(rootType);
-        }
-
-        newType.setIsBeingSpecialized();
-
-        newType.setTypeArguments(typeArguments);
-
-        rootType.addSpecialization(newType, typeArguments);
-
-        if (isArray) {
-            newType.setElementType(typeArguments[0]);
-            typeArguments[0].setArrayType(newType);
-        }
-
-        if (typeToSpecialize.currentlyBeingSpecialized()) {
-            return newType;
-        }
-
-        // If it's a constructor, we want to flag the type as being specialized
-        // to prevent stack overflows when specializing the return type
-        var prevCurrentlyBeingSpecialized = typeToSpecialize.currentlyBeingSpecialized();
-        if (typeToSpecialize.kind == PullElementKind.ConstructorType) {
-            typeToSpecialize.setIsBeingSpecialized();
-        }
-
-        // create the type replacement map
-
-        var typeReplacementMap: any = {};
-
-        for (var i = 0; i < typeParameters.length; i++) {
-            if (typeParameters[i] != typeArguments[i]) {
-                typeReplacementMap[typeParameters[i].pullSymbolIDString] = typeArguments[i];
-            }
-            newType.addTypeParameter(typeParameters[i]);
-        }
-
-        // specialize any extends/implements types
-        var extendedTypesToSpecialize = typeToSpecialize.getExtendedTypes();
-        var typeDecl: PullDecl;
-        var typeAST: TypeDeclaration;
-        var unitPath: string;
-        var decls: PullDecl[] = typeToSpecialize.getDeclarations();
-
-        if (extendedTypesToSpecialize.length) {
-            for (var i = 0; i < decls.length; i++) {
-                typeDecl = decls[i];
-                typeAST = <TypeDeclaration>resolver.semanticInfoChain.getASTForDecl(typeDecl);
-
-                // if this is an 'extended' interface declaration, the AST's extends list may not match
-                if (typeAST.extendsList) {
-                    unitPath = resolver.getUnitPath();
-                    resolver.setUnitPath(typeDecl.getScriptName());
-                    context.pushTypeSpecializationCache(typeReplacementMap);
-                    var extendTypeSymbol = resolver.resolveTypeReference(new TypeReference(typeAST.extendsList.members[0], 0), typeDecl, context);
-                    resolver.setUnitPath(unitPath);
-                    context.popTypeSpecializationCache();
-
-                    newType.addExtendedType(extendTypeSymbol);
-                }
-            }
-        }
-
-        var implementedTypesToSpecialize = typeToSpecialize.getImplementedTypes();
-
-        if (implementedTypesToSpecialize.length) {
-            for (var i = 0; i < decls.length; i++) {
-                typeDecl = decls[i];
-                typeAST = <TypeDeclaration>resolver.semanticInfoChain.getASTForDecl(typeDecl);
-
-                if (typeAST.implementsList) {
-                    unitPath = resolver.getUnitPath();
-                    resolver.setUnitPath(typeDecl.getScriptName());
-                    context.pushTypeSpecializationCache(typeReplacementMap);
-                    var implementedTypeSymbol = resolver.resolveTypeReference(new TypeReference(typeAST.implementsList.members[0], 0), typeDecl, context);
-                    resolver.setUnitPath(unitPath);
-                    context.popTypeSpecializationCache();
-
-                    newType.addImplementedType(implementedTypeSymbol);
-                }
-            }
-        }
-
-        var callSignatures = typeToSpecialize.getCallSignatures(false);
-        var constructSignatures = typeToSpecialize.getConstructSignatures(false);
-        var indexSignatures = typeToSpecialize.getIndexSignatures(false);
-        var members = typeToSpecialize.getMembers();
-
-        // specialize call signatures
-        var newSignature: PullSignatureSymbol;
-        var placeHolderSignature: PullSignatureSymbol;
-        var signature: PullSignatureSymbol;
-
-        var decl: PullDecl = null;
-        var declAST: AST = null;
-        var parameters: PullSymbol[];
-        var newParameters: PullSymbol[];
-        var returnType: PullTypeSymbol = null;
-        var prevSpecializationSignature: PullSignatureSymbol = null;
-
-        for (var i = 0; i < callSignatures.length; i++) {
-            signature = callSignatures[i];
-
-            if (!signature.currentlyBeingSpecialized()) {
-
-                context.pushTypeSpecializationCache(typeReplacementMap);
-
-                decl = signature.getDeclarations()[0];
-                unitPath = resolver.getUnitPath();
-                resolver.setUnitPath(decl.getScriptName());
-
-                newSignature = new PullSignatureSymbol(signature.kind);
-                nSpecializedSignaturesCreated++;
-                newSignature.mimicSignature(signature, resolver);
-                declAST = resolver.semanticInfoChain.getASTForDecl(decl);
-
-                Debug.assert(declAST != null, "Call signature for type '" + typeToSpecialize.toString() + "' could not be specialized because of a stale declaration");
-
-                prevSpecializationSignature = decl.getSpecializingSignatureSymbol();
-                decl.setSpecializingSignatureSymbol(newSignature);
-<<<<<<< HEAD
-                resolver.resolveAST(declAST, false, newTypeDecl, context, true);
-=======
-
-                // if the signature is not yet specialized, specialize the signature using an empty context first - that way, no type parameters
-                // will be accidentally specialized
-                if (!(signature.isResolved() || signature.isResolving())) {
-                    resolver.resolveDeclaredSymbol(signature, enclosingDecl, new PullTypeResolutionContext());
-                }   
-
-                resolver.resolveAST(declAST, false, newTypeDecl, context);
->>>>>>> db324a90
-                decl.setSpecializingSignatureSymbol(prevSpecializationSignature);
-
-                parameters = signature.parameters;
-                newParameters = newSignature.parameters;
-
-                for (var p = 0; p < parameters.length; p++) {
-                    newParameters[p].type = parameters[p].type;
-                }
-                newSignature.setResolved();
-
-                resolver.setUnitPath(unitPath);
-
-                returnType = newSignature.returnType;
-
-                if (!returnType) {
-                    newSignature.returnType = signature.returnType;
-                }
-
-                signature.setIsBeingSpecialized();
-                newSignature.setRootSymbol(signature);
-                placeHolderSignature = newSignature;
-                newSignature = specializeSignature(newSignature, true, typeReplacementMap, null, resolver, newTypeDecl, context);
-                signature.setIsSpecialized();
-
-                if (newSignature != placeHolderSignature) {
-                    newSignature.setRootSymbol(signature);
-                }
-
-                context.popTypeSpecializationCache();
-
-                if (!newSignature) {
-                    context.inSpecialization = prevInSpecialization;
-                    typeToSpecialize.setValueIsBeingSpecialized(prevCurrentlyBeingSpecialized);
-                    Debug.assert(false, "returning from call");
-                    return resolver.semanticInfoChain.anyTypeSymbol;
-                }
-            }
-            else {
-                newSignature = signature;
-            }          
-
-            newType.addCallSignature(newSignature);
-
-            if (newSignature.hasAGenericParameter) {
-                newType.setHasGenericSignature();
-            }
-        }
-
-        // specialize construct signatures
-        for (var i = 0; i < constructSignatures.length; i++) {
-            signature = constructSignatures[i];
-
-            if (!signature.currentlyBeingSpecialized()) {
-
-                context.pushTypeSpecializationCache(typeReplacementMap);
-
-                decl = signature.getDeclarations()[0];
-                unitPath = resolver.getUnitPath();
-                resolver.setUnitPath(decl.getScriptName());
-
-                newSignature = new PullSignatureSymbol(signature.kind);
-                nSpecializedSignaturesCreated++;
-                newSignature.mimicSignature(signature, resolver);
-                declAST = resolver.semanticInfoChain.getASTForDecl(decl);
-
-                Debug.assert(declAST != null, "Construct signature for type '" + typeToSpecialize.toString() + "' could not be specialized because of a stale declaration");
-
-                prevSpecializationSignature = decl.getSpecializingSignatureSymbol();
-                decl.setSpecializingSignatureSymbol(newSignature);
-<<<<<<< HEAD
-                resolver.resolveAST(declAST, false, newTypeDecl, context, true);
-=======
-
-                if (!(signature.isResolved() || signature.isResolving())) {
-                    resolver.resolveDeclaredSymbol(signature, enclosingDecl, new PullTypeResolutionContext());
-                } 
-
-                resolver.resolveAST(declAST, false, newTypeDecl, context);
->>>>>>> db324a90
-                decl.setSpecializingSignatureSymbol(prevSpecializationSignature);
-
-                parameters = signature.parameters;
-                newParameters = newSignature.parameters;
-
-                // we need to clone the parameter types, but the return type
-                // was set during resolution
-                for (var p = 0; p < parameters.length; p++) {
-                    newParameters[p].type = parameters[p].type;
-                }
-                newSignature.setResolved();
-
-                resolver.setUnitPath(unitPath);
-
-                returnType = newSignature.returnType;
-
-                if (!returnType) {
-                    newSignature.returnType = signature.returnType;
-                }
-
-                signature.setIsBeingSpecialized();
-                newSignature.setRootSymbol(signature);
-                placeHolderSignature = newSignature;
-                newSignature = specializeSignature(newSignature, true, typeReplacementMap, null, resolver, newTypeDecl, context);
-                signature.setIsSpecialized();
-
-                if (newSignature != placeHolderSignature) {
-                    newSignature.setRootSymbol(signature);
-                }
-
-                context.popTypeSpecializationCache();
-
-                if (!newSignature) {
-                    context.inSpecialization = prevInSpecialization;
-                    typeToSpecialize.setValueIsBeingSpecialized(prevCurrentlyBeingSpecialized);
-                    Debug.assert(false, "returning from construct");
-                    return resolver.semanticInfoChain.anyTypeSymbol;
-                }
-            }
-            else {
-                newSignature = signature;
-            }   
-
-            newType.addConstructSignature(newSignature);
-
-            if (newSignature.hasAGenericParameter) {
-                newType.setHasGenericSignature();
-            }
-        }
-
-        // specialize index signatures
-        for (var i = 0; i < indexSignatures.length; i++) {
-            signature = indexSignatures[i];
-
-            if (!signature.currentlyBeingSpecialized()) {                
-
-                context.pushTypeSpecializationCache(typeReplacementMap);
-
-                decl = signature.getDeclarations()[0];
-                unitPath = resolver.getUnitPath();
-                resolver.setUnitPath(decl.getScriptName());
-
-                newSignature = new PullSignatureSymbol(signature.kind);
-                nSpecializedSignaturesCreated++;
-                newSignature.mimicSignature(signature, resolver);
-                declAST = resolver.semanticInfoChain.getASTForDecl(decl);
-
-                Debug.assert(declAST != null, "Index signature for type '" + typeToSpecialize.toString() + "' could not be specialized because of a stale declaration");
-
-                prevSpecializationSignature = decl.getSpecializingSignatureSymbol();
-                decl.setSpecializingSignatureSymbol(newSignature);
-<<<<<<< HEAD
-                resolver.resolveAST(declAST, false, newTypeDecl, context, true);
-=======
-
-                if (!(signature.isResolved() || signature.isResolving())) {
-                    resolver.resolveDeclaredSymbol(signature, enclosingDecl, new PullTypeResolutionContext());
-                } 
-
-                resolver.resolveAST(declAST, false, newTypeDecl, context);
->>>>>>> db324a90
-                decl.setSpecializingSignatureSymbol(prevSpecializationSignature);
-
-                parameters = signature.parameters;
-                newParameters = newSignature.parameters;
-
-                // we need to clone the parameter types, but the return type
-                // was set during resolution
-                for (var p = 0; p < parameters.length; p++) {
-                    newParameters[p].type = parameters[p].type;
-                }
-                newSignature.setResolved();
-
-                resolver.setUnitPath(unitPath);
-
-                returnType = newSignature.returnType;
-
-                if (!returnType) {
-                    newSignature.returnType = signature.returnType;
-                }
-
-                signature.setIsBeingSpecialized();
-                newSignature.setRootSymbol(signature);
-                placeHolderSignature = newSignature;
-                newSignature = specializeSignature(newSignature, true, typeReplacementMap, null, resolver, newTypeDecl, context);
-                signature.setIsSpecialized();
-
-                if (newSignature != placeHolderSignature) {
-                    newSignature.setRootSymbol(signature);
-                }
-
-                context.popTypeSpecializationCache();
-
-                if (!newSignature) {
-                    context.inSpecialization = prevInSpecialization;
-                    typeToSpecialize.setValueIsBeingSpecialized(prevCurrentlyBeingSpecialized);
-                    Debug.assert(false, "returning from index");
-                    return resolver.semanticInfoChain.anyTypeSymbol;
-                }
-            }
-            else {
-                newSignature = signature;
-            }   
-            
-            newType.addIndexSignature(newSignature);
-
-            if (newSignature.hasAGenericParameter) {
-                newType.setHasGenericSignature();
-            }
-        }        
-
-        // specialize members
-
-        var field: PullSymbol = null;
-        var newField: PullSymbol = null;
-
-        var fieldType: PullTypeSymbol = null;
-        var newFieldType: PullTypeSymbol = null;
-        var replacementType: PullTypeSymbol = null;
-
-        var fieldSignatureSymbol: PullSignatureSymbol = null;
-
-        for (var i = 0; i < members.length; i++) {
-            field = members[i];
-            field.setIsBeingSpecialized();
-
-            decls = field.getDeclarations();
-
-            newField = new PullSymbol(field.name, field.kind);
-
-            newField.setRootSymbol(field);
-
-            if (field.isOptional) {
-                newField.isOptional = true;
-            }
-
-            if (!field.isResolved) {
-                resolver.resolveDeclaredSymbol(field, newTypeDecl, context);
-            }            
-
-            fieldType = field.type;
-
-            if (!fieldType) {
-                fieldType = newType; 
-            }
-
-            replacementType = <PullTypeSymbol>typeReplacementMap[fieldType.pullSymbolIDString];
-
-            if (replacementType) {
-                newField.type = replacementType;
-            }
-            else {
-                // re-resolve all field decls using the current replacements
-                if (fieldType.isGeneric() && !fieldType.isFixed()) {
-                    unitPath = resolver.getUnitPath();
-                    resolver.setUnitPath(decls[0].getScriptName());
-
-                    context.pushTypeSpecializationCache(typeReplacementMap);
-
-                    newFieldType = specializeType(fieldType, !fieldType.getIsSpecialized() ? typeArguments : null, resolver, newTypeDecl, context, ast);
-
-                    resolver.setUnitPath(unitPath);
-
-                    context.popTypeSpecializationCache();
-
-                    newField.type = newFieldType;
-                }
-                else {
-                    newField.type = fieldType;
-                }
-            }
-            field.setIsSpecialized();
-            newType.addMember(newField);
-        }
-
-        // specialize the constructor and statics, if need be
-        if (typeToSpecialize.isClass()) {
-            var constructorMethod = typeToSpecialize.getConstructorMethod();
-
-            // If we haven't yet resolved the constructor method, we need to resolve it *without* substituting
-            // for any type variables, so as to avoid accidentally specializing the root declaration
-            if (!constructorMethod.isResolved) {
-                var prevIsSpecializingConstructorMethod = context.isSpecializingConstructorMethod;
-                context.isSpecializingConstructorMethod = true;
-                resolver.resolveDeclaredSymbol(constructorMethod, enclosingDecl, context);
-                context.isSpecializingConstructorMethod = prevIsSpecializingConstructorMethod;
-            }
-
-            var newConstructorMethod = new PullSymbol(constructorMethod.name, PullElementKind.ConstructorMethod);
-            var newConstructorType = specializeType(constructorMethod.type, typeArguments, resolver, newTypeDecl, context, ast);
-
-            newConstructorMethod.type = newConstructorType;
-
-            var constructorDecls: PullDecl[] = constructorMethod.getDeclarations();
-
-            newConstructorMethod.setRootSymbol(constructorMethod);
-
-            newType.setConstructorMethod(newConstructorMethod);
-        }
-
-        newType.setIsSpecialized();
-
-        newType.setResolved();
-        typeToSpecialize.setValueIsBeingSpecialized(prevCurrentlyBeingSpecialized);
-        context.inSpecialization = prevInSpecialization;
-        return newType;
-    }
-
-    // PULLTODO: Replace typeReplacementMap with use of context
-    export function specializeSignature(signature: PullSignatureSymbol,
-        skipLocalTypeParameters: boolean,
-        typeReplacementMap: any,
-        typeArguments: PullTypeSymbol[],
-        resolver: PullTypeResolver,
-        enclosingDecl: PullDecl,
-        context: PullTypeResolutionContext,
-        ast?: AST): PullSignatureSymbol {
-
-        if (signature.currentlyBeingSpecialized()) {
-            return signature;
-        }
-
-        if (!signature.isResolved && !signature.inResolution) {
-            resolver.resolveDeclaredSymbol(signature, enclosingDecl, context);
-        }
-
-        var newSignature = signature.getSpecialization(typeArguments);
-
-        if (newSignature) {
-            return newSignature;
-        }
-
-        signature.setIsBeingSpecialized();
-
-        var prevInSpecialization = context.inSpecialization;
-        context.inSpecialization = true;
-
-        newSignature = new PullSignatureSymbol(signature.kind);
-        nSpecializedSignaturesCreated++;
-        newSignature.setRootSymbol(signature);
-
-        if (signature.hasVarArgs) {
-            newSignature.hasVarArgs = true;
-        }
-
-        if (signature.hasAGenericParameter) {
-            newSignature.hasAGenericParameter = true;
-        }
-
-        signature.addSpecialization(newSignature, typeArguments);      
-
-        var parameters = signature.parameters;
-        var typeParameters = signature.getTypeParameters();
-        var returnType = signature.returnType;
-
-        for (var i = 0; i < typeParameters.length; i++) {
-            newSignature.addTypeParameter(typeParameters[i]);
-        }
-
-        if (signature.hasAGenericParameter) {
-            newSignature.hasAGenericParameter = true;
-        }
-
-        var newParameter: PullSymbol;
-        var newParameterType: PullTypeSymbol;
-        var newParameterElementType: PullTypeSymbol;
-        var parameterType: PullTypeSymbol;
-        var replacementParameterType: PullTypeSymbol;
-        var localTypeParameters: any = new BlockIntrinsics();
-        var localSkipMap: any = null;
-
-        // if we specialize the signature recursive (through, say, the specialization of a method whilst specializing
-        // its class), we need to prevent accidental specialization of type parameters that shadow type parameters in the
-        // enclosing type.  (E.g., "class C<T> { public m<T>() {...} }" )
-        if (skipLocalTypeParameters) {
-            for (var i = 0; i < typeParameters.length; i++) {
-                localTypeParameters[typeParameters[i].getName()] = true;
-                if (!localSkipMap) {
-                    localSkipMap = {};
-                }
-                localSkipMap[typeParameters[i].pullSymbolIDString] = typeParameters[i];
-            }
-        }
-
-        context.pushTypeSpecializationCache(typeReplacementMap);
-
-        if (skipLocalTypeParameters && localSkipMap) {
-            context.pushTypeSpecializationCache(localSkipMap);
-        }
-        var newReturnType = (!localTypeParameters[returnType.name] /*&& typeArguments != null*/) ? specializeType(returnType, null/*typeArguments*/, resolver, enclosingDecl, context, ast) : returnType;
-        if (skipLocalTypeParameters && localSkipMap) {
-            context.popTypeSpecializationCache();
-        }
-        context.popTypeSpecializationCache();
-
-        newSignature.returnType = newReturnType;
-
-        for (var k = 0; k < parameters.length; k++) {
-
-            newParameter = new PullSymbol(parameters[k].name, parameters[k].kind);
-            newParameter.setRootSymbol(parameters[k]);
-
-            parameterType = parameters[k].type;
-
-            context.pushTypeSpecializationCache(typeReplacementMap);
-            if (skipLocalTypeParameters && localSkipMap) {
-                context.pushTypeSpecializationCache(localSkipMap);
-            }
-            newParameterType = !localTypeParameters[parameterType.name] ? specializeType(parameterType, null/*typeArguments*/, resolver, enclosingDecl, context, ast) : parameterType;
-            if (skipLocalTypeParameters && localSkipMap) {
-                context.popTypeSpecializationCache();
-            }
-            context.popTypeSpecializationCache();
-
-            if (parameters[k].isOptional) {
-                newParameter.isOptional = true;
-            }
-
-            if (parameters[k].isVarArg) {
-                newParameter.isVarArg = true;
-                newSignature.hasVarArgs = true;
-            }
-
-            if (resolver.isTypeArgumentOrWrapper(newParameterType)) {
-                newSignature.hasAGenericParameter = true;
-            }
-
-            newParameter.type = newParameterType;
-            newSignature.addParameter(newParameter, newParameter.isOptional);
-        }
-
-        signature.setIsSpecialized();
-
-        context.inSpecialization = prevInSpecialization;
-
-        return newSignature;
-    }
-
-    export function getIDForTypeSubstitutions(types: PullTypeSymbol[]): string {
-        var substitution = "";
-
-        for (var i = 0; i < types.length; i++) {
-            substitution += types[i].pullSymbolIDString + "#";
-        }
-
-        return substitution;
-    }
+// Copyright (c) Microsoft. All rights reserved. Licensed under the Apache License, Version 2.0. 
+// See LICENSE.txt in the project root for complete license information.
+
+///<reference path='..\typescript.ts' />
+
+module TypeScript {
+    export var pullSymbolID = 0;
+    export var globalTyvarID = 0;
+    export var sentinelEmptyArray = [];
+
+    export class PullSymbol {
+
+        // private state
+        public pullSymbolID = pullSymbolID++;
+        public pullSymbolIDString: string = null;
+
+        public name: string;
+
+        private cachedPathIDs: any = {};
+
+        public kind: PullElementKind;
+
+        private _container: PullTypeSymbol = null;
+        public type: PullTypeSymbol = null;
+
+        // We cache the declarations to improve look-up speed
+        // (but we re-create on edits because deletion from the linked list is
+        // much faster)
+        private _declarations: PullDecl[] = null;
+
+        public isResolved = false;
+
+        public isOptional = false;
+
+        public inResolution = false;
+
+        private isSynthesized = false;
+
+        public isVarArg = false;
+
+        private isSpecialized = false;
+        public isBeingSpecialized = false;
+
+        private rootSymbol: PullSymbol = null;
+
+        private _parentAccessorSymbol: PullSymbol = null;
+        private _enclosingSignature: PullSignatureSymbol = null;
+        public docComments: string = null;
+
+        public isPrinting = false;
+
+        public typeCheckPhase = -1;
+
+        public isType() {
+            return (this.kind & PullElementKind.SomeType) != 0;
+        }
+
+        public isSignature() {
+            return (this.kind & PullElementKind.SomeSignature) != 0;
+        }
+
+        public isArray() {
+            return (this.kind & PullElementKind.Array) != 0;
+        }
+
+        public isPrimitive() {
+            return this.kind === PullElementKind.Primitive;
+        }
+
+        public isAccessor() {
+            return false;
+        }
+
+        public isError() {
+            return false;
+        }
+
+        public isInterface() {
+            return this.kind === PullElementKind.Interface;
+        }
+
+        public isMethod() {
+            return this.kind === PullElementKind.Method;
+        }
+
+        public isProperty() {
+            return this.kind === PullElementKind.Property;
+        }
+
+        constructor(name: string, declKind: PullElementKind) {
+            this.name = name;
+            this.kind = declKind;
+            this.pullSymbolIDString = this.pullSymbolID.toString();
+        }
+
+        public isAlias() { return false; }
+        public isContainer() { return false; }
+
+        public setAccessorSymbol(accessor: PullSymbol) {
+            this._parentAccessorSymbol = accessor;
+        }
+
+        public getAccessorySymbol(): PullSymbol {
+            return this._parentAccessorSymbol;
+        }
+
+        private findAliasedType(decls: PullDecl[]) {
+            for (var i = 0; i < decls.length; i++) {
+                var childDecls = decls[i].getChildDecls();
+                for (var j = 0; j < childDecls.length; j++) {
+                    if (childDecls[j].kind === PullElementKind.TypeAlias) {
+                        var symbol = <PullTypeAliasSymbol>childDecls[j].getSymbol();
+                        if (PullContainerTypeSymbol.usedAsSymbol(symbol, this)) {
+                            return symbol;
+                        }
+                    }
+                }
+            }
+
+            return null;
+        }
+
+        public getAliasedSymbol(scopeSymbol: PullSymbol) {
+            if (!scopeSymbol) {
+                return null;
+            }
+
+            var scopePath = scopeSymbol.pathToRoot();
+            if (scopePath.length && scopePath[scopePath.length - 1].kind === PullElementKind.DynamicModule) {
+                var decls = scopePath[scopePath.length - 1].getDeclarations();
+                var symbol = this.findAliasedType(decls);
+                return symbol;
+            }
+
+            return null;
+        }
+
+        /** Use getName for type checking purposes, and getDisplayName to report an error or display info to the user.
+         * They will differ when the identifier is an escaped unicode character or the identifier "__proto__".
+         */
+        public getName(scopeSymbol?: PullSymbol, useConstraintInName?: boolean): string {
+            var symbol = this.getAliasedSymbol(scopeSymbol);
+            if (symbol) {
+                return symbol.getName();
+            }
+            
+            return this.name;
+        }
+
+        public getDisplayName(scopeSymbol?: PullSymbol, useConstraintInName?: boolean): string {
+            var symbol = this.getAliasedSymbol(scopeSymbol);
+            if (symbol) {
+                return symbol.getDisplayName();
+            }
+
+            // Get the actual name associated with a declaration for this symbol
+            return this.getDeclarations()[0].getDisplayName();
+        }
+
+        public setIsSpecialized() { this.isSpecialized = true; this.isBeingSpecialized = false; }
+        public getIsSpecialized() { return this.isSpecialized; }
+        public currentlyBeingSpecialized() { return this.isBeingSpecialized; }
+        public setIsBeingSpecialized() { this.isBeingSpecialized = true; }
+        public setValueIsBeingSpecialized(val: boolean) { this.isBeingSpecialized = val; }
+
+        public getRootSymbol() { 
+            if (!this.rootSymbol) {
+                return this;
+            }
+            return this.rootSymbol;
+        }
+        public setRootSymbol(symbol: PullSymbol) { this.rootSymbol = symbol; }
+
+        public setIsSynthesized(value = true) {
+            this.isSynthesized = value;
+        }
+        public getIsSynthesized() { return this.isSynthesized; }
+
+        public setEnclosingSignature(signature: PullSignatureSymbol) {
+            this._enclosingSignature = signature;
+        }
+
+        public getEnclosingSignature(): PullSignatureSymbol {
+            return this._enclosingSignature;
+        }
+
+        public addCacheID(cacheID: string) {
+            if (!this.cachedPathIDs[cacheID]) {
+                this.cachedPathIDs[cacheID] = true;
+            }
+        }
+
+        public invalidateCachedIDs(cache: any) {
+            for (var id in this.cachedPathIDs) {
+                if (cache[id]) {
+                    cache[id] = undefined;
+                }
+            }
+        }
+
+        // declaration methods
+        public addDeclaration(decl: PullDecl) {
+            Debug.assert(!!decl);
+
+            if (this.rootSymbol) {
+                return;
+            }
+
+            if (!this._declarations) {
+                this._declarations = [decl];
+            }
+            else {
+                this._declarations[this._declarations.length] = decl;
+            }
+        }
+
+        public getDeclarations(): PullDecl[] {
+            if (this.rootSymbol) {
+                return this.rootSymbol.getDeclarations();
+            }
+
+            if (!this._declarations) {
+                this._declarations = [];
+            }
+
+            return this._declarations;
+        }
+
+        // link methods
+
+        public setContainer(containerSymbol: PullTypeSymbol) {
+            if (this.rootSymbol) {
+                return;
+            }
+
+            this._container = containerSymbol;
+        }
+
+        public getContainer(): PullTypeSymbol {
+            if (this.rootSymbol) {
+                return this.rootSymbol.getContainer();
+            }
+
+            return this._container;
+        }
+
+        public isTyped() {
+            return this.type != null;
+        }
+
+        public setResolved() {
+            this.isResolved = true;
+            this.inResolution = false;
+        }
+
+        public startResolving() {
+            this.inResolution = true;
+        }
+
+        public setUnresolved() {
+            this.isResolved = false;
+            this.inResolution = false;
+        }
+
+        public invalidate() {
+
+            this.isResolved = false;
+
+            var declarations = this.getDeclarations();
+
+            // reset the errors for its decl
+            //for (var i = 0; i < declarations.length; i++) {
+            //    declarations[i].resetErrors();
+            //}
+        }
+
+        public hasFlag(flag: PullElementFlags): boolean {
+            var declarations = this.getDeclarations();
+            for (var i = 0, n = declarations.length; i < n; i++) {
+                if ((declarations[i].flags & flag) !== PullElementFlags.None) {
+                    return true;
+                }
+            }
+            return false;
+        }
+
+        public allDeclsHaveFlag(flag: PullElementFlags): boolean {
+            var declarations = this.getDeclarations();
+            for (var i = 0, n = declarations.length; i < n; i++) {
+                if (!((declarations[i].flags & flag) !== PullElementFlags.None)) {
+                    return false;
+                }
+            }
+            return true;
+        }
+
+        public pathToRoot() {
+            var path: PullSymbol[] = [];
+            var node = this;
+            while (node) {
+                if (node.isType()) {
+                    var associatedContainerSymbol = (<PullTypeSymbol>node).getAssociatedContainerType();
+                    if (associatedContainerSymbol) {
+                        node = associatedContainerSymbol;
+                    }
+                }
+                path[path.length] = node;
+                var nodeKind = node.kind;
+                if (nodeKind == PullElementKind.Parameter) {
+                    break;
+                } else {
+                    node = node.getContainer();
+                }
+            }
+            return path;
+        }
+
+        public findCommonAncestorPath(b: PullSymbol): PullSymbol[] {
+            var aPath = this.pathToRoot();
+            if (aPath.length === 1) {
+                // Global symbol
+                return aPath;
+            }
+
+            var bPath: PullSymbol[];
+            if (b) {
+                bPath = b.pathToRoot();
+            } else {
+                return aPath;
+            }
+
+            var commonNodeIndex = -1;
+            for (var i = 0, aLen = aPath.length; i < aLen; i++) {
+                var aNode = aPath[i];
+                for (var j = 0, bLen = bPath.length; j < bLen; j++) {
+                    var bNode = bPath[j];
+                    if (aNode === bNode) {
+                        var aDecl: PullDecl = null;
+                        if (i > 0) {
+                            var decls = aPath[i - 1].getDeclarations();
+                            if (decls.length) {
+                                aDecl = decls[0].getParentDecl();
+                            }
+                        }
+                        var bDecl: PullDecl = null;
+                        if (j > 0) {
+                            var decls = bPath[j - 1].getDeclarations();
+                            if (decls.length) {
+                                bDecl = decls[0].getParentDecl();
+                            }
+                        }
+                        if (!aDecl || !bDecl || aDecl == bDecl) {
+                            commonNodeIndex = i;
+                            break;
+                        }
+                    }
+                }
+                if (commonNodeIndex >= 0) {
+                    break;
+                }
+            }
+
+            if (commonNodeIndex >= 0) {
+                return aPath.slice(0, commonNodeIndex);
+            }
+            else {
+                return aPath;
+            }
+        }
+
+        public toString(scopeSymbol?: PullSymbol, useConstraintInName?: boolean) {
+            var str = this.getNameAndTypeName(scopeSymbol);
+            return str;
+        }
+
+        public getNamePartForFullName() {
+            return this.getDisplayName(null, true);
+        }
+
+        public fullName(scopeSymbol?: PullSymbol) {
+            var path = this.pathToRoot();
+            var fullName = "";
+            var aliasedSymbol = this.getAliasedSymbol(scopeSymbol);
+            if (aliasedSymbol) {
+                return aliasedSymbol.getDisplayName();
+            }
+
+            for (var i = 1; i < path.length; i++) {
+                aliasedSymbol = path[i].getAliasedSymbol(scopeSymbol);
+                if (aliasedSymbol) {
+                    // Aliased name found
+                    fullName = aliasedSymbol.getDisplayName() + "." + fullName;
+                    break;
+                } else {
+                    var scopedName = path[i].getNamePartForFullName();
+                    if (path[i].kind == PullElementKind.DynamicModule && !isQuoted(scopedName)) {
+                        // Same file as dynamic module - do not include this name
+                        break;
+                    }
+
+                    if (scopedName === "") {
+                        // If the item does not have a name, stop enumarting them, e.g. Object literal
+                        break;
+                    }
+
+                    fullName = scopedName + "." + fullName;
+                }
+            }
+
+            fullName = fullName + this.getNamePartForFullName();
+            return fullName;
+        }
+
+        public getScopedName(scopeSymbol?: PullSymbol, useConstraintInName?: boolean) {
+            var path = this.findCommonAncestorPath(scopeSymbol);
+            var fullName = "";
+            var aliasedSymbol = this.getAliasedSymbol(scopeSymbol);
+            if (aliasedSymbol) {
+                return aliasedSymbol.getDisplayName();
+            }
+
+            for (var i = 1; i < path.length; i++) {
+                var kind = path[i].kind;
+                if (kind === PullElementKind.Container || kind === PullElementKind.DynamicModule) {
+                    aliasedSymbol = path[i].getAliasedSymbol(scopeSymbol);
+                    if (aliasedSymbol) {
+                        // Aliased name
+                        fullName = aliasedSymbol.getDisplayName() + "." + fullName;
+                        break;
+                    } else if (kind === PullElementKind.Container) {
+                        fullName = path[i].getDisplayName() + "." + fullName;
+                    } else {
+                        // Dynamic module 
+                        var displayName = path[i].getDisplayName();
+                        if (isQuoted(displayName)) {
+                            fullName = displayName + "." + fullName;
+                        }
+                        break;
+                    }
+                } else {
+                    // Any other type of container is not part of the name
+                    break;
+                }
+            }
+            fullName = fullName + this.getDisplayName(scopeSymbol, useConstraintInName);
+            return fullName;
+        }
+
+        public getScopedNameEx(scopeSymbol?: PullSymbol, useConstraintInName?: boolean, getPrettyTypeName?: boolean, getTypeParamMarkerInfo?: boolean) {
+            var name = this.getScopedName(scopeSymbol, useConstraintInName);
+            return MemberName.create(name);
+        }
+
+        public getTypeName(scopeSymbol?: PullSymbol, getPrettyTypeName?: boolean) {
+            var memberName = this.getTypeNameEx(scopeSymbol, getPrettyTypeName);
+            return memberName.toString();
+        }
+
+        public getTypeNameEx(scopeSymbol?: PullSymbol, getPrettyTypeName?: boolean) {
+            var type = this.type;
+            if (type) {
+                var memberName: MemberName = getPrettyTypeName ? this.getTypeNameForFunctionSignature("", scopeSymbol, getPrettyTypeName) : null;
+                if (!memberName) {
+                    memberName = type.getScopedNameEx(scopeSymbol, /*useConstraintInName:*/ true, getPrettyTypeName);
+                }
+
+                return memberName;
+            }
+            return MemberName.create("");
+        }
+
+        private getTypeNameForFunctionSignature(prefix: string, scopeSymbol?: PullSymbol, getPrettyTypeName?: boolean) {
+            var type = this.type;
+            if (type && !type.isNamedTypeSymbol() && this.kind != PullElementKind.Property && this.kind != PullElementKind.Variable && this.kind != PullElementKind.Parameter) {
+                var signatures = type.getCallSignatures();
+                if (signatures.length == 1 || (getPrettyTypeName && signatures.length)) {
+                    var typeName = new MemberNameArray();
+                    var signatureName = PullSignatureSymbol.getSignaturesTypeNameEx(signatures, prefix, false, false, scopeSymbol, getPrettyTypeName);
+                    typeName.addAll(signatureName);
+                    return typeName;
+                }
+            }
+
+            return null;
+        }
+
+        public getNameAndTypeName(scopeSymbol?: PullSymbol) {
+            var nameAndTypeName = this.getNameAndTypeNameEx(scopeSymbol);
+            return nameAndTypeName.toString();
+        }
+
+        public getNameAndTypeNameEx(scopeSymbol?: PullSymbol) {
+            var type = this.type;
+            var nameStr = this.getDisplayName(scopeSymbol);
+            if (type) {
+                nameStr = nameStr + (this.isOptional ? "?" : "");
+                var memberName: MemberName = this.getTypeNameForFunctionSignature(nameStr, scopeSymbol);
+                if (!memberName) {
+                    var typeNameEx = type.getScopedNameEx(scopeSymbol);
+                    memberName = MemberName.create(typeNameEx, nameStr + ": ", "");
+                }
+                return memberName;
+            }
+            return MemberName.create(nameStr);
+        }
+
+        static getTypeParameterString(typars: PullTypeSymbol[], scopeSymbol?: PullSymbol, useContraintInName?: boolean) {
+            return PullSymbol.getTypeParameterStringEx(typars, scopeSymbol, /*getTypeParamMarkerInfo:*/ undefined, useContraintInName).toString();
+        }
+
+        static getTypeParameterStringEx(typeParameters: PullTypeSymbol[], scopeSymbol?: PullSymbol, getTypeParamMarkerInfo?: boolean, useContraintInName?: boolean) {
+            var builder = new MemberNameArray();
+            builder.prefix = "";
+
+            if (typeParameters && typeParameters.length) {
+                builder.add(MemberName.create("<"));
+
+                for (var i = 0; i < typeParameters.length; i++) {
+                    if (i) {
+                        builder.add(MemberName.create(", "));
+                    }
+
+                    if (getTypeParamMarkerInfo) {
+                        builder.add(new MemberName());
+                    }
+
+                    builder.add(typeParameters[i].getScopedNameEx(scopeSymbol, useContraintInName));
+
+                    if (getTypeParamMarkerInfo) {
+                        builder.add(new MemberName());
+                    }
+                }
+
+                builder.add(MemberName.create(">"));
+            }
+
+            return builder;
+        }
+
+        static getIsExternallyVisible(symbol: PullSymbol, fromIsExternallyVisibleSymbol: PullSymbol, inIsExternallyVisibleSymbols: PullSymbol[]) {
+            if (inIsExternallyVisibleSymbols) {
+                for (var i = 0; i < inIsExternallyVisibleSymbols.length; i++) {
+                    if (inIsExternallyVisibleSymbols[i] === symbol) {
+                        return true;
+                    }
+                }
+            } else {
+                inIsExternallyVisibleSymbols = [];
+            }
+
+            if (fromIsExternallyVisibleSymbol === symbol) {
+                return true;
+            }
+            inIsExternallyVisibleSymbols = inIsExternallyVisibleSymbols.concat(<any>fromIsExternallyVisibleSymbol);
+
+            return symbol.isExternallyVisible(inIsExternallyVisibleSymbols);
+        }
+
+        public isExternallyVisible(inIsExternallyVisibleSymbols?: PullSymbol[]): boolean {
+            // Primitive
+            var kind = this.kind;
+            if (kind === PullElementKind.Primitive) {
+                return true;
+            }
+
+            // Type - use container to determine privacy info
+            if (this.isType()) {
+                var associatedContainerSymbol = (<PullTypeSymbol>this).getAssociatedContainerType();
+                if (associatedContainerSymbol) {
+                    return PullSymbol.getIsExternallyVisible(associatedContainerSymbol, this, inIsExternallyVisibleSymbols);
+                }
+            }
+
+            // Private member
+            if (this.hasFlag(PullElementFlags.Private)) {
+                return false;
+            }
+
+            // If the container for this symbol is null, then this symbol is visible
+            var container = this.getContainer();
+            if (container === null) {
+                return true;
+            }
+
+            // If export assignment check if this is the symbol that is exported
+            if (container.kind == PullElementKind.DynamicModule ||
+                (container.getAssociatedContainerType() && container.getAssociatedContainerType().kind == PullElementKind.DynamicModule)) {
+                var containerTypeSymbol = container.kind == PullElementKind.DynamicModule
+                    ? <PullContainerTypeSymbol>container
+                    : <PullContainerTypeSymbol>container.getAssociatedContainerType();
+                if (PullContainerTypeSymbol.usedAsSymbol(containerTypeSymbol, this)) {
+                    return true;
+                }
+            }
+
+            // If non exported member and is not class properties and method, it is not visible
+            if (!this.hasFlag(PullElementFlags.Exported) && kind != PullElementKind.Property && kind != PullElementKind.Method) {
+                return false;
+            }
+
+            // Visible if parent is visible
+            return PullSymbol.getIsExternallyVisible(container, this, inIsExternallyVisibleSymbols);
+        }
+    }
+
+    export class PullSignatureSymbol extends PullSymbol {
+
+        public parameters: PullSymbol[] = sentinelEmptyArray;
+        public typeParameters: PullTypeParameterSymbol[] = null;
+        public returnType: PullTypeSymbol = null;
+        public functionType: PullTypeSymbol = null;
+
+        public hasOptionalParam = false;
+        public nonOptionalParamCount = 0;
+
+        public hasVarArgs = false;
+
+        private specializationCache: any = {};
+
+        private memberTypeParameterNameCache: any = null;
+
+        public hasAGenericParameter = false;
+        private stringConstantOverload: boolean = undefined;
+
+        public hasBeenChecked = false;
+
+        constructor(kind: PullElementKind) {
+            super("", kind);
+        }
+
+        public isDefinition() { return false; }
+
+        public isGeneric() { return this.hasAGenericParameter || (this.typeParameters && this.typeParameters.length != 0); }
+
+        public addParameter(parameter: PullSymbol, isOptional = false) {
+            if (this.parameters == sentinelEmptyArray) {
+                this.parameters = [];
+            }
+
+            this.parameters[this.parameters.length] = parameter;
+            this.hasOptionalParam = isOptional;
+
+            if (!parameter.getEnclosingSignature()) {
+                parameter.setEnclosingSignature(this); 
+            }
+
+            if (!isOptional) {
+                this.nonOptionalParamCount++;
+            }
+        }
+
+        public addSpecialization(signature: PullSignatureSymbol, typeArguments: PullTypeSymbol[]) {
+            if (typeArguments && typeArguments.length) {
+                this.specializationCache[getIDForTypeSubstitutions(typeArguments)] = signature;
+            }
+        }
+
+        public getSpecialization(typeArguments): PullSignatureSymbol {
+
+            if (typeArguments) {
+                var sig = <PullSignatureSymbol>this.specializationCache[getIDForTypeSubstitutions(typeArguments)];
+
+                if (sig) {
+                    return sig;
+                }
+            }
+
+            return null;
+        }
+
+        public addTypeParameter(typeParameter: PullTypeParameterSymbol) {
+            if (!this.typeParameters) {
+                this.typeParameters = [];
+            }
+
+            if (!this.memberTypeParameterNameCache) {
+                this.memberTypeParameterNameCache = new BlockIntrinsics();
+            }
+
+            this.typeParameters[this.typeParameters.length] = typeParameter;
+
+            this.memberTypeParameterNameCache[typeParameter.getName()] = typeParameter;
+        }
+        
+        public getTypeParameters(): PullTypeParameterSymbol[]{
+
+            if (!this.typeParameters) {
+                this.typeParameters = [];
+            }
+
+            return this.typeParameters;
+        }
+
+        public findTypeParameter(name: string): PullTypeParameterSymbol {
+            var memberSymbol: PullTypeParameterSymbol;
+
+            if (!this.memberTypeParameterNameCache) {
+                this.memberTypeParameterNameCache = new BlockIntrinsics();
+
+                if (this.typeParameters) {
+                    for (var i = 0; i < this.typeParameters.length; i++) {
+                        this.memberTypeParameterNameCache[this.typeParameters[i].getName()] = this.typeParameters[i];
+                    }
+                }
+            }
+
+            memberSymbol = this.memberTypeParameterNameCache[name];
+
+            return memberSymbol;
+        }
+
+        public mimicSignature(signature: PullSignatureSymbol, resolver: PullTypeResolver) {
+            // mimic type parameters
+            var typeParameters = signature.getTypeParameters();
+            var typeParameter: PullTypeParameterSymbol;
+
+            if (typeParameters) {
+                for (var i = 0; i < typeParameters.length; i++) {
+                    //typeParameter = new PullTypeParameterSymbol(typeParameters[i].getName());
+                    //typeParameter.addDeclaration(typeParameters[i].getDeclarations()[0]);
+                    this.addTypeParameter(typeParameters[i]);
+                }
+            }
+
+            // mimic paremeteres (optionality, varargs)
+            var parameters = signature.parameters;
+            var parameter: PullSymbol;
+
+            if (parameters) {
+                for (var j = 0; j < parameters.length; j++) {
+                    parameter = new PullSymbol(parameters[j].name, PullElementKind.Parameter);
+                    parameter.setRootSymbol(parameters[j]);
+                    //parameter.addDeclaration(parameters[j].getDeclarations()[0]);
+                    if (parameters[j].isOptional) {
+                        parameter.isOptional = true;
+                    }
+                    if (parameters[j].isVarArg) {
+                        parameter.isVarArg = true;
+                        this.hasVarArgs = true;
+                    }
+                    this.addParameter(parameter);
+                }
+            }
+
+            // Don't set the return type, since that will just lead to redundant
+            // calls to setReturnType when we re-resolve the signature for
+            // specialization
+
+            var returnType = signature.returnType;
+
+             if (!resolver.isTypeArgumentOrWrapper(returnType)) {
+                 this.returnType = returnType;
+             }
+        }
+
+        public isFixed(): boolean {
+
+            if (!this.isGeneric()) {
+                return true;
+            }
+
+            if (this.parameters) {
+                var paramType: PullTypeSymbol;
+                for (var i = 0; i < this.parameters.length; i++) {
+                    paramType = this.parameters[i].type;
+
+                    if (paramType && !paramType.isFixed()) {
+                        return false;
+                    }
+                }
+            }
+
+            if (this.returnType) {
+                if (!this.returnType.isFixed()) {
+                    return false;
+                }
+            }
+
+            return true;
+        }
+
+        public invalidate() {
+
+            this.nonOptionalParamCount = 0;
+            this.hasOptionalParam = false;
+            this.hasAGenericParameter = false;
+            this.stringConstantOverload = undefined;
+
+            super.invalidate();
+        }
+
+        public isStringConstantOverloadSignature() {
+            if (this.stringConstantOverload === undefined) {
+                var params = this.parameters;
+                this.stringConstantOverload = false;
+                for (var i = 0; i < params.length; i++) {
+                    var paramType = params[i].type;
+                    if (paramType && paramType.isPrimitive() && (<PullPrimitiveTypeSymbol>paramType).isStringConstant()) {
+                        this.stringConstantOverload = true;
+                    }
+                }
+            }
+
+            return this.stringConstantOverload;
+        }
+
+        static getSignatureTypeMemberName(candidateSignature: PullSignatureSymbol, signatures: PullSignatureSymbol[], scopeSymbol: PullSymbol) {
+            var allMemberNames = new MemberNameArray();
+            var signatureMemberName = PullSignatureSymbol.getSignaturesTypeNameEx(signatures, "", false, false, scopeSymbol, true, candidateSignature);
+            allMemberNames.addAll(signatureMemberName);
+            return allMemberNames;
+        }
+
+        static getSignaturesTypeNameEx(signatures: PullSignatureSymbol[],
+                                       prefix: string,
+                                       shortform: boolean,
+                                       brackets: boolean,
+                                       scopeSymbol?: PullSymbol,
+                                       getPrettyTypeName?: boolean,
+                                       candidateSignature?: PullSignatureSymbol) {
+            var result: MemberName[] = [];
+            if (!signatures) {
+                return result;
+            }
+
+            var len = signatures.length;
+            if (!getPrettyTypeName && len > 1) {
+                shortform = false;
+            }
+
+            var foundDefinition = false;
+            if (candidateSignature && candidateSignature.isDefinition() && len > 1) {
+                // Overloaded signature with candidateSignature = definition - cannot be used.
+                candidateSignature = null;
+            }
+
+            for (var i = 0; i < len; i++) {
+                // the definition signature shouldn't be printed if there are overloads
+                if (len > 1 && signatures[i].isDefinition()) {
+                    foundDefinition = true;
+                    continue;
+                }
+
+                var signature = signatures[i];
+                if (getPrettyTypeName && candidateSignature) {
+                    signature = candidateSignature;
+                }
+
+                result.push(signature.getSignatureTypeNameEx(prefix, shortform, brackets, scopeSymbol));
+                if (getPrettyTypeName) {
+                    break;
+                }
+            }
+
+            if (getPrettyTypeName && result.length && len > 1) {
+                var lastMemberName = <MemberNameArray>result[result.length - 1];
+                for (var i = i + 1; i < len; i++) {
+                    if (signatures[i].isDefinition()) {
+                        foundDefinition = true;
+                        break;
+                    }
+                }
+                var overloadString = getLocalizedText(DiagnosticCode._0_overload_s, [foundDefinition ? len - 2 : len - 1]);
+                lastMemberName.add(MemberName.create(overloadString));
+            }
+
+            return result;
+        }
+
+        public toString(scopeSymbol?: PullSymbol, useConstraintInName?: boolean) {
+            var s = this.getSignatureTypeNameEx(this.getScopedNameEx().toString(), false, false, scopeSymbol, undefined, useConstraintInName).toString();
+            return s;
+        }
+
+        public getSignatureTypeNameEx(prefix: string, shortform: boolean, brackets: boolean, scopeSymbol?: PullSymbol, getParamMarkerInfo?: boolean, getTypeParamMarkerInfo?: boolean) {
+            var typeParamterBuilder = new MemberNameArray();
+
+            typeParamterBuilder.add(PullSymbol.getTypeParameterStringEx(
+                this.getTypeParameters(), scopeSymbol, getTypeParamMarkerInfo, /*useConstraintInName*/true));
+
+            if (brackets) {
+                typeParamterBuilder.add(MemberName.create("["));
+            }
+            else {
+                typeParamterBuilder.add(MemberName.create("("));
+            }
+
+            var builder = new MemberNameArray();
+            builder.prefix = prefix;
+
+            if (getTypeParamMarkerInfo) {
+                builder.prefix = prefix;
+                builder.addAll(typeParamterBuilder.entries);
+            }
+            else {
+                builder.prefix = prefix + typeParamterBuilder.toString();
+            }
+
+            var params = this.parameters;
+            var paramLen = params.length;
+            for (var i = 0; i < paramLen; i++) {
+                var paramType = params[i].type;
+                var typeString = paramType ? ": " : "";
+                var paramIsVarArg = params[i].isVarArg;
+                var varArgPrefix = paramIsVarArg ? "..." : "";
+                var optionalString = (!paramIsVarArg && params[i].isOptional) ? "?" : "";
+                if (getParamMarkerInfo) {
+                    builder.add(new MemberName());
+                }
+                builder.add(MemberName.create(varArgPrefix + params[i].getScopedNameEx(scopeSymbol).toString() + optionalString + typeString));
+                if (paramType) {
+                    builder.add(paramType.getScopedNameEx(scopeSymbol));
+                }
+                if (getParamMarkerInfo) {
+                    builder.add(new MemberName());
+                }
+                if (i < paramLen - 1) {
+                    builder.add(MemberName.create(", "));
+                }
+            }
+
+            if (shortform) {
+                if (brackets) {
+                    builder.add(MemberName.create("] => "));
+                }
+                else {
+                    builder.add(MemberName.create(") => "));
+                }
+            }
+            else {
+                if (brackets) {
+                    builder.add(MemberName.create("]: "));
+                }
+                else {
+                    builder.add(MemberName.create("): "));
+                }
+            }
+
+            if (this.returnType) {
+                builder.add(this.returnType.getScopedNameEx(scopeSymbol));
+            }
+            else {
+                builder.add(MemberName.create("any"));
+            }
+
+            return builder;
+        }
+    }
+
+    export class PullTypeSymbol extends PullSymbol {
+
+        private _members: PullSymbol[] = sentinelEmptyArray;
+        private _enclosedMemberTypes: PullTypeSymbol[] = null;
+        private _typeParameters: PullTypeParameterSymbol[] = null;
+        private _typeArguments: PullTypeSymbol[] = null;
+        private _containedNonMembers: PullSymbol[] = null;
+        private _containedNonMemberTypes: PullTypeSymbol[] = null;
+
+        private _specializedVersionsOfThisType: PullTypeSymbol[] = null;
+        private _arrayVersionOfThisType: PullTypeSymbol = null;
+
+        private _implementedTypes: PullTypeSymbol[] = null;
+        private _extendedTypes: PullTypeSymbol[] = null;
+
+        private _typesThatExplicitlyImplementThisType: PullTypeSymbol[] = null;
+        private _typesThatExtendThisType: PullTypeSymbol[] = null;
+
+        private _callSignatures: PullSignatureSymbol[] = null;
+        private _allCallSignatures: PullSignatureSymbol[] = null;
+        private _constructSignatures: PullSignatureSymbol[] = null;
+        private _allConstructSignatures: PullSignatureSymbol[] = null;
+        private _indexSignatures: PullSignatureSymbol[] = null;
+        private _allIndexSignatures: PullSignatureSymbol[] = null;
+
+        private _elementType: PullTypeSymbol = null;
+
+        private _memberNameCache: any = null;
+        private _enclosedTypeNameCache: any = null;
+        private _typeParameterNameCache: any = null;
+        private _containedNonMemberNameCache: any = null;
+        private _containedNonMemberTypeNameCache: any = null;
+        private _specializedTypeIDCache: any = null;
+
+        private _hasGenericSignature = false;
+        private _hasGenericMember = false;
+        private _hasBaseTypeConflict = false;
+
+        private _knownBaseTypeCount = 0;
+
+        private _invalidatedSpecializations = false;
+
+        private _associatedContainerTypeSymbol: PullTypeSymbol = null;
+
+        private _constructorMethod: PullSymbol = null;
+        private _hasDefaultConstructor = false;
+        
+        // TODO: Really only used to track doc comments...
+        private _functionSymbol: PullSymbol = null;
+
+        constructor(name: string, kind: PullElementKind) {
+            super(name, kind);
+            this.type = this;
+        }
+
+        public isType() { return true; }
+        public isClass() {
+            return this.kind == PullElementKind.Class || (this._constructorMethod != null);
+        }
+        public isFunction() { return (this.kind & (PullElementKind.ConstructorType | PullElementKind.FunctionType)) != 0; }
+        public isConstructor() { return this.kind == PullElementKind.ConstructorType; }
+        public isTypeParameter() { return false; }
+        public isTypeVariable() { return false; }
+        public isError() { return false; }
+
+        public getKnownBaseTypeCount() { return this._knownBaseTypeCount; }
+        public resetKnownBaseTypeCount() { this._knownBaseTypeCount = 0; }
+        public incrementKnownBaseCount() { this._knownBaseTypeCount++; }
+
+        public setHasBaseTypeConflict() {
+            this._hasBaseTypeConflict = true;
+        }
+        public hasBaseTypeConflict() {
+            return this._hasBaseTypeConflict;
+        }
+
+        public setUnresolved() {
+            super.setUnresolved();
+
+            this._invalidatedSpecializations = false;
+
+            var specializations = this.getKnownSpecializations();
+
+            for (var i = 0; i < specializations.length; i++) {
+                specializations[i].setUnresolved();
+            }
+        }
+
+        public hasMembers() {
+
+            if (this._members != sentinelEmptyArray) {
+                return true;
+            }
+
+            var parents = this.getExtendedTypes();
+
+            for (var i = 0; i < parents.length; i++) {
+                if (parents[i].hasMembers()) {
+                    return true;
+                }
+            }
+
+            return false;
+        }
+
+        public setHasGenericSignature() { this._hasGenericSignature = true; }
+        public getHasGenericSignature() { return this._hasGenericSignature; }
+
+        public setHasGenericMember() { this._hasGenericMember = true; }
+        public getHasGenericMember() { return this._hasGenericMember; }
+
+        public setAssociatedContainerType(type: PullTypeSymbol) {
+            this._associatedContainerTypeSymbol = type;
+        }
+
+        public getAssociatedContainerType() {
+            return this._associatedContainerTypeSymbol;
+        }
+
+        public getArrayType() { return this._arrayVersionOfThisType; }
+
+        public getElementType(): PullTypeSymbol {            
+            return this._elementType;
+        }
+
+        public setElementType(type: PullTypeSymbol) {
+            this._elementType = type;
+        }
+
+        public setArrayType(arrayType: PullTypeSymbol) {
+            this._arrayVersionOfThisType = arrayType;
+        }
+
+        public getFunctionSymbol() {
+            return this._functionSymbol;
+        }
+
+        public setFunctionSymbol(symbol: PullSymbol) {
+            if (symbol) {
+                this._functionSymbol = symbol;
+            }
+        }
+
+        public addContainedNonMember(nonMember: PullSymbol) {
+
+            if (!nonMember) {
+                return;
+            }
+
+            if (!this._containedNonMembers) {
+                this._containedNonMembers = [];
+            }
+
+            this._containedNonMembers[this._containedNonMembers.length] = nonMember;
+
+            if (!this._containedNonMemberNameCache) {
+                this._containedNonMemberNameCache = new BlockIntrinsics();
+            }
+
+            this._containedNonMemberNameCache[nonMember.name] = nonMember;
+        }
+
+        // TODO: This seems to conflate exposed members with private non-Members
+        public findContainedNonMember(name: string): PullSymbol {
+            if (!this._containedNonMemberNameCache) {
+                return null;
+            }
+
+            return this._containedNonMemberNameCache[name];
+        }
+
+        public findContainedNonMemberType(typeName: string): PullTypeSymbol {
+            if (!this._containedNonMemberTypeNameCache) {
+                return null;
+            }
+
+            return this._containedNonMemberTypeNameCache[typeName];
+        }
+
+        public addMember(memberSymbol: PullSymbol): void {
+            if (!memberSymbol) {
+                return;
+            }
+
+            memberSymbol.setContainer(this);
+
+            if (!this._memberNameCache) {
+                this._memberNameCache = new BlockIntrinsics();
+            }
+
+            if (this._members == sentinelEmptyArray) {
+                this._members = [];
+            }
+
+            this._members[this._members.length] = memberSymbol;
+            this._memberNameCache[memberSymbol.name] = memberSymbol;
+        }
+
+        public addEnclosedMemberType(enclosedType: PullTypeSymbol): void {
+
+            if (!enclosedType) {
+                return;
+            }
+
+            enclosedType.setContainer(this);
+
+            if (!this._enclosedTypeNameCache) {
+                this._enclosedTypeNameCache = new BlockIntrinsics();
+            }
+
+            if (!this._enclosedMemberTypes) {
+                this._enclosedMemberTypes = [];
+            }
+
+            this._enclosedMemberTypes[this._enclosedMemberTypes.length] = enclosedType;
+            this._enclosedTypeNameCache[enclosedType.name] = enclosedType;
+        }
+
+        public addEnclosedNonMember(enclosedNonMember: PullSymbol): void {
+
+            if (!enclosedNonMember) {
+                return;
+            }
+
+            enclosedNonMember.setContainer(this);
+
+            if (!this._containedNonMemberNameCache) {
+                this._containedNonMemberNameCache = new BlockIntrinsics();
+            }
+
+            if (!this._containedNonMembers) {
+                this._containedNonMembers = [];
+            }
+
+            this._containedNonMembers[this._containedNonMembers.length] = enclosedNonMember;
+            this._containedNonMemberNameCache[enclosedNonMember.name] = enclosedNonMember;
+        }
+
+        public addEnclosedNonMemberType(enclosedNonMemberType: PullTypeSymbol): void {
+
+            if (!enclosedNonMemberType) {
+                return;
+            }
+
+            enclosedNonMemberType.setContainer(this);
+
+            if (!this._containedNonMemberTypeNameCache) {
+                this._containedNonMemberTypeNameCache = new BlockIntrinsics();
+            }
+
+            if (!this._containedNonMemberTypes) {
+                this._containedNonMemberTypes = [];
+            }
+
+            this._containedNonMemberTypes[this._containedNonMemberTypes.length] = enclosedNonMemberType;
+            this._containedNonMemberTypeNameCache[enclosedNonMemberType.name] = enclosedNonMemberType;
+        }
+
+        public addTypeParameter(typeParameter: PullTypeParameterSymbol): void {
+
+            if (!typeParameter) {
+                return;
+            }
+
+            if (!typeParameter.getContainer()) {
+                typeParameter.setContainer(this);
+            }
+
+            if (!this._typeParameterNameCache) {
+                this._typeParameterNameCache = new BlockIntrinsics();
+            }
+
+            if (!this._typeParameters) {
+                this._typeParameters = [];
+            }
+
+            this._typeParameters[this._typeParameters.length] = typeParameter;
+            this._typeParameterNameCache[typeParameter.getName()] = typeParameter;
+        }
+
+        public addConstructorTypeParameter(typeParameter: PullTypeParameterSymbol) {
+
+            this.addTypeParameter(typeParameter);
+
+            var constructSignatures = this.getConstructSignatures();
+
+            for (var i = 0; i < constructSignatures.length; i++) {
+                constructSignatures[i].addTypeParameter(typeParameter);
+            }
+        }
+
+        public getMembers(): PullSymbol[] {
+            return this._members;
+        }
+
+        public setHasDefaultConstructor(hasOne= true) {
+            this._hasDefaultConstructor = hasOne;
+        }
+
+        public getHasDefaultConstructor() {
+            return this._hasDefaultConstructor;
+        }
+
+        public getConstructorMethod() {
+            return this._constructorMethod;
+        }
+
+        public setConstructorMethod(constructorMethod: PullSymbol) {
+            this._constructorMethod = constructorMethod;
+        }
+
+        public getTypeParameters(): PullTypeParameterSymbol[]{
+            if (!this._typeParameters) {
+                return sentinelEmptyArray;
+            }
+
+            return this._typeParameters;
+        }
+
+        public isGeneric(): boolean {
+            return (this._typeParameters && this._typeParameters.length != 0) ||
+                this._hasGenericSignature ||
+                this._hasGenericMember ||
+                (this._typeArguments && this._typeArguments.length) ||
+                this.isArray();
+        }
+
+        public isFixed() {
+
+            if (!this.isGeneric()) {
+                return true;
+            }
+
+            if (this._typeParameters && this._typeArguments) {
+                if (!this._typeArguments.length || this._typeArguments.length < this._typeParameters.length) {
+                    return false;
+                }
+
+                for (var i = 0; i < this._typeArguments.length; i++) {
+                    if (!this._typeArguments[i].isFixed()) {
+                        return false;
+                    }
+                }
+
+                return true;
+            }
+            else if (this._hasGenericMember) {
+                var members = this.getMembers();
+                var memberType: PullTypeSymbol = null;
+
+                for (var i = 0; i < members.length; i++) {
+                    memberType = members[i].type;
+
+                    if (memberType && !memberType.isFixed()) {
+                        return false;
+                    }
+                }
+
+                return true;
+            }
+
+            return false;
+        }
+
+        public addSpecialization(specializedVersionOfThisType: PullTypeSymbol, substitutingTypes: PullTypeSymbol[]): void {
+
+            if (!substitutingTypes || !substitutingTypes.length) {
+                return;
+            }
+
+            if (!this._specializedTypeIDCache) {
+                this._specializedTypeIDCache = new BlockIntrinsics();
+            }
+
+            if (!this._specializedVersionsOfThisType) {
+                this._specializedVersionsOfThisType = [];
+            }
+
+            this._specializedVersionsOfThisType[this._specializedVersionsOfThisType.length] = specializedVersionOfThisType;
+
+            this._specializedTypeIDCache[getIDForTypeSubstitutions(substitutingTypes)] = specializedVersionOfThisType;
+        }
+
+        public getSpecialization(substitutingTypes: PullTypeSymbol[]): PullTypeSymbol {
+
+            if (!substitutingTypes || !substitutingTypes.length) {
+                return null;
+            }
+
+            if (!this._specializedTypeIDCache) {
+                this._specializedTypeIDCache = new BlockIntrinsics();
+
+                return null;
+            }
+
+            var specialization = <PullTypeSymbol>this._specializedTypeIDCache[getIDForTypeSubstitutions(substitutingTypes)];
+
+            if (!specialization) {
+                return null;
+            }
+
+            return specialization;
+        }
+
+        public getKnownSpecializations(): PullTypeSymbol[]{
+            if (!this._specializedVersionsOfThisType) {
+                return sentinelEmptyArray;
+            }
+
+            return this._specializedVersionsOfThisType;
+        }
+
+        public getTypeArguments() {
+            return this._typeArguments;
+        }
+        public setTypeArguments(typeArgs: PullTypeSymbol[]) { this._typeArguments = typeArgs; }
+
+        public addCallSignature(callSignature: PullSignatureSymbol) {
+
+            if (!this._callSignatures) {
+                this._callSignatures = [];
+            }
+
+            this._callSignatures[this._callSignatures.length] = callSignature;
+
+            if (callSignature.isGeneric()) {
+                this._hasGenericSignature = true;
+            }
+
+            callSignature.functionType = this;
+        }
+
+        public addConstructSignature(constructSignature: PullSignatureSymbol) {
+
+            if (!this._constructSignatures) {
+                this._constructSignatures = [];
+            }
+
+            this._constructSignatures[this._constructSignatures.length] = constructSignature;
+
+            if (constructSignature.isGeneric()) {
+                this._hasGenericSignature = true;
+            }
+
+            constructSignature.functionType = this;
+        }
+
+        public addIndexSignature(indexSignature: PullSignatureSymbol) {
+            if (!this._indexSignatures) {
+                this._indexSignatures = [];
+            }
+
+            this._indexSignatures[this._indexSignatures.length] = indexSignature;
+
+            if (indexSignature.isGeneric()) {
+                this._hasGenericSignature = true;
+            }
+
+            indexSignature.functionType = this;
+        }
+
+        public hasOwnCallSignatures() { return !!this._callSignatures; }
+
+        public getCallSignatures(collectBaseSignatures= true): PullSignatureSymbol[]{
+
+            if (!collectBaseSignatures) {
+                return this._callSignatures || [];
+            }
+
+            if (this._allCallSignatures) {
+                return this._allCallSignatures;
+            }
+
+            var signatures: PullSignatureSymbol[] = [];
+
+            if (this._callSignatures) {
+                signatures = signatures.concat(this._callSignatures);
+            }
+
+            if (collectBaseSignatures && this._extendedTypes) {
+                for (var i = 0; i < this._extendedTypes.length; i++) {
+                    if (this._extendedTypes[i].hasBase(this)) {
+                        continue;
+                    }
+
+                    signatures = signatures.concat(this._extendedTypes[i].getCallSignatures());
+                }
+            }
+
+            this._allCallSignatures = signatures;
+
+            return signatures;
+        }
+
+        public hasOwnConstructSignatures() { return !!this._constructSignatures; }
+
+        public getConstructSignatures(collectBaseSignatures= true): PullSignatureSymbol[] {
+
+            if (!collectBaseSignatures) {
+                return this._constructSignatures || [];
+            }
+
+            var signatures: PullSignatureSymbol[] = [];
+
+            if (this._constructSignatures) {
+                signatures = signatures.concat(this._constructSignatures);
+            }
+
+            // If it's a constructor type, we don't inherit construct signatures
+            // (E.g., we'd be looking at the statics on a class, where we want
+            // to inherit members, but not construct signatures
+            if (collectBaseSignatures && this._extendedTypes && !(this.kind == PullElementKind.ConstructorType)) {
+                for (var i = 0; i < this._extendedTypes.length; i++) {
+                    if (this._extendedTypes[i].hasBase(this)) {
+                        continue;
+                    }
+
+                    signatures = signatures.concat(this._extendedTypes[i].getConstructSignatures());
+                }
+            }
+
+            return signatures;
+        }
+
+        public hasOwnIndexSignatures() { return !!this._indexSignatures; }
+
+        public getIndexSignatures(collectBaseSignatures= true): PullSignatureSymbol[]{
+
+            if (!collectBaseSignatures) {
+                return this._indexSignatures || [];
+            }
+
+            if (this._allIndexSignatures) {
+                return this._allIndexSignatures;
+            }
+
+            var signatures: PullSignatureSymbol[] = [];
+
+            if (this._indexSignatures) {
+                signatures = signatures.concat(this._indexSignatures);
+            }
+
+            if (collectBaseSignatures && this._extendedTypes) {
+                for (var i = 0; i < this._extendedTypes.length; i++) {
+                    if (this._extendedTypes[i].hasBase(this)) {
+                        continue;
+                    }
+
+                    signatures = signatures.concat(this._extendedTypes[i].getIndexSignatures());
+                }
+            }
+
+            this._allIndexSignatures = signatures;
+
+            return signatures;
+        }
+
+        public addImplementedType(implementedType: PullTypeSymbol) {
+            if (!implementedType) {
+                return;
+            }
+
+            if (!this._implementedTypes) {
+                this._implementedTypes = [];
+            }
+
+            this._implementedTypes[this._implementedTypes.length] = implementedType;
+
+            implementedType.addTypeThatExplicitlyImplementsThisType(this);
+        }
+
+        public getImplementedTypes(): PullTypeSymbol[]{
+            if (!this._implementedTypes) {
+                return sentinelEmptyArray;
+            }
+
+            return this._implementedTypes;
+        }
+
+        public addExtendedType(extendedType: PullTypeSymbol) {
+            if (!extendedType) {
+                return;
+            }
+
+            if (!this._extendedTypes) {
+                this._extendedTypes = [];
+            }
+
+            this._extendedTypes[this._extendedTypes.length] = extendedType;
+
+            extendedType.addTypeThatExtendsThisType(this);
+        }
+
+        public getExtendedTypes(): PullTypeSymbol[]{
+            if (!this._extendedTypes) {
+                return sentinelEmptyArray;
+            }
+
+            return this._extendedTypes;
+        }
+
+        public addTypeThatExtendsThisType(type: PullTypeSymbol) {
+            if (!type) {
+                return;
+            }
+
+            if (!this._typesThatExtendThisType) {
+                this._typesThatExtendThisType = [];
+            }
+
+            this._typesThatExtendThisType[this._typesThatExtendThisType.length] = type;
+        }
+
+        public getTypesThatExtendThisType(): PullTypeSymbol[]{
+            if (!this._typesThatExplicitlyImplementThisType) {
+                this._typesThatExplicitlyImplementThisType = [];
+            }
+
+            return this._typesThatExtendThisType;
+        }
+
+        public addTypeThatExplicitlyImplementsThisType(type: PullTypeSymbol) {
+            if (!type) {
+                return;
+            }
+
+            if (!this._typesThatExplicitlyImplementThisType) {
+                this._typesThatExplicitlyImplementThisType = [];
+            }
+
+            this._typesThatExplicitlyImplementThisType[this._typesThatExplicitlyImplementThisType.length] = type;
+        }
+
+        public getTypesThatExplicitlyImplementThisType(): PullTypeSymbol[]{
+            if (!this._typesThatExplicitlyImplementThisType) {
+                this._typesThatExplicitlyImplementThisType = [];
+            }
+
+            return this._typesThatExplicitlyImplementThisType;
+        }
+
+        public hasBase(potentialBase: PullTypeSymbol, origin=null) {
+            if (this === potentialBase) {
+                return true;
+            }
+
+            if (origin && (this === origin || this.getRootSymbol() === origin)) {
+                return true;
+            }
+
+            if (!origin) {
+                origin = this;
+            }
+
+            var extendedTypes = this.getExtendedTypes();
+
+            for (var i = 0; i < extendedTypes.length; i++) {
+                if (extendedTypes[i].hasBase(potentialBase, origin)) {
+                    return true;
+                }
+            }
+
+            var implementedTypes = this.getImplementedTypes();
+
+            for (var i = 0; i < implementedTypes.length; i++) {
+                if (implementedTypes[i].hasBase(potentialBase, origin)) {
+                    return true;
+                }
+            }
+
+            return false;
+        }
+
+        public isValidBaseKind(baseType: PullTypeSymbol, isExtendedType: boolean) {
+            // Error type symbol is invalid base kind
+            if (baseType.isError()) {
+                return false;
+            }
+
+            var thisIsClass = this.isClass();
+            if (isExtendedType) {
+                if (thisIsClass) {
+                    // Class extending non class Type is invalid
+                    return baseType.kind === PullElementKind.Class;
+                }
+            } else {
+                if (!thisIsClass) {
+                    // Interface implementing baseType is invalid
+                    return false;
+                }
+            }
+
+            // Interface extending non interface or class 
+            // or class implementing non interface or class - are invalid
+            return !!(baseType.kind & (PullElementKind.Interface | PullElementKind.Class | PullElementKind.Array));
+        }
+
+        public findMember(name: string, lookInParent = true): PullSymbol {
+            var memberSymbol: PullSymbol = null;
+
+            if (this._memberNameCache) {
+                memberSymbol = this._memberNameCache[name];
+            }            
+
+            if (!lookInParent) {
+                return memberSymbol;
+            }
+            else if (memberSymbol) {
+                return memberSymbol;
+            }
+
+            // check parents
+            if (!memberSymbol && this._extendedTypes) {
+
+                for (var i = 0; i < this._extendedTypes.length; i++) {
+                    memberSymbol = this._extendedTypes[i].findMember(name);
+
+                    if (memberSymbol) {
+                        return memberSymbol;
+                    }
+                }
+            }
+
+            // when all else fails, look for a nested type name
+            return this.findNestedType(name);
+        }
+
+        public findNestedType(name: string, kind = PullElementKind.None): PullTypeSymbol {
+            var memberSymbol: PullTypeSymbol;
+
+            if (!this._enclosedTypeNameCache) {
+                return null;
+            }
+
+            memberSymbol = this._enclosedTypeNameCache[name];
+
+            if (memberSymbol && kind != PullElementKind.None) {
+                memberSymbol = ((memberSymbol.kind & kind) != 0) ? memberSymbol : null;
+            }
+
+            return memberSymbol;
+        }
+
+        public getAllMembers(searchDeclKind: PullElementKind, includePrivate: boolean): PullSymbol[] {
+
+            var allMembers: PullSymbol[] = [];
+
+            var i = 0;
+            var j = 0;
+            var m = 0;
+            var n = 0;
+
+            // Add members
+            if (this._members != sentinelEmptyArray) {
+
+                for (var i = 0, n = this._members.length; i < n; i++) {
+                    var member = this._members[i];
+                    if ((member.kind & searchDeclKind) && (includePrivate || !member.hasFlag(PullElementFlags.Private))) {
+                        allMembers[allMembers.length] = member;
+                    }
+                }
+            }
+
+            // Add parent members
+            if (this._extendedTypes) {
+
+                for (var i = 0 , n = this._extendedTypes.length; i < n; i++) {
+                    var extendedMembers = this._extendedTypes[i].getAllMembers(searchDeclKind, includePrivate);
+
+                    for (var j = 0 , m = extendedMembers.length; j < m; j++) {
+                        var extendedMember = extendedMembers[j];
+                        if (!(this._memberNameCache && this._memberNameCache[extendedMember.name])) {
+                            allMembers[allMembers.length] = extendedMember;
+                        }
+                    }
+                }
+            }
+
+            if (this.isContainer() && this._enclosedMemberTypes) {
+                for (var i = 0; i < this._enclosedMemberTypes.length; i++) {
+                    allMembers[allMembers.length] = this._enclosedMemberTypes[i];
+                }
+            }
+
+            return allMembers;
+        }
+
+        public findTypeParameter(name: string): PullTypeParameterSymbol {
+            if (!this._typeParameterNameCache) {
+                return null;
+            }
+
+            return this._typeParameterNameCache[name];
+        }
+
+        public setResolved() {
+            super.setResolved();
+        }
+
+        public invalidate() {
+
+            if (this._constructorMethod) {
+                this._constructorMethod.invalidate();
+            }
+            
+            this._knownBaseTypeCount = 0;
+
+            super.invalidate();
+        }
+
+        public getNamePartForFullName() {
+            var name = super.getNamePartForFullName();
+
+            var typars = this.getTypeArguments();
+            if (!typars || !typars.length) {
+                typars = this.getTypeParameters();
+            }
+
+            var typarString = PullSymbol.getTypeParameterString(typars, this, /*useConstraintInName:*/ true);
+            return name + typarString;
+        }
+
+        public getScopedName(scopeSymbol?: PullSymbol, useConstraintInName?: boolean): string {
+            return this.getScopedNameEx(scopeSymbol, useConstraintInName).toString();
+        }
+
+        public isNamedTypeSymbol() {
+            var kind = this.kind;
+            if (kind === PullElementKind.Primitive || // primitives
+            kind === PullElementKind.Class || // class
+            kind === PullElementKind.Container || // module
+            kind === PullElementKind.DynamicModule || // dynamic module
+            kind === PullElementKind.TypeAlias || // dynamic module
+            kind === PullElementKind.Enum || // enum
+            kind === PullElementKind.TypeParameter || //TypeParameter
+            ((kind === PullElementKind.Interface || kind === PullElementKind.ObjectType) && this.name != "")) {
+                return true;
+            }
+
+            return false;
+        }
+
+        public toString(scopeSymbol?: PullSymbol, useConstraintInName?: boolean) {
+            var s = this.getScopedNameEx(scopeSymbol, useConstraintInName).toString();
+            return s;
+        }
+
+        public getScopedNameEx(scopeSymbol?: PullSymbol, useConstraintInName?: boolean, getPrettyTypeName?: boolean, getTypeParamMarkerInfo?: boolean) {
+
+            if (this.isArray()) {
+                var elementMemberName = this._elementType ?
+                    (this._elementType.isArray() || this._elementType.isNamedTypeSymbol() ?
+                    this._elementType.getScopedNameEx(scopeSymbol, false, getPrettyTypeName, getTypeParamMarkerInfo) :
+                    this._elementType.getMemberTypeNameEx(false, scopeSymbol, getPrettyTypeName)) :
+                    MemberName.create("any");
+                return MemberName.create(elementMemberName, "", "[]");
+            }
+
+            if (!this.isNamedTypeSymbol()) {
+                return this.getMemberTypeNameEx(true, scopeSymbol, getPrettyTypeName);
+            }
+
+            var builder = new MemberNameArray();
+            builder.prefix = super.getScopedName(scopeSymbol, useConstraintInName);
+
+            var typars = this.getTypeArguments();
+            if (!typars || !typars.length) {
+                typars = this.getTypeParameters();
+            }
+
+            builder.add(PullSymbol.getTypeParameterStringEx(typars, scopeSymbol, getTypeParamMarkerInfo, useConstraintInName));
+
+            return builder;
+        }
+
+        public hasOnlyOverloadCallSignatures() {
+            var members = this.getMembers();
+            var callSignatures = this.getCallSignatures();
+            var constructSignatures = this.getConstructSignatures();
+            return members.length === 0 && constructSignatures.length === 0 && callSignatures.length > 1;
+        }
+
+        public getMemberTypeNameEx(topLevel: boolean, scopeSymbol?: PullSymbol, getPrettyTypeName?: boolean): MemberName {
+
+            if (this.isArray()) {
+                var elementMemberName = this._elementType ? this._elementType.getMemberTypeNameEx(false, scopeSymbol, getPrettyTypeName) : MemberName.create("any");
+                return MemberName.create(elementMemberName, "", "[]");
+            }
+
+            var members = this.getMembers();
+            var callSignatures = this.getCallSignatures();
+            var constructSignatures = this.getConstructSignatures();
+            var indexSignatures = this.getIndexSignatures();
+
+            if (members.length > 0 || callSignatures.length > 0 || constructSignatures.length > 0 || indexSignatures.length > 0) {
+                var allMemberNames = new MemberNameArray();
+                var curlies = !topLevel || indexSignatures.length != 0;
+                var delim = "; ";
+                for (var i = 0; i < members.length; i++) {
+                    if (members[i].kind == PullElementKind.Method && members[i].type.hasOnlyOverloadCallSignatures()) {
+                        // Add all Call signatures of the method
+                        var methodCallSignatures = members[i].type.getCallSignatures();
+                        var nameStr = members[i].getDisplayName(scopeSymbol) + (members[i].isOptional ? "?" : "");;
+                        var methodMemberNames = PullSignatureSymbol.getSignaturesTypeNameEx(methodCallSignatures, nameStr, false, false, scopeSymbol);
+                        allMemberNames.addAll(methodMemberNames);
+                    } else {
+                        var memberTypeName = members[i].getNameAndTypeNameEx(scopeSymbol);
+                        if (memberTypeName.isArray() && (<MemberNameArray>memberTypeName).delim === delim) {
+                            allMemberNames.addAll((<MemberNameArray>memberTypeName).entries);
+                        } else {
+                            allMemberNames.add(memberTypeName);
+                        }
+                    }
+                    curlies = true;
+                }
+
+                // Use pretty Function overload signature if this is just a call overload
+                var getPrettyFunctionOverload = getPrettyTypeName && !curlies && this.hasOnlyOverloadCallSignatures();
+
+                var signatureCount = callSignatures.length + constructSignatures.length + indexSignatures.length;
+                if (signatureCount != 0 || members.length != 0) {
+                    var useShortFormSignature = !curlies && (signatureCount === 1);
+                    var signatureMemberName: MemberName[];
+
+                    if (callSignatures.length > 0) {
+                        signatureMemberName =
+                        PullSignatureSymbol.getSignaturesTypeNameEx(callSignatures, "", useShortFormSignature, false, scopeSymbol, getPrettyFunctionOverload);
+                        allMemberNames.addAll(signatureMemberName);
+                    }
+
+                    if (constructSignatures.length > 0) {
+                        signatureMemberName =
+                        PullSignatureSymbol.getSignaturesTypeNameEx(constructSignatures, "new", useShortFormSignature, false, scopeSymbol);
+                        allMemberNames.addAll(signatureMemberName);
+                    }
+
+                    if (indexSignatures.length > 0) {
+                        signatureMemberName =
+                        PullSignatureSymbol.getSignaturesTypeNameEx(indexSignatures, "", useShortFormSignature, true, scopeSymbol);
+                        allMemberNames.addAll(signatureMemberName);
+                    }
+
+                    if ((curlies) || (!getPrettyFunctionOverload && (signatureCount > 1) && topLevel)) {
+                        allMemberNames.prefix = "{ ";
+                        allMemberNames.suffix = "}";
+                        allMemberNames.delim = delim;
+                    } else if (allMemberNames.entries.length > 1) {
+                        allMemberNames.delim = delim;
+                    }
+
+                    return allMemberNames;
+                }
+            }
+
+            return MemberName.create("{}");
+        }
+
+        public isExternallyVisible(inIsExternallyVisibleSymbols?: PullSymbol[]): boolean {
+            var isVisible = super.isExternallyVisible(inIsExternallyVisibleSymbols);
+            if (isVisible) {
+                // Get type parameters
+                var typars = this.getTypeArguments();
+                if (!typars || !typars.length) {
+                    typars = this.getTypeParameters();
+                }
+
+                if (typars) {
+                    // If any of the type parameter is not visible the type is invisible
+                    for (var i = 0; i < typars.length; i++) {
+                        isVisible = PullSymbol.getIsExternallyVisible(typars[i], this, inIsExternallyVisibleSymbols);
+                        if (!isVisible) {
+                            break;
+                        }
+                    }
+                }
+            }
+
+            return isVisible;
+        }
+
+        public setType(type: PullTypeSymbol) {
+            Debug.assert(false, "tried to set type of type");
+        }
+    }
+
+    export class PullPrimitiveTypeSymbol extends PullTypeSymbol {
+        constructor(name: string) {
+            super(name, PullElementKind.Primitive);
+
+            this.isResolved = true;
+        }
+
+        public isStringConstant() { return false; }
+
+        public isFixed() {
+            return true;
+        }
+
+        public invalidate() {
+            // do nothing...
+        }
+    }
+
+    export class PullStringConstantTypeSymbol extends PullPrimitiveTypeSymbol {
+        constructor(name: string) {
+            super(name);
+        }
+
+        public isStringConstant() {
+            return true;
+        }
+    }
+
+    export class PullErrorTypeSymbol extends PullPrimitiveTypeSymbol {
+
+        constructor(private diagnostic: Diagnostic, public delegateType: PullTypeSymbol, private _data = null) {
+            super("error");
+
+            this.isResolved = true;
+        }
+
+        public isError() {
+            return true;
+        }
+
+        public getDiagnostic() {
+            return this.diagnostic;
+        }
+
+        public getName(scopeSymbol?: PullSymbol, useConstraintInName?: boolean): string {
+            return this.delegateType.getName(scopeSymbol, useConstraintInName);
+        }
+
+        public getDisplayName(scopeSymbol?: PullSymbol, useConstraintInName?: boolean): string {
+            return this.delegateType.getDisplayName(scopeSymbol, useConstraintInName);
+        }
+
+        public toString(scopeSymbol?: PullSymbol, useConstraintInName?: boolean) {
+            return this.delegateType.toString(scopeSymbol, useConstraintInName);
+        }
+
+        public setData(data: any) {
+            this._data = data;
+        }
+
+        public getData() {
+            return this._data;
+        }
+    }
+
+    // represents the module "namespace" type
+    export class PullContainerTypeSymbol extends PullTypeSymbol {
+        public instanceSymbol: PullSymbol = null;
+
+        private _exportAssignedValueSymbol: PullSymbol = null;
+        private _exportAssignedTypeSymbol: PullTypeSymbol = null;
+        private _exportAssignedContainerSymbol: PullContainerTypeSymbol = null;
+
+        constructor(name: string, kind = PullElementKind.Container) {
+            super(name, kind);
+        }
+
+        public isContainer() { return true; }
+
+        public setInstanceSymbol(symbol: PullSymbol) {
+            this.instanceSymbol = symbol;
+        }
+
+        public getInstanceSymbol(): PullSymbol {
+            return this.instanceSymbol;
+        }
+
+        public invalidate() {
+
+            if (this.instanceSymbol) {
+                this.instanceSymbol.invalidate();
+            }
+
+            super.invalidate();
+        }
+
+        public setExportAssignedValueSymbol(symbol: PullSymbol): void {
+
+            this._exportAssignedValueSymbol = symbol;
+        }
+        public getExportAssignedValueSymbol(): PullSymbol {
+            return this._exportAssignedValueSymbol;
+        }
+
+        public setExportAssignedTypeSymbol(type: PullTypeSymbol): void {
+            this._exportAssignedTypeSymbol = type;
+        }
+        public getExportAssignedTypeSymbol(): PullTypeSymbol {
+            return this._exportAssignedTypeSymbol;
+        }
+
+        public setExportAssignedContainerSymbol(container: PullContainerTypeSymbol): void {
+            this._exportAssignedContainerSymbol = container;
+        }
+        public getExportAssignedContainerSymbol(): PullContainerTypeSymbol {
+            return this._exportAssignedContainerSymbol;
+        }
+
+        public resetExportAssignedSymbols() {
+            this._exportAssignedContainerSymbol = null;
+            this._exportAssignedTypeSymbol = null;
+            this._exportAssignedValueSymbol = null;
+        }
+
+        static usedAsSymbol(containerSymbol: PullSymbol, symbol: PullSymbol) {
+            if (!containerSymbol || !containerSymbol.isContainer()) {
+                return false;
+            }
+
+            if (containerSymbol.type == symbol) {
+                return true;
+            }
+
+            if (containerSymbol.isAlias() && (<PullTypeAliasSymbol>containerSymbol).getAliasedType() == symbol) {
+                return true;
+            }
+
+            var containerTypeSymbol = <PullContainerTypeSymbol>containerSymbol;
+            var valueExportSymbol = containerTypeSymbol.getExportAssignedValueSymbol();
+            var typeExportSymbol = containerTypeSymbol.getExportAssignedTypeSymbol();
+            var containerExportSymbol = containerTypeSymbol.getExportAssignedContainerSymbol();
+            if (valueExportSymbol || typeExportSymbol || containerExportSymbol) {
+                return valueExportSymbol == symbol || typeExportSymbol == symbol || containerExportSymbol == symbol || PullContainerTypeSymbol.usedAsSymbol(containerExportSymbol, symbol);
+            }
+
+            return false;
+        }
+    }
+
+    export class PullTypeAliasSymbol extends PullTypeSymbol {
+
+        public aliasedType: PullTypeSymbol = null;
+        private isUsedAsValue = false;
+        private typeUsedExternally = false;
+        private retrievingExportAssignment = false;
+
+        constructor(name: string) {
+            super(name, PullElementKind.TypeAlias);
+        }
+
+        public isAlias() { return true; }
+        public isContainer() { return true; }
+
+        public setAliasedType(type: PullTypeSymbol) {
+            Debug.assert(!type.isError(), "Attempted to alias an error");
+
+            this.aliasedType = type;
+        }
+
+        public getExportAssignedValueSymbol(): PullSymbol {
+            if (!this.aliasedType) {
+                return null;
+            }
+
+            if (this.retrievingExportAssignment) {
+                return null;
+            }
+
+            if (this.aliasedType.isContainer()) {
+                this.retrievingExportAssignment = true;
+                var sym = (<PullContainerTypeSymbol>this.aliasedType).getExportAssignedValueSymbol();
+                this.retrievingExportAssignment = false;
+                return sym;
+            }
+
+            return null;
+        }
+
+        public getExportAssignedTypeSymbol(): PullTypeSymbol {
+            if (!this.aliasedType) {
+                return null;
+            }
+
+            if (this.retrievingExportAssignment) {
+                return null;
+            }
+
+            if (this.aliasedType.isContainer()) {
+                this.retrievingExportAssignment = true;
+                var sym = (<PullContainerTypeSymbol>this.aliasedType).getExportAssignedTypeSymbol();
+                this.retrievingExportAssignment = false;
+                return sym;
+            }
+
+            return null;
+        }
+
+        public getExportAssignedContainerSymbol(): PullContainerTypeSymbol {
+            if (!this.aliasedType) {
+                return null;
+            }
+
+            if (this.retrievingExportAssignment) {
+                return null;
+            }
+
+            if (this.aliasedType.isContainer()) {
+                this.retrievingExportAssignment = true;
+                var sym = (<PullContainerTypeSymbol>this.aliasedType).getExportAssignedContainerSymbol();
+                this.retrievingExportAssignment = false;
+                return sym;
+            }
+
+            return null;
+        }
+
+        public getAliasedType(): PullTypeSymbol {
+
+            return this.aliasedType;
+        }
+
+        public setType(type: PullTypeSymbol) {
+            this.setAliasedType(type);
+        }
+
+        public setIsUsedAsValue() {
+            this.isUsedAsValue = true;
+        }
+
+        public getIsUsedAsValue() {
+            return this.isUsedAsValue;
+        }
+
+        public setIsTypeUsedExternally() {
+            this.typeUsedExternally = true;
+        }
+
+        public getTypeUsedExternally() {
+            return this.typeUsedExternally;
+        }
+
+        public getMembers(): PullSymbol[] {
+            if (this.aliasedType) {
+                return this.aliasedType.getMembers();
+            }
+
+            return sentinelEmptyArray;
+        }
+
+        public getCallSignatures(): PullSignatureSymbol[] {
+            if (this.aliasedType) {
+                return this.aliasedType.getCallSignatures();
+            }
+
+            return sentinelEmptyArray;
+        }
+
+        public getConstructSignatures(): PullSignatureSymbol[] {
+            if (this.aliasedType) {
+                return this.aliasedType.getConstructSignatures();
+            }
+
+            return sentinelEmptyArray;
+        }
+
+        public getIndexSignatures(): PullSignatureSymbol[] {
+            if (this.aliasedType) {
+                return this.aliasedType.getIndexSignatures();
+            }
+
+            return sentinelEmptyArray;
+        }
+
+        public findMember(name: string): PullSymbol {
+            if (this.aliasedType) {
+                return this.aliasedType.findMember(name);
+            }
+
+            return null;
+        }
+
+        public findNestedType(name: string): PullTypeSymbol {
+            if (this.aliasedType) {
+                return this.aliasedType.findNestedType(name);
+            }
+
+            return null;
+        }
+
+        public getAllMembers(searchDeclKind: PullElementKind, includePrivate: boolean): PullSymbol[] {
+            if (this.aliasedType) {
+                return this.aliasedType.getAllMembers(searchDeclKind, includePrivate);
+            }
+
+            return sentinelEmptyArray;
+        }
+
+        public invalidate() {
+            this.isUsedAsValue = false;
+
+            super.invalidate();
+        }
+    }
+
+    export class PullDefinitionSignatureSymbol extends PullSignatureSymbol {
+        public isDefinition() { return true; }
+    }
+
+    export class PullTypeParameterSymbol extends PullTypeSymbol {
+        private _constraint: PullTypeSymbol = null;
+
+        constructor(name: string, private _isFunctionTypeParameter) {
+            super(name, PullElementKind.TypeParameter);
+        }
+
+        public isTypeParameter() { return true; }
+        public isFunctionTypeParameter() { return this._isFunctionTypeParameter; }
+
+        public isFixed() { return false; }
+
+        public setConstraint(constraintType: PullTypeSymbol) {
+            this._constraint = constraintType;
+        }
+
+        public getConstraint(): PullTypeSymbol {
+            return this._constraint;
+        }
+
+        public isGeneric() { return true; }
+
+        public fullName(scopeSymbol?: PullSymbol) {
+            var name = this.getDisplayName(scopeSymbol);
+            var container = this.getContainer();
+            if (container) {
+                var containerName = container.fullName(scopeSymbol);
+                name = name + " in " + containerName;
+            }
+
+            return name;
+        }
+
+        public getName(scopeSymbol?: PullSymbol, useConstraintInName?: boolean) {
+
+            var name = super.getName(scopeSymbol);
+
+            if (this.isPrinting) {
+                return name;
+            }
+
+            this.isPrinting = true;         
+
+            if (useConstraintInName && this._constraint) {
+                name += " extends " + this._constraint.toString(scopeSymbol);
+            }
+
+            this.isPrinting = false;
+        
+            return name;
+        }
+
+        public getDisplayName(scopeSymbol?: PullSymbol, useConstraintInName?: boolean) {
+
+            var name = super.getDisplayName(scopeSymbol, useConstraintInName);
+
+            if (this.isPrinting) {
+                return name;
+            }
+
+            this.isPrinting = true;
+
+            if (useConstraintInName && this._constraint) {
+                name += " extends " + this._constraint.toString(scopeSymbol);
+            }
+
+            this.isPrinting = false;
+            
+            return name;
+        }
+
+        public isExternallyVisible(inIsExternallyVisibleSymbols?: PullSymbol[]): boolean {
+            var constraint = this.getConstraint();
+            if (constraint) {
+                return PullSymbol.getIsExternallyVisible(constraint, this, inIsExternallyVisibleSymbols);
+            }
+
+            return true;          
+        }
+    }
+
+    // transient type variables...
+    export class PullTypeVariableSymbol extends PullTypeParameterSymbol {
+
+        constructor(name: string, isFunctionTypeParameter: boolean) {
+            super(name, isFunctionTypeParameter);
+        }
+
+        private tyvarID =  globalTyvarID++;
+
+        public isTypeParameter() { return true; }
+        public isTypeVariable() { return true; }
+    }
+
+    export class PullAccessorSymbol extends PullSymbol {
+
+        private _getterSymbol: PullSymbol = null;
+        private _setterSymbol: PullSymbol = null;
+
+        constructor(name: string) {
+            super(name, PullElementKind.Property);
+        }
+
+        public isAccessor() { return true; }
+
+        public setSetter(setter: PullSymbol) {
+            if (!setter) {
+                return;
+            }
+
+            this._setterSymbol = setter;
+
+            setter.setAccessorSymbol(this);
+        }
+
+        public getSetter(): PullSymbol {
+            return this._setterSymbol;
+        }
+
+        public setGetter(getter: PullSymbol) {
+            if (!getter) {
+                return;
+            }
+
+            this._getterSymbol = getter;
+
+            getter.setAccessorSymbol(this);
+        }
+
+        public getGetter(): PullSymbol {
+            return this._getterSymbol;
+        }
+
+        public invalidate() {
+            if (this._getterSymbol) {
+                this._getterSymbol.invalidate();
+            }
+
+            if (this._setterSymbol) {
+                this._setterSymbol.invalidate();
+            }
+
+            super.invalidate();
+        }
+    }
+
+    export function typeWrapsTypeParameter(type: PullTypeSymbol, typeParameter: PullTypeParameterSymbol) {
+
+        if (type.isTypeParameter()) {
+            return type == typeParameter;
+        }
+
+        var typeArguments = type.getTypeArguments();
+
+        if (typeArguments) {
+            for (var i = 0; i < typeArguments.length; i++) {
+                if (typeWrapsTypeParameter(typeArguments[i], typeParameter)) {
+                    return true;
+                }
+            }
+        }
+
+        return false;
+    }
+
+    export function getRootType(typeToSpecialize: PullTypeSymbol) {
+        var decl = typeToSpecialize.getDeclarations()[0];
+
+        if (!typeToSpecialize.isGeneric()) {
+            return typeToSpecialize;
+        }
+
+        return (typeToSpecialize.kind & (PullElementKind.Class | PullElementKind.Interface)) ? <PullTypeSymbol>decl.getSymbol().type : typeToSpecialize;
+    }
+
+    export var nSpecializationsCreated = 0;
+    export var nSpecializedSignaturesCreated = 0;
+
+    export function shouldSpecializeTypeParameterForTypeParameter(specialization: PullTypeParameterSymbol, typeToSpecialize: PullTypeParameterSymbol) {
+        if (specialization == typeToSpecialize) {
+            return false;
+        }
+
+        if (!(specialization.isTypeParameter() && typeToSpecialize.isTypeParameter())) {
+            return true;
+        }
+
+        var parent = specialization.getDeclarations()[0].getParentDecl();
+        var targetParent = typeToSpecialize.getDeclarations()[0].getParentDecl();
+
+        // if they share a parent, it's fine to specialize
+        if (parent == targetParent) {
+            return true;
+        }
+
+        // if the target parent encloses the specialization type, we don't want to specialize
+        while (parent) {
+            if (parent.flags & PullElementFlags.Static) {
+                return true;
+            }
+
+            if (parent == targetParent) {
+                return false;
+            }
+
+            parent = parent.getParentDecl();
+        }
+
+        return true;
+    }
+
+    export function specializeType(typeToSpecialize: PullTypeSymbol, typeArguments: PullTypeSymbol[], resolver: PullTypeResolver, enclosingDecl: PullDecl, context: PullTypeResolutionContext, ast?: AST): PullTypeSymbol {
+
+        if (typeToSpecialize.isPrimitive() || !typeToSpecialize.isGeneric()) {
+            return typeToSpecialize;
+        }
+
+        var searchForExistingSpecialization = typeArguments != null;
+
+        if (typeArguments === null || (context.specializingToAny && typeArguments.length)) {
+            typeArguments = [];
+        }
+
+        if (typeToSpecialize.isTypeParameter()) {
+
+            if (context.specializingToAny) {
+                return resolver.semanticInfoChain.anyTypeSymbol;
+            }
+
+            var substitution = context.findSpecializationForType(typeToSpecialize);
+
+            if (substitution != typeToSpecialize) {
+
+                if (shouldSpecializeTypeParameterForTypeParameter(<PullTypeParameterSymbol>substitution, <PullTypeParameterSymbol>typeToSpecialize)) {
+                    return substitution;
+                }
+            }
+
+            if (typeArguments && typeArguments.length) {
+                if (shouldSpecializeTypeParameterForTypeParameter(<PullTypeParameterSymbol>typeArguments[0], <PullTypeParameterSymbol>typeToSpecialize)) {
+                    return typeArguments[0];
+                }
+            }
+
+            return typeToSpecialize;
+        }
+
+        // In this case, we have an array type that may have been specialized to a type variable
+        if (typeToSpecialize.isArray()) {
+
+            if (typeToSpecialize.currentlyBeingSpecialized()) {
+                return typeToSpecialize;
+            }
+
+            var newElementType: PullTypeSymbol = null;
+
+            if (!context.specializingToAny) {
+                var elementType = typeToSpecialize.getElementType();
+
+                newElementType = specializeType(elementType, typeArguments, resolver, enclosingDecl, context, ast);
+            }
+            else {
+                newElementType = resolver.semanticInfoChain.anyTypeSymbol;
+            }
+
+            // we re-specialize so that we can re-use any cached array type symbols
+            var newArrayType = specializeType(resolver.getCachedArrayType(), [newElementType], resolver, enclosingDecl, context);
+
+            return newArrayType;
+        }     
+
+        var typeParameters = typeToSpecialize.getTypeParameters();
+
+        // if we don't have the complete list of types to specialize to, we'll need to reconstruct the specialization signature
+        if (!context.specializingToAny && searchForExistingSpecialization && (typeParameters.length > typeArguments.length)) {
+            searchForExistingSpecialization = false;
+        }
+
+        var newType: PullTypeSymbol = null;
+
+        var newTypeDecl = typeToSpecialize.getDeclarations()[0];
+
+        var rootType: PullTypeSymbol = getRootType(typeToSpecialize);
+
+        var isArray = typeToSpecialize === resolver.getCachedArrayType() || typeToSpecialize.isArray();
+
+        if (searchForExistingSpecialization || context.specializingToAny) {
+            if (!typeArguments.length || context.specializingToAny) {
+                for (var i = 0; i < typeParameters.length; i++) {
+                    typeArguments[typeArguments.length] = resolver.semanticInfoChain.anyTypeSymbol;
+                }
+            }
+
+            if (isArray) {
+                newType = typeArguments[0].getArrayType();
+            }
+            else if (typeArguments.length) {
+                newType = rootType.getSpecialization(typeArguments);
+            }
+            
+            if (!newType && !typeParameters.length && context.specializingToAny) {
+                newType = rootType.getSpecialization([resolver.semanticInfoChain.anyTypeSymbol]);
+            }
+            
+            for (var i = 0; i < typeArguments.length; i++) {
+                if (!typeArguments[i].isTypeParameter() && (typeArguments[i] == rootType || typeWrapsTypeParameter(typeArguments[i], typeParameters[i]))) {
+                    declAST = resolver.semanticInfoChain.getASTForDecl(newTypeDecl);
+                    if (declAST && typeArguments[i] != resolver.getCachedArrayType()) {
+                        diagnostic = context.postError(enclosingDecl.getScriptName(), declAST.minChar, declAST.getLength(), DiagnosticCode.A_generic_type_may_not_reference_itself_with_a_wrapped_form_of_its_own_type_parameters, null, enclosingDecl);
+                        return resolver.getNewErrorTypeSymbol(diagnostic);
+                    }
+                    else {
+                        return resolver.semanticInfoChain.anyTypeSymbol;
+                    }
+                }
+            }
+        }
+        else {
+            var knownTypeArguments = typeToSpecialize.getTypeArguments();
+            var typesToReplace = knownTypeArguments ? knownTypeArguments : typeParameters;
+            var diagnostic: Diagnostic;
+            var declAST: AST;
+
+            for (var i = 0; i < typesToReplace.length; i++) {
+
+                if (!typesToReplace[i].isTypeParameter() && (typeArguments[i] == rootType || typeWrapsTypeParameter(typesToReplace[i], typeParameters[i]))) {
+                    declAST = resolver.semanticInfoChain.getASTForDecl(newTypeDecl);
+                    if (declAST && typeArguments[i] != resolver.getCachedArrayType()) {
+                        diagnostic = context.postError(enclosingDecl.getScriptName(), declAST.minChar, declAST.getLength(), DiagnosticCode.A_generic_type_may_not_reference_itself_with_a_wrapped_form_of_its_own_type_parameters, null, enclosingDecl);
+                        return resolver.getNewErrorTypeSymbol(diagnostic);
+                    }
+                    else {
+                        return resolver.semanticInfoChain.anyTypeSymbol;
+                    }
+                }
+
+                substitution = specializeType(typesToReplace[i], null, resolver, enclosingDecl, context, ast);
+
+                typeArguments[i] = substitution != null ? substitution : typesToReplace[i];
+            }
+            
+            newType = rootType.getSpecialization(typeArguments);            
+        }
+
+        // check to see if this is a recursive specialization while resolving the root type
+        // E.g.,
+        //
+        // interface Array<T> {
+        //     p: Array<T>; <- This is really just the declaration
+        // }
+        //
+        var rootTypeParameters = rootType.getTypeParameters();
+
+        if (rootTypeParameters.length && (rootTypeParameters.length == typeArguments.length)) {
+            for (var i = 0; i < typeArguments.length; i++) {
+                if (typeArguments[i] != rootTypeParameters[i]) {
+                    break;
+                }
+            }
+
+            if (i == rootTypeParameters.length) {
+                return rootType;
+            }
+        }   
+
+        if (newType) {
+            if (!newType.isResolved && !newType.currentlyBeingSpecialized()) {
+                //typeToSpecialize.invalidateSpecializations();
+            }
+            else {
+                return newType;
+            }
+        }
+        
+        var prevInSpecialization = context.inSpecialization;
+        context.inSpecialization = true;
+
+        if (!newType) {
+            nSpecializationsCreated++;
+
+            newType = typeToSpecialize.isClass() ? new PullTypeSymbol(typeToSpecialize.name, PullElementKind.Class) :
+                                                    isArray ? new PullTypeSymbol("Array", PullElementKind.Array) :
+                                                        typeToSpecialize.isTypeParameter() ? // watch out for replacing one tyvar with another
+                                                            new PullTypeVariableSymbol(typeToSpecialize.name, (<PullTypeParameterSymbol>typeToSpecialize).isFunctionTypeParameter()) :
+                                                                new PullTypeSymbol(typeToSpecialize.name, typeToSpecialize.kind);
+            newType.setRootSymbol(rootType);
+        }
+
+        newType.setIsBeingSpecialized();
+
+        newType.setTypeArguments(typeArguments);
+
+        rootType.addSpecialization(newType, typeArguments);
+
+        if (isArray) {
+            newType.setElementType(typeArguments[0]);
+            typeArguments[0].setArrayType(newType);
+        }
+
+        if (typeToSpecialize.currentlyBeingSpecialized()) {
+            return newType;
+        }
+
+        // If it's a constructor, we want to flag the type as being specialized
+        // to prevent stack overflows when specializing the return type
+        var prevCurrentlyBeingSpecialized = typeToSpecialize.currentlyBeingSpecialized();
+        if (typeToSpecialize.kind == PullElementKind.ConstructorType) {
+            typeToSpecialize.setIsBeingSpecialized();
+        }
+
+        // create the type replacement map
+
+        var typeReplacementMap: any = {};
+
+        for (var i = 0; i < typeParameters.length; i++) {
+            if (typeParameters[i] != typeArguments[i]) {
+                typeReplacementMap[typeParameters[i].pullSymbolIDString] = typeArguments[i];
+            }
+            newType.addTypeParameter(typeParameters[i]);
+        }
+
+        // specialize any extends/implements types
+        var extendedTypesToSpecialize = typeToSpecialize.getExtendedTypes();
+        var typeDecl: PullDecl;
+        var typeAST: TypeDeclaration;
+        var unitPath: string;
+        var decls: PullDecl[] = typeToSpecialize.getDeclarations();
+
+        if (extendedTypesToSpecialize.length) {
+            for (var i = 0; i < decls.length; i++) {
+                typeDecl = decls[i];
+                typeAST = <TypeDeclaration>resolver.semanticInfoChain.getASTForDecl(typeDecl);
+
+                // if this is an 'extended' interface declaration, the AST's extends list may not match
+                if (typeAST.extendsList) {
+                    unitPath = resolver.getUnitPath();
+                    resolver.setUnitPath(typeDecl.getScriptName());
+                    context.pushTypeSpecializationCache(typeReplacementMap);
+                    var extendTypeSymbol = resolver.resolveTypeReference(new TypeReference(typeAST.extendsList.members[0], 0), typeDecl, context);
+                    resolver.setUnitPath(unitPath);
+                    context.popTypeSpecializationCache();
+
+                    newType.addExtendedType(extendTypeSymbol);
+                }
+            }
+        }
+
+        var implementedTypesToSpecialize = typeToSpecialize.getImplementedTypes();
+
+        if (implementedTypesToSpecialize.length) {
+            for (var i = 0; i < decls.length; i++) {
+                typeDecl = decls[i];
+                typeAST = <TypeDeclaration>resolver.semanticInfoChain.getASTForDecl(typeDecl);
+
+                if (typeAST.implementsList) {
+                    unitPath = resolver.getUnitPath();
+                    resolver.setUnitPath(typeDecl.getScriptName());
+                    context.pushTypeSpecializationCache(typeReplacementMap);
+                    var implementedTypeSymbol = resolver.resolveTypeReference(new TypeReference(typeAST.implementsList.members[0], 0), typeDecl, context);
+                    resolver.setUnitPath(unitPath);
+                    context.popTypeSpecializationCache();
+
+                    newType.addImplementedType(implementedTypeSymbol);
+                }
+            }
+        }
+
+        var callSignatures = typeToSpecialize.getCallSignatures(false);
+        var constructSignatures = typeToSpecialize.getConstructSignatures(false);
+        var indexSignatures = typeToSpecialize.getIndexSignatures(false);
+        var members = typeToSpecialize.getMembers();
+
+        // specialize call signatures
+        var newSignature: PullSignatureSymbol;
+        var placeHolderSignature: PullSignatureSymbol;
+        var signature: PullSignatureSymbol;
+
+        var decl: PullDecl = null;
+        var declAST: AST = null;
+        var parameters: PullSymbol[];
+        var newParameters: PullSymbol[];
+        var returnType: PullTypeSymbol = null;
+        var prevSpecializationSignature: PullSignatureSymbol = null;
+
+        for (var i = 0; i < callSignatures.length; i++) {
+            signature = callSignatures[i];
+
+            if (!signature.currentlyBeingSpecialized()) {
+
+                context.pushTypeSpecializationCache(typeReplacementMap);
+
+                decl = signature.getDeclarations()[0];
+                unitPath = resolver.getUnitPath();
+                resolver.setUnitPath(decl.getScriptName());
+
+                newSignature = new PullSignatureSymbol(signature.kind);
+                nSpecializedSignaturesCreated++;
+                newSignature.mimicSignature(signature, resolver);
+                declAST = resolver.semanticInfoChain.getASTForDecl(decl);
+
+                Debug.assert(declAST != null, "Call signature for type '" + typeToSpecialize.toString() + "' could not be specialized because of a stale declaration");
+
+                prevSpecializationSignature = decl.getSpecializingSignatureSymbol();
+                decl.setSpecializingSignatureSymbol(newSignature);
+
+                // if the signature is not yet specialized, specialize the signature using an empty context first - that way, no type parameters
+                // will be accidentally specialized
+                if (!(signature.isResolved || signature.inResolution)) {
+                    resolver.resolveDeclaredSymbol(signature, enclosingDecl, new PullTypeResolutionContext());
+                }   
+
+                resolver.resolveAST(declAST, false, newTypeDecl, context, true);
+                decl.setSpecializingSignatureSymbol(prevSpecializationSignature);
+
+                parameters = signature.parameters;
+                newParameters = newSignature.parameters;
+
+                for (var p = 0; p < parameters.length; p++) {
+                    newParameters[p].type = parameters[p].type;
+                }
+                newSignature.setResolved();
+
+                resolver.setUnitPath(unitPath);
+
+                returnType = newSignature.returnType;
+
+                if (!returnType) {
+                    newSignature.returnType = signature.returnType;
+                }
+
+                signature.setIsBeingSpecialized();
+                newSignature.setRootSymbol(signature);
+                placeHolderSignature = newSignature;
+                newSignature = specializeSignature(newSignature, true, typeReplacementMap, null, resolver, newTypeDecl, context);
+                signature.setIsSpecialized();
+
+                if (newSignature != placeHolderSignature) {
+                    newSignature.setRootSymbol(signature);
+                }
+
+                context.popTypeSpecializationCache();
+
+                if (!newSignature) {
+                    context.inSpecialization = prevInSpecialization;
+                    typeToSpecialize.setValueIsBeingSpecialized(prevCurrentlyBeingSpecialized);
+                    Debug.assert(false, "returning from call");
+                    return resolver.semanticInfoChain.anyTypeSymbol;
+                }
+            }
+            else {
+                newSignature = signature;
+            }          
+
+            newType.addCallSignature(newSignature);
+
+            if (newSignature.hasAGenericParameter) {
+                newType.setHasGenericSignature();
+            }
+        }
+
+        // specialize construct signatures
+        for (var i = 0; i < constructSignatures.length; i++) {
+            signature = constructSignatures[i];
+
+            if (!signature.currentlyBeingSpecialized()) {
+
+                context.pushTypeSpecializationCache(typeReplacementMap);
+
+                decl = signature.getDeclarations()[0];
+                unitPath = resolver.getUnitPath();
+                resolver.setUnitPath(decl.getScriptName());
+
+                newSignature = new PullSignatureSymbol(signature.kind);
+                nSpecializedSignaturesCreated++;
+                newSignature.mimicSignature(signature, resolver);
+                declAST = resolver.semanticInfoChain.getASTForDecl(decl);
+
+                Debug.assert(declAST != null, "Construct signature for type '" + typeToSpecialize.toString() + "' could not be specialized because of a stale declaration");
+
+                prevSpecializationSignature = decl.getSpecializingSignatureSymbol();
+                decl.setSpecializingSignatureSymbol(newSignature);
+
+                if (!(signature.isResolved || signature.inResolution)) {
+                    resolver.resolveDeclaredSymbol(signature, enclosingDecl, new PullTypeResolutionContext());
+                } 
+
+                resolver.resolveAST(declAST, false, newTypeDecl, context, true);
+                decl.setSpecializingSignatureSymbol(prevSpecializationSignature);
+
+                parameters = signature.parameters;
+                newParameters = newSignature.parameters;
+
+                // we need to clone the parameter types, but the return type
+                // was set during resolution
+                for (var p = 0; p < parameters.length; p++) {
+                    newParameters[p].type = parameters[p].type;
+                }
+                newSignature.setResolved();
+
+                resolver.setUnitPath(unitPath);
+
+                returnType = newSignature.returnType;
+
+                if (!returnType) {
+                    newSignature.returnType = signature.returnType;
+                }
+
+                signature.setIsBeingSpecialized();
+                newSignature.setRootSymbol(signature);
+                placeHolderSignature = newSignature;
+                newSignature = specializeSignature(newSignature, true, typeReplacementMap, null, resolver, newTypeDecl, context);
+                signature.setIsSpecialized();
+
+                if (newSignature != placeHolderSignature) {
+                    newSignature.setRootSymbol(signature);
+                }
+
+                context.popTypeSpecializationCache();
+
+                if (!newSignature) {
+                    context.inSpecialization = prevInSpecialization;
+                    typeToSpecialize.setValueIsBeingSpecialized(prevCurrentlyBeingSpecialized);
+                    Debug.assert(false, "returning from construct");
+                    return resolver.semanticInfoChain.anyTypeSymbol;
+                }
+            }
+            else {
+                newSignature = signature;
+            }   
+
+            newType.addConstructSignature(newSignature);
+
+            if (newSignature.hasAGenericParameter) {
+                newType.setHasGenericSignature();
+            }
+        }
+
+        // specialize index signatures
+        for (var i = 0; i < indexSignatures.length; i++) {
+            signature = indexSignatures[i];
+
+            if (!signature.currentlyBeingSpecialized()) {                
+
+                context.pushTypeSpecializationCache(typeReplacementMap);
+
+                decl = signature.getDeclarations()[0];
+                unitPath = resolver.getUnitPath();
+                resolver.setUnitPath(decl.getScriptName());
+
+                newSignature = new PullSignatureSymbol(signature.kind);
+                nSpecializedSignaturesCreated++;
+                newSignature.mimicSignature(signature, resolver);
+                declAST = resolver.semanticInfoChain.getASTForDecl(decl);
+
+                Debug.assert(declAST != null, "Index signature for type '" + typeToSpecialize.toString() + "' could not be specialized because of a stale declaration");
+
+                prevSpecializationSignature = decl.getSpecializingSignatureSymbol();
+                decl.setSpecializingSignatureSymbol(newSignature);
+
+                if (!(signature.isResolved || signature.inResolution)) {
+                    resolver.resolveDeclaredSymbol(signature, enclosingDecl, new PullTypeResolutionContext());
+                } 
+
+                resolver.resolveAST(declAST, false, newTypeDecl, context, true);
+                decl.setSpecializingSignatureSymbol(prevSpecializationSignature);
+
+                parameters = signature.parameters;
+                newParameters = newSignature.parameters;
+
+                // we need to clone the parameter types, but the return type
+                // was set during resolution
+                for (var p = 0; p < parameters.length; p++) {
+                    newParameters[p].type = parameters[p].type;
+                }
+                newSignature.setResolved();
+
+                resolver.setUnitPath(unitPath);
+
+                returnType = newSignature.returnType;
+
+                if (!returnType) {
+                    newSignature.returnType = signature.returnType;
+                }
+
+                signature.setIsBeingSpecialized();
+                newSignature.setRootSymbol(signature);
+                placeHolderSignature = newSignature;
+                newSignature = specializeSignature(newSignature, true, typeReplacementMap, null, resolver, newTypeDecl, context);
+                signature.setIsSpecialized();
+
+                if (newSignature != placeHolderSignature) {
+                    newSignature.setRootSymbol(signature);
+                }
+
+                context.popTypeSpecializationCache();
+
+                if (!newSignature) {
+                    context.inSpecialization = prevInSpecialization;
+                    typeToSpecialize.setValueIsBeingSpecialized(prevCurrentlyBeingSpecialized);
+                    Debug.assert(false, "returning from index");
+                    return resolver.semanticInfoChain.anyTypeSymbol;
+                }
+            }
+            else {
+                newSignature = signature;
+            }   
+            
+            newType.addIndexSignature(newSignature);
+
+            if (newSignature.hasAGenericParameter) {
+                newType.setHasGenericSignature();
+            }
+        }        
+
+        // specialize members
+
+        var field: PullSymbol = null;
+        var newField: PullSymbol = null;
+
+        var fieldType: PullTypeSymbol = null;
+        var newFieldType: PullTypeSymbol = null;
+        var replacementType: PullTypeSymbol = null;
+
+        var fieldSignatureSymbol: PullSignatureSymbol = null;
+
+        for (var i = 0; i < members.length; i++) {
+            field = members[i];
+            field.setIsBeingSpecialized();
+
+            decls = field.getDeclarations();
+
+            newField = new PullSymbol(field.name, field.kind);
+
+            newField.setRootSymbol(field);
+
+            if (field.isOptional) {
+                newField.isOptional = true;
+            }
+
+            if (!field.isResolved) {
+                resolver.resolveDeclaredSymbol(field, newTypeDecl, context);
+            }            
+
+            fieldType = field.type;
+
+            if (!fieldType) {
+                fieldType = newType; 
+            }
+
+            replacementType = <PullTypeSymbol>typeReplacementMap[fieldType.pullSymbolIDString];
+
+            if (replacementType) {
+                newField.type = replacementType;
+            }
+            else {
+                // re-resolve all field decls using the current replacements
+                if (fieldType.isGeneric() && !fieldType.isFixed()) {
+                    unitPath = resolver.getUnitPath();
+                    resolver.setUnitPath(decls[0].getScriptName());
+
+                    context.pushTypeSpecializationCache(typeReplacementMap);
+
+                    newFieldType = specializeType(fieldType, !fieldType.getIsSpecialized() ? typeArguments : null, resolver, newTypeDecl, context, ast);
+
+                    resolver.setUnitPath(unitPath);
+
+                    context.popTypeSpecializationCache();
+
+                    newField.type = newFieldType;
+                }
+                else {
+                    newField.type = fieldType;
+                }
+            }
+            field.setIsSpecialized();
+            newType.addMember(newField);
+        }
+
+        // specialize the constructor and statics, if need be
+        if (typeToSpecialize.isClass()) {
+            var constructorMethod = typeToSpecialize.getConstructorMethod();
+
+            // If we haven't yet resolved the constructor method, we need to resolve it *without* substituting
+            // for any type variables, so as to avoid accidentally specializing the root declaration
+            if (!constructorMethod.isResolved) {
+                var prevIsSpecializingConstructorMethod = context.isSpecializingConstructorMethod;
+                context.isSpecializingConstructorMethod = true;
+                resolver.resolveDeclaredSymbol(constructorMethod, enclosingDecl, context);
+                context.isSpecializingConstructorMethod = prevIsSpecializingConstructorMethod;
+            }
+
+            var newConstructorMethod = new PullSymbol(constructorMethod.name, PullElementKind.ConstructorMethod);
+            var newConstructorType = specializeType(constructorMethod.type, typeArguments, resolver, newTypeDecl, context, ast);
+
+            newConstructorMethod.type = newConstructorType;
+
+            var constructorDecls: PullDecl[] = constructorMethod.getDeclarations();
+
+            newConstructorMethod.setRootSymbol(constructorMethod);
+
+            newType.setConstructorMethod(newConstructorMethod);
+        }
+
+        newType.setIsSpecialized();
+
+        newType.setResolved();
+        typeToSpecialize.setValueIsBeingSpecialized(prevCurrentlyBeingSpecialized);
+        context.inSpecialization = prevInSpecialization;
+        return newType;
+    }
+
+    // PULLTODO: Replace typeReplacementMap with use of context
+    export function specializeSignature(signature: PullSignatureSymbol,
+        skipLocalTypeParameters: boolean,
+        typeReplacementMap: any,
+        typeArguments: PullTypeSymbol[],
+        resolver: PullTypeResolver,
+        enclosingDecl: PullDecl,
+        context: PullTypeResolutionContext,
+        ast?: AST): PullSignatureSymbol {
+
+        if (signature.currentlyBeingSpecialized()) {
+            return signature;
+        }
+
+        if (!signature.isResolved && !signature.inResolution) {
+            resolver.resolveDeclaredSymbol(signature, enclosingDecl, context);
+        }
+
+        var newSignature = signature.getSpecialization(typeArguments);
+
+        if (newSignature) {
+            return newSignature;
+        }
+
+        signature.setIsBeingSpecialized();
+
+        var prevInSpecialization = context.inSpecialization;
+        context.inSpecialization = true;
+
+        newSignature = new PullSignatureSymbol(signature.kind);
+        nSpecializedSignaturesCreated++;
+        newSignature.setRootSymbol(signature);
+
+        if (signature.hasVarArgs) {
+            newSignature.hasVarArgs = true;
+        }
+
+        if (signature.hasAGenericParameter) {
+            newSignature.hasAGenericParameter = true;
+        }
+
+        signature.addSpecialization(newSignature, typeArguments);      
+
+        var parameters = signature.parameters;
+        var typeParameters = signature.getTypeParameters();
+        var returnType = signature.returnType;
+
+        for (var i = 0; i < typeParameters.length; i++) {
+            newSignature.addTypeParameter(typeParameters[i]);
+        }
+
+        if (signature.hasAGenericParameter) {
+            newSignature.hasAGenericParameter = true;
+        }
+
+        var newParameter: PullSymbol;
+        var newParameterType: PullTypeSymbol;
+        var newParameterElementType: PullTypeSymbol;
+        var parameterType: PullTypeSymbol;
+        var replacementParameterType: PullTypeSymbol;
+        var localTypeParameters: any = new BlockIntrinsics();
+        var localSkipMap: any = null;
+
+        // if we specialize the signature recursive (through, say, the specialization of a method whilst specializing
+        // its class), we need to prevent accidental specialization of type parameters that shadow type parameters in the
+        // enclosing type.  (E.g., "class C<T> { public m<T>() {...} }" )
+        if (skipLocalTypeParameters) {
+            for (var i = 0; i < typeParameters.length; i++) {
+                localTypeParameters[typeParameters[i].getName()] = true;
+                if (!localSkipMap) {
+                    localSkipMap = {};
+                }
+                localSkipMap[typeParameters[i].pullSymbolIDString] = typeParameters[i];
+            }
+        }
+
+        context.pushTypeSpecializationCache(typeReplacementMap);
+
+        if (skipLocalTypeParameters && localSkipMap) {
+            context.pushTypeSpecializationCache(localSkipMap);
+        }
+        var newReturnType = (!localTypeParameters[returnType.name] /*&& typeArguments != null*/) ? specializeType(returnType, null/*typeArguments*/, resolver, enclosingDecl, context, ast) : returnType;
+        if (skipLocalTypeParameters && localSkipMap) {
+            context.popTypeSpecializationCache();
+        }
+        context.popTypeSpecializationCache();
+
+        newSignature.returnType = newReturnType;
+
+        for (var k = 0; k < parameters.length; k++) {
+
+            newParameter = new PullSymbol(parameters[k].name, parameters[k].kind);
+            newParameter.setRootSymbol(parameters[k]);
+
+            parameterType = parameters[k].type;
+
+            context.pushTypeSpecializationCache(typeReplacementMap);
+            if (skipLocalTypeParameters && localSkipMap) {
+                context.pushTypeSpecializationCache(localSkipMap);
+            }
+            newParameterType = !localTypeParameters[parameterType.name] ? specializeType(parameterType, null/*typeArguments*/, resolver, enclosingDecl, context, ast) : parameterType;
+            if (skipLocalTypeParameters && localSkipMap) {
+                context.popTypeSpecializationCache();
+            }
+            context.popTypeSpecializationCache();
+
+            if (parameters[k].isOptional) {
+                newParameter.isOptional = true;
+            }
+
+            if (parameters[k].isVarArg) {
+                newParameter.isVarArg = true;
+                newSignature.hasVarArgs = true;
+            }
+
+            if (resolver.isTypeArgumentOrWrapper(newParameterType)) {
+                newSignature.hasAGenericParameter = true;
+            }
+
+            newParameter.type = newParameterType;
+            newSignature.addParameter(newParameter, newParameter.isOptional);
+        }
+
+        signature.setIsSpecialized();
+
+        context.inSpecialization = prevInSpecialization;
+
+        return newSignature;
+    }
+
+    export function getIDForTypeSubstitutions(types: PullTypeSymbol[]): string {
+        var substitution = "";
+
+        for (var i = 0; i < types.length; i++) {
+            substitution += types[i].pullSymbolIDString + "#";
+        }
+
+        return substitution;
+    }
 }