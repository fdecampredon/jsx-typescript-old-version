// Copyright (c) Microsoft. All rights reserved. Licensed under the Apache License, Version 2.0. 
// See LICENSE.txt in the project root for complete license information.

///<reference path='..\typescript.ts' />

module TypeScript {
    export class CandidateInferenceInfo {
        public typeParameter: PullTypeParameterSymbol = null;
        public isFixed = false;
        public inferenceCandidates: PullTypeSymbol[] = [];

        public addCandidate(candidate: PullTypeSymbol) {
            if (!this.isFixed) {
                this.inferenceCandidates[this.inferenceCandidates.length] = candidate;
            }
        }
    }

    export class ArgumentInferenceContext {
        public inferenceCache: any = {};
        public candidateCache: any = {};


        public alreadyRelatingTypes(objectType: PullTypeSymbol, parameterType: PullTypeSymbol) {
            var comboID = objectType.pullSymbolIDString + "#" + parameterType.pullSymbolIDString;

            if (this.inferenceCache[comboID]) {
                return true;
            }
            else {
                this.inferenceCache[comboID] = true;
                return false;
            }            
        }

        public resetRelationshipCache() {
            this.inferenceCache = {};
        }

        public addInferenceRoot(param: PullTypeParameterSymbol) {
            var info = <CandidateInferenceInfo>this.candidateCache[param.pullSymbolIDString];

            if (!info) {
                info = new CandidateInferenceInfo();
                info.typeParameter = param;
                this.candidateCache[param.pullSymbolIDString] = info;
            }        
        }

        public getInferenceInfo(param: PullTypeParameterSymbol) {
            return <CandidateInferenceInfo>this.candidateCache[param.pullSymbolIDString];
        }

        public addCandidateForInference(param: PullTypeParameterSymbol, candidate: PullTypeSymbol, fix: boolean) {
            var info = this.getInferenceInfo(param);

            if (info) {

                if (candidate) {
                    info.addCandidate(candidate);
                }

                if (!info.isFixed) {
                    info.isFixed = fix;
                }
            }
        }

        public getInferenceCandidates(): any[] {
            var inferenceCandidates: any[] = [];
            var info: CandidateInferenceInfo;
            var val;

            for (var infoKey in this.candidateCache) {
                info = <CandidateInferenceInfo>this.candidateCache[infoKey];

                for (var i = 0; i < info.inferenceCandidates.length; i++) {
                    val = {};
                    val[info.typeParameter.pullSymbolIDString] = info.inferenceCandidates[i];
                    inferenceCandidates[inferenceCandidates.length] = val;
                }
            }

            return inferenceCandidates;
        }

        public inferArgumentTypes(resolver: PullTypeResolver, context: PullTypeResolutionContext): { results: { param: PullTypeParameterSymbol; type: PullTypeSymbol; }[]; unfit: boolean; } {
            var info: CandidateInferenceInfo = null;

            var collection: IPullTypeCollection;

            var bestCommonType: PullTypeSymbol;

            var results: { param: PullTypeParameterSymbol; type: PullTypeSymbol; }[] = [];

            var unfit = false;

            for (var infoKey in this.candidateCache) {
                info = <CandidateInferenceInfo>this.candidateCache[infoKey];

                if (!info.inferenceCandidates.length) {
                    results[results.length] = { param: info.typeParameter, type: resolver.semanticInfoChain.anyTypeSymbol };
                    continue;
                }

                collection = {
                    getLength: () => { return info.inferenceCandidates.length; },
                    setTypeAtIndex: (index: number, type: PullTypeSymbol) => { },
                    getTypeAtIndex: (index: number) => {
                        return info.inferenceCandidates[index].type;
                    }
                };

                bestCommonType = resolver.widenType(resolver.findBestCommonType(info.inferenceCandidates[0], null, collection, context, new TypeComparisonInfo()));

                if (!bestCommonType) {
                    unfit = true;
                }
                else {
                    // is there already a substitution for this type?
                    for (var i = 0; i < results.length; i++) {
                        if (results[i].type == info.typeParameter) {
                            results[i].type = bestCommonType;
                        }
                    }
                }

                results[results.length] = { param: info.typeParameter, type: bestCommonType };
            }

            return { results: results, unfit: unfit };
        }
    }

    export class PullContextualTypeContext {
        public provisionallyTypedSymbols: PullSymbol[] = [];
        public provisionalDiagnostic: Diagnostic[] = [];

        constructor(public contextualType: PullTypeSymbol,
                     public provisional: boolean,
                     public substitutions: any) { }

        public recordProvisionallyTypedSymbol(symbol: PullSymbol) {
            this.provisionallyTypedSymbols[this.provisionallyTypedSymbols.length] = symbol;
        }

        public invalidateProvisionallyTypedSymbols() {
            for (var i = 0; i < this.provisionallyTypedSymbols.length; i++) {
                this.provisionallyTypedSymbols[i].invalidate();
            }
        }

        public postDiagnostic(error: Diagnostic) {
            this.provisionalDiagnostic[this.provisionalDiagnostic.length] = error;
        }

        public hadProvisionalErrors() {
            return this.provisionalDiagnostic.length > 0;
        }
    }

    export class PullTypeResolutionContext {
        private contextStack: PullContextualTypeContext[] = [];
        private typeSpecializationStack: any[] = [];
        private genericASTResolutionStack: AST[] = [];

        public resolvingTypeReference = false;
        public resolvingNamespaceMemberAccess = false;

        public resolveAggressively = false;

        public canUseTypeSymbol = false;

        public specializingToAny = false;
        public specializingToObject = false;
        public isResolvingClassExtendedType = false; 
        public isSpecializingSignatureAtCallSite = false;
        public isSpecializingConstructorMethod = false;
        public isComparingSpecializedSignatures = false;
<<<<<<< HEAD
        public isResolvingSuperConstructorTarget = false;
        public inConstructorArguments = false;
        public inImportDeclaration = false;
=======
        public isInStaticInitializer = false;
>>>>>>> fe3a558c

        constructor(public inTypeCheck = false) { }

        public pushContextualType(type: PullTypeSymbol, provisional: boolean, substitutions: any) {
            this.contextStack.push(new PullContextualTypeContext(type, provisional, substitutions));
        }

        public popContextualType(): PullContextualTypeContext {
            var tc = this.contextStack.pop();

            tc.invalidateProvisionallyTypedSymbols();

            return tc;
        }

        public findSubstitution(type: PullTypeSymbol) {
            var substitution: PullTypeSymbol = null;

            if (this.contextStack.length) {
                for (var i = this.contextStack.length - 1; i >= 0; i--) {
                    if (this.contextStack[i].substitutions) {
                        substitution = this.contextStack[i].substitutions[type.pullSymbolIDString];

                        if (substitution) {
                            break;
                        }
                    }
                }
            }

            return substitution;
        }

        public getContextualType(): PullTypeSymbol {
            var context = !this.contextStack.length ? null : this.contextStack[this.contextStack.length - 1];
            
            if (context) {
                var type = context.contextualType;

                if (!type) {
                    return null;
                }

                // if it's a type parameter, return the upper bound
                if (type.isTypeParameter() && (<PullTypeParameterSymbol>type).getConstraint()) {
                    type = (<PullTypeParameterSymbol>type).getConstraint();
                }

                var substitution = this.findSubstitution(type);

                return substitution ? substitution : type;
            }

            return null;
        }

        public inProvisionalResolution() {
            return (!this.contextStack.length ? false : this.contextStack[this.contextStack.length - 1].provisional);
        }

        public inSpecialization = false;
        public suppressErrors = false;
        private inBaseTypeResolution = false;

        public isInBaseTypeResolution() { return this.inBaseTypeResolution; }

        public startBaseTypeResolution() {
            var wasInBaseTypeResoltion = this.inBaseTypeResolution;
            this.inBaseTypeResolution = true;
            return wasInBaseTypeResoltion;
        }

        public doneBaseTypeResolution(wasInBaseTypeResolution: boolean) {
            this.inBaseTypeResolution = wasInBaseTypeResolution;
        }

        public setTypeInContext(symbol: PullSymbol, type: PullTypeSymbol) {
            var substitution: PullTypeSymbol = this.findSubstitution(type);

            symbol.type = substitution ? substitution : type;

            if (this.contextStack.length && this.inProvisionalResolution()) {
                this.contextStack[this.contextStack.length - 1].recordProvisionallyTypedSymbol(symbol);
            }
        }

        public pushTypeSpecializationCache(cache) {
            this.typeSpecializationStack[this.typeSpecializationStack.length] = cache;
        }

        public popTypeSpecializationCache() {
            if (this.typeSpecializationStack.length) {
                this.typeSpecializationStack.length--;
            }
        }

        public findSpecializationForType(type: PullTypeSymbol) {
            var specialization: PullTypeSymbol = null;

            for (var i = this.typeSpecializationStack.length - 1; i >= 0; i--) {
                specialization = (this.typeSpecializationStack[i])[type.pullSymbolIDString];

                if (specialization) {
                    return specialization;
                }
            }

            return type;
        }

        public postError(fileName: string, offset: number, length: number, diagnosticKey: string, arguments: any[], enclosingDecl: PullDecl, post=true): Diagnostic {
            var diagnostic = new Diagnostic(fileName, offset, length, diagnosticKey, arguments);

            if (post) {
                this.postDiagnostic(diagnostic, enclosingDecl);
            }

            return diagnostic;
        }

        public postDiagnostic(diagnostic: Diagnostic, enclosingDecl: PullDecl): void {
            if (this.inProvisionalResolution()) {
                (this.contextStack[this.contextStack.length - 1]).postDiagnostic(diagnostic);
            }
            else if (this.inTypeCheck && !this.suppressErrors && enclosingDecl) {
                enclosingDecl.addDiagnostic(diagnostic);
            }
        }

        public typeCheck() {
            return this.inTypeCheck && !this.inSpecialization;
        }

        public startResolvingTypeArguments(ast: AST) {
            this.genericASTResolutionStack[this.genericASTResolutionStack.length] = ast;
        }

        public isResolvingTypeArguments(ast: AST): boolean {
            for (var i = 0; i < this.genericASTResolutionStack.length; i++) {
                if (this.genericASTResolutionStack[i].astID === ast.astID) {
                    return true;
                }
            }

            return false;
        }

        public doneResolvingTypeArguments() {
            this.genericASTResolutionStack.length--;
        }
    }
}<|MERGE_RESOLUTION|>--- conflicted
+++ resolved
@@ -1,338 +1,335 @@
-// Copyright (c) Microsoft. All rights reserved. Licensed under the Apache License, Version 2.0. 
-// See LICENSE.txt in the project root for complete license information.
-
-///<reference path='..\typescript.ts' />
-
-module TypeScript {
-    export class CandidateInferenceInfo {
-        public typeParameter: PullTypeParameterSymbol = null;
-        public isFixed = false;
-        public inferenceCandidates: PullTypeSymbol[] = [];
-
-        public addCandidate(candidate: PullTypeSymbol) {
-            if (!this.isFixed) {
-                this.inferenceCandidates[this.inferenceCandidates.length] = candidate;
-            }
-        }
-    }
-
-    export class ArgumentInferenceContext {
-        public inferenceCache: any = {};
-        public candidateCache: any = {};
-
-
-        public alreadyRelatingTypes(objectType: PullTypeSymbol, parameterType: PullTypeSymbol) {
-            var comboID = objectType.pullSymbolIDString + "#" + parameterType.pullSymbolIDString;
-
-            if (this.inferenceCache[comboID]) {
-                return true;
-            }
-            else {
-                this.inferenceCache[comboID] = true;
-                return false;
-            }            
-        }
-
-        public resetRelationshipCache() {
-            this.inferenceCache = {};
-        }
-
-        public addInferenceRoot(param: PullTypeParameterSymbol) {
-            var info = <CandidateInferenceInfo>this.candidateCache[param.pullSymbolIDString];
-
-            if (!info) {
-                info = new CandidateInferenceInfo();
-                info.typeParameter = param;
-                this.candidateCache[param.pullSymbolIDString] = info;
-            }        
-        }
-
-        public getInferenceInfo(param: PullTypeParameterSymbol) {
-            return <CandidateInferenceInfo>this.candidateCache[param.pullSymbolIDString];
-        }
-
-        public addCandidateForInference(param: PullTypeParameterSymbol, candidate: PullTypeSymbol, fix: boolean) {
-            var info = this.getInferenceInfo(param);
-
-            if (info) {
-
-                if (candidate) {
-                    info.addCandidate(candidate);
-                }
-
-                if (!info.isFixed) {
-                    info.isFixed = fix;
-                }
-            }
-        }
-
-        public getInferenceCandidates(): any[] {
-            var inferenceCandidates: any[] = [];
-            var info: CandidateInferenceInfo;
-            var val;
-
-            for (var infoKey in this.candidateCache) {
-                info = <CandidateInferenceInfo>this.candidateCache[infoKey];
-
-                for (var i = 0; i < info.inferenceCandidates.length; i++) {
-                    val = {};
-                    val[info.typeParameter.pullSymbolIDString] = info.inferenceCandidates[i];
-                    inferenceCandidates[inferenceCandidates.length] = val;
-                }
-            }
-
-            return inferenceCandidates;
-        }
-
-        public inferArgumentTypes(resolver: PullTypeResolver, context: PullTypeResolutionContext): { results: { param: PullTypeParameterSymbol; type: PullTypeSymbol; }[]; unfit: boolean; } {
-            var info: CandidateInferenceInfo = null;
-
-            var collection: IPullTypeCollection;
-
-            var bestCommonType: PullTypeSymbol;
-
-            var results: { param: PullTypeParameterSymbol; type: PullTypeSymbol; }[] = [];
-
-            var unfit = false;
-
-            for (var infoKey in this.candidateCache) {
-                info = <CandidateInferenceInfo>this.candidateCache[infoKey];
-
-                if (!info.inferenceCandidates.length) {
-                    results[results.length] = { param: info.typeParameter, type: resolver.semanticInfoChain.anyTypeSymbol };
-                    continue;
-                }
-
-                collection = {
-                    getLength: () => { return info.inferenceCandidates.length; },
-                    setTypeAtIndex: (index: number, type: PullTypeSymbol) => { },
-                    getTypeAtIndex: (index: number) => {
-                        return info.inferenceCandidates[index].type;
-                    }
-                };
-
-                bestCommonType = resolver.widenType(resolver.findBestCommonType(info.inferenceCandidates[0], null, collection, context, new TypeComparisonInfo()));
-
-                if (!bestCommonType) {
-                    unfit = true;
-                }
-                else {
-                    // is there already a substitution for this type?
-                    for (var i = 0; i < results.length; i++) {
-                        if (results[i].type == info.typeParameter) {
-                            results[i].type = bestCommonType;
-                        }
-                    }
-                }
-
-                results[results.length] = { param: info.typeParameter, type: bestCommonType };
-            }
-
-            return { results: results, unfit: unfit };
-        }
-    }
-
-    export class PullContextualTypeContext {
-        public provisionallyTypedSymbols: PullSymbol[] = [];
-        public provisionalDiagnostic: Diagnostic[] = [];
-
-        constructor(public contextualType: PullTypeSymbol,
-                     public provisional: boolean,
-                     public substitutions: any) { }
-
-        public recordProvisionallyTypedSymbol(symbol: PullSymbol) {
-            this.provisionallyTypedSymbols[this.provisionallyTypedSymbols.length] = symbol;
-        }
-
-        public invalidateProvisionallyTypedSymbols() {
-            for (var i = 0; i < this.provisionallyTypedSymbols.length; i++) {
-                this.provisionallyTypedSymbols[i].invalidate();
-            }
-        }
-
-        public postDiagnostic(error: Diagnostic) {
-            this.provisionalDiagnostic[this.provisionalDiagnostic.length] = error;
-        }
-
-        public hadProvisionalErrors() {
-            return this.provisionalDiagnostic.length > 0;
-        }
-    }
-
-    export class PullTypeResolutionContext {
-        private contextStack: PullContextualTypeContext[] = [];
-        private typeSpecializationStack: any[] = [];
-        private genericASTResolutionStack: AST[] = [];
-
-        public resolvingTypeReference = false;
-        public resolvingNamespaceMemberAccess = false;
-
-        public resolveAggressively = false;
-
-        public canUseTypeSymbol = false;
-
-        public specializingToAny = false;
-        public specializingToObject = false;
-        public isResolvingClassExtendedType = false; 
-        public isSpecializingSignatureAtCallSite = false;
-        public isSpecializingConstructorMethod = false;
-        public isComparingSpecializedSignatures = false;
-<<<<<<< HEAD
-        public isResolvingSuperConstructorTarget = false;
-        public inConstructorArguments = false;
-        public inImportDeclaration = false;
-=======
-        public isInStaticInitializer = false;
->>>>>>> fe3a558c
-
-        constructor(public inTypeCheck = false) { }
-
-        public pushContextualType(type: PullTypeSymbol, provisional: boolean, substitutions: any) {
-            this.contextStack.push(new PullContextualTypeContext(type, provisional, substitutions));
-        }
-
-        public popContextualType(): PullContextualTypeContext {
-            var tc = this.contextStack.pop();
-
-            tc.invalidateProvisionallyTypedSymbols();
-
-            return tc;
-        }
-
-        public findSubstitution(type: PullTypeSymbol) {
-            var substitution: PullTypeSymbol = null;
-
-            if (this.contextStack.length) {
-                for (var i = this.contextStack.length - 1; i >= 0; i--) {
-                    if (this.contextStack[i].substitutions) {
-                        substitution = this.contextStack[i].substitutions[type.pullSymbolIDString];
-
-                        if (substitution) {
-                            break;
-                        }
-                    }
-                }
-            }
-
-            return substitution;
-        }
-
-        public getContextualType(): PullTypeSymbol {
-            var context = !this.contextStack.length ? null : this.contextStack[this.contextStack.length - 1];
-            
-            if (context) {
-                var type = context.contextualType;
-
-                if (!type) {
-                    return null;
-                }
-
-                // if it's a type parameter, return the upper bound
-                if (type.isTypeParameter() && (<PullTypeParameterSymbol>type).getConstraint()) {
-                    type = (<PullTypeParameterSymbol>type).getConstraint();
-                }
-
-                var substitution = this.findSubstitution(type);
-
-                return substitution ? substitution : type;
-            }
-
-            return null;
-        }
-
-        public inProvisionalResolution() {
-            return (!this.contextStack.length ? false : this.contextStack[this.contextStack.length - 1].provisional);
-        }
-
-        public inSpecialization = false;
-        public suppressErrors = false;
-        private inBaseTypeResolution = false;
-
-        public isInBaseTypeResolution() { return this.inBaseTypeResolution; }
-
-        public startBaseTypeResolution() {
-            var wasInBaseTypeResoltion = this.inBaseTypeResolution;
-            this.inBaseTypeResolution = true;
-            return wasInBaseTypeResoltion;
-        }
-
-        public doneBaseTypeResolution(wasInBaseTypeResolution: boolean) {
-            this.inBaseTypeResolution = wasInBaseTypeResolution;
-        }
-
-        public setTypeInContext(symbol: PullSymbol, type: PullTypeSymbol) {
-            var substitution: PullTypeSymbol = this.findSubstitution(type);
-
-            symbol.type = substitution ? substitution : type;
-
-            if (this.contextStack.length && this.inProvisionalResolution()) {
-                this.contextStack[this.contextStack.length - 1].recordProvisionallyTypedSymbol(symbol);
-            }
-        }
-
-        public pushTypeSpecializationCache(cache) {
-            this.typeSpecializationStack[this.typeSpecializationStack.length] = cache;
-        }
-
-        public popTypeSpecializationCache() {
-            if (this.typeSpecializationStack.length) {
-                this.typeSpecializationStack.length--;
-            }
-        }
-
-        public findSpecializationForType(type: PullTypeSymbol) {
-            var specialization: PullTypeSymbol = null;
-
-            for (var i = this.typeSpecializationStack.length - 1; i >= 0; i--) {
-                specialization = (this.typeSpecializationStack[i])[type.pullSymbolIDString];
-
-                if (specialization) {
-                    return specialization;
-                }
-            }
-
-            return type;
-        }
-
-        public postError(fileName: string, offset: number, length: number, diagnosticKey: string, arguments: any[], enclosingDecl: PullDecl, post=true): Diagnostic {
-            var diagnostic = new Diagnostic(fileName, offset, length, diagnosticKey, arguments);
-
-            if (post) {
-                this.postDiagnostic(diagnostic, enclosingDecl);
-            }
-
-            return diagnostic;
-        }
-
-        public postDiagnostic(diagnostic: Diagnostic, enclosingDecl: PullDecl): void {
-            if (this.inProvisionalResolution()) {
-                (this.contextStack[this.contextStack.length - 1]).postDiagnostic(diagnostic);
-            }
-            else if (this.inTypeCheck && !this.suppressErrors && enclosingDecl) {
-                enclosingDecl.addDiagnostic(diagnostic);
-            }
-        }
-
-        public typeCheck() {
-            return this.inTypeCheck && !this.inSpecialization;
-        }
-
-        public startResolvingTypeArguments(ast: AST) {
-            this.genericASTResolutionStack[this.genericASTResolutionStack.length] = ast;
-        }
-
-        public isResolvingTypeArguments(ast: AST): boolean {
-            for (var i = 0; i < this.genericASTResolutionStack.length; i++) {
-                if (this.genericASTResolutionStack[i].astID === ast.astID) {
-                    return true;
-                }
-            }
-
-            return false;
-        }
-
-        public doneResolvingTypeArguments() {
-            this.genericASTResolutionStack.length--;
-        }
-    }
+// Copyright (c) Microsoft. All rights reserved. Licensed under the Apache License, Version 2.0. 
+// See LICENSE.txt in the project root for complete license information.
+
+///<reference path='..\typescript.ts' />
+
+module TypeScript {
+    export class CandidateInferenceInfo {
+        public typeParameter: PullTypeParameterSymbol = null;
+        public isFixed = false;
+        public inferenceCandidates: PullTypeSymbol[] = [];
+
+        public addCandidate(candidate: PullTypeSymbol) {
+            if (!this.isFixed) {
+                this.inferenceCandidates[this.inferenceCandidates.length] = candidate;
+            }
+        }
+    }
+
+    export class ArgumentInferenceContext {
+        public inferenceCache: any = {};
+        public candidateCache: any = {};
+
+
+        public alreadyRelatingTypes(objectType: PullTypeSymbol, parameterType: PullTypeSymbol) {
+            var comboID = objectType.pullSymbolIDString + "#" + parameterType.pullSymbolIDString;
+
+            if (this.inferenceCache[comboID]) {
+                return true;
+            }
+            else {
+                this.inferenceCache[comboID] = true;
+                return false;
+            }            
+        }
+
+        public resetRelationshipCache() {
+            this.inferenceCache = {};
+        }
+
+        public addInferenceRoot(param: PullTypeParameterSymbol) {
+            var info = <CandidateInferenceInfo>this.candidateCache[param.pullSymbolIDString];
+
+            if (!info) {
+                info = new CandidateInferenceInfo();
+                info.typeParameter = param;
+                this.candidateCache[param.pullSymbolIDString] = info;
+            }        
+        }
+
+        public getInferenceInfo(param: PullTypeParameterSymbol) {
+            return <CandidateInferenceInfo>this.candidateCache[param.pullSymbolIDString];
+        }
+
+        public addCandidateForInference(param: PullTypeParameterSymbol, candidate: PullTypeSymbol, fix: boolean) {
+            var info = this.getInferenceInfo(param);
+
+            if (info) {
+
+                if (candidate) {
+                    info.addCandidate(candidate);
+                }
+
+                if (!info.isFixed) {
+                    info.isFixed = fix;
+                }
+            }
+        }
+
+        public getInferenceCandidates(): any[] {
+            var inferenceCandidates: any[] = [];
+            var info: CandidateInferenceInfo;
+            var val;
+
+            for (var infoKey in this.candidateCache) {
+                info = <CandidateInferenceInfo>this.candidateCache[infoKey];
+
+                for (var i = 0; i < info.inferenceCandidates.length; i++) {
+                    val = {};
+                    val[info.typeParameter.pullSymbolIDString] = info.inferenceCandidates[i];
+                    inferenceCandidates[inferenceCandidates.length] = val;
+                }
+            }
+
+            return inferenceCandidates;
+        }
+
+        public inferArgumentTypes(resolver: PullTypeResolver, context: PullTypeResolutionContext): { results: { param: PullTypeParameterSymbol; type: PullTypeSymbol; }[]; unfit: boolean; } {
+            var info: CandidateInferenceInfo = null;
+
+            var collection: IPullTypeCollection;
+
+            var bestCommonType: PullTypeSymbol;
+
+            var results: { param: PullTypeParameterSymbol; type: PullTypeSymbol; }[] = [];
+
+            var unfit = false;
+
+            for (var infoKey in this.candidateCache) {
+                info = <CandidateInferenceInfo>this.candidateCache[infoKey];
+
+                if (!info.inferenceCandidates.length) {
+                    results[results.length] = { param: info.typeParameter, type: resolver.semanticInfoChain.anyTypeSymbol };
+                    continue;
+                }
+
+                collection = {
+                    getLength: () => { return info.inferenceCandidates.length; },
+                    setTypeAtIndex: (index: number, type: PullTypeSymbol) => { },
+                    getTypeAtIndex: (index: number) => {
+                        return info.inferenceCandidates[index].type;
+                    }
+                };
+
+                bestCommonType = resolver.widenType(resolver.findBestCommonType(info.inferenceCandidates[0], null, collection, context, new TypeComparisonInfo()));
+
+                if (!bestCommonType) {
+                    unfit = true;
+                }
+                else {
+                    // is there already a substitution for this type?
+                    for (var i = 0; i < results.length; i++) {
+                        if (results[i].type == info.typeParameter) {
+                            results[i].type = bestCommonType;
+                        }
+                    }
+                }
+
+                results[results.length] = { param: info.typeParameter, type: bestCommonType };
+            }
+
+            return { results: results, unfit: unfit };
+        }
+    }
+
+    export class PullContextualTypeContext {
+        public provisionallyTypedSymbols: PullSymbol[] = [];
+        public provisionalDiagnostic: Diagnostic[] = [];
+
+        constructor(public contextualType: PullTypeSymbol,
+                     public provisional: boolean,
+                     public substitutions: any) { }
+
+        public recordProvisionallyTypedSymbol(symbol: PullSymbol) {
+            this.provisionallyTypedSymbols[this.provisionallyTypedSymbols.length] = symbol;
+        }
+
+        public invalidateProvisionallyTypedSymbols() {
+            for (var i = 0; i < this.provisionallyTypedSymbols.length; i++) {
+                this.provisionallyTypedSymbols[i].invalidate();
+            }
+        }
+
+        public postDiagnostic(error: Diagnostic) {
+            this.provisionalDiagnostic[this.provisionalDiagnostic.length] = error;
+        }
+
+        public hadProvisionalErrors() {
+            return this.provisionalDiagnostic.length > 0;
+        }
+    }
+
+    export class PullTypeResolutionContext {
+        private contextStack: PullContextualTypeContext[] = [];
+        private typeSpecializationStack: any[] = [];
+        private genericASTResolutionStack: AST[] = [];
+
+        public resolvingTypeReference = false;
+        public resolvingNamespaceMemberAccess = false;
+
+        public resolveAggressively = false;
+
+        public canUseTypeSymbol = false;
+
+        public specializingToAny = false;
+        public specializingToObject = false;
+        public isResolvingClassExtendedType = false; 
+        public isSpecializingSignatureAtCallSite = false;
+        public isSpecializingConstructorMethod = false;
+        public isComparingSpecializedSignatures = false;
+        public isResolvingSuperConstructorTarget = false;
+        public inConstructorArguments = false;
+        public inImportDeclaration = false;
+        public isInStaticInitializer = false;
+
+        constructor(public inTypeCheck = false) { }
+
+        public pushContextualType(type: PullTypeSymbol, provisional: boolean, substitutions: any) {
+            this.contextStack.push(new PullContextualTypeContext(type, provisional, substitutions));
+        }
+
+        public popContextualType(): PullContextualTypeContext {
+            var tc = this.contextStack.pop();
+
+            tc.invalidateProvisionallyTypedSymbols();
+
+            return tc;
+        }
+
+        public findSubstitution(type: PullTypeSymbol) {
+            var substitution: PullTypeSymbol = null;
+
+            if (this.contextStack.length) {
+                for (var i = this.contextStack.length - 1; i >= 0; i--) {
+                    if (this.contextStack[i].substitutions) {
+                        substitution = this.contextStack[i].substitutions[type.pullSymbolIDString];
+
+                        if (substitution) {
+                            break;
+                        }
+                    }
+                }
+            }
+
+            return substitution;
+        }
+
+        public getContextualType(): PullTypeSymbol {
+            var context = !this.contextStack.length ? null : this.contextStack[this.contextStack.length - 1];
+            
+            if (context) {
+                var type = context.contextualType;
+
+                if (!type) {
+                    return null;
+                }
+
+                // if it's a type parameter, return the upper bound
+                if (type.isTypeParameter() && (<PullTypeParameterSymbol>type).getConstraint()) {
+                    type = (<PullTypeParameterSymbol>type).getConstraint();
+                }
+
+                var substitution = this.findSubstitution(type);
+
+                return substitution ? substitution : type;
+            }
+
+            return null;
+        }
+
+        public inProvisionalResolution() {
+            return (!this.contextStack.length ? false : this.contextStack[this.contextStack.length - 1].provisional);
+        }
+
+        public inSpecialization = false;
+        public suppressErrors = false;
+        private inBaseTypeResolution = false;
+
+        public isInBaseTypeResolution() { return this.inBaseTypeResolution; }
+
+        public startBaseTypeResolution() {
+            var wasInBaseTypeResoltion = this.inBaseTypeResolution;
+            this.inBaseTypeResolution = true;
+            return wasInBaseTypeResoltion;
+        }
+
+        public doneBaseTypeResolution(wasInBaseTypeResolution: boolean) {
+            this.inBaseTypeResolution = wasInBaseTypeResolution;
+        }
+
+        public setTypeInContext(symbol: PullSymbol, type: PullTypeSymbol) {
+            var substitution: PullTypeSymbol = this.findSubstitution(type);
+
+            symbol.type = substitution ? substitution : type;
+
+            if (this.contextStack.length && this.inProvisionalResolution()) {
+                this.contextStack[this.contextStack.length - 1].recordProvisionallyTypedSymbol(symbol);
+            }
+        }
+
+        public pushTypeSpecializationCache(cache) {
+            this.typeSpecializationStack[this.typeSpecializationStack.length] = cache;
+        }
+
+        public popTypeSpecializationCache() {
+            if (this.typeSpecializationStack.length) {
+                this.typeSpecializationStack.length--;
+            }
+        }
+
+        public findSpecializationForType(type: PullTypeSymbol) {
+            var specialization: PullTypeSymbol = null;
+
+            for (var i = this.typeSpecializationStack.length - 1; i >= 0; i--) {
+                specialization = (this.typeSpecializationStack[i])[type.pullSymbolIDString];
+
+                if (specialization) {
+                    return specialization;
+                }
+            }
+
+            return type;
+        }
+
+        public postError(fileName: string, offset: number, length: number, diagnosticKey: string, arguments: any[], enclosingDecl: PullDecl, post=true): Diagnostic {
+            var diagnostic = new Diagnostic(fileName, offset, length, diagnosticKey, arguments);
+
+            if (post) {
+                this.postDiagnostic(diagnostic, enclosingDecl);
+            }
+
+            return diagnostic;
+        }
+
+        public postDiagnostic(diagnostic: Diagnostic, enclosingDecl: PullDecl): void {
+            if (this.inProvisionalResolution()) {
+                (this.contextStack[this.contextStack.length - 1]).postDiagnostic(diagnostic);
+            }
+            else if (this.inTypeCheck && !this.suppressErrors && enclosingDecl) {
+                enclosingDecl.addDiagnostic(diagnostic);
+            }
+        }
+
+        public typeCheck() {
+            return this.inTypeCheck && !this.inSpecialization;
+        }
+
+        public startResolvingTypeArguments(ast: AST) {
+            this.genericASTResolutionStack[this.genericASTResolutionStack.length] = ast;
+        }
+
+        public isResolvingTypeArguments(ast: AST): boolean {
+            for (var i = 0; i < this.genericASTResolutionStack.length; i++) {
+                if (this.genericASTResolutionStack[i].astID === ast.astID) {
+                    return true;
+                }
+            }
+
+            return false;
+        }
+
+        public doneResolvingTypeArguments() {
+            this.genericASTResolutionStack.length--;
+        }
+    }
 }