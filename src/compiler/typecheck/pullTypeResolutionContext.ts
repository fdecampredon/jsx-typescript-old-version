--- conflicted
+++ resolved
@@ -1,333 +1,327 @@
-// Copyright (c) Microsoft. All rights reserved. Licensed under the Apache License, Version 2.0. 
-// See LICENSE.txt in the project root for complete license information.
-
-///<reference path='..\references.ts' />
-
-module TypeScript {
-    export class CandidateInferenceInfo {
-        public typeParameter: PullTypeParameterSymbol = null;
-        public isFixed = false;
-        public inferenceCandidates: PullTypeSymbol[] = [];
-
-        public addCandidate(candidate: PullTypeSymbol) {
-            if (!this.isFixed) {
-                this.inferenceCandidates[this.inferenceCandidates.length] = candidate;
-            }
-        }
-    }
-
-    export class ArgumentInferenceContext {
-        public inferenceCache: any = {};
-        public candidateCache: any = {};
-
-
-        public alreadyRelatingTypes(objectType: PullTypeSymbol, parameterType: PullTypeSymbol) {
-            var comboID = objectType.pullSymbolIDString + "#" + parameterType.pullSymbolIDString;
-
-            if (this.inferenceCache[comboID]) {
-                return true;
-            }
-            else {
-                this.inferenceCache[comboID] = true;
-                return false;
-            }            
-        }
-
-        public resetRelationshipCache() {
-            this.inferenceCache = {};
-        }
-
-        public addInferenceRoot(param: PullTypeParameterSymbol) {
-            var info = <CandidateInferenceInfo>this.candidateCache[param.pullSymbolIDString];
-
-            if (!info) {
-                info = new CandidateInferenceInfo();
-                info.typeParameter = param;
-                this.candidateCache[param.pullSymbolIDString] = info;
-            }        
-        }
-
-        public getInferenceInfo(param: PullTypeParameterSymbol) {
-            return <CandidateInferenceInfo>this.candidateCache[param.pullSymbolIDString];
-        }
-
-        public addCandidateForInference(param: PullTypeParameterSymbol, candidate: PullTypeSymbol, fix: boolean) {
-            var info = this.getInferenceInfo(param);
-
-            if (info) {
-
-                if (candidate) {
-                    info.addCandidate(candidate);
-                }
-
-                if (!info.isFixed) {
-                    info.isFixed = fix;
-                }
-            }
-        }
-
-        public getInferenceCandidates(): any[] {
-            var inferenceCandidates: any[] = [];
-            var info: CandidateInferenceInfo;
-            var val: any;
-
-            for (var infoKey in this.candidateCache) {
-                info = <CandidateInferenceInfo>this.candidateCache[infoKey];
-
-                for (var i = 0; i < info.inferenceCandidates.length; i++) {
-                    val = {};
-                    val[info.typeParameter.pullSymbolIDString] = info.inferenceCandidates[i];
-                    inferenceCandidates[inferenceCandidates.length] = val;
-                }
-            }
-
-            return inferenceCandidates;
-        }
-
-        public inferArgumentTypes(resolver: PullTypeResolver, enclosingDecl: PullDecl, context: PullTypeResolutionContext): { results: { param: PullTypeParameterSymbol; type: PullTypeSymbol; }[]; unfit: boolean; } {
-            var info: CandidateInferenceInfo = null;
-
-            var collection: IPullTypeCollection;
-
-            var bestCommonType: PullTypeSymbol;
-
-            var results: { param: PullTypeParameterSymbol; type: PullTypeSymbol; }[] = [];
-
-            var unfit = false;
-
-            for (var infoKey in this.candidateCache) {
-                info = <CandidateInferenceInfo>this.candidateCache[infoKey];
-
-                if (!info.inferenceCandidates.length) {
-                    results[results.length] = { param: info.typeParameter, type: resolver.semanticInfoChain.anyTypeSymbol };
-                    continue;
-                }
-
-                collection = {
-                    getLength: () => { return info.inferenceCandidates.length; },
-                    getTypeAtIndex: (index: number) => {
-                        return info.inferenceCandidates[index].type;
-                    }
-                };
-
-                bestCommonType = resolver.widenType(null, resolver.findBestCommonType(info.inferenceCandidates[0], collection, context, new TypeComparisonInfo()), enclosingDecl, context);
-
-                if (!bestCommonType) {
-                    unfit = true;
-                }
-                else {
-                    // is there already a substitution for this type?
-                    for (var i = 0; i < results.length; i++) {
-                        if (results[i].type == info.typeParameter) {
-                            results[i].type = bestCommonType;
-                        }
-                    }
-                }
-
-                results[results.length] = { param: info.typeParameter, type: bestCommonType };
-            }
-
-            return { results: results, unfit: unfit };
-        }
-    }
-
-    export class PullContextualTypeContext {
-        public provisionallyTypedSymbols: PullSymbol[] = [];
-        public hasProvisionalErrors = false;
-        private symbolASTMap = new DataMap<AST>();
-        private astSymbolMap = new DataMap<PullSymbol>();
-
-        constructor(public contextualType: PullTypeSymbol,
-                    public provisional: boolean,
-                    public substitutions: any) { }
-
-        public recordProvisionallyTypedSymbol(symbol: PullSymbol) {
-            this.provisionallyTypedSymbols[this.provisionallyTypedSymbols.length] = symbol;
-        }
-
-        public invalidateProvisionallyTypedSymbols() {
-            for (var i = 0; i < this.provisionallyTypedSymbols.length; i++) {
-                this.provisionallyTypedSymbols[i].invalidate();
-            }
-        }
-
-        public setSymbolForAST(ast: AST, symbol: PullSymbol): void {
-            this.astSymbolMap.link(ast.astIDString, symbol);
-            this.symbolASTMap.link(symbol.pullSymbolIDString, ast);
-        }
-
-        public getASTForSymbol(symbol: PullSymbol): AST {
-            return this.symbolASTMap.read(symbol.pullSymbolIDString);
-        }
-
-        public getSymbolForAST(ast: IAST): PullSymbol {
-            return this.astSymbolMap.read(ast.astIDString);
-        }
-    }
-
-
-    export class PullTypeResolutionContext {
-        private contextStack: PullContextualTypeContext[] = [];
-
-        public resolvingTypeReference = false;
-        public resolvingNamespaceMemberAccess = false;
-
-        public canUseTypeSymbol = false;
-
-<<<<<<< HEAD
-        public instantiatingTypesToAny = false;
-        public isComparingInstantiatedSignatures = false;
-
-        public isInStaticInitializer = false;
-=======
-        public specializingToAny = false;
-        public isSpecializingSignatureTypeParameters = false;
-        public isSpecializingConstructorMethod = false;
-        public isComparingSpecializedSignatures = false;
->>>>>>> 118180bf
-        public resolvingTypeNameAsNameExpression = false;
-
-        constructor(private resolver: PullTypeResolver, public inTypeCheck = false, public typeCheckUnitPath?: string) { }
-
-        public pushContextualType(type: PullTypeSymbol, provisional: boolean, substitutions: any) {
-            this.contextStack.push(new PullContextualTypeContext(type, provisional, substitutions));
-        }
-
-        public popContextualType(): PullContextualTypeContext {
-            var tc = this.contextStack.pop();
-
-            tc.invalidateProvisionallyTypedSymbols();
-
-            // If the context we just popped off had provisional errors, and we are *still* in a provisional context,
-            // we need to not forget that we had provisional errors in a deeper context. We do this by setting the 
-            // hasProvisioanlErrors flag on the now top context on the stack. 
-            if (tc.hasProvisionalErrors && this.inProvisionalResolution()) {
-                this.contextStack[this.contextStack.length - 1].hasProvisionalErrors = true;
-            }
-
-            return tc;
-        }
-
-        public findSubstitution(type: PullTypeSymbol) {
-            var substitution: PullTypeSymbol = null;
-
-            if (this.contextStack.length) {
-                for (var i = this.contextStack.length - 1; i >= 0; i--) {
-                    if (this.contextStack[i].substitutions) {
-                        substitution = this.contextStack[i].substitutions[type.pullSymbolIDString];
-
-                        if (substitution) {
-                            break;
-                        }
-                    }
-                }
-            }
-
-            return substitution;
-        }
-
-        public getContextualType(): PullTypeSymbol {
-            var context = !this.contextStack.length ? null : this.contextStack[this.contextStack.length - 1];
-            
-            if (context) {
-                var type = context.contextualType;
-
-                if (!type) {
-                    return null;
-                }
-
-                // if it's a type parameter, return the upper bound
-                if (type.isTypeParameter() && (<PullTypeParameterSymbol>type).getConstraint()) {
-                    type = (<PullTypeParameterSymbol>type).getConstraint();
-                }
-
-                var substitution = this.findSubstitution(type);
-
-                return substitution ? substitution : type;
-            }
-
-            return null;
-        }
-
-        public inProvisionalResolution() {
-            return (!this.contextStack.length ? false : this.contextStack[this.contextStack.length - 1].provisional);
-        }
-
-        private inBaseTypeResolution = false;
-
-        public isInBaseTypeResolution() { return this.inBaseTypeResolution; }
-
-        public startBaseTypeResolution() {
-            var wasInBaseTypeResoltion = this.inBaseTypeResolution;
-            this.inBaseTypeResolution = true;
-            return wasInBaseTypeResoltion;
-        }
-
-        public doneBaseTypeResolution(wasInBaseTypeResolution: boolean) {
-            this.inBaseTypeResolution = wasInBaseTypeResolution;
-        }
-
-        public setTypeInContext(symbol: PullSymbol, type: PullTypeSymbol) {
-            var substitution: PullTypeSymbol = this.findSubstitution(type);
-
-            symbol.type = substitution ? substitution : type;
-
-            if (this.contextStack.length && this.inProvisionalResolution()) {
-                this.contextStack[this.contextStack.length - 1].recordProvisionallyTypedSymbol(symbol);
-            }
-        }
-
-        public postDiagnostic(diagnostic: Diagnostic): void {
-            if (diagnostic) {
-                if (this.inProvisionalResolution()) {
-                    (this.contextStack[this.contextStack.length - 1]).hasProvisionalErrors = true;
-                }
-                else if (this.inTypeCheck && this.resolver) {
-                    this.resolver.semanticInfoChain.addDiagnostic(diagnostic);
-                }
-            }
-        }
-
-        public typeCheck() {
-            return this.inTypeCheck && !this.inProvisionalResolution();
-        }
-
-        public setSymbolForAST(ast: AST, symbol: PullSymbol): void {
-            this.contextStack[this.contextStack.length - 1].setSymbolForAST(ast, symbol);
-        }
-
-        public getASTForSymbol(symbol: PullSymbol): AST {
-            for (var i = this.contextStack.length - 1; i >= 0; i--) {
-                var typeContext = this.contextStack[i];
-                if (!typeContext.provisional) {
-                    // Only provisional contexts have caches
-                    break;
-                }
-
-                var ast = typeContext.getASTForSymbol(symbol);
-                if (ast) {
-                    return ast;
-                }
-            }
-
-            return null;
-        }
-
-        public getSymbolForAST(ast: IAST): PullSymbol {
-            for (var i = this.contextStack.length - 1; i >= 0; i--) {
-                var typeContext = this.contextStack[i];
-                if (!typeContext.provisional) {
-                    // Only provisional contexts have caches
-                    break;
-                }
-
-                var symbol = typeContext.getSymbolForAST(ast);
-                if (symbol) {
-                    return symbol;
-                }
-            }
-
-            return null;
-        }
-    }
+// Copyright (c) Microsoft. All rights reserved. Licensed under the Apache License, Version 2.0. 
+// See LICENSE.txt in the project root for complete license information.
+
+///<reference path='..\references.ts' />
+
+module TypeScript {
+    export class CandidateInferenceInfo {
+        public typeParameter: PullTypeParameterSymbol = null;
+        public isFixed = false;
+        public inferenceCandidates: PullTypeSymbol[] = [];
+
+        public addCandidate(candidate: PullTypeSymbol) {
+            if (!this.isFixed) {
+                this.inferenceCandidates[this.inferenceCandidates.length] = candidate;
+            }
+        }
+    }
+
+    export class ArgumentInferenceContext {
+        public inferenceCache: any = {};
+        public candidateCache: any = {};
+
+
+        public alreadyRelatingTypes(objectType: PullTypeSymbol, parameterType: PullTypeSymbol) {
+            var comboID = objectType.pullSymbolIDString + "#" + parameterType.pullSymbolIDString;
+
+            if (this.inferenceCache[comboID]) {
+                return true;
+            }
+            else {
+                this.inferenceCache[comboID] = true;
+                return false;
+            }            
+        }
+
+        public resetRelationshipCache() {
+            this.inferenceCache = {};
+        }
+
+        public addInferenceRoot(param: PullTypeParameterSymbol) {
+            var info = <CandidateInferenceInfo>this.candidateCache[param.pullSymbolIDString];
+
+            if (!info) {
+                info = new CandidateInferenceInfo();
+                info.typeParameter = param;
+                this.candidateCache[param.pullSymbolIDString] = info;
+            }        
+        }
+
+        public getInferenceInfo(param: PullTypeParameterSymbol) {
+            return <CandidateInferenceInfo>this.candidateCache[param.pullSymbolIDString];
+        }
+
+        public addCandidateForInference(param: PullTypeParameterSymbol, candidate: PullTypeSymbol, fix: boolean) {
+            var info = this.getInferenceInfo(param);
+
+            if (info) {
+
+                if (candidate) {
+                    info.addCandidate(candidate);
+                }
+
+                if (!info.isFixed) {
+                    info.isFixed = fix;
+                }
+            }
+        }
+
+        public getInferenceCandidates(): any[] {
+            var inferenceCandidates: any[] = [];
+            var info: CandidateInferenceInfo;
+            var val: any;
+
+            for (var infoKey in this.candidateCache) {
+                info = <CandidateInferenceInfo>this.candidateCache[infoKey];
+
+                for (var i = 0; i < info.inferenceCandidates.length; i++) {
+                    val = {};
+                    val[info.typeParameter.pullSymbolIDString] = info.inferenceCandidates[i];
+                    inferenceCandidates[inferenceCandidates.length] = val;
+                }
+            }
+
+            return inferenceCandidates;
+        }
+
+        public inferArgumentTypes(resolver: PullTypeResolver, enclosingDecl: PullDecl, context: PullTypeResolutionContext): { results: { param: PullTypeParameterSymbol; type: PullTypeSymbol; }[]; unfit: boolean; } {
+            var info: CandidateInferenceInfo = null;
+
+            var collection: IPullTypeCollection;
+
+            var bestCommonType: PullTypeSymbol;
+
+            var results: { param: PullTypeParameterSymbol; type: PullTypeSymbol; }[] = [];
+
+            var unfit = false;
+
+            for (var infoKey in this.candidateCache) {
+                info = <CandidateInferenceInfo>this.candidateCache[infoKey];
+
+                if (!info.inferenceCandidates.length) {
+                    results[results.length] = { param: info.typeParameter, type: resolver.semanticInfoChain.anyTypeSymbol };
+                    continue;
+                }
+
+                collection = {
+                    getLength: () => { return info.inferenceCandidates.length; },
+                    getTypeAtIndex: (index: number) => {
+                        return info.inferenceCandidates[index].type;
+                    }
+                };
+
+                bestCommonType = resolver.widenType(null, resolver.findBestCommonType(info.inferenceCandidates[0], collection, context, new TypeComparisonInfo()), enclosingDecl, context);
+
+                if (!bestCommonType) {
+                    unfit = true;
+                }
+                else {
+                    // is there already a substitution for this type?
+                    for (var i = 0; i < results.length; i++) {
+                        if (results[i].type == info.typeParameter) {
+                            results[i].type = bestCommonType;
+                        }
+                    }
+                }
+
+                results[results.length] = { param: info.typeParameter, type: bestCommonType };
+            }
+
+            return { results: results, unfit: unfit };
+        }
+    }
+
+    export class PullContextualTypeContext {
+        public provisionallyTypedSymbols: PullSymbol[] = [];
+        public hasProvisionalErrors = false;
+        private symbolASTMap = new DataMap<AST>();
+        private astSymbolMap = new DataMap<PullSymbol>();
+
+        constructor(public contextualType: PullTypeSymbol,
+                    public provisional: boolean,
+                    public substitutions: any) { }
+
+        public recordProvisionallyTypedSymbol(symbol: PullSymbol) {
+            this.provisionallyTypedSymbols[this.provisionallyTypedSymbols.length] = symbol;
+        }
+
+        public invalidateProvisionallyTypedSymbols() {
+            for (var i = 0; i < this.provisionallyTypedSymbols.length; i++) {
+                this.provisionallyTypedSymbols[i].invalidate();
+            }
+        }
+
+        public setSymbolForAST(ast: AST, symbol: PullSymbol): void {
+            this.astSymbolMap.link(ast.astIDString, symbol);
+            this.symbolASTMap.link(symbol.pullSymbolIDString, ast);
+        }
+
+        public getASTForSymbol(symbol: PullSymbol): AST {
+            return this.symbolASTMap.read(symbol.pullSymbolIDString);
+        }
+
+        public getSymbolForAST(ast: IAST): PullSymbol {
+            return this.astSymbolMap.read(ast.astIDString);
+        }
+    }
+
+
+    export class PullTypeResolutionContext {
+        private contextStack: PullContextualTypeContext[] = [];
+
+        public resolvingTypeReference = false;
+        public resolvingNamespaceMemberAccess = false;
+
+        public canUseTypeSymbol = false;
+
+        public instantiatingTypesToAny = false;
+        public isComparingInstantiatedSignatures = false;
+
+        public isInStaticInitializer = false;
+
+        public resolvingTypeNameAsNameExpression = false;
+
+        constructor(private resolver: PullTypeResolver, public inTypeCheck = false, public typeCheckUnitPath?: string) { }
+
+        public pushContextualType(type: PullTypeSymbol, provisional: boolean, substitutions: any) {
+            this.contextStack.push(new PullContextualTypeContext(type, provisional, substitutions));
+        }
+
+        public popContextualType(): PullContextualTypeContext {
+            var tc = this.contextStack.pop();
+
+            tc.invalidateProvisionallyTypedSymbols();
+
+            // If the context we just popped off had provisional errors, and we are *still* in a provisional context,
+            // we need to not forget that we had provisional errors in a deeper context. We do this by setting the 
+            // hasProvisioanlErrors flag on the now top context on the stack. 
+            if (tc.hasProvisionalErrors && this.inProvisionalResolution()) {
+                this.contextStack[this.contextStack.length - 1].hasProvisionalErrors = true;
+            }
+
+            return tc;
+        }
+
+        public findSubstitution(type: PullTypeSymbol) {
+            var substitution: PullTypeSymbol = null;
+
+            if (this.contextStack.length) {
+                for (var i = this.contextStack.length - 1; i >= 0; i--) {
+                    if (this.contextStack[i].substitutions) {
+                        substitution = this.contextStack[i].substitutions[type.pullSymbolIDString];
+
+                        if (substitution) {
+                            break;
+                        }
+                    }
+                }
+            }
+
+            return substitution;
+        }
+
+        public getContextualType(): PullTypeSymbol {
+            var context = !this.contextStack.length ? null : this.contextStack[this.contextStack.length - 1];
+            
+            if (context) {
+                var type = context.contextualType;
+
+                if (!type) {
+                    return null;
+                }
+
+                // if it's a type parameter, return the upper bound
+                if (type.isTypeParameter() && (<PullTypeParameterSymbol>type).getConstraint()) {
+                    type = (<PullTypeParameterSymbol>type).getConstraint();
+                }
+
+                var substitution = this.findSubstitution(type);
+
+                return substitution ? substitution : type;
+            }
+
+            return null;
+        }
+
+        public inProvisionalResolution() {
+            return (!this.contextStack.length ? false : this.contextStack[this.contextStack.length - 1].provisional);
+        }
+
+        private inBaseTypeResolution = false;
+
+        public isInBaseTypeResolution() { return this.inBaseTypeResolution; }
+
+        public startBaseTypeResolution() {
+            var wasInBaseTypeResoltion = this.inBaseTypeResolution;
+            this.inBaseTypeResolution = true;
+            return wasInBaseTypeResoltion;
+        }
+
+        public doneBaseTypeResolution(wasInBaseTypeResolution: boolean) {
+            this.inBaseTypeResolution = wasInBaseTypeResolution;
+        }
+
+        public setTypeInContext(symbol: PullSymbol, type: PullTypeSymbol) {
+            var substitution: PullTypeSymbol = this.findSubstitution(type);
+
+            symbol.type = substitution ? substitution : type;
+
+            if (this.contextStack.length && this.inProvisionalResolution()) {
+                this.contextStack[this.contextStack.length - 1].recordProvisionallyTypedSymbol(symbol);
+            }
+        }
+
+        public postDiagnostic(diagnostic: Diagnostic): void {
+            if (diagnostic) {
+                if (this.inProvisionalResolution()) {
+                    (this.contextStack[this.contextStack.length - 1]).hasProvisionalErrors = true;
+                }
+                else if (this.inTypeCheck && this.resolver) {
+                    this.resolver.semanticInfoChain.addDiagnostic(diagnostic);
+                }
+            }
+        }
+
+        public typeCheck() {
+            return this.inTypeCheck && !this.inProvisionalResolution();
+        }
+
+        public setSymbolForAST(ast: AST, symbol: PullSymbol): void {
+            this.contextStack[this.contextStack.length - 1].setSymbolForAST(ast, symbol);
+        }
+
+        public getASTForSymbol(symbol: PullSymbol): AST {
+            for (var i = this.contextStack.length - 1; i >= 0; i--) {
+                var typeContext = this.contextStack[i];
+                if (!typeContext.provisional) {
+                    // Only provisional contexts have caches
+                    break;
+                }
+
+                var ast = typeContext.getASTForSymbol(symbol);
+                if (ast) {
+                    return ast;
+                }
+            }
+
+            return null;
+        }
+
+        public getSymbolForAST(ast: IAST): PullSymbol {
+            for (var i = this.contextStack.length - 1; i >= 0; i--) {
+                var typeContext = this.contextStack[i];
+                if (!typeContext.provisional) {
+                    // Only provisional contexts have caches
+                    break;
+                }
+
+                var symbol = typeContext.getSymbolForAST(ast);
+                if (symbol) {
+                    return symbol;
+                }
+            }
+
+            return null;
+        }
+    }
 }