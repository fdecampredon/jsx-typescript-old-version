// Copyright (c) Microsoft. All rights reserved. Licensed under the Apache License, Version 2.0. 
// See LICENSE.txt in the project root for complete license information.

///<reference path='..\references.ts' />

module TypeScript {
    var pullDeclID = 0;
    var sentinelEmptyPullDeclArray: any[] = [];

    export class PullDecl {
        // Properties that will not change over the lifetime of the decl
        public kind: PullElementKind;
        public name: string;
        private declDisplayName: string;
        public semanticInfoChain: SemanticInfoChain;

        public declID = pullDeclID++;
        public flags: PullElementFlags = PullElementFlags.None;

        private declGroups: IIndexable<PullDeclGroup> = null;

        // Child decls
        private childDecls: PullDecl[] = null;
        private typeParameters: PullDecl[] = null;
        // In the case of classes, initialized modules and enums, we need to track the implicit
        // value set to the constructor or instance type.  We can use this field to make sure that on
        // edits and updates we don't leak the val decl or symbol
        private synthesizedValDecl: PullDecl = null;

        // Caches
        // Mappings from names to decls.  Public only for diffing purposes.
        public childDeclTypeCache: IIndexable<PullDecl[]> = null;
        public childDeclValueCache: IIndexable<PullDecl[]> = null;
        public childDeclNamespaceCache: IIndexable<PullDecl[]> = null;
        public childDeclTypeParameterCache: IIndexable<PullDecl[]> = null;

        constructor(declName: string, displayName: string, kind: PullElementKind, declFlags: PullElementFlags, semanticInfoChain: SemanticInfoChain) {
            this.name = declName;
            this.kind = kind;
            this.flags = declFlags;
            this.semanticInfoChain = semanticInfoChain;

            if (displayName !== this.name) {
                this.declDisplayName = displayName;
            }
        }

        public fileName(): string {
            throw Errors.abstract();
        }

        public getParentPath(): PullDecl[] {
            throw Errors.abstract();
        }

        public getParentDecl(): PullDecl {
            throw Errors.abstract();
        }

        public isExternalModule(): boolean {
            throw Errors.abstract();
        }

        // The enclosing decl is different from the parent decl. It is a syntactic ancestor decl
        // that introduces the scope in which this decl is defined.
        // Call this to get the enclosing decl of *this* decl
        public getEnclosingDecl(): PullDecl {
            throw Errors.abstract();
        }

        // Note: Call this on the *parent* decl of the decl whose enclosing decl you want.
        // This will assume you have already skipped the current decl on your way to the
        // enclosing decl.
        public _getEnclosingDeclFromParentDecl(): PullDecl {
            // Skip over the decls that cannot introduce a scope
            var decl = this;
            while (decl) {
                switch (decl.kind) {
                    default:
                        return decl;
                    case PullElementKind.Variable:
                    case PullElementKind.TypeParameter:
                    case PullElementKind.Parameter:
                    case PullElementKind.TypeAlias:
                    case PullElementKind.EnumMember:
                }

                decl = decl.getParentDecl();
            }

            Debug.fail();
        }

        /** Use getName for type checking purposes, and getDisplayName to report an error or display info to the user.
         * They will differ when the identifier is an escaped unicode character or the identifier "__proto__".
         */

        public getDisplayName() {
            return this.declDisplayName === undefined ? this.name : this.declDisplayName;
        }

        public setSymbol(symbol: PullSymbol) {
            this.semanticInfoChain.setSymbolForDecl(this, symbol);
        }

        public ensureSymbolIsBound() {
            if (!this.hasSymbol() && this.kind !== PullElementKind.Script) {
                var binder = this.semanticInfoChain.getBinder();
                binder.bindDeclToPullSymbol(this);
            }
        }

        public getSymbol(): PullSymbol {
            if (this.kind === PullElementKind.Script) {
                return null;
            }

            this.ensureSymbolIsBound();

            return this.semanticInfoChain.getSymbolForDecl(this);
        }

        public hasSymbol() {
            var symbol = this.semanticInfoChain.getSymbolForDecl(this);
            return !!symbol;
        }

        public setSignatureSymbol(signatureSymbol: PullSignatureSymbol): void {
            this.semanticInfoChain.setSignatureSymbolForDecl(this, signatureSymbol);
        }

        public getSignatureSymbol(): PullSignatureSymbol { 
            this.ensureSymbolIsBound();
            return this.semanticInfoChain.getSignatureSymbolForDecl(this);
        }

        public hasSignatureSymbol() {
            var signatureSymbol = this.semanticInfoChain.getSignatureSymbolForDecl(this);
            return !!signatureSymbol;
        }

        public setFlags(flags: PullElementFlags) { this.flags = flags; }

        public setFlag(flags: PullElementFlags) { this.flags |= flags; }

        public setValueDecl(valDecl: PullDecl) { this.synthesizedValDecl = valDecl; }

        public getValueDecl() { return this.synthesizedValDecl; }

        private getChildDeclCache(declKind: PullElementKind): IIndexable<PullDecl[]> {
            if (declKind === PullElementKind.TypeParameter) {
                if (!this.childDeclTypeParameterCache) {
                    this.childDeclTypeParameterCache = createIntrinsicsObject<PullDecl[]>();
                }

                return this.childDeclTypeParameterCache;
            }
            else if (hasFlag(declKind, PullElementKind.SomeContainer)) {
                if (!this.childDeclNamespaceCache) {
                    this.childDeclNamespaceCache = createIntrinsicsObject<PullDecl[]>();
                }

                return this.childDeclNamespaceCache;
            }
            else if (hasFlag(declKind, PullElementKind.SomeType)) {
                if (!this.childDeclTypeCache) {
                    this.childDeclTypeCache = createIntrinsicsObject<PullDecl[]>();
                }

                return this.childDeclTypeCache;
            }
            else {
                if (!this.childDeclValueCache) {
                    this.childDeclValueCache = createIntrinsicsObject<PullDecl[]>();
                }

                return this.childDeclValueCache;
            }
        }        
        // Should only be called by subclasses.
        public addChildDecl(childDecl: PullDecl): void {
            if (childDecl.kind === PullElementKind.TypeParameter) {
                if (!this.typeParameters) {
                    this.typeParameters = [];
                }
                this.typeParameters[this.typeParameters.length] = childDecl;
            }
            else {
                if (!this.childDecls) {
                    this.childDecls = [];
                }
                this.childDecls[this.childDecls.length] = childDecl;
            }

            // add to the appropriate cache
            var declName = childDecl.name;

            if (!(childDecl.kind & PullElementKind.SomeSignature)) {
                var cache = this.getChildDeclCache(childDecl.kind);
                var childrenOfName = cache[declName];
                if (!childrenOfName) {
                    childrenOfName = [];
                }

                childrenOfName.push(childDecl);
                cache[declName] = childrenOfName;
            }
        }

        // Search for a child decl with the given name.  'isType' is used to specify whether or 
        // not child types or child values are returned.
        public searchChildDecls(declName: string, searchKind: PullElementKind): PullDecl[]{
            // find the decl with the optional type
            // if necessary, cache the decl
            // may be wise to return a chain of decls, or take a parent decl as a parameter

            var cacheVal: PullDecl[] = null;

            if (searchKind & PullElementKind.SomeType) {
                cacheVal = this.childDeclTypeCache ? this.childDeclTypeCache[declName] : null;
            }
            else if (searchKind & PullElementKind.SomeContainer) {
                cacheVal = this.childDeclNamespaceCache ? this.childDeclNamespaceCache[declName] : null;
            }
            else {
                cacheVal = this.childDeclValueCache ? this.childDeclValueCache[declName] : null;
            }

            if (cacheVal) {
                return cacheVal;
            }
            else {
                // If we didn't find it, and they were searching for types, then also check the 
                // type parameter cache.
                if (searchKind & PullElementKind.SomeType) {
                    cacheVal = this.childDeclTypeParameterCache ? this.childDeclTypeParameterCache[declName] : null;

                    if (cacheVal) {
                        return cacheVal;
                    }
                }

                return sentinelEmptyPullDeclArray;
            }
         }

        public getChildDecls(): PullDecl[] {
            return this.childDecls || sentinelEmptyPullDeclArray;
        }

        public getTypeParameters(): PullDecl[] {
            return this.typeParameters || sentinelEmptyPullDeclArray;
        }

        public addVariableDeclToGroup(decl: PullDecl) {
            if (!this.declGroups) {
                this.declGroups = createIntrinsicsObject<PullDeclGroup>();
            }

            var declGroup = this.declGroups[decl.name];
            if (declGroup) {
                declGroup.addDecl(decl);
            }
            else {
                declGroup = new PullDeclGroup(decl.name);
                declGroup.addDecl(decl);
                this.declGroups[decl.name] = declGroup;
            }
        }

        public getVariableDeclGroups(): PullDecl[][] {
            var declGroups: PullDecl[][] = null;

            if (this.declGroups) {
                for (var declName in this.declGroups) {
                    if (this.declGroups[declName]) {
                        if (declGroups === null) {
                            declGroups = [];
                        }

                        declGroups.push(this.declGroups[declName].getDecls());
                    }
                }
            }

            return declGroups || sentinelEmptyPullDeclArray;
        }

        public hasBeenBound() {
            return this.hasSymbol() || this.hasSignatureSymbol();
        }

        public isSynthesized(): boolean {
            return false;
        }

<<<<<<< HEAD
        public ast(): ISyntaxElement {
            var semanticInfoChain = this.semanticInfoChain();
            return semanticInfoChain ? semanticInfoChain.getASTForDecl(this) : null;
=======
        public ast(): AST {
            return this.semanticInfoChain.getASTForDecl(this);
        }

        public isRootDecl() {
            throw Errors.abstract();
>>>>>>> 3218b00e
        }
    }

    // A root decl represents the top level decl for a file.  By specializing this decl, we 
    // provide a location, per file, to store data that all decls in the file would otherwise
    // have to duplicate.  For example, there is no need to store the 'fileName' in each decl.
    // Instead, only the root decl needs to store this data.  Decls underneath it can determine
    // the file name by queryign their parent.  In other words, a Root Decl allows us to trade
    // space for logarithmic speed. 
    export class RootPullDecl extends PullDecl {
        private _isExternalModule: boolean;
        private _fileName: string;

        constructor(name: string, fileName: string, kind: PullElementKind, declFlags: PullElementFlags, semanticInfoChain: SemanticInfoChain, isExternalModule: boolean) {
            super(name, name, kind, declFlags, semanticInfoChain);
            this.semanticInfoChain = semanticInfoChain;
            this._isExternalModule = isExternalModule;
            this._fileName = fileName;
        }

        public fileName(): string {
            return this._fileName;
        }

        public getParentPath(): PullDecl[]{
            return [this];
        }

        public getParentDecl(): PullDecl {
            return null;
        }

        public isExternalModule(): boolean {
            return this._isExternalModule;
        }

        // We never want the enclosing decl to be null, so if we are at a top level decl, return it
        public getEnclosingDecl() {
            return this;
        }
        public isRootDecl() {
            return true;
        }
    }

    export class NormalPullDecl extends PullDecl {
        private parentDecl: PullDecl = null;
        public _rootDecl: RootPullDecl;
        private parentPath: PullDecl[] = null;

        constructor(declName: string, displayName: string, kind: PullElementKind, declFlags: PullElementFlags, parentDecl: PullDecl, addToParent = true) {
            super(declName, displayName, kind, declFlags, parentDecl ? parentDecl.semanticInfoChain : null);

            // Link to parent
            this.parentDecl = parentDecl;
            if (addToParent) {
                parentDecl.addChildDecl(this);
            }

            if (this.parentDecl) {
                if (this.parentDecl.isRootDecl()) {
                    this._rootDecl = <RootPullDecl>this.parentDecl;
                }
                else {
                    this._rootDecl = (<NormalPullDecl>this.parentDecl)._rootDecl;
                }
            } else {
                // Synthetic
                Debug.assert(this.isSynthesized());
                this._rootDecl = null;
            }

            //if (!parentDecl && !this.isSynthesized() && kind !== PullElementKind.Primitive) {
            //    throw Errors.invalidOperation("Orphaned decl " + PullElementKind[kind]);
            //}
        }

        public fileName(): string {
            return this._rootDecl.fileName();
        }

        public getParentDecl(): PullDecl {
            return this.parentDecl;
        }

        public getParentPath(): PullDecl[] {
            if (!this.parentPath) {
                var path: PullDecl[] = [this];
                var parentDecl = this.parentDecl;

                while (parentDecl) {
                    if (parentDecl && path[path.length - 1] !== parentDecl && !(parentDecl.kind & PullElementKind.ObjectLiteral)) {
                        path.unshift(parentDecl);
                    }

                    parentDecl = parentDecl.getParentDecl();
                }

                this.parentPath = path;
            }

            return this.parentPath;
        }

        public isExternalModule(): boolean {
            return false;
        }

        public getEnclosingDecl(): PullDecl {
            return this.parentDecl && this.parentDecl._getEnclosingDeclFromParentDecl();
        }

        public isRootDecl() {
            return false;
        }
    }

    export class PullEnumElementDecl extends NormalPullDecl {
        public constantValue: number = null;

        constructor(declName: string, displayName: string, parentDecl: PullDecl) {
            super(declName, displayName, PullElementKind.EnumMember, PullElementFlags.Public, parentDecl);
        }
    }

    export class PullFunctionExpressionDecl extends NormalPullDecl {
        private functionExpressionName: string;

        constructor(expressionName: string, declFlags: PullElementFlags, parentDecl: PullDecl, displayName: string = "") {
            super("", displayName, PullElementKind.FunctionExpression, declFlags, parentDecl);
            this.functionExpressionName = expressionName;
        }

        public getFunctionExpressionName(): string {
            return this.functionExpressionName;
        }
    }

    export class PullSynthesizedDecl extends NormalPullDecl {
        // This is a synthesized decl; its life time should match that of the symbol using it, and 
        // not that of its parent decl. To enforce this we are not making it reachable from its 
        // parent, but will set the parent link.
        constructor(declName: string, displayName: string, kind: PullElementKind, declFlags: PullElementFlags, parentDecl: PullDecl, semanticInfoChain: SemanticInfoChain) {
            super(declName, displayName, kind, declFlags, parentDecl, /*addToParent*/ false);
            this.semanticInfoChain = semanticInfoChain;
        }

        public isSynthesized(): boolean {
            return true;
        }

        public fileName(): string {
            return this._rootDecl ? this._rootDecl.fileName() : "";
        }
    }

    export class PullDeclGroup {

        private _decls: PullDecl[] = [];

        constructor(public name: string) {
        }

        public addDecl(decl: PullDecl) {
            if (decl.name === this.name) {
                this._decls[this._decls.length] = decl;
            }
        }

        public getDecls() {
            return this._decls;
        }
    }
}<|MERGE_RESOLUTION|>--- conflicted
+++ resolved
@@ -1,482 +1,476 @@
-// Copyright (c) Microsoft. All rights reserved. Licensed under the Apache License, Version 2.0. 
-// See LICENSE.txt in the project root for complete license information.
-
-///<reference path='..\references.ts' />
-
-module TypeScript {
-    var pullDeclID = 0;
-    var sentinelEmptyPullDeclArray: any[] = [];
-
-    export class PullDecl {
-        // Properties that will not change over the lifetime of the decl
-        public kind: PullElementKind;
-        public name: string;
-        private declDisplayName: string;
-        public semanticInfoChain: SemanticInfoChain;
-
-        public declID = pullDeclID++;
-        public flags: PullElementFlags = PullElementFlags.None;
-
-        private declGroups: IIndexable<PullDeclGroup> = null;
-
-        // Child decls
-        private childDecls: PullDecl[] = null;
-        private typeParameters: PullDecl[] = null;
-        // In the case of classes, initialized modules and enums, we need to track the implicit
-        // value set to the constructor or instance type.  We can use this field to make sure that on
-        // edits and updates we don't leak the val decl or symbol
-        private synthesizedValDecl: PullDecl = null;
-
-        // Caches
-        // Mappings from names to decls.  Public only for diffing purposes.
-        public childDeclTypeCache: IIndexable<PullDecl[]> = null;
-        public childDeclValueCache: IIndexable<PullDecl[]> = null;
-        public childDeclNamespaceCache: IIndexable<PullDecl[]> = null;
-        public childDeclTypeParameterCache: IIndexable<PullDecl[]> = null;
-
-        constructor(declName: string, displayName: string, kind: PullElementKind, declFlags: PullElementFlags, semanticInfoChain: SemanticInfoChain) {
-            this.name = declName;
-            this.kind = kind;
-            this.flags = declFlags;
-            this.semanticInfoChain = semanticInfoChain;
-
-            if (displayName !== this.name) {
-                this.declDisplayName = displayName;
-            }
-        }
-
-        public fileName(): string {
-            throw Errors.abstract();
-        }
-
-        public getParentPath(): PullDecl[] {
-            throw Errors.abstract();
-        }
-
-        public getParentDecl(): PullDecl {
-            throw Errors.abstract();
-        }
-
-        public isExternalModule(): boolean {
-            throw Errors.abstract();
-        }
-
-        // The enclosing decl is different from the parent decl. It is a syntactic ancestor decl
-        // that introduces the scope in which this decl is defined.
-        // Call this to get the enclosing decl of *this* decl
-        public getEnclosingDecl(): PullDecl {
-            throw Errors.abstract();
-        }
-
-        // Note: Call this on the *parent* decl of the decl whose enclosing decl you want.
-        // This will assume you have already skipped the current decl on your way to the
-        // enclosing decl.
-        public _getEnclosingDeclFromParentDecl(): PullDecl {
-            // Skip over the decls that cannot introduce a scope
-            var decl = this;
-            while (decl) {
-                switch (decl.kind) {
-                    default:
-                        return decl;
-                    case PullElementKind.Variable:
-                    case PullElementKind.TypeParameter:
-                    case PullElementKind.Parameter:
-                    case PullElementKind.TypeAlias:
-                    case PullElementKind.EnumMember:
-                }
-
-                decl = decl.getParentDecl();
-            }
-
-            Debug.fail();
-        }
-
-        /** Use getName for type checking purposes, and getDisplayName to report an error or display info to the user.
-         * They will differ when the identifier is an escaped unicode character or the identifier "__proto__".
-         */
-
-        public getDisplayName() {
-            return this.declDisplayName === undefined ? this.name : this.declDisplayName;
-        }
-
-        public setSymbol(symbol: PullSymbol) {
-            this.semanticInfoChain.setSymbolForDecl(this, symbol);
-        }
-
-        public ensureSymbolIsBound() {
-            if (!this.hasSymbol() && this.kind !== PullElementKind.Script) {
-                var binder = this.semanticInfoChain.getBinder();
-                binder.bindDeclToPullSymbol(this);
-            }
-        }
-
-        public getSymbol(): PullSymbol {
-            if (this.kind === PullElementKind.Script) {
-                return null;
-            }
-
-            this.ensureSymbolIsBound();
-
-            return this.semanticInfoChain.getSymbolForDecl(this);
-        }
-
-        public hasSymbol() {
-            var symbol = this.semanticInfoChain.getSymbolForDecl(this);
-            return !!symbol;
-        }
-
-        public setSignatureSymbol(signatureSymbol: PullSignatureSymbol): void {
-            this.semanticInfoChain.setSignatureSymbolForDecl(this, signatureSymbol);
-        }
-
-        public getSignatureSymbol(): PullSignatureSymbol { 
-            this.ensureSymbolIsBound();
-            return this.semanticInfoChain.getSignatureSymbolForDecl(this);
-        }
-
-        public hasSignatureSymbol() {
-            var signatureSymbol = this.semanticInfoChain.getSignatureSymbolForDecl(this);
-            return !!signatureSymbol;
-        }
-
-        public setFlags(flags: PullElementFlags) { this.flags = flags; }
-
-        public setFlag(flags: PullElementFlags) { this.flags |= flags; }
-
-        public setValueDecl(valDecl: PullDecl) { this.synthesizedValDecl = valDecl; }
-
-        public getValueDecl() { return this.synthesizedValDecl; }
-
-        private getChildDeclCache(declKind: PullElementKind): IIndexable<PullDecl[]> {
-            if (declKind === PullElementKind.TypeParameter) {
-                if (!this.childDeclTypeParameterCache) {
-                    this.childDeclTypeParameterCache = createIntrinsicsObject<PullDecl[]>();
-                }
-
-                return this.childDeclTypeParameterCache;
-            }
-            else if (hasFlag(declKind, PullElementKind.SomeContainer)) {
-                if (!this.childDeclNamespaceCache) {
-                    this.childDeclNamespaceCache = createIntrinsicsObject<PullDecl[]>();
-                }
-
-                return this.childDeclNamespaceCache;
-            }
-            else if (hasFlag(declKind, PullElementKind.SomeType)) {
-                if (!this.childDeclTypeCache) {
-                    this.childDeclTypeCache = createIntrinsicsObject<PullDecl[]>();
-                }
-
-                return this.childDeclTypeCache;
-            }
-            else {
-                if (!this.childDeclValueCache) {
-                    this.childDeclValueCache = createIntrinsicsObject<PullDecl[]>();
-                }
-
-                return this.childDeclValueCache;
-            }
-        }        
-        // Should only be called by subclasses.
-        public addChildDecl(childDecl: PullDecl): void {
-            if (childDecl.kind === PullElementKind.TypeParameter) {
-                if (!this.typeParameters) {
-                    this.typeParameters = [];
-                }
-                this.typeParameters[this.typeParameters.length] = childDecl;
-            }
-            else {
-                if (!this.childDecls) {
-                    this.childDecls = [];
-                }
-                this.childDecls[this.childDecls.length] = childDecl;
-            }
-
-            // add to the appropriate cache
-            var declName = childDecl.name;
-
-            if (!(childDecl.kind & PullElementKind.SomeSignature)) {
-                var cache = this.getChildDeclCache(childDecl.kind);
-                var childrenOfName = cache[declName];
-                if (!childrenOfName) {
-                    childrenOfName = [];
-                }
-
-                childrenOfName.push(childDecl);
-                cache[declName] = childrenOfName;
-            }
-        }
-
-        // Search for a child decl with the given name.  'isType' is used to specify whether or 
-        // not child types or child values are returned.
-        public searchChildDecls(declName: string, searchKind: PullElementKind): PullDecl[]{
-            // find the decl with the optional type
-            // if necessary, cache the decl
-            // may be wise to return a chain of decls, or take a parent decl as a parameter
-
-            var cacheVal: PullDecl[] = null;
-
-            if (searchKind & PullElementKind.SomeType) {
-                cacheVal = this.childDeclTypeCache ? this.childDeclTypeCache[declName] : null;
-            }
-            else if (searchKind & PullElementKind.SomeContainer) {
-                cacheVal = this.childDeclNamespaceCache ? this.childDeclNamespaceCache[declName] : null;
-            }
-            else {
-                cacheVal = this.childDeclValueCache ? this.childDeclValueCache[declName] : null;
-            }
-
-            if (cacheVal) {
-                return cacheVal;
-            }
-            else {
-                // If we didn't find it, and they were searching for types, then also check the 
-                // type parameter cache.
-                if (searchKind & PullElementKind.SomeType) {
-                    cacheVal = this.childDeclTypeParameterCache ? this.childDeclTypeParameterCache[declName] : null;
-
-                    if (cacheVal) {
-                        return cacheVal;
-                    }
-                }
-
-                return sentinelEmptyPullDeclArray;
-            }
-         }
-
-        public getChildDecls(): PullDecl[] {
-            return this.childDecls || sentinelEmptyPullDeclArray;
-        }
-
-        public getTypeParameters(): PullDecl[] {
-            return this.typeParameters || sentinelEmptyPullDeclArray;
-        }
-
-        public addVariableDeclToGroup(decl: PullDecl) {
-            if (!this.declGroups) {
-                this.declGroups = createIntrinsicsObject<PullDeclGroup>();
-            }
-
-            var declGroup = this.declGroups[decl.name];
-            if (declGroup) {
-                declGroup.addDecl(decl);
-            }
-            else {
-                declGroup = new PullDeclGroup(decl.name);
-                declGroup.addDecl(decl);
-                this.declGroups[decl.name] = declGroup;
-            }
-        }
-
-        public getVariableDeclGroups(): PullDecl[][] {
-            var declGroups: PullDecl[][] = null;
-
-            if (this.declGroups) {
-                for (var declName in this.declGroups) {
-                    if (this.declGroups[declName]) {
-                        if (declGroups === null) {
-                            declGroups = [];
-                        }
-
-                        declGroups.push(this.declGroups[declName].getDecls());
-                    }
-                }
-            }
-
-            return declGroups || sentinelEmptyPullDeclArray;
-        }
-
-        public hasBeenBound() {
-            return this.hasSymbol() || this.hasSignatureSymbol();
-        }
-
-        public isSynthesized(): boolean {
-            return false;
-        }
-
-<<<<<<< HEAD
-        public ast(): ISyntaxElement {
-            var semanticInfoChain = this.semanticInfoChain();
-            return semanticInfoChain ? semanticInfoChain.getASTForDecl(this) : null;
-=======
-        public ast(): AST {
-            return this.semanticInfoChain.getASTForDecl(this);
-        }
-
-        public isRootDecl() {
-            throw Errors.abstract();
->>>>>>> 3218b00e
-        }
-    }
-
-    // A root decl represents the top level decl for a file.  By specializing this decl, we 
-    // provide a location, per file, to store data that all decls in the file would otherwise
-    // have to duplicate.  For example, there is no need to store the 'fileName' in each decl.
-    // Instead, only the root decl needs to store this data.  Decls underneath it can determine
-    // the file name by queryign their parent.  In other words, a Root Decl allows us to trade
-    // space for logarithmic speed. 
-    export class RootPullDecl extends PullDecl {
-        private _isExternalModule: boolean;
-        private _fileName: string;
-
-        constructor(name: string, fileName: string, kind: PullElementKind, declFlags: PullElementFlags, semanticInfoChain: SemanticInfoChain, isExternalModule: boolean) {
-            super(name, name, kind, declFlags, semanticInfoChain);
-            this.semanticInfoChain = semanticInfoChain;
-            this._isExternalModule = isExternalModule;
-            this._fileName = fileName;
-        }
-
-        public fileName(): string {
-            return this._fileName;
-        }
-
-        public getParentPath(): PullDecl[]{
-            return [this];
-        }
-
-        public getParentDecl(): PullDecl {
-            return null;
-        }
-
-        public isExternalModule(): boolean {
-            return this._isExternalModule;
-        }
-
-        // We never want the enclosing decl to be null, so if we are at a top level decl, return it
-        public getEnclosingDecl() {
-            return this;
-        }
-        public isRootDecl() {
-            return true;
-        }
-    }
-
-    export class NormalPullDecl extends PullDecl {
-        private parentDecl: PullDecl = null;
-        public _rootDecl: RootPullDecl;
-        private parentPath: PullDecl[] = null;
-
-        constructor(declName: string, displayName: string, kind: PullElementKind, declFlags: PullElementFlags, parentDecl: PullDecl, addToParent = true) {
-            super(declName, displayName, kind, declFlags, parentDecl ? parentDecl.semanticInfoChain : null);
-
-            // Link to parent
-            this.parentDecl = parentDecl;
-            if (addToParent) {
-                parentDecl.addChildDecl(this);
-            }
-
-            if (this.parentDecl) {
-                if (this.parentDecl.isRootDecl()) {
-                    this._rootDecl = <RootPullDecl>this.parentDecl;
-                }
-                else {
-                    this._rootDecl = (<NormalPullDecl>this.parentDecl)._rootDecl;
-                }
-            } else {
-                // Synthetic
-                Debug.assert(this.isSynthesized());
-                this._rootDecl = null;
-            }
-
-            //if (!parentDecl && !this.isSynthesized() && kind !== PullElementKind.Primitive) {
-            //    throw Errors.invalidOperation("Orphaned decl " + PullElementKind[kind]);
-            //}
-        }
-
-        public fileName(): string {
-            return this._rootDecl.fileName();
-        }
-
-        public getParentDecl(): PullDecl {
-            return this.parentDecl;
-        }
-
-        public getParentPath(): PullDecl[] {
-            if (!this.parentPath) {
-                var path: PullDecl[] = [this];
-                var parentDecl = this.parentDecl;
-
-                while (parentDecl) {
-                    if (parentDecl && path[path.length - 1] !== parentDecl && !(parentDecl.kind & PullElementKind.ObjectLiteral)) {
-                        path.unshift(parentDecl);
-                    }
-
-                    parentDecl = parentDecl.getParentDecl();
-                }
-
-                this.parentPath = path;
-            }
-
-            return this.parentPath;
-        }
-
-        public isExternalModule(): boolean {
-            return false;
-        }
-
-        public getEnclosingDecl(): PullDecl {
-            return this.parentDecl && this.parentDecl._getEnclosingDeclFromParentDecl();
-        }
-
-        public isRootDecl() {
-            return false;
-        }
-    }
-
-    export class PullEnumElementDecl extends NormalPullDecl {
-        public constantValue: number = null;
-
-        constructor(declName: string, displayName: string, parentDecl: PullDecl) {
-            super(declName, displayName, PullElementKind.EnumMember, PullElementFlags.Public, parentDecl);
-        }
-    }
-
-    export class PullFunctionExpressionDecl extends NormalPullDecl {
-        private functionExpressionName: string;
-
-        constructor(expressionName: string, declFlags: PullElementFlags, parentDecl: PullDecl, displayName: string = "") {
-            super("", displayName, PullElementKind.FunctionExpression, declFlags, parentDecl);
-            this.functionExpressionName = expressionName;
-        }
-
-        public getFunctionExpressionName(): string {
-            return this.functionExpressionName;
-        }
-    }
-
-    export class PullSynthesizedDecl extends NormalPullDecl {
-        // This is a synthesized decl; its life time should match that of the symbol using it, and 
-        // not that of its parent decl. To enforce this we are not making it reachable from its 
-        // parent, but will set the parent link.
-        constructor(declName: string, displayName: string, kind: PullElementKind, declFlags: PullElementFlags, parentDecl: PullDecl, semanticInfoChain: SemanticInfoChain) {
-            super(declName, displayName, kind, declFlags, parentDecl, /*addToParent*/ false);
-            this.semanticInfoChain = semanticInfoChain;
-        }
-
-        public isSynthesized(): boolean {
-            return true;
-        }
-
-        public fileName(): string {
-            return this._rootDecl ? this._rootDecl.fileName() : "";
-        }
-    }
-
-    export class PullDeclGroup {
-
-        private _decls: PullDecl[] = [];
-
-        constructor(public name: string) {
-        }
-
-        public addDecl(decl: PullDecl) {
-            if (decl.name === this.name) {
-                this._decls[this._decls.length] = decl;
-            }
-        }
-
-        public getDecls() {
-            return this._decls;
-        }
-    }
+// Copyright (c) Microsoft. All rights reserved. Licensed under the Apache License, Version 2.0. 
+// See LICENSE.txt in the project root for complete license information.
+
+///<reference path='..\references.ts' />
+
+module TypeScript {
+    var pullDeclID = 0;
+    var sentinelEmptyPullDeclArray: any[] = [];
+
+    export class PullDecl {
+        // Properties that will not change over the lifetime of the decl
+        public kind: PullElementKind;
+        public name: string;
+        private declDisplayName: string;
+        public semanticInfoChain: SemanticInfoChain;
+
+        public declID = pullDeclID++;
+        public flags: PullElementFlags = PullElementFlags.None;
+
+        private declGroups: IIndexable<PullDeclGroup> = null;
+
+        // Child decls
+        private childDecls: PullDecl[] = null;
+        private typeParameters: PullDecl[] = null;
+        // In the case of classes, initialized modules and enums, we need to track the implicit
+        // value set to the constructor or instance type.  We can use this field to make sure that on
+        // edits and updates we don't leak the val decl or symbol
+        private synthesizedValDecl: PullDecl = null;
+
+        // Caches
+        // Mappings from names to decls.  Public only for diffing purposes.
+        public childDeclTypeCache: IIndexable<PullDecl[]> = null;
+        public childDeclValueCache: IIndexable<PullDecl[]> = null;
+        public childDeclNamespaceCache: IIndexable<PullDecl[]> = null;
+        public childDeclTypeParameterCache: IIndexable<PullDecl[]> = null;
+
+        constructor(declName: string, displayName: string, kind: PullElementKind, declFlags: PullElementFlags, semanticInfoChain: SemanticInfoChain) {
+            this.name = declName;
+            this.kind = kind;
+            this.flags = declFlags;
+            this.semanticInfoChain = semanticInfoChain;
+
+            if (displayName !== this.name) {
+                this.declDisplayName = displayName;
+            }
+        }
+
+        public fileName(): string {
+            throw Errors.abstract();
+        }
+
+        public getParentPath(): PullDecl[] {
+            throw Errors.abstract();
+        }
+
+        public getParentDecl(): PullDecl {
+            throw Errors.abstract();
+        }
+
+        public isExternalModule(): boolean {
+            throw Errors.abstract();
+        }
+
+        // The enclosing decl is different from the parent decl. It is a syntactic ancestor decl
+        // that introduces the scope in which this decl is defined.
+        // Call this to get the enclosing decl of *this* decl
+        public getEnclosingDecl(): PullDecl {
+            throw Errors.abstract();
+        }
+
+        // Note: Call this on the *parent* decl of the decl whose enclosing decl you want.
+        // This will assume you have already skipped the current decl on your way to the
+        // enclosing decl.
+        public _getEnclosingDeclFromParentDecl(): PullDecl {
+            // Skip over the decls that cannot introduce a scope
+            var decl = this;
+            while (decl) {
+                switch (decl.kind) {
+                    default:
+                        return decl;
+                    case PullElementKind.Variable:
+                    case PullElementKind.TypeParameter:
+                    case PullElementKind.Parameter:
+                    case PullElementKind.TypeAlias:
+                    case PullElementKind.EnumMember:
+                }
+
+                decl = decl.getParentDecl();
+            }
+
+            Debug.fail();
+        }
+
+        /** Use getName for type checking purposes, and getDisplayName to report an error or display info to the user.
+         * They will differ when the identifier is an escaped unicode character or the identifier "__proto__".
+         */
+
+        public getDisplayName() {
+            return this.declDisplayName === undefined ? this.name : this.declDisplayName;
+        }
+
+        public setSymbol(symbol: PullSymbol) {
+            this.semanticInfoChain.setSymbolForDecl(this, symbol);
+        }
+
+        public ensureSymbolIsBound() {
+            if (!this.hasSymbol() && this.kind !== PullElementKind.Script) {
+                var binder = this.semanticInfoChain.getBinder();
+                binder.bindDeclToPullSymbol(this);
+            }
+        }
+
+        public getSymbol(): PullSymbol {
+            if (this.kind === PullElementKind.Script) {
+                return null;
+            }
+
+            this.ensureSymbolIsBound();
+
+            return this.semanticInfoChain.getSymbolForDecl(this);
+        }
+
+        public hasSymbol() {
+            var symbol = this.semanticInfoChain.getSymbolForDecl(this);
+            return !!symbol;
+        }
+
+        public setSignatureSymbol(signatureSymbol: PullSignatureSymbol): void {
+            this.semanticInfoChain.setSignatureSymbolForDecl(this, signatureSymbol);
+        }
+
+        public getSignatureSymbol(): PullSignatureSymbol { 
+            this.ensureSymbolIsBound();
+            return this.semanticInfoChain.getSignatureSymbolForDecl(this);
+        }
+
+        public hasSignatureSymbol() {
+            var signatureSymbol = this.semanticInfoChain.getSignatureSymbolForDecl(this);
+            return !!signatureSymbol;
+        }
+
+        public setFlags(flags: PullElementFlags) { this.flags = flags; }
+
+        public setFlag(flags: PullElementFlags) { this.flags |= flags; }
+
+        public setValueDecl(valDecl: PullDecl) { this.synthesizedValDecl = valDecl; }
+
+        public getValueDecl() { return this.synthesizedValDecl; }
+
+        private getChildDeclCache(declKind: PullElementKind): IIndexable<PullDecl[]> {
+            if (declKind === PullElementKind.TypeParameter) {
+                if (!this.childDeclTypeParameterCache) {
+                    this.childDeclTypeParameterCache = createIntrinsicsObject<PullDecl[]>();
+                }
+
+                return this.childDeclTypeParameterCache;
+            }
+            else if (hasFlag(declKind, PullElementKind.SomeContainer)) {
+                if (!this.childDeclNamespaceCache) {
+                    this.childDeclNamespaceCache = createIntrinsicsObject<PullDecl[]>();
+                }
+
+                return this.childDeclNamespaceCache;
+            }
+            else if (hasFlag(declKind, PullElementKind.SomeType)) {
+                if (!this.childDeclTypeCache) {
+                    this.childDeclTypeCache = createIntrinsicsObject<PullDecl[]>();
+                }
+
+                return this.childDeclTypeCache;
+            }
+            else {
+                if (!this.childDeclValueCache) {
+                    this.childDeclValueCache = createIntrinsicsObject<PullDecl[]>();
+                }
+
+                return this.childDeclValueCache;
+            }
+        }        
+        // Should only be called by subclasses.
+        public addChildDecl(childDecl: PullDecl): void {
+            if (childDecl.kind === PullElementKind.TypeParameter) {
+                if (!this.typeParameters) {
+                    this.typeParameters = [];
+                }
+                this.typeParameters[this.typeParameters.length] = childDecl;
+            }
+            else {
+                if (!this.childDecls) {
+                    this.childDecls = [];
+                }
+                this.childDecls[this.childDecls.length] = childDecl;
+            }
+
+            // add to the appropriate cache
+            var declName = childDecl.name;
+
+            if (!(childDecl.kind & PullElementKind.SomeSignature)) {
+                var cache = this.getChildDeclCache(childDecl.kind);
+                var childrenOfName = cache[declName];
+                if (!childrenOfName) {
+                    childrenOfName = [];
+                }
+
+                childrenOfName.push(childDecl);
+                cache[declName] = childrenOfName;
+            }
+        }
+
+        // Search for a child decl with the given name.  'isType' is used to specify whether or 
+        // not child types or child values are returned.
+        public searchChildDecls(declName: string, searchKind: PullElementKind): PullDecl[]{
+            // find the decl with the optional type
+            // if necessary, cache the decl
+            // may be wise to return a chain of decls, or take a parent decl as a parameter
+
+            var cacheVal: PullDecl[] = null;
+
+            if (searchKind & PullElementKind.SomeType) {
+                cacheVal = this.childDeclTypeCache ? this.childDeclTypeCache[declName] : null;
+            }
+            else if (searchKind & PullElementKind.SomeContainer) {
+                cacheVal = this.childDeclNamespaceCache ? this.childDeclNamespaceCache[declName] : null;
+            }
+            else {
+                cacheVal = this.childDeclValueCache ? this.childDeclValueCache[declName] : null;
+            }
+
+            if (cacheVal) {
+                return cacheVal;
+            }
+            else {
+                // If we didn't find it, and they were searching for types, then also check the 
+                // type parameter cache.
+                if (searchKind & PullElementKind.SomeType) {
+                    cacheVal = this.childDeclTypeParameterCache ? this.childDeclTypeParameterCache[declName] : null;
+
+                    if (cacheVal) {
+                        return cacheVal;
+                    }
+                }
+
+                return sentinelEmptyPullDeclArray;
+            }
+         }
+
+        public getChildDecls(): PullDecl[] {
+            return this.childDecls || sentinelEmptyPullDeclArray;
+        }
+
+        public getTypeParameters(): PullDecl[] {
+            return this.typeParameters || sentinelEmptyPullDeclArray;
+        }
+
+        public addVariableDeclToGroup(decl: PullDecl) {
+            if (!this.declGroups) {
+                this.declGroups = createIntrinsicsObject<PullDeclGroup>();
+            }
+
+            var declGroup = this.declGroups[decl.name];
+            if (declGroup) {
+                declGroup.addDecl(decl);
+            }
+            else {
+                declGroup = new PullDeclGroup(decl.name);
+                declGroup.addDecl(decl);
+                this.declGroups[decl.name] = declGroup;
+            }
+        }
+
+        public getVariableDeclGroups(): PullDecl[][] {
+            var declGroups: PullDecl[][] = null;
+
+            if (this.declGroups) {
+                for (var declName in this.declGroups) {
+                    if (this.declGroups[declName]) {
+                        if (declGroups === null) {
+                            declGroups = [];
+                        }
+
+                        declGroups.push(this.declGroups[declName].getDecls());
+                    }
+                }
+            }
+
+            return declGroups || sentinelEmptyPullDeclArray;
+        }
+
+        public hasBeenBound() {
+            return this.hasSymbol() || this.hasSignatureSymbol();
+        }
+
+        public isSynthesized(): boolean {
+            return false;
+        }
+
+        public ast(): ISyntaxElement {
+            return this.semanticInfoChain.getASTForDecl(this);
+        }
+
+        public isRootDecl() {
+            throw Errors.abstract();
+        }
+    }
+
+    // A root decl represents the top level decl for a file.  By specializing this decl, we 
+    // provide a location, per file, to store data that all decls in the file would otherwise
+    // have to duplicate.  For example, there is no need to store the 'fileName' in each decl.
+    // Instead, only the root decl needs to store this data.  Decls underneath it can determine
+    // the file name by queryign their parent.  In other words, a Root Decl allows us to trade
+    // space for logarithmic speed. 
+    export class RootPullDecl extends PullDecl {
+        private _isExternalModule: boolean;
+        private _fileName: string;
+
+        constructor(name: string, fileName: string, kind: PullElementKind, declFlags: PullElementFlags, semanticInfoChain: SemanticInfoChain, isExternalModule: boolean) {
+            super(name, name, kind, declFlags, semanticInfoChain);
+            this.semanticInfoChain = semanticInfoChain;
+            this._isExternalModule = isExternalModule;
+            this._fileName = fileName;
+        }
+
+        public fileName(): string {
+            return this._fileName;
+        }
+
+        public getParentPath(): PullDecl[]{
+            return [this];
+        }
+
+        public getParentDecl(): PullDecl {
+            return null;
+        }
+
+        public isExternalModule(): boolean {
+            return this._isExternalModule;
+        }
+
+        // We never want the enclosing decl to be null, so if we are at a top level decl, return it
+        public getEnclosingDecl() {
+            return this;
+        }
+        public isRootDecl() {
+            return true;
+        }
+    }
+
+    export class NormalPullDecl extends PullDecl {
+        private parentDecl: PullDecl = null;
+        public _rootDecl: RootPullDecl;
+        private parentPath: PullDecl[] = null;
+
+        constructor(declName: string, displayName: string, kind: PullElementKind, declFlags: PullElementFlags, parentDecl: PullDecl, addToParent = true) {
+            super(declName, displayName, kind, declFlags, parentDecl ? parentDecl.semanticInfoChain : null);
+
+            // Link to parent
+            this.parentDecl = parentDecl;
+            if (addToParent) {
+                parentDecl.addChildDecl(this);
+            }
+
+            if (this.parentDecl) {
+                if (this.parentDecl.isRootDecl()) {
+                    this._rootDecl = <RootPullDecl>this.parentDecl;
+                }
+                else {
+                    this._rootDecl = (<NormalPullDecl>this.parentDecl)._rootDecl;
+                }
+            } else {
+                // Synthetic
+                Debug.assert(this.isSynthesized());
+                this._rootDecl = null;
+            }
+
+            //if (!parentDecl && !this.isSynthesized() && kind !== PullElementKind.Primitive) {
+            //    throw Errors.invalidOperation("Orphaned decl " + PullElementKind[kind]);
+            //}
+        }
+
+        public fileName(): string {
+            return this._rootDecl.fileName();
+        }
+
+        public getParentDecl(): PullDecl {
+            return this.parentDecl;
+        }
+
+        public getParentPath(): PullDecl[] {
+            if (!this.parentPath) {
+                var path: PullDecl[] = [this];
+                var parentDecl = this.parentDecl;
+
+                while (parentDecl) {
+                    if (parentDecl && path[path.length - 1] !== parentDecl && !(parentDecl.kind & PullElementKind.ObjectLiteral)) {
+                        path.unshift(parentDecl);
+                    }
+
+                    parentDecl = parentDecl.getParentDecl();
+                }
+
+                this.parentPath = path;
+            }
+
+            return this.parentPath;
+        }
+
+        public isExternalModule(): boolean {
+            return false;
+        }
+
+        public getEnclosingDecl(): PullDecl {
+            return this.parentDecl && this.parentDecl._getEnclosingDeclFromParentDecl();
+        }
+
+        public isRootDecl() {
+            return false;
+        }
+    }
+
+    export class PullEnumElementDecl extends NormalPullDecl {
+        public constantValue: number = null;
+
+        constructor(declName: string, displayName: string, parentDecl: PullDecl) {
+            super(declName, displayName, PullElementKind.EnumMember, PullElementFlags.Public, parentDecl);
+        }
+    }
+
+    export class PullFunctionExpressionDecl extends NormalPullDecl {
+        private functionExpressionName: string;
+
+        constructor(expressionName: string, declFlags: PullElementFlags, parentDecl: PullDecl, displayName: string = "") {
+            super("", displayName, PullElementKind.FunctionExpression, declFlags, parentDecl);
+            this.functionExpressionName = expressionName;
+        }
+
+        public getFunctionExpressionName(): string {
+            return this.functionExpressionName;
+        }
+    }
+
+    export class PullSynthesizedDecl extends NormalPullDecl {
+        // This is a synthesized decl; its life time should match that of the symbol using it, and 
+        // not that of its parent decl. To enforce this we are not making it reachable from its 
+        // parent, but will set the parent link.
+        constructor(declName: string, displayName: string, kind: PullElementKind, declFlags: PullElementFlags, parentDecl: PullDecl, semanticInfoChain: SemanticInfoChain) {
+            super(declName, displayName, kind, declFlags, parentDecl, /*addToParent*/ false);
+            this.semanticInfoChain = semanticInfoChain;
+        }
+
+        public isSynthesized(): boolean {
+            return true;
+        }
+
+        public fileName(): string {
+            return this._rootDecl ? this._rootDecl.fileName() : "";
+        }
+    }
+
+    export class PullDeclGroup {
+
+        private _decls: PullDecl[] = [];
+
+        constructor(public name: string) {
+        }
+
+        public addDecl(decl: PullDecl) {
+            if (decl.name === this.name) {
+                this._decls[this._decls.length] = decl;
+            }
+        }
+
+        public getDecls() {
+            return this._decls;
+        }
+    }
 }