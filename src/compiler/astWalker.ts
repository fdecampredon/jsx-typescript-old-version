//
// Copyright (c) Microsoft Corporation.  All rights reserved.
// 
// Licensed under the Apache License, Version 2.0 (the "License");
// you may not use this file except in compliance with the License.
// You may obtain a copy of the License at
//   http://www.apache.org/licenses/LICENSE-2.0
//
// Unless required by applicable law or agreed to in writing, software
// distributed under the License is distributed on an "AS IS" BASIS,
// WITHOUT WARRANTIES OR CONDITIONS OF ANY KIND, either express or implied.
// See the License for the specific language governing permissions and
// limitations under the License.
//

///<reference path='references.ts' />

module TypeScript {
    function walkListChildren(preAst: ISyntaxList<ISyntaxNodeOrToken>, walker: AstWalker): void {
        for (var i = 0, n = preAst.childCount(); i < n; i++) {
            walker.walk(preAst.childAt(i));
        }
    }

    function walkThrowStatementChildren(preAst: ThrowStatementSyntax, walker: AstWalker): void {
        walker.walk(preAst.expression);
    }

    function walkPrefixUnaryExpressionChildren(preAst: PrefixUnaryExpressionSyntax, walker: AstWalker): void {
        walker.walk(preAst.operand);
    }

    function walkPostfixUnaryExpressionChildren(preAst: PostfixUnaryExpressionSyntax, walker: AstWalker): void {
        walker.walk(preAst.operand);
    }

    function walkDeleteExpressionChildren(preAst: DeleteExpressionSyntax, walker: AstWalker): void {
        walker.walk(preAst.expression);
    }

    function walkTypeArgumentListChildren(preAst: TypeArgumentListSyntax, walker: AstWalker): void {
        walker.walk(preAst.typeArguments);
    }

    function walkTypeOfExpressionChildren(preAst: TypeOfExpressionSyntax, walker: AstWalker): void {
        walker.walk(preAst.expression);
    }

    function walkVoidExpressionChildren(preAst: VoidExpressionSyntax, walker: AstWalker): void {
        walker.walk(preAst.expression);
    }

    function walkArgumentListChildren(preAst: ArgumentListSyntax, walker: AstWalker): void {
        walker.walk(preAst.typeArgumentList);
        walker.walk(preAst.arguments);
    }

    function walkArrayLiteralExpressionChildren(preAst: ArrayLiteralExpressionSyntax, walker: AstWalker): void {
        walker.walk(preAst.expressions);
    }

    function walkSimplePropertyAssignmentChildren(preAst: SimplePropertyAssignmentSyntax, walker: AstWalker): void {
        walker.walk(preAst.propertyName);
        walker.walk(preAst.expression);
    }

    function walkFunctionPropertyAssignmentChildren(preAst: FunctionPropertyAssignmentSyntax, walker: AstWalker): void {
        walker.walk(preAst.propertyName);
        walker.walk(preAst.callSignature);
        walker.walk(preAst.block);
    }

    function walkGetAccessorChildren(preAst: GetAccessorSyntax, walker: AstWalker): void {
        walker.walk(preAst.propertyName);
        walker.walk(preAst.parameterList);
        walker.walk(preAst.typeAnnotation);
        walker.walk(preAst.block);
    }

    function walkSeparatedListChildren(preAst: ISeparatedSyntaxList<ISyntaxNodeOrToken>, walker: AstWalker): void {
        for (var i = 0, n = preAst.nonSeparatorCount(); i < n; i++) {
            walker.walk(preAst.nonSeparatorAt(i));
        }
    }

    function walkSetAccessorChildren(preAst: SetAccessorSyntax, walker: AstWalker): void {
        walker.walk(preAst.propertyName);
        walker.walk(preAst.parameterList);
        walker.walk(preAst.block);
    }

    function walkObjectLiteralExpressionChildren(preAst: ObjectLiteralExpressionSyntax, walker: AstWalker): void {
        walker.walk(preAst.propertyAssignments);
    }

    function walkCastExpressionChildren(preAst: CastExpressionSyntax, walker: AstWalker): void {
        walker.walk(preAst.type);
        walker.walk(preAst.expression);
    }

    function walkParenthesizedExpressionChildren(preAst: ParenthesizedExpressionSyntax, walker: AstWalker): void {
        walker.walk(preAst.expression);
    }

    function walkElementAccessExpressionChildren(preAst: ElementAccessExpressionSyntax, walker: AstWalker): void {
        walker.walk(preAst.expression);
        walker.walk(preAst.argumentExpression);
    }

    function walkMemberAccessExpressionChildren(preAst: MemberAccessExpressionSyntax, walker: AstWalker): void {
        walker.walk(preAst.expression);
        walker.walk(preAst.name);
    }

    function walkQualifiedNameChildren(preAst: QualifiedNameSyntax, walker: AstWalker): void {
        walker.walk(preAst.left);
        walker.walk(preAst.right);
    }

    function walkBinaryExpressionChildren(preAst: BinaryExpressionSyntax, walker: AstWalker): void {
        walker.walk(preAst.left);
        walker.walk(preAst.right);
    }

    function walkEqualsValueClauseChildren(preAst: EqualsValueClauseSyntax, walker: AstWalker): void {
        walker.walk(preAst.value);
    }

    function walkTypeParameterChildren(preAst: TypeParameterSyntax, walker: AstWalker): void {
        walker.walk(preAst.identifier);
        walker.walk(preAst.constraint);
    }

    function walkTypeParameterListChildren(preAst: TypeParameterListSyntax, walker: AstWalker): void {
        walker.walk(preAst.typeParameters);
    }

    function walkGenericTypeChildren(preAst: GenericTypeSyntax, walker: AstWalker): void {
        walker.walk(preAst.name);
        walker.walk(preAst.typeArgumentList);
    }

    function walkTypeAnnotationChildren(preAst: TypeAnnotationSyntax, walker: AstWalker): void {
        walker.walk(preAst.type);
    }

    function walkTypeQueryChildren(preAst: TypeQuerySyntax, walker: AstWalker): void {
        walker.walk(preAst.name);
    }

    function walkInvocationExpressionChildren(preAst: InvocationExpressionSyntax, walker: AstWalker): void {
        walker.walk(preAst.expression);
        walker.walk(preAst.argumentList);
    }

    function walkObjectCreationExpressionChildren(preAst: ObjectCreationExpressionSyntax, walker: AstWalker): void {
        walker.walk(preAst.expression);
        walker.walk(preAst.argumentList);
    }

    function walkTrinaryExpressionChildren(preAst: ConditionalExpressionSyntax, walker: AstWalker): void {
        walker.walk(preAst.condition);
        walker.walk(preAst.whenTrue);
        walker.walk(preAst.whenFalse);
    }

    function walkFunctionExpressionChildren(preAst: FunctionExpressionSyntax, walker: AstWalker): void {
        walker.walk(preAst.identifier);
        walker.walk(preAst.callSignature);
        walker.walk(preAst.block);
    }

    function walkFunctionTypeChildren(preAst: FunctionTypeSyntax, walker: AstWalker): void {
        walker.walk(preAst.typeParameterList);
        walker.walk(preAst.parameterList);
        walker.walk(preAst.type);
    }

    function walkParenthesizedArrowFunctionExpressionChildren(preAst: ParenthesizedArrowFunctionExpressionSyntax, walker: AstWalker): void {
        walker.walk(preAst.callSignature);
        walker.walk(preAst.block);
        walker.walk(preAst.expression);
    }

    function walkSimpleArrowFunctionExpressionChildren(preAst: SimpleArrowFunctionExpressionSyntax, walker: AstWalker): void {
        walker.walk(preAst.identifier);
        walker.walk(preAst.block);
        walker.walk(preAst.expression);
    }

    function walkMemberFunctionDeclarationChildren(preAst: MemberFunctionDeclarationSyntax, walker: AstWalker): void {
        walker.walk(preAst.propertyName);
        walker.walk(preAst.callSignature);
        walker.walk(preAst.block);
    }

    function walkFuncDeclChildren(preAst: FunctionDeclarationSyntax, walker: AstWalker): void {
        walker.walk(preAst.identifier);
        walker.walk(preAst.callSignature);
        walker.walk(preAst.block);
    }

    function walkIndexMemberDeclarationChildren(preAst: IndexMemberDeclarationSyntax, walker: AstWalker): void {
        walker.walk(preAst.indexSignature);
    }

    function walkIndexSignatureChildren(preAst: IndexSignatureSyntax, walker: AstWalker): void {
        walker.walk(preAst.parameter);
        walker.walk(preAst.typeAnnotation);
    }

    function walkCallSignatureChildren(preAst: CallSignatureSyntax, walker: AstWalker): void {
        walker.walk(preAst.typeParameterList);
        walker.walk(preAst.parameterList);
        walker.walk(preAst.typeAnnotation);
    }

    function walkConstraintChildren(preAst: ConstraintSyntax, walker: AstWalker): void {
        walker.walk(preAst.type);
    }

<<<<<<< HEAD
    function walkConstructorDeclarationChildren(preAst: ConstructorDeclarationSyntax, walker: AstWalker): void {
        walker.walk(preAst.parameterList);
=======
    function walkConstructorDeclarationChildren(preAst: ConstructorDeclaration, walker: AstWalker): void {
        walker.walk(preAst.callSignature);
>>>>>>> f0c4c8dc
        walker.walk(preAst.block);
    }

    function walkConstructorTypeChildren(preAst: FunctionTypeSyntax, walker: AstWalker): void {
        walker.walk(preAst.typeParameterList);
        walker.walk(preAst.parameterList);
        walker.walk(preAst.type);
    }

    function walkConstructSignatureChildren(preAst: ConstructSignatureSyntax, walker: AstWalker): void {
        walker.walk(preAst.callSignature);
    }

    function walkParameterChildren(preAst: ParameterSyntax, walker: AstWalker): void {
        walker.walk(preAst.identifier);
        walker.walk(preAst.typeAnnotation);
        walker.walk(preAst.equalsValueClause);
    }

    function walkParameterListChildren(preAst: ParameterListSyntax, walker: AstWalker): void {
        walker.walk(preAst.parameters);
    }

    function walkPropertySignatureChildren(preAst: PropertySignatureSyntax, walker: AstWalker): void {
        walker.walk(preAst.propertyName);
        walker.walk(preAst.typeAnnotation);
    }

    function walkVariableDeclaratorChildren(preAst: VariableDeclaratorSyntax, walker: AstWalker): void {
        walker.walk(preAst.propertyName);
        walker.walk(preAst.typeAnnotation);
        walker.walk(preAst.equalsValueClause);
    }

    function walkMemberVariableDeclarationChildren(preAst: MemberVariableDeclarationSyntax, walker: AstWalker): void {
        walker.walk(preAst.variableDeclarator);
    }

    function walkMethodSignatureChildren(preAst: MethodSignatureSyntax, walker: AstWalker): void {
        walker.walk(preAst.propertyName);
        walker.walk(preAst.callSignature);
    }

    function walkReturnStatementChildren(preAst: ReturnStatementSyntax, walker: AstWalker): void {
        walker.walk(preAst.expression);
    }

    function walkForStatementChildren(preAst: ForStatementSyntax, walker: AstWalker): void {
        walker.walk(preAst.variableDeclaration);
        walker.walk(preAst.initializer);
        walker.walk(preAst.condition);
        walker.walk(preAst.incrementor);
        walker.walk(preAst.statement);
    }

    function walkForInStatementChildren(preAst: ForInStatementSyntax, walker: AstWalker): void {
        walker.walk(preAst.variableDeclaration);
        walker.walk(preAst.left);
        walker.walk(preAst.expression);
        walker.walk(preAst.statement);
    }

    function walkIfStatementChildren(preAst: IfStatementSyntax, walker: AstWalker): void {
        walker.walk(preAst.condition);
        walker.walk(preAst.statement);
        walker.walk(preAst.elseClause);
    }

    function walkElseClauseChildren(preAst: ElseClauseSyntax, walker: AstWalker): void {
        walker.walk(preAst.statement);
    }

    function walkWhileStatementChildren(preAst: WhileStatementSyntax, walker: AstWalker): void {
        walker.walk(preAst.condition);
        walker.walk(preAst.statement);
    }

    function walkDoStatementChildren(preAst: DoStatementSyntax, walker: AstWalker): void {
        walker.walk(preAst.condition);
        walker.walk(preAst.statement);
    }

    function walkBlockChildren(preAst: BlockSyntax, walker: AstWalker): void {
        walker.walk(preAst.statements);
    }

    function walkVariableDeclarationChildren(preAst: VariableDeclarationSyntax, walker: AstWalker): void {
        walker.walk(preAst.variableDeclarators);
    }

    function walkCaseSwitchClauseChildren(preAst: CaseSwitchClauseSyntax, walker: AstWalker): void {
        walker.walk(preAst.expression);
        walker.walk(preAst.statements);
    }

    function walkDefaultSwitchClauseChildren(preAst: DefaultSwitchClauseSyntax, walker: AstWalker): void {
        walker.walk(preAst.statements);
    }

    function walkSwitchStatementChildren(preAst: SwitchStatementSyntax, walker: AstWalker): void {
        walker.walk(preAst.expression);
        walker.walk(preAst.switchClauses);
    }

    function walkTryStatementChildren(preAst: TryStatementSyntax, walker: AstWalker): void {
        walker.walk(preAst.block);
        walker.walk(preAst.catchClause);
        walker.walk(preAst.finallyClause);
    }

    function walkCatchClauseChildren(preAst: CatchClauseSyntax, walker: AstWalker): void {
        walker.walk(preAst.identifier);
        walker.walk(preAst.typeAnnotation);
        walker.walk(preAst.block);
    }

    function walkExternalModuleReferenceChildren(preAst: ExternalModuleReferenceSyntax, walker: AstWalker): void {
        walker.walk(preAst.stringLiteral);
    }

    function walkFinallyClauseChildren(preAst: FinallyClauseSyntax, walker: AstWalker): void {
        walker.walk(preAst.block);
    }

    function walkClassDeclChildren(preAst: ClassDeclarationSyntax, walker: AstWalker): void {
        walker.walk(preAst.identifier);
        walker.walk(preAst.typeParameterList);
        walker.walk(preAst.heritageClauses);
        walker.walk(preAst.classElements);
    }

    function walkScriptChildren(preAst: SourceUnitSyntax, walker: AstWalker): void {
        walker.walk(preAst.moduleElements);
    }

    function walkHeritageClauseChildren(preAst: HeritageClauseSyntax, walker: AstWalker): void {
        walker.walk(preAst.typeNames);
    }

    function walkInterfaceDeclerationChildren(preAst: InterfaceDeclarationSyntax, walker: AstWalker): void {
        walker.walk(preAst.identifier);
        walker.walk(preAst.typeParameterList);
        walker.walk(preAst.heritageClauses);
        walker.walk(preAst.body);
    }

    function walkObjectTypeChildren(preAst: ObjectTypeSyntax, walker: AstWalker): void {
        walker.walk(preAst.typeMembers);
    }

    function walkArrayTypeChildren(preAst: ArrayTypeSyntax, walker: AstWalker): void {
        walker.walk(preAst.type);
    }

    function walkModuleDeclarationChildren(preAst: ModuleDeclarationSyntax, walker: AstWalker): void {
        walker.walk(preAst.name);
        walker.walk(preAst.stringLiteral);
        walker.walk(preAst.moduleElements);
    }

    function walkModuleNameModuleReferenceChildren(preAst: ModuleNameModuleReferenceSyntax, walker: AstWalker): void {
        walker.walk(preAst.moduleName);
    }

    function walkEnumDeclarationChildren(preAst: EnumDeclarationSyntax, walker: AstWalker): void {
        walker.walk(preAst.identifier);
        walker.walk(preAst.enumElements);
    }

    function walkEnumElementChildren(preAst: EnumElementSyntax, walker: AstWalker): void {
        walker.walk(preAst.propertyName);
        walker.walk(preAst.equalsValueClause);
    }

    function walkImportDeclarationChildren(preAst: ImportDeclarationSyntax, walker: AstWalker): void {
        walker.walk(preAst.identifier);
        walker.walk(preAst.moduleReference);
    }

    function walkExportAssignmentChildren(preAst: ExportAssignmentSyntax, walker: AstWalker): void {
        walker.walk(preAst.identifier);
    }

    function walkWithStatementChildren(preAst: WithStatementSyntax, walker: AstWalker): void {
        walker.walk(preAst.condition);
        walker.walk(preAst.statement);
    }

    function walkExpressionStatementChildren(preAst: ExpressionStatementSyntax, walker: AstWalker): void {
        walker.walk(preAst.expression);
    }

    function walkLabeledStatementChildren(preAst: LabeledStatementSyntax, walker: AstWalker): void {
        walker.walk(preAst.identifier);
        walker.walk(preAst.statement);
    }

    function walkVariableStatementChildren(preAst: VariableStatementSyntax, walker: AstWalker): void {
        walker.walk(preAst.variableDeclaration);
    }

    var childrenWalkers: IAstWalkChildren[] = new Array<IAstWalkChildren>(SyntaxKind.Last + 1);

    // Tokens/trivia can't ever be walked into. 
    for (var i = SyntaxKind.FirstToken, n = SyntaxKind.LastToken; i <= n; i++) {
        childrenWalkers[i] = null;
    }
    for (var i = SyntaxKind.FirstTrivia, n = SyntaxKind.LastTrivia; i <= n; i++) {
        childrenWalkers[i] = null;
    }

    childrenWalkers[SyntaxKind.AddAssignmentExpression] = walkBinaryExpressionChildren;
    childrenWalkers[SyntaxKind.AddExpression] = walkBinaryExpressionChildren;
    childrenWalkers[SyntaxKind.AndAssignmentExpression] = walkBinaryExpressionChildren;
    childrenWalkers[SyntaxKind.AnyKeyword] = null;
    childrenWalkers[SyntaxKind.ArgumentList] = walkArgumentListChildren;
    childrenWalkers[SyntaxKind.ArrayLiteralExpression] = walkArrayLiteralExpressionChildren;
    childrenWalkers[SyntaxKind.ArrayType] = walkArrayTypeChildren;
    childrenWalkers[SyntaxKind.SimpleArrowFunctionExpression] = walkSimpleArrowFunctionExpressionChildren;
    childrenWalkers[SyntaxKind.ParenthesizedArrowFunctionExpression] = walkParenthesizedArrowFunctionExpressionChildren;
    childrenWalkers[SyntaxKind.AssignmentExpression] = walkBinaryExpressionChildren;
    childrenWalkers[SyntaxKind.BitwiseAndExpression] = walkBinaryExpressionChildren;
    childrenWalkers[SyntaxKind.BitwiseExclusiveOrExpression] = walkBinaryExpressionChildren;
    childrenWalkers[SyntaxKind.BitwiseNotExpression] = walkPrefixUnaryExpressionChildren;
    childrenWalkers[SyntaxKind.BitwiseOrExpression] = walkBinaryExpressionChildren;
    childrenWalkers[SyntaxKind.Block] = walkBlockChildren;
    childrenWalkers[SyntaxKind.BooleanKeyword] = null;
    childrenWalkers[SyntaxKind.BreakStatement] = null;
    childrenWalkers[SyntaxKind.CallSignature] = walkCallSignatureChildren;
    childrenWalkers[SyntaxKind.CaseSwitchClause] = walkCaseSwitchClauseChildren;
    childrenWalkers[SyntaxKind.CastExpression] = walkCastExpressionChildren;
    childrenWalkers[SyntaxKind.CatchClause] = walkCatchClauseChildren;
    childrenWalkers[SyntaxKind.ClassDeclaration] = walkClassDeclChildren;
    childrenWalkers[SyntaxKind.CommaExpression] = walkBinaryExpressionChildren;
    childrenWalkers[SyntaxKind.ConditionalExpression] = walkTrinaryExpressionChildren;
    childrenWalkers[SyntaxKind.Constraint] = walkConstraintChildren;
    childrenWalkers[SyntaxKind.ConstructorDeclaration] = walkConstructorDeclarationChildren;
    childrenWalkers[SyntaxKind.ConstructSignature] = walkConstructSignatureChildren;
    childrenWalkers[SyntaxKind.ContinueStatement] = null;
    childrenWalkers[SyntaxKind.ConstructorType] = walkConstructorTypeChildren;
    childrenWalkers[SyntaxKind.DebuggerStatement] = null;
    childrenWalkers[SyntaxKind.DefaultSwitchClause] = walkDefaultSwitchClauseChildren;
    childrenWalkers[SyntaxKind.DeleteExpression] = walkDeleteExpressionChildren;
    childrenWalkers[SyntaxKind.DivideAssignmentExpression] = walkBinaryExpressionChildren;
    childrenWalkers[SyntaxKind.DivideExpression] = walkBinaryExpressionChildren;
    childrenWalkers[SyntaxKind.DoStatement] = walkDoStatementChildren;
    childrenWalkers[SyntaxKind.ElementAccessExpression] = walkElementAccessExpressionChildren;
    childrenWalkers[SyntaxKind.ElseClause] = walkElseClauseChildren;
    childrenWalkers[SyntaxKind.EmptyStatement] = null;
    childrenWalkers[SyntaxKind.EnumDeclaration] = walkEnumDeclarationChildren;
    childrenWalkers[SyntaxKind.EnumElement] = walkEnumElementChildren;
    childrenWalkers[SyntaxKind.EqualsExpression] = walkBinaryExpressionChildren;
    childrenWalkers[SyntaxKind.EqualsValueClause] = walkEqualsValueClauseChildren;
    childrenWalkers[SyntaxKind.EqualsWithTypeConversionExpression] = walkBinaryExpressionChildren;
    childrenWalkers[SyntaxKind.ExclusiveOrAssignmentExpression] = walkBinaryExpressionChildren;
    childrenWalkers[SyntaxKind.ExportAssignment] = walkExportAssignmentChildren;
    childrenWalkers[SyntaxKind.ExpressionStatement] = walkExpressionStatementChildren;
    childrenWalkers[SyntaxKind.ExtendsHeritageClause] = walkHeritageClauseChildren;
    childrenWalkers[SyntaxKind.ExternalModuleReference] = walkExternalModuleReferenceChildren;
    childrenWalkers[SyntaxKind.FalseKeyword] = null;
    childrenWalkers[SyntaxKind.FinallyClause] = walkFinallyClauseChildren;
    childrenWalkers[SyntaxKind.ForInStatement] = walkForInStatementChildren;
    childrenWalkers[SyntaxKind.ForStatement] = walkForStatementChildren;
    childrenWalkers[SyntaxKind.FunctionDeclaration] = walkFuncDeclChildren;
    childrenWalkers[SyntaxKind.FunctionExpression] = walkFunctionExpressionChildren;
    childrenWalkers[SyntaxKind.FunctionPropertyAssignment] = walkFunctionPropertyAssignmentChildren;
    childrenWalkers[SyntaxKind.FunctionType] = walkFunctionTypeChildren;
    childrenWalkers[SyntaxKind.GenericType] = walkGenericTypeChildren;
    childrenWalkers[SyntaxKind.GetAccessor] = walkGetAccessorChildren;
    childrenWalkers[SyntaxKind.GreaterThanExpression] = walkBinaryExpressionChildren;
    childrenWalkers[SyntaxKind.GreaterThanOrEqualExpression] = walkBinaryExpressionChildren;
    childrenWalkers[SyntaxKind.IfStatement] = walkIfStatementChildren;
    childrenWalkers[SyntaxKind.ImplementsHeritageClause] = walkHeritageClauseChildren;
    childrenWalkers[SyntaxKind.ImportDeclaration] = walkImportDeclarationChildren;
    childrenWalkers[SyntaxKind.IndexMemberDeclaration] = walkIndexMemberDeclarationChildren;
    childrenWalkers[SyntaxKind.IndexSignature] = walkIndexSignatureChildren;
    childrenWalkers[SyntaxKind.InExpression] = walkBinaryExpressionChildren;
    childrenWalkers[SyntaxKind.InstanceOfExpression] = walkBinaryExpressionChildren;
    childrenWalkers[SyntaxKind.InterfaceDeclaration] = walkInterfaceDeclerationChildren;
    childrenWalkers[SyntaxKind.InvocationExpression] = walkInvocationExpressionChildren;
    childrenWalkers[SyntaxKind.LabeledStatement] = walkLabeledStatementChildren;
    childrenWalkers[SyntaxKind.LeftShiftAssignmentExpression] = walkBinaryExpressionChildren;
    childrenWalkers[SyntaxKind.LeftShiftExpression] = walkBinaryExpressionChildren;
    childrenWalkers[SyntaxKind.LessThanExpression] = walkBinaryExpressionChildren;
    childrenWalkers[SyntaxKind.LessThanOrEqualExpression] = walkBinaryExpressionChildren;
    childrenWalkers[SyntaxKind.List] = walkListChildren;
    childrenWalkers[SyntaxKind.LogicalAndExpression] = walkBinaryExpressionChildren;
    childrenWalkers[SyntaxKind.LogicalNotExpression] = walkPrefixUnaryExpressionChildren;
    childrenWalkers[SyntaxKind.LogicalOrExpression] = walkBinaryExpressionChildren;
    childrenWalkers[SyntaxKind.MemberAccessExpression] = walkMemberAccessExpressionChildren;
    childrenWalkers[SyntaxKind.MemberFunctionDeclaration] = walkMemberFunctionDeclarationChildren;
    childrenWalkers[SyntaxKind.MemberVariableDeclaration] = walkMemberVariableDeclarationChildren;
    childrenWalkers[SyntaxKind.MethodSignature] = walkMethodSignatureChildren;
    childrenWalkers[SyntaxKind.ModuleDeclaration] = walkModuleDeclarationChildren;
    childrenWalkers[SyntaxKind.ModuleNameModuleReference] = walkModuleNameModuleReferenceChildren;
    childrenWalkers[SyntaxKind.ModuloAssignmentExpression] = walkBinaryExpressionChildren;
    childrenWalkers[SyntaxKind.ModuloExpression] = walkBinaryExpressionChildren;
    childrenWalkers[SyntaxKind.MultiplyAssignmentExpression] = walkBinaryExpressionChildren;
    childrenWalkers[SyntaxKind.MultiplyExpression] = walkBinaryExpressionChildren;
    childrenWalkers[SyntaxKind.IdentifierName] = null;
    childrenWalkers[SyntaxKind.NegateExpression] = walkPrefixUnaryExpressionChildren;
    childrenWalkers[SyntaxKind.None] = null;
    childrenWalkers[SyntaxKind.NotEqualsExpression] = walkBinaryExpressionChildren;
    childrenWalkers[SyntaxKind.NotEqualsWithTypeConversionExpression] = walkBinaryExpressionChildren;
    childrenWalkers[SyntaxKind.NullKeyword] = null;
    childrenWalkers[SyntaxKind.NumberKeyword] = null;
    childrenWalkers[SyntaxKind.NumericLiteral] = null;
    childrenWalkers[SyntaxKind.ObjectCreationExpression] = walkObjectCreationExpressionChildren;
    childrenWalkers[SyntaxKind.ObjectLiteralExpression] = walkObjectLiteralExpressionChildren;
    childrenWalkers[SyntaxKind.ObjectType] = walkObjectTypeChildren;
    childrenWalkers[SyntaxKind.OmittedExpression] = null;
    childrenWalkers[SyntaxKind.OrAssignmentExpression] = walkBinaryExpressionChildren;
    childrenWalkers[SyntaxKind.Parameter] = walkParameterChildren;
    childrenWalkers[SyntaxKind.ParameterList] = walkParameterListChildren;
    childrenWalkers[SyntaxKind.ParenthesizedExpression] = walkParenthesizedExpressionChildren;
    childrenWalkers[SyntaxKind.PlusExpression] = walkPrefixUnaryExpressionChildren;
    childrenWalkers[SyntaxKind.PostDecrementExpression] = walkPostfixUnaryExpressionChildren;
    childrenWalkers[SyntaxKind.PostIncrementExpression] = walkPostfixUnaryExpressionChildren;
    childrenWalkers[SyntaxKind.PreDecrementExpression] = walkPrefixUnaryExpressionChildren;
    childrenWalkers[SyntaxKind.PreIncrementExpression] = walkPrefixUnaryExpressionChildren;
    childrenWalkers[SyntaxKind.PropertySignature] = walkPropertySignatureChildren;
    childrenWalkers[SyntaxKind.QualifiedName] = walkQualifiedNameChildren;
    childrenWalkers[SyntaxKind.RegularExpressionLiteral] = null;
    childrenWalkers[SyntaxKind.ReturnStatement] = walkReturnStatementChildren;
    childrenWalkers[SyntaxKind.SourceUnit] = walkScriptChildren;
    childrenWalkers[SyntaxKind.SeparatedList] = walkSeparatedListChildren;
    childrenWalkers[SyntaxKind.SetAccessor] = walkSetAccessorChildren;
    childrenWalkers[SyntaxKind.SignedRightShiftAssignmentExpression] = walkBinaryExpressionChildren;
    childrenWalkers[SyntaxKind.SignedRightShiftExpression] = walkBinaryExpressionChildren;
    childrenWalkers[SyntaxKind.SimplePropertyAssignment] = walkSimplePropertyAssignmentChildren;
    childrenWalkers[SyntaxKind.StringLiteral] = null;
    childrenWalkers[SyntaxKind.StringKeyword] = null;
    childrenWalkers[SyntaxKind.SubtractAssignmentExpression] = walkBinaryExpressionChildren;
    childrenWalkers[SyntaxKind.SubtractExpression] = walkBinaryExpressionChildren;
    childrenWalkers[SyntaxKind.SuperKeyword] = null;
    childrenWalkers[SyntaxKind.SwitchStatement] = walkSwitchStatementChildren;
    childrenWalkers[SyntaxKind.ThisKeyword] = null;
    childrenWalkers[SyntaxKind.ThrowStatement] = walkThrowStatementChildren;
    childrenWalkers[SyntaxKind.TriviaList] = null;
    childrenWalkers[SyntaxKind.TrueKeyword] = null;
    childrenWalkers[SyntaxKind.TryStatement] = walkTryStatementChildren;
    childrenWalkers[SyntaxKind.TypeAnnotation] = walkTypeAnnotationChildren;
    childrenWalkers[SyntaxKind.TypeArgumentList] = walkTypeArgumentListChildren;
    childrenWalkers[SyntaxKind.TypeOfExpression] = walkTypeOfExpressionChildren;
    childrenWalkers[SyntaxKind.TypeParameter] = walkTypeParameterChildren;
    childrenWalkers[SyntaxKind.TypeParameterList] = walkTypeParameterListChildren;
    childrenWalkers[SyntaxKind.TypeQuery] = walkTypeQueryChildren;
    childrenWalkers[SyntaxKind.UnsignedRightShiftAssignmentExpression] = walkBinaryExpressionChildren;
    childrenWalkers[SyntaxKind.UnsignedRightShiftExpression] = walkBinaryExpressionChildren;
    childrenWalkers[SyntaxKind.VariableDeclaration] = walkVariableDeclarationChildren;
    childrenWalkers[SyntaxKind.VariableDeclarator] = walkVariableDeclaratorChildren;
    childrenWalkers[SyntaxKind.VariableStatement] = walkVariableStatementChildren;
    childrenWalkers[SyntaxKind.VoidExpression] = walkVoidExpressionChildren;
    childrenWalkers[SyntaxKind.VoidKeyword] = null;
    childrenWalkers[SyntaxKind.WhileStatement] = walkWhileStatementChildren;
    childrenWalkers[SyntaxKind.WithStatement] = walkWithStatementChildren;

    // Verify the code is up to date with the enum
    for (var e in SyntaxKind) {
        if (SyntaxKind.hasOwnProperty(e) && StringUtilities.isString(SyntaxKind[e])) {
            TypeScript.Debug.assert(childrenWalkers[e] !== undefined, "Fix initWalkers: " + SyntaxKind[e]);
        }
    }

    export class AstWalkOptions {
        public goChildren = true;
        public stopWalking = false;
    }

    interface IAstWalkChildren {
        (preAst: ISyntaxElement, walker: AstWalker): void;
    }

    export interface IAstWalker {
        options: AstWalkOptions;
        state: any
    }

    interface AstWalker {
        walk(ast: ISyntaxElement): void;
    }

    class SimplePreAstWalker implements AstWalker {
        public options: AstWalkOptions = new AstWalkOptions();

        constructor(
            private pre: (ast: ISyntaxElement, state: any) => void,
            public state: any) {
        }

        public walk(ast: ISyntaxElement): void {
            if (!ast) {
                return;
            }

            this.pre(ast, this.state);

            var walker = childrenWalkers[ast.kind()];
            if (walker) {
                walker(ast, this);
            }
        }
    }

    class SimplePrePostAstWalker implements AstWalker {
        public options: AstWalkOptions = new AstWalkOptions();

        constructor(
            private pre: (ast: ISyntaxElement, state: any) => void,
            private post: (ast: ISyntaxElement, state: any) => void,
            public state: any) {
        }

        public walk(ast: ISyntaxElement): void {
            if (!ast) {
                return;
            }

            this.pre(ast, this.state);

            var walker = childrenWalkers[ast.kind()];
            if (walker) {
                walker(ast, this);
            }

            this.post(ast, this.state);
        }
    }

    class NormalAstWalker implements AstWalker {
        public options: AstWalkOptions = new AstWalkOptions();

        constructor(
            private pre: (ast: ISyntaxElement, walker: IAstWalker) => void,
            private post: (ast: ISyntaxElement, walker: IAstWalker) => void,
            public state: any) {
        }

        public walk(ast: ISyntaxElement): void {
            if (!ast) {
                return;
            }

            // If we're stopping, then bail out immediately.
            if (this.options.stopWalking) {
                return;
            }

            this.pre(ast, this);

            // If we were asked to stop, then stop.
            if (this.options.stopWalking) {
                return;
            }

            if (this.options.goChildren) {
                // Call the "walkChildren" function corresponding to "nodeType".
                var walker = childrenWalkers[ast.kind()];
                if (walker) {
                    walker(ast, this);
                }
            }
            else {
                // no go only applies to children of node issuing it
                this.options.goChildren = true;
            }

            if (this.post) {
                this.post(ast, this);
            }
        }
    }

    export class AstWalkerFactory {
        public walk(ast: ISyntaxElement, pre: (ast: ISyntaxElement, walker: IAstWalker) => void, post?: (ast: ISyntaxElement, walker: IAstWalker) => void, state?: any): void {
            new NormalAstWalker(pre, post, state).walk(ast);
        }

        public simpleWalk(ast: ISyntaxElement, pre: (ast: ISyntaxElement, state: any) => void, post?: (ast: ISyntaxElement, state: any) => void, state?: any): void {
            if (post) {
                new SimplePrePostAstWalker(pre, post, state).walk(ast);
            }
            else {
                new SimplePreAstWalker(pre, state).walk(ast);
            }
        }
    }

    var globalAstWalkerFactory = new AstWalkerFactory();

    export function getAstWalkerFactory(): AstWalkerFactory {
        return globalAstWalkerFactory;
    }
}<|MERGE_RESOLUTION|>--- conflicted
+++ resolved
@@ -1,722 +1,717 @@
-//
-// Copyright (c) Microsoft Corporation.  All rights reserved.
-// 
-// Licensed under the Apache License, Version 2.0 (the "License");
-// you may not use this file except in compliance with the License.
-// You may obtain a copy of the License at
-//   http://www.apache.org/licenses/LICENSE-2.0
-//
-// Unless required by applicable law or agreed to in writing, software
-// distributed under the License is distributed on an "AS IS" BASIS,
-// WITHOUT WARRANTIES OR CONDITIONS OF ANY KIND, either express or implied.
-// See the License for the specific language governing permissions and
-// limitations under the License.
-//
-
-///<reference path='references.ts' />
-
-module TypeScript {
-    function walkListChildren(preAst: ISyntaxList<ISyntaxNodeOrToken>, walker: AstWalker): void {
-        for (var i = 0, n = preAst.childCount(); i < n; i++) {
-            walker.walk(preAst.childAt(i));
-        }
-    }
-
-    function walkThrowStatementChildren(preAst: ThrowStatementSyntax, walker: AstWalker): void {
-        walker.walk(preAst.expression);
-    }
-
-    function walkPrefixUnaryExpressionChildren(preAst: PrefixUnaryExpressionSyntax, walker: AstWalker): void {
-        walker.walk(preAst.operand);
-    }
-
-    function walkPostfixUnaryExpressionChildren(preAst: PostfixUnaryExpressionSyntax, walker: AstWalker): void {
-        walker.walk(preAst.operand);
-    }
-
-    function walkDeleteExpressionChildren(preAst: DeleteExpressionSyntax, walker: AstWalker): void {
-        walker.walk(preAst.expression);
-    }
-
-    function walkTypeArgumentListChildren(preAst: TypeArgumentListSyntax, walker: AstWalker): void {
-        walker.walk(preAst.typeArguments);
-    }
-
-    function walkTypeOfExpressionChildren(preAst: TypeOfExpressionSyntax, walker: AstWalker): void {
-        walker.walk(preAst.expression);
-    }
-
-    function walkVoidExpressionChildren(preAst: VoidExpressionSyntax, walker: AstWalker): void {
-        walker.walk(preAst.expression);
-    }
-
-    function walkArgumentListChildren(preAst: ArgumentListSyntax, walker: AstWalker): void {
-        walker.walk(preAst.typeArgumentList);
-        walker.walk(preAst.arguments);
-    }
-
-    function walkArrayLiteralExpressionChildren(preAst: ArrayLiteralExpressionSyntax, walker: AstWalker): void {
-        walker.walk(preAst.expressions);
-    }
-
-    function walkSimplePropertyAssignmentChildren(preAst: SimplePropertyAssignmentSyntax, walker: AstWalker): void {
-        walker.walk(preAst.propertyName);
-        walker.walk(preAst.expression);
-    }
-
-    function walkFunctionPropertyAssignmentChildren(preAst: FunctionPropertyAssignmentSyntax, walker: AstWalker): void {
-        walker.walk(preAst.propertyName);
-        walker.walk(preAst.callSignature);
-        walker.walk(preAst.block);
-    }
-
-    function walkGetAccessorChildren(preAst: GetAccessorSyntax, walker: AstWalker): void {
-        walker.walk(preAst.propertyName);
-        walker.walk(preAst.parameterList);
-        walker.walk(preAst.typeAnnotation);
-        walker.walk(preAst.block);
-    }
-
-    function walkSeparatedListChildren(preAst: ISeparatedSyntaxList<ISyntaxNodeOrToken>, walker: AstWalker): void {
-        for (var i = 0, n = preAst.nonSeparatorCount(); i < n; i++) {
-            walker.walk(preAst.nonSeparatorAt(i));
-        }
-    }
-
-    function walkSetAccessorChildren(preAst: SetAccessorSyntax, walker: AstWalker): void {
-        walker.walk(preAst.propertyName);
-        walker.walk(preAst.parameterList);
-        walker.walk(preAst.block);
-    }
-
-    function walkObjectLiteralExpressionChildren(preAst: ObjectLiteralExpressionSyntax, walker: AstWalker): void {
-        walker.walk(preAst.propertyAssignments);
-    }
-
-    function walkCastExpressionChildren(preAst: CastExpressionSyntax, walker: AstWalker): void {
-        walker.walk(preAst.type);
-        walker.walk(preAst.expression);
-    }
-
-    function walkParenthesizedExpressionChildren(preAst: ParenthesizedExpressionSyntax, walker: AstWalker): void {
-        walker.walk(preAst.expression);
-    }
-
-    function walkElementAccessExpressionChildren(preAst: ElementAccessExpressionSyntax, walker: AstWalker): void {
-        walker.walk(preAst.expression);
-        walker.walk(preAst.argumentExpression);
-    }
-
-    function walkMemberAccessExpressionChildren(preAst: MemberAccessExpressionSyntax, walker: AstWalker): void {
-        walker.walk(preAst.expression);
-        walker.walk(preAst.name);
-    }
-
-    function walkQualifiedNameChildren(preAst: QualifiedNameSyntax, walker: AstWalker): void {
-        walker.walk(preAst.left);
-        walker.walk(preAst.right);
-    }
-
-    function walkBinaryExpressionChildren(preAst: BinaryExpressionSyntax, walker: AstWalker): void {
-        walker.walk(preAst.left);
-        walker.walk(preAst.right);
-    }
-
-    function walkEqualsValueClauseChildren(preAst: EqualsValueClauseSyntax, walker: AstWalker): void {
-        walker.walk(preAst.value);
-    }
-
-    function walkTypeParameterChildren(preAst: TypeParameterSyntax, walker: AstWalker): void {
-        walker.walk(preAst.identifier);
-        walker.walk(preAst.constraint);
-    }
-
-    function walkTypeParameterListChildren(preAst: TypeParameterListSyntax, walker: AstWalker): void {
-        walker.walk(preAst.typeParameters);
-    }
-
-    function walkGenericTypeChildren(preAst: GenericTypeSyntax, walker: AstWalker): void {
-        walker.walk(preAst.name);
-        walker.walk(preAst.typeArgumentList);
-    }
-
-    function walkTypeAnnotationChildren(preAst: TypeAnnotationSyntax, walker: AstWalker): void {
-        walker.walk(preAst.type);
-    }
-
-    function walkTypeQueryChildren(preAst: TypeQuerySyntax, walker: AstWalker): void {
-        walker.walk(preAst.name);
-    }
-
-    function walkInvocationExpressionChildren(preAst: InvocationExpressionSyntax, walker: AstWalker): void {
-        walker.walk(preAst.expression);
-        walker.walk(preAst.argumentList);
-    }
-
-    function walkObjectCreationExpressionChildren(preAst: ObjectCreationExpressionSyntax, walker: AstWalker): void {
-        walker.walk(preAst.expression);
-        walker.walk(preAst.argumentList);
-    }
-
-    function walkTrinaryExpressionChildren(preAst: ConditionalExpressionSyntax, walker: AstWalker): void {
-        walker.walk(preAst.condition);
-        walker.walk(preAst.whenTrue);
-        walker.walk(preAst.whenFalse);
-    }
-
-    function walkFunctionExpressionChildren(preAst: FunctionExpressionSyntax, walker: AstWalker): void {
-        walker.walk(preAst.identifier);
-        walker.walk(preAst.callSignature);
-        walker.walk(preAst.block);
-    }
-
-    function walkFunctionTypeChildren(preAst: FunctionTypeSyntax, walker: AstWalker): void {
-        walker.walk(preAst.typeParameterList);
-        walker.walk(preAst.parameterList);
-        walker.walk(preAst.type);
-    }
-
-    function walkParenthesizedArrowFunctionExpressionChildren(preAst: ParenthesizedArrowFunctionExpressionSyntax, walker: AstWalker): void {
-        walker.walk(preAst.callSignature);
-        walker.walk(preAst.block);
-        walker.walk(preAst.expression);
-    }
-
-    function walkSimpleArrowFunctionExpressionChildren(preAst: SimpleArrowFunctionExpressionSyntax, walker: AstWalker): void {
-        walker.walk(preAst.identifier);
-        walker.walk(preAst.block);
-        walker.walk(preAst.expression);
-    }
-
-    function walkMemberFunctionDeclarationChildren(preAst: MemberFunctionDeclarationSyntax, walker: AstWalker): void {
-        walker.walk(preAst.propertyName);
-        walker.walk(preAst.callSignature);
-        walker.walk(preAst.block);
-    }
-
-    function walkFuncDeclChildren(preAst: FunctionDeclarationSyntax, walker: AstWalker): void {
-        walker.walk(preAst.identifier);
-        walker.walk(preAst.callSignature);
-        walker.walk(preAst.block);
-    }
-
-    function walkIndexMemberDeclarationChildren(preAst: IndexMemberDeclarationSyntax, walker: AstWalker): void {
-        walker.walk(preAst.indexSignature);
-    }
-
-    function walkIndexSignatureChildren(preAst: IndexSignatureSyntax, walker: AstWalker): void {
-        walker.walk(preAst.parameter);
-        walker.walk(preAst.typeAnnotation);
-    }
-
-    function walkCallSignatureChildren(preAst: CallSignatureSyntax, walker: AstWalker): void {
-        walker.walk(preAst.typeParameterList);
-        walker.walk(preAst.parameterList);
-        walker.walk(preAst.typeAnnotation);
-    }
-
-    function walkConstraintChildren(preAst: ConstraintSyntax, walker: AstWalker): void {
-        walker.walk(preAst.type);
-    }
-
-<<<<<<< HEAD
-    function walkConstructorDeclarationChildren(preAst: ConstructorDeclarationSyntax, walker: AstWalker): void {
-        walker.walk(preAst.parameterList);
-=======
-    function walkConstructorDeclarationChildren(preAst: ConstructorDeclaration, walker: AstWalker): void {
-        walker.walk(preAst.callSignature);
->>>>>>> f0c4c8dc
-        walker.walk(preAst.block);
-    }
-
-    function walkConstructorTypeChildren(preAst: FunctionTypeSyntax, walker: AstWalker): void {
-        walker.walk(preAst.typeParameterList);
-        walker.walk(preAst.parameterList);
-        walker.walk(preAst.type);
-    }
-
-    function walkConstructSignatureChildren(preAst: ConstructSignatureSyntax, walker: AstWalker): void {
-        walker.walk(preAst.callSignature);
-    }
-
-    function walkParameterChildren(preAst: ParameterSyntax, walker: AstWalker): void {
-        walker.walk(preAst.identifier);
-        walker.walk(preAst.typeAnnotation);
-        walker.walk(preAst.equalsValueClause);
-    }
-
-    function walkParameterListChildren(preAst: ParameterListSyntax, walker: AstWalker): void {
-        walker.walk(preAst.parameters);
-    }
-
-    function walkPropertySignatureChildren(preAst: PropertySignatureSyntax, walker: AstWalker): void {
-        walker.walk(preAst.propertyName);
-        walker.walk(preAst.typeAnnotation);
-    }
-
-    function walkVariableDeclaratorChildren(preAst: VariableDeclaratorSyntax, walker: AstWalker): void {
-        walker.walk(preAst.propertyName);
-        walker.walk(preAst.typeAnnotation);
-        walker.walk(preAst.equalsValueClause);
-    }
-
-    function walkMemberVariableDeclarationChildren(preAst: MemberVariableDeclarationSyntax, walker: AstWalker): void {
-        walker.walk(preAst.variableDeclarator);
-    }
-
-    function walkMethodSignatureChildren(preAst: MethodSignatureSyntax, walker: AstWalker): void {
-        walker.walk(preAst.propertyName);
-        walker.walk(preAst.callSignature);
-    }
-
-    function walkReturnStatementChildren(preAst: ReturnStatementSyntax, walker: AstWalker): void {
-        walker.walk(preAst.expression);
-    }
-
-    function walkForStatementChildren(preAst: ForStatementSyntax, walker: AstWalker): void {
-        walker.walk(preAst.variableDeclaration);
-        walker.walk(preAst.initializer);
-        walker.walk(preAst.condition);
-        walker.walk(preAst.incrementor);
-        walker.walk(preAst.statement);
-    }
-
-    function walkForInStatementChildren(preAst: ForInStatementSyntax, walker: AstWalker): void {
-        walker.walk(preAst.variableDeclaration);
-        walker.walk(preAst.left);
-        walker.walk(preAst.expression);
-        walker.walk(preAst.statement);
-    }
-
-    function walkIfStatementChildren(preAst: IfStatementSyntax, walker: AstWalker): void {
-        walker.walk(preAst.condition);
-        walker.walk(preAst.statement);
-        walker.walk(preAst.elseClause);
-    }
-
-    function walkElseClauseChildren(preAst: ElseClauseSyntax, walker: AstWalker): void {
-        walker.walk(preAst.statement);
-    }
-
-    function walkWhileStatementChildren(preAst: WhileStatementSyntax, walker: AstWalker): void {
-        walker.walk(preAst.condition);
-        walker.walk(preAst.statement);
-    }
-
-    function walkDoStatementChildren(preAst: DoStatementSyntax, walker: AstWalker): void {
-        walker.walk(preAst.condition);
-        walker.walk(preAst.statement);
-    }
-
-    function walkBlockChildren(preAst: BlockSyntax, walker: AstWalker): void {
-        walker.walk(preAst.statements);
-    }
-
-    function walkVariableDeclarationChildren(preAst: VariableDeclarationSyntax, walker: AstWalker): void {
-        walker.walk(preAst.variableDeclarators);
-    }
-
-    function walkCaseSwitchClauseChildren(preAst: CaseSwitchClauseSyntax, walker: AstWalker): void {
-        walker.walk(preAst.expression);
-        walker.walk(preAst.statements);
-    }
-
-    function walkDefaultSwitchClauseChildren(preAst: DefaultSwitchClauseSyntax, walker: AstWalker): void {
-        walker.walk(preAst.statements);
-    }
-
-    function walkSwitchStatementChildren(preAst: SwitchStatementSyntax, walker: AstWalker): void {
-        walker.walk(preAst.expression);
-        walker.walk(preAst.switchClauses);
-    }
-
-    function walkTryStatementChildren(preAst: TryStatementSyntax, walker: AstWalker): void {
-        walker.walk(preAst.block);
-        walker.walk(preAst.catchClause);
-        walker.walk(preAst.finallyClause);
-    }
-
-    function walkCatchClauseChildren(preAst: CatchClauseSyntax, walker: AstWalker): void {
-        walker.walk(preAst.identifier);
-        walker.walk(preAst.typeAnnotation);
-        walker.walk(preAst.block);
-    }
-
-    function walkExternalModuleReferenceChildren(preAst: ExternalModuleReferenceSyntax, walker: AstWalker): void {
-        walker.walk(preAst.stringLiteral);
-    }
-
-    function walkFinallyClauseChildren(preAst: FinallyClauseSyntax, walker: AstWalker): void {
-        walker.walk(preAst.block);
-    }
-
-    function walkClassDeclChildren(preAst: ClassDeclarationSyntax, walker: AstWalker): void {
-        walker.walk(preAst.identifier);
-        walker.walk(preAst.typeParameterList);
-        walker.walk(preAst.heritageClauses);
-        walker.walk(preAst.classElements);
-    }
-
-    function walkScriptChildren(preAst: SourceUnitSyntax, walker: AstWalker): void {
-        walker.walk(preAst.moduleElements);
-    }
-
-    function walkHeritageClauseChildren(preAst: HeritageClauseSyntax, walker: AstWalker): void {
-        walker.walk(preAst.typeNames);
-    }
-
-    function walkInterfaceDeclerationChildren(preAst: InterfaceDeclarationSyntax, walker: AstWalker): void {
-        walker.walk(preAst.identifier);
-        walker.walk(preAst.typeParameterList);
-        walker.walk(preAst.heritageClauses);
-        walker.walk(preAst.body);
-    }
-
-    function walkObjectTypeChildren(preAst: ObjectTypeSyntax, walker: AstWalker): void {
-        walker.walk(preAst.typeMembers);
-    }
-
-    function walkArrayTypeChildren(preAst: ArrayTypeSyntax, walker: AstWalker): void {
-        walker.walk(preAst.type);
-    }
-
-    function walkModuleDeclarationChildren(preAst: ModuleDeclarationSyntax, walker: AstWalker): void {
-        walker.walk(preAst.name);
-        walker.walk(preAst.stringLiteral);
-        walker.walk(preAst.moduleElements);
-    }
-
-    function walkModuleNameModuleReferenceChildren(preAst: ModuleNameModuleReferenceSyntax, walker: AstWalker): void {
-        walker.walk(preAst.moduleName);
-    }
-
-    function walkEnumDeclarationChildren(preAst: EnumDeclarationSyntax, walker: AstWalker): void {
-        walker.walk(preAst.identifier);
-        walker.walk(preAst.enumElements);
-    }
-
-    function walkEnumElementChildren(preAst: EnumElementSyntax, walker: AstWalker): void {
-        walker.walk(preAst.propertyName);
-        walker.walk(preAst.equalsValueClause);
-    }
-
-    function walkImportDeclarationChildren(preAst: ImportDeclarationSyntax, walker: AstWalker): void {
-        walker.walk(preAst.identifier);
-        walker.walk(preAst.moduleReference);
-    }
-
-    function walkExportAssignmentChildren(preAst: ExportAssignmentSyntax, walker: AstWalker): void {
-        walker.walk(preAst.identifier);
-    }
-
-    function walkWithStatementChildren(preAst: WithStatementSyntax, walker: AstWalker): void {
-        walker.walk(preAst.condition);
-        walker.walk(preAst.statement);
-    }
-
-    function walkExpressionStatementChildren(preAst: ExpressionStatementSyntax, walker: AstWalker): void {
-        walker.walk(preAst.expression);
-    }
-
-    function walkLabeledStatementChildren(preAst: LabeledStatementSyntax, walker: AstWalker): void {
-        walker.walk(preAst.identifier);
-        walker.walk(preAst.statement);
-    }
-
-    function walkVariableStatementChildren(preAst: VariableStatementSyntax, walker: AstWalker): void {
-        walker.walk(preAst.variableDeclaration);
-    }
-
-    var childrenWalkers: IAstWalkChildren[] = new Array<IAstWalkChildren>(SyntaxKind.Last + 1);
-
-    // Tokens/trivia can't ever be walked into. 
-    for (var i = SyntaxKind.FirstToken, n = SyntaxKind.LastToken; i <= n; i++) {
-        childrenWalkers[i] = null;
-    }
-    for (var i = SyntaxKind.FirstTrivia, n = SyntaxKind.LastTrivia; i <= n; i++) {
-        childrenWalkers[i] = null;
-    }
-
-    childrenWalkers[SyntaxKind.AddAssignmentExpression] = walkBinaryExpressionChildren;
-    childrenWalkers[SyntaxKind.AddExpression] = walkBinaryExpressionChildren;
-    childrenWalkers[SyntaxKind.AndAssignmentExpression] = walkBinaryExpressionChildren;
-    childrenWalkers[SyntaxKind.AnyKeyword] = null;
-    childrenWalkers[SyntaxKind.ArgumentList] = walkArgumentListChildren;
-    childrenWalkers[SyntaxKind.ArrayLiteralExpression] = walkArrayLiteralExpressionChildren;
-    childrenWalkers[SyntaxKind.ArrayType] = walkArrayTypeChildren;
-    childrenWalkers[SyntaxKind.SimpleArrowFunctionExpression] = walkSimpleArrowFunctionExpressionChildren;
-    childrenWalkers[SyntaxKind.ParenthesizedArrowFunctionExpression] = walkParenthesizedArrowFunctionExpressionChildren;
-    childrenWalkers[SyntaxKind.AssignmentExpression] = walkBinaryExpressionChildren;
-    childrenWalkers[SyntaxKind.BitwiseAndExpression] = walkBinaryExpressionChildren;
-    childrenWalkers[SyntaxKind.BitwiseExclusiveOrExpression] = walkBinaryExpressionChildren;
-    childrenWalkers[SyntaxKind.BitwiseNotExpression] = walkPrefixUnaryExpressionChildren;
-    childrenWalkers[SyntaxKind.BitwiseOrExpression] = walkBinaryExpressionChildren;
-    childrenWalkers[SyntaxKind.Block] = walkBlockChildren;
-    childrenWalkers[SyntaxKind.BooleanKeyword] = null;
-    childrenWalkers[SyntaxKind.BreakStatement] = null;
-    childrenWalkers[SyntaxKind.CallSignature] = walkCallSignatureChildren;
-    childrenWalkers[SyntaxKind.CaseSwitchClause] = walkCaseSwitchClauseChildren;
-    childrenWalkers[SyntaxKind.CastExpression] = walkCastExpressionChildren;
-    childrenWalkers[SyntaxKind.CatchClause] = walkCatchClauseChildren;
-    childrenWalkers[SyntaxKind.ClassDeclaration] = walkClassDeclChildren;
-    childrenWalkers[SyntaxKind.CommaExpression] = walkBinaryExpressionChildren;
-    childrenWalkers[SyntaxKind.ConditionalExpression] = walkTrinaryExpressionChildren;
-    childrenWalkers[SyntaxKind.Constraint] = walkConstraintChildren;
-    childrenWalkers[SyntaxKind.ConstructorDeclaration] = walkConstructorDeclarationChildren;
-    childrenWalkers[SyntaxKind.ConstructSignature] = walkConstructSignatureChildren;
-    childrenWalkers[SyntaxKind.ContinueStatement] = null;
-    childrenWalkers[SyntaxKind.ConstructorType] = walkConstructorTypeChildren;
-    childrenWalkers[SyntaxKind.DebuggerStatement] = null;
-    childrenWalkers[SyntaxKind.DefaultSwitchClause] = walkDefaultSwitchClauseChildren;
-    childrenWalkers[SyntaxKind.DeleteExpression] = walkDeleteExpressionChildren;
-    childrenWalkers[SyntaxKind.DivideAssignmentExpression] = walkBinaryExpressionChildren;
-    childrenWalkers[SyntaxKind.DivideExpression] = walkBinaryExpressionChildren;
-    childrenWalkers[SyntaxKind.DoStatement] = walkDoStatementChildren;
-    childrenWalkers[SyntaxKind.ElementAccessExpression] = walkElementAccessExpressionChildren;
-    childrenWalkers[SyntaxKind.ElseClause] = walkElseClauseChildren;
-    childrenWalkers[SyntaxKind.EmptyStatement] = null;
-    childrenWalkers[SyntaxKind.EnumDeclaration] = walkEnumDeclarationChildren;
-    childrenWalkers[SyntaxKind.EnumElement] = walkEnumElementChildren;
-    childrenWalkers[SyntaxKind.EqualsExpression] = walkBinaryExpressionChildren;
-    childrenWalkers[SyntaxKind.EqualsValueClause] = walkEqualsValueClauseChildren;
-    childrenWalkers[SyntaxKind.EqualsWithTypeConversionExpression] = walkBinaryExpressionChildren;
-    childrenWalkers[SyntaxKind.ExclusiveOrAssignmentExpression] = walkBinaryExpressionChildren;
-    childrenWalkers[SyntaxKind.ExportAssignment] = walkExportAssignmentChildren;
-    childrenWalkers[SyntaxKind.ExpressionStatement] = walkExpressionStatementChildren;
-    childrenWalkers[SyntaxKind.ExtendsHeritageClause] = walkHeritageClauseChildren;
-    childrenWalkers[SyntaxKind.ExternalModuleReference] = walkExternalModuleReferenceChildren;
-    childrenWalkers[SyntaxKind.FalseKeyword] = null;
-    childrenWalkers[SyntaxKind.FinallyClause] = walkFinallyClauseChildren;
-    childrenWalkers[SyntaxKind.ForInStatement] = walkForInStatementChildren;
-    childrenWalkers[SyntaxKind.ForStatement] = walkForStatementChildren;
-    childrenWalkers[SyntaxKind.FunctionDeclaration] = walkFuncDeclChildren;
-    childrenWalkers[SyntaxKind.FunctionExpression] = walkFunctionExpressionChildren;
-    childrenWalkers[SyntaxKind.FunctionPropertyAssignment] = walkFunctionPropertyAssignmentChildren;
-    childrenWalkers[SyntaxKind.FunctionType] = walkFunctionTypeChildren;
-    childrenWalkers[SyntaxKind.GenericType] = walkGenericTypeChildren;
-    childrenWalkers[SyntaxKind.GetAccessor] = walkGetAccessorChildren;
-    childrenWalkers[SyntaxKind.GreaterThanExpression] = walkBinaryExpressionChildren;
-    childrenWalkers[SyntaxKind.GreaterThanOrEqualExpression] = walkBinaryExpressionChildren;
-    childrenWalkers[SyntaxKind.IfStatement] = walkIfStatementChildren;
-    childrenWalkers[SyntaxKind.ImplementsHeritageClause] = walkHeritageClauseChildren;
-    childrenWalkers[SyntaxKind.ImportDeclaration] = walkImportDeclarationChildren;
-    childrenWalkers[SyntaxKind.IndexMemberDeclaration] = walkIndexMemberDeclarationChildren;
-    childrenWalkers[SyntaxKind.IndexSignature] = walkIndexSignatureChildren;
-    childrenWalkers[SyntaxKind.InExpression] = walkBinaryExpressionChildren;
-    childrenWalkers[SyntaxKind.InstanceOfExpression] = walkBinaryExpressionChildren;
-    childrenWalkers[SyntaxKind.InterfaceDeclaration] = walkInterfaceDeclerationChildren;
-    childrenWalkers[SyntaxKind.InvocationExpression] = walkInvocationExpressionChildren;
-    childrenWalkers[SyntaxKind.LabeledStatement] = walkLabeledStatementChildren;
-    childrenWalkers[SyntaxKind.LeftShiftAssignmentExpression] = walkBinaryExpressionChildren;
-    childrenWalkers[SyntaxKind.LeftShiftExpression] = walkBinaryExpressionChildren;
-    childrenWalkers[SyntaxKind.LessThanExpression] = walkBinaryExpressionChildren;
-    childrenWalkers[SyntaxKind.LessThanOrEqualExpression] = walkBinaryExpressionChildren;
-    childrenWalkers[SyntaxKind.List] = walkListChildren;
-    childrenWalkers[SyntaxKind.LogicalAndExpression] = walkBinaryExpressionChildren;
-    childrenWalkers[SyntaxKind.LogicalNotExpression] = walkPrefixUnaryExpressionChildren;
-    childrenWalkers[SyntaxKind.LogicalOrExpression] = walkBinaryExpressionChildren;
-    childrenWalkers[SyntaxKind.MemberAccessExpression] = walkMemberAccessExpressionChildren;
-    childrenWalkers[SyntaxKind.MemberFunctionDeclaration] = walkMemberFunctionDeclarationChildren;
-    childrenWalkers[SyntaxKind.MemberVariableDeclaration] = walkMemberVariableDeclarationChildren;
-    childrenWalkers[SyntaxKind.MethodSignature] = walkMethodSignatureChildren;
-    childrenWalkers[SyntaxKind.ModuleDeclaration] = walkModuleDeclarationChildren;
-    childrenWalkers[SyntaxKind.ModuleNameModuleReference] = walkModuleNameModuleReferenceChildren;
-    childrenWalkers[SyntaxKind.ModuloAssignmentExpression] = walkBinaryExpressionChildren;
-    childrenWalkers[SyntaxKind.ModuloExpression] = walkBinaryExpressionChildren;
-    childrenWalkers[SyntaxKind.MultiplyAssignmentExpression] = walkBinaryExpressionChildren;
-    childrenWalkers[SyntaxKind.MultiplyExpression] = walkBinaryExpressionChildren;
-    childrenWalkers[SyntaxKind.IdentifierName] = null;
-    childrenWalkers[SyntaxKind.NegateExpression] = walkPrefixUnaryExpressionChildren;
-    childrenWalkers[SyntaxKind.None] = null;
-    childrenWalkers[SyntaxKind.NotEqualsExpression] = walkBinaryExpressionChildren;
-    childrenWalkers[SyntaxKind.NotEqualsWithTypeConversionExpression] = walkBinaryExpressionChildren;
-    childrenWalkers[SyntaxKind.NullKeyword] = null;
-    childrenWalkers[SyntaxKind.NumberKeyword] = null;
-    childrenWalkers[SyntaxKind.NumericLiteral] = null;
-    childrenWalkers[SyntaxKind.ObjectCreationExpression] = walkObjectCreationExpressionChildren;
-    childrenWalkers[SyntaxKind.ObjectLiteralExpression] = walkObjectLiteralExpressionChildren;
-    childrenWalkers[SyntaxKind.ObjectType] = walkObjectTypeChildren;
-    childrenWalkers[SyntaxKind.OmittedExpression] = null;
-    childrenWalkers[SyntaxKind.OrAssignmentExpression] = walkBinaryExpressionChildren;
-    childrenWalkers[SyntaxKind.Parameter] = walkParameterChildren;
-    childrenWalkers[SyntaxKind.ParameterList] = walkParameterListChildren;
-    childrenWalkers[SyntaxKind.ParenthesizedExpression] = walkParenthesizedExpressionChildren;
-    childrenWalkers[SyntaxKind.PlusExpression] = walkPrefixUnaryExpressionChildren;
-    childrenWalkers[SyntaxKind.PostDecrementExpression] = walkPostfixUnaryExpressionChildren;
-    childrenWalkers[SyntaxKind.PostIncrementExpression] = walkPostfixUnaryExpressionChildren;
-    childrenWalkers[SyntaxKind.PreDecrementExpression] = walkPrefixUnaryExpressionChildren;
-    childrenWalkers[SyntaxKind.PreIncrementExpression] = walkPrefixUnaryExpressionChildren;
-    childrenWalkers[SyntaxKind.PropertySignature] = walkPropertySignatureChildren;
-    childrenWalkers[SyntaxKind.QualifiedName] = walkQualifiedNameChildren;
-    childrenWalkers[SyntaxKind.RegularExpressionLiteral] = null;
-    childrenWalkers[SyntaxKind.ReturnStatement] = walkReturnStatementChildren;
-    childrenWalkers[SyntaxKind.SourceUnit] = walkScriptChildren;
-    childrenWalkers[SyntaxKind.SeparatedList] = walkSeparatedListChildren;
-    childrenWalkers[SyntaxKind.SetAccessor] = walkSetAccessorChildren;
-    childrenWalkers[SyntaxKind.SignedRightShiftAssignmentExpression] = walkBinaryExpressionChildren;
-    childrenWalkers[SyntaxKind.SignedRightShiftExpression] = walkBinaryExpressionChildren;
-    childrenWalkers[SyntaxKind.SimplePropertyAssignment] = walkSimplePropertyAssignmentChildren;
-    childrenWalkers[SyntaxKind.StringLiteral] = null;
-    childrenWalkers[SyntaxKind.StringKeyword] = null;
-    childrenWalkers[SyntaxKind.SubtractAssignmentExpression] = walkBinaryExpressionChildren;
-    childrenWalkers[SyntaxKind.SubtractExpression] = walkBinaryExpressionChildren;
-    childrenWalkers[SyntaxKind.SuperKeyword] = null;
-    childrenWalkers[SyntaxKind.SwitchStatement] = walkSwitchStatementChildren;
-    childrenWalkers[SyntaxKind.ThisKeyword] = null;
-    childrenWalkers[SyntaxKind.ThrowStatement] = walkThrowStatementChildren;
-    childrenWalkers[SyntaxKind.TriviaList] = null;
-    childrenWalkers[SyntaxKind.TrueKeyword] = null;
-    childrenWalkers[SyntaxKind.TryStatement] = walkTryStatementChildren;
-    childrenWalkers[SyntaxKind.TypeAnnotation] = walkTypeAnnotationChildren;
-    childrenWalkers[SyntaxKind.TypeArgumentList] = walkTypeArgumentListChildren;
-    childrenWalkers[SyntaxKind.TypeOfExpression] = walkTypeOfExpressionChildren;
-    childrenWalkers[SyntaxKind.TypeParameter] = walkTypeParameterChildren;
-    childrenWalkers[SyntaxKind.TypeParameterList] = walkTypeParameterListChildren;
-    childrenWalkers[SyntaxKind.TypeQuery] = walkTypeQueryChildren;
-    childrenWalkers[SyntaxKind.UnsignedRightShiftAssignmentExpression] = walkBinaryExpressionChildren;
-    childrenWalkers[SyntaxKind.UnsignedRightShiftExpression] = walkBinaryExpressionChildren;
-    childrenWalkers[SyntaxKind.VariableDeclaration] = walkVariableDeclarationChildren;
-    childrenWalkers[SyntaxKind.VariableDeclarator] = walkVariableDeclaratorChildren;
-    childrenWalkers[SyntaxKind.VariableStatement] = walkVariableStatementChildren;
-    childrenWalkers[SyntaxKind.VoidExpression] = walkVoidExpressionChildren;
-    childrenWalkers[SyntaxKind.VoidKeyword] = null;
-    childrenWalkers[SyntaxKind.WhileStatement] = walkWhileStatementChildren;
-    childrenWalkers[SyntaxKind.WithStatement] = walkWithStatementChildren;
-
-    // Verify the code is up to date with the enum
-    for (var e in SyntaxKind) {
-        if (SyntaxKind.hasOwnProperty(e) && StringUtilities.isString(SyntaxKind[e])) {
-            TypeScript.Debug.assert(childrenWalkers[e] !== undefined, "Fix initWalkers: " + SyntaxKind[e]);
-        }
-    }
-
-    export class AstWalkOptions {
-        public goChildren = true;
-        public stopWalking = false;
-    }
-
-    interface IAstWalkChildren {
-        (preAst: ISyntaxElement, walker: AstWalker): void;
-    }
-
-    export interface IAstWalker {
-        options: AstWalkOptions;
-        state: any
-    }
-
-    interface AstWalker {
-        walk(ast: ISyntaxElement): void;
-    }
-
-    class SimplePreAstWalker implements AstWalker {
-        public options: AstWalkOptions = new AstWalkOptions();
-
-        constructor(
-            private pre: (ast: ISyntaxElement, state: any) => void,
-            public state: any) {
-        }
-
-        public walk(ast: ISyntaxElement): void {
-            if (!ast) {
-                return;
-            }
-
-            this.pre(ast, this.state);
-
-            var walker = childrenWalkers[ast.kind()];
-            if (walker) {
-                walker(ast, this);
-            }
-        }
-    }
-
-    class SimplePrePostAstWalker implements AstWalker {
-        public options: AstWalkOptions = new AstWalkOptions();
-
-        constructor(
-            private pre: (ast: ISyntaxElement, state: any) => void,
-            private post: (ast: ISyntaxElement, state: any) => void,
-            public state: any) {
-        }
-
-        public walk(ast: ISyntaxElement): void {
-            if (!ast) {
-                return;
-            }
-
-            this.pre(ast, this.state);
-
-            var walker = childrenWalkers[ast.kind()];
-            if (walker) {
-                walker(ast, this);
-            }
-
-            this.post(ast, this.state);
-        }
-    }
-
-    class NormalAstWalker implements AstWalker {
-        public options: AstWalkOptions = new AstWalkOptions();
-
-        constructor(
-            private pre: (ast: ISyntaxElement, walker: IAstWalker) => void,
-            private post: (ast: ISyntaxElement, walker: IAstWalker) => void,
-            public state: any) {
-        }
-
-        public walk(ast: ISyntaxElement): void {
-            if (!ast) {
-                return;
-            }
-
-            // If we're stopping, then bail out immediately.
-            if (this.options.stopWalking) {
-                return;
-            }
-
-            this.pre(ast, this);
-
-            // If we were asked to stop, then stop.
-            if (this.options.stopWalking) {
-                return;
-            }
-
-            if (this.options.goChildren) {
-                // Call the "walkChildren" function corresponding to "nodeType".
-                var walker = childrenWalkers[ast.kind()];
-                if (walker) {
-                    walker(ast, this);
-                }
-            }
-            else {
-                // no go only applies to children of node issuing it
-                this.options.goChildren = true;
-            }
-
-            if (this.post) {
-                this.post(ast, this);
-            }
-        }
-    }
-
-    export class AstWalkerFactory {
-        public walk(ast: ISyntaxElement, pre: (ast: ISyntaxElement, walker: IAstWalker) => void, post?: (ast: ISyntaxElement, walker: IAstWalker) => void, state?: any): void {
-            new NormalAstWalker(pre, post, state).walk(ast);
-        }
-
-        public simpleWalk(ast: ISyntaxElement, pre: (ast: ISyntaxElement, state: any) => void, post?: (ast: ISyntaxElement, state: any) => void, state?: any): void {
-            if (post) {
-                new SimplePrePostAstWalker(pre, post, state).walk(ast);
-            }
-            else {
-                new SimplePreAstWalker(pre, state).walk(ast);
-            }
-        }
-    }
-
-    var globalAstWalkerFactory = new AstWalkerFactory();
-
-    export function getAstWalkerFactory(): AstWalkerFactory {
-        return globalAstWalkerFactory;
-    }
+//
+// Copyright (c) Microsoft Corporation.  All rights reserved.
+// 
+// Licensed under the Apache License, Version 2.0 (the "License");
+// you may not use this file except in compliance with the License.
+// You may obtain a copy of the License at
+//   http://www.apache.org/licenses/LICENSE-2.0
+//
+// Unless required by applicable law or agreed to in writing, software
+// distributed under the License is distributed on an "AS IS" BASIS,
+// WITHOUT WARRANTIES OR CONDITIONS OF ANY KIND, either express or implied.
+// See the License for the specific language governing permissions and
+// limitations under the License.
+//
+
+///<reference path='references.ts' />
+
+module TypeScript {
+    function walkListChildren(preAst: ISyntaxList<ISyntaxNodeOrToken>, walker: AstWalker): void {
+        for (var i = 0, n = preAst.childCount(); i < n; i++) {
+            walker.walk(preAst.childAt(i));
+        }
+    }
+
+    function walkThrowStatementChildren(preAst: ThrowStatementSyntax, walker: AstWalker): void {
+        walker.walk(preAst.expression);
+    }
+
+    function walkPrefixUnaryExpressionChildren(preAst: PrefixUnaryExpressionSyntax, walker: AstWalker): void {
+        walker.walk(preAst.operand);
+    }
+
+    function walkPostfixUnaryExpressionChildren(preAst: PostfixUnaryExpressionSyntax, walker: AstWalker): void {
+        walker.walk(preAst.operand);
+    }
+
+    function walkDeleteExpressionChildren(preAst: DeleteExpressionSyntax, walker: AstWalker): void {
+        walker.walk(preAst.expression);
+    }
+
+    function walkTypeArgumentListChildren(preAst: TypeArgumentListSyntax, walker: AstWalker): void {
+        walker.walk(preAst.typeArguments);
+    }
+
+    function walkTypeOfExpressionChildren(preAst: TypeOfExpressionSyntax, walker: AstWalker): void {
+        walker.walk(preAst.expression);
+    }
+
+    function walkVoidExpressionChildren(preAst: VoidExpressionSyntax, walker: AstWalker): void {
+        walker.walk(preAst.expression);
+    }
+
+    function walkArgumentListChildren(preAst: ArgumentListSyntax, walker: AstWalker): void {
+        walker.walk(preAst.typeArgumentList);
+        walker.walk(preAst.arguments);
+    }
+
+    function walkArrayLiteralExpressionChildren(preAst: ArrayLiteralExpressionSyntax, walker: AstWalker): void {
+        walker.walk(preAst.expressions);
+    }
+
+    function walkSimplePropertyAssignmentChildren(preAst: SimplePropertyAssignmentSyntax, walker: AstWalker): void {
+        walker.walk(preAst.propertyName);
+        walker.walk(preAst.expression);
+    }
+
+    function walkFunctionPropertyAssignmentChildren(preAst: FunctionPropertyAssignmentSyntax, walker: AstWalker): void {
+        walker.walk(preAst.propertyName);
+        walker.walk(preAst.callSignature);
+        walker.walk(preAst.block);
+    }
+
+    function walkGetAccessorChildren(preAst: GetAccessorSyntax, walker: AstWalker): void {
+        walker.walk(preAst.propertyName);
+        walker.walk(preAst.parameterList);
+        walker.walk(preAst.typeAnnotation);
+        walker.walk(preAst.block);
+    }
+
+    function walkSeparatedListChildren(preAst: ISeparatedSyntaxList<ISyntaxNodeOrToken>, walker: AstWalker): void {
+        for (var i = 0, n = preAst.nonSeparatorCount(); i < n; i++) {
+            walker.walk(preAst.nonSeparatorAt(i));
+        }
+    }
+
+    function walkSetAccessorChildren(preAst: SetAccessorSyntax, walker: AstWalker): void {
+        walker.walk(preAst.propertyName);
+        walker.walk(preAst.parameterList);
+        walker.walk(preAst.block);
+    }
+
+    function walkObjectLiteralExpressionChildren(preAst: ObjectLiteralExpressionSyntax, walker: AstWalker): void {
+        walker.walk(preAst.propertyAssignments);
+    }
+
+    function walkCastExpressionChildren(preAst: CastExpressionSyntax, walker: AstWalker): void {
+        walker.walk(preAst.type);
+        walker.walk(preAst.expression);
+    }
+
+    function walkParenthesizedExpressionChildren(preAst: ParenthesizedExpressionSyntax, walker: AstWalker): void {
+        walker.walk(preAst.expression);
+    }
+
+    function walkElementAccessExpressionChildren(preAst: ElementAccessExpressionSyntax, walker: AstWalker): void {
+        walker.walk(preAst.expression);
+        walker.walk(preAst.argumentExpression);
+    }
+
+    function walkMemberAccessExpressionChildren(preAst: MemberAccessExpressionSyntax, walker: AstWalker): void {
+        walker.walk(preAst.expression);
+        walker.walk(preAst.name);
+    }
+
+    function walkQualifiedNameChildren(preAst: QualifiedNameSyntax, walker: AstWalker): void {
+        walker.walk(preAst.left);
+        walker.walk(preAst.right);
+    }
+
+    function walkBinaryExpressionChildren(preAst: BinaryExpressionSyntax, walker: AstWalker): void {
+        walker.walk(preAst.left);
+        walker.walk(preAst.right);
+    }
+
+    function walkEqualsValueClauseChildren(preAst: EqualsValueClauseSyntax, walker: AstWalker): void {
+        walker.walk(preAst.value);
+    }
+
+    function walkTypeParameterChildren(preAst: TypeParameterSyntax, walker: AstWalker): void {
+        walker.walk(preAst.identifier);
+        walker.walk(preAst.constraint);
+    }
+
+    function walkTypeParameterListChildren(preAst: TypeParameterListSyntax, walker: AstWalker): void {
+        walker.walk(preAst.typeParameters);
+    }
+
+    function walkGenericTypeChildren(preAst: GenericTypeSyntax, walker: AstWalker): void {
+        walker.walk(preAst.name);
+        walker.walk(preAst.typeArgumentList);
+    }
+
+    function walkTypeAnnotationChildren(preAst: TypeAnnotationSyntax, walker: AstWalker): void {
+        walker.walk(preAst.type);
+    }
+
+    function walkTypeQueryChildren(preAst: TypeQuerySyntax, walker: AstWalker): void {
+        walker.walk(preAst.name);
+    }
+
+    function walkInvocationExpressionChildren(preAst: InvocationExpressionSyntax, walker: AstWalker): void {
+        walker.walk(preAst.expression);
+        walker.walk(preAst.argumentList);
+    }
+
+    function walkObjectCreationExpressionChildren(preAst: ObjectCreationExpressionSyntax, walker: AstWalker): void {
+        walker.walk(preAst.expression);
+        walker.walk(preAst.argumentList);
+    }
+
+    function walkTrinaryExpressionChildren(preAst: ConditionalExpressionSyntax, walker: AstWalker): void {
+        walker.walk(preAst.condition);
+        walker.walk(preAst.whenTrue);
+        walker.walk(preAst.whenFalse);
+    }
+
+    function walkFunctionExpressionChildren(preAst: FunctionExpressionSyntax, walker: AstWalker): void {
+        walker.walk(preAst.identifier);
+        walker.walk(preAst.callSignature);
+        walker.walk(preAst.block);
+    }
+
+    function walkFunctionTypeChildren(preAst: FunctionTypeSyntax, walker: AstWalker): void {
+        walker.walk(preAst.typeParameterList);
+        walker.walk(preAst.parameterList);
+        walker.walk(preAst.type);
+    }
+
+    function walkParenthesizedArrowFunctionExpressionChildren(preAst: ParenthesizedArrowFunctionExpressionSyntax, walker: AstWalker): void {
+        walker.walk(preAst.callSignature);
+        walker.walk(preAst.block);
+        walker.walk(preAst.expression);
+    }
+
+    function walkSimpleArrowFunctionExpressionChildren(preAst: SimpleArrowFunctionExpressionSyntax, walker: AstWalker): void {
+        walker.walk(preAst.identifier);
+        walker.walk(preAst.block);
+        walker.walk(preAst.expression);
+    }
+
+    function walkMemberFunctionDeclarationChildren(preAst: MemberFunctionDeclarationSyntax, walker: AstWalker): void {
+        walker.walk(preAst.propertyName);
+        walker.walk(preAst.callSignature);
+        walker.walk(preAst.block);
+    }
+
+    function walkFuncDeclChildren(preAst: FunctionDeclarationSyntax, walker: AstWalker): void {
+        walker.walk(preAst.identifier);
+        walker.walk(preAst.callSignature);
+        walker.walk(preAst.block);
+    }
+
+    function walkIndexMemberDeclarationChildren(preAst: IndexMemberDeclarationSyntax, walker: AstWalker): void {
+        walker.walk(preAst.indexSignature);
+    }
+
+    function walkIndexSignatureChildren(preAst: IndexSignatureSyntax, walker: AstWalker): void {
+        walker.walk(preAst.parameter);
+        walker.walk(preAst.typeAnnotation);
+    }
+
+    function walkCallSignatureChildren(preAst: CallSignatureSyntax, walker: AstWalker): void {
+        walker.walk(preAst.typeParameterList);
+        walker.walk(preAst.parameterList);
+        walker.walk(preAst.typeAnnotation);
+    }
+
+    function walkConstraintChildren(preAst: ConstraintSyntax, walker: AstWalker): void {
+        walker.walk(preAst.type);
+    }
+
+    function walkConstructorDeclarationChildren(preAst: ConstructorDeclarationSyntax, walker: AstWalker): void {
+        walker.walk(preAst.callSignature);
+        walker.walk(preAst.block);
+    }
+
+    function walkConstructorTypeChildren(preAst: FunctionTypeSyntax, walker: AstWalker): void {
+        walker.walk(preAst.typeParameterList);
+        walker.walk(preAst.parameterList);
+        walker.walk(preAst.type);
+    }
+
+    function walkConstructSignatureChildren(preAst: ConstructSignatureSyntax, walker: AstWalker): void {
+        walker.walk(preAst.callSignature);
+    }
+
+    function walkParameterChildren(preAst: ParameterSyntax, walker: AstWalker): void {
+        walker.walk(preAst.identifier);
+        walker.walk(preAst.typeAnnotation);
+        walker.walk(preAst.equalsValueClause);
+    }
+
+    function walkParameterListChildren(preAst: ParameterListSyntax, walker: AstWalker): void {
+        walker.walk(preAst.parameters);
+    }
+
+    function walkPropertySignatureChildren(preAst: PropertySignatureSyntax, walker: AstWalker): void {
+        walker.walk(preAst.propertyName);
+        walker.walk(preAst.typeAnnotation);
+    }
+
+    function walkVariableDeclaratorChildren(preAst: VariableDeclaratorSyntax, walker: AstWalker): void {
+        walker.walk(preAst.propertyName);
+        walker.walk(preAst.typeAnnotation);
+        walker.walk(preAst.equalsValueClause);
+    }
+
+    function walkMemberVariableDeclarationChildren(preAst: MemberVariableDeclarationSyntax, walker: AstWalker): void {
+        walker.walk(preAst.variableDeclarator);
+    }
+
+    function walkMethodSignatureChildren(preAst: MethodSignatureSyntax, walker: AstWalker): void {
+        walker.walk(preAst.propertyName);
+        walker.walk(preAst.callSignature);
+    }
+
+    function walkReturnStatementChildren(preAst: ReturnStatementSyntax, walker: AstWalker): void {
+        walker.walk(preAst.expression);
+    }
+
+    function walkForStatementChildren(preAst: ForStatementSyntax, walker: AstWalker): void {
+        walker.walk(preAst.variableDeclaration);
+        walker.walk(preAst.initializer);
+        walker.walk(preAst.condition);
+        walker.walk(preAst.incrementor);
+        walker.walk(preAst.statement);
+    }
+
+    function walkForInStatementChildren(preAst: ForInStatementSyntax, walker: AstWalker): void {
+        walker.walk(preAst.variableDeclaration);
+        walker.walk(preAst.left);
+        walker.walk(preAst.expression);
+        walker.walk(preAst.statement);
+    }
+
+    function walkIfStatementChildren(preAst: IfStatementSyntax, walker: AstWalker): void {
+        walker.walk(preAst.condition);
+        walker.walk(preAst.statement);
+        walker.walk(preAst.elseClause);
+    }
+
+    function walkElseClauseChildren(preAst: ElseClauseSyntax, walker: AstWalker): void {
+        walker.walk(preAst.statement);
+    }
+
+    function walkWhileStatementChildren(preAst: WhileStatementSyntax, walker: AstWalker): void {
+        walker.walk(preAst.condition);
+        walker.walk(preAst.statement);
+    }
+
+    function walkDoStatementChildren(preAst: DoStatementSyntax, walker: AstWalker): void {
+        walker.walk(preAst.condition);
+        walker.walk(preAst.statement);
+    }
+
+    function walkBlockChildren(preAst: BlockSyntax, walker: AstWalker): void {
+        walker.walk(preAst.statements);
+    }
+
+    function walkVariableDeclarationChildren(preAst: VariableDeclarationSyntax, walker: AstWalker): void {
+        walker.walk(preAst.variableDeclarators);
+    }
+
+    function walkCaseSwitchClauseChildren(preAst: CaseSwitchClauseSyntax, walker: AstWalker): void {
+        walker.walk(preAst.expression);
+        walker.walk(preAst.statements);
+    }
+
+    function walkDefaultSwitchClauseChildren(preAst: DefaultSwitchClauseSyntax, walker: AstWalker): void {
+        walker.walk(preAst.statements);
+    }
+
+    function walkSwitchStatementChildren(preAst: SwitchStatementSyntax, walker: AstWalker): void {
+        walker.walk(preAst.expression);
+        walker.walk(preAst.switchClauses);
+    }
+
+    function walkTryStatementChildren(preAst: TryStatementSyntax, walker: AstWalker): void {
+        walker.walk(preAst.block);
+        walker.walk(preAst.catchClause);
+        walker.walk(preAst.finallyClause);
+    }
+
+    function walkCatchClauseChildren(preAst: CatchClauseSyntax, walker: AstWalker): void {
+        walker.walk(preAst.identifier);
+        walker.walk(preAst.typeAnnotation);
+        walker.walk(preAst.block);
+    }
+
+    function walkExternalModuleReferenceChildren(preAst: ExternalModuleReferenceSyntax, walker: AstWalker): void {
+        walker.walk(preAst.stringLiteral);
+    }
+
+    function walkFinallyClauseChildren(preAst: FinallyClauseSyntax, walker: AstWalker): void {
+        walker.walk(preAst.block);
+    }
+
+    function walkClassDeclChildren(preAst: ClassDeclarationSyntax, walker: AstWalker): void {
+        walker.walk(preAst.identifier);
+        walker.walk(preAst.typeParameterList);
+        walker.walk(preAst.heritageClauses);
+        walker.walk(preAst.classElements);
+    }
+
+    function walkScriptChildren(preAst: SourceUnitSyntax, walker: AstWalker): void {
+        walker.walk(preAst.moduleElements);
+    }
+
+    function walkHeritageClauseChildren(preAst: HeritageClauseSyntax, walker: AstWalker): void {
+        walker.walk(preAst.typeNames);
+    }
+
+    function walkInterfaceDeclerationChildren(preAst: InterfaceDeclarationSyntax, walker: AstWalker): void {
+        walker.walk(preAst.identifier);
+        walker.walk(preAst.typeParameterList);
+        walker.walk(preAst.heritageClauses);
+        walker.walk(preAst.body);
+    }
+
+    function walkObjectTypeChildren(preAst: ObjectTypeSyntax, walker: AstWalker): void {
+        walker.walk(preAst.typeMembers);
+    }
+
+    function walkArrayTypeChildren(preAst: ArrayTypeSyntax, walker: AstWalker): void {
+        walker.walk(preAst.type);
+    }
+
+    function walkModuleDeclarationChildren(preAst: ModuleDeclarationSyntax, walker: AstWalker): void {
+        walker.walk(preAst.name);
+        walker.walk(preAst.stringLiteral);
+        walker.walk(preAst.moduleElements);
+    }
+
+    function walkModuleNameModuleReferenceChildren(preAst: ModuleNameModuleReferenceSyntax, walker: AstWalker): void {
+        walker.walk(preAst.moduleName);
+    }
+
+    function walkEnumDeclarationChildren(preAst: EnumDeclarationSyntax, walker: AstWalker): void {
+        walker.walk(preAst.identifier);
+        walker.walk(preAst.enumElements);
+    }
+
+    function walkEnumElementChildren(preAst: EnumElementSyntax, walker: AstWalker): void {
+        walker.walk(preAst.propertyName);
+        walker.walk(preAst.equalsValueClause);
+    }
+
+    function walkImportDeclarationChildren(preAst: ImportDeclarationSyntax, walker: AstWalker): void {
+        walker.walk(preAst.identifier);
+        walker.walk(preAst.moduleReference);
+    }
+
+    function walkExportAssignmentChildren(preAst: ExportAssignmentSyntax, walker: AstWalker): void {
+        walker.walk(preAst.identifier);
+    }
+
+    function walkWithStatementChildren(preAst: WithStatementSyntax, walker: AstWalker): void {
+        walker.walk(preAst.condition);
+        walker.walk(preAst.statement);
+    }
+
+    function walkExpressionStatementChildren(preAst: ExpressionStatementSyntax, walker: AstWalker): void {
+        walker.walk(preAst.expression);
+    }
+
+    function walkLabeledStatementChildren(preAst: LabeledStatementSyntax, walker: AstWalker): void {
+        walker.walk(preAst.identifier);
+        walker.walk(preAst.statement);
+    }
+
+    function walkVariableStatementChildren(preAst: VariableStatementSyntax, walker: AstWalker): void {
+        walker.walk(preAst.variableDeclaration);
+    }
+
+    var childrenWalkers: IAstWalkChildren[] = new Array<IAstWalkChildren>(SyntaxKind.Last + 1);
+
+    // Tokens/trivia can't ever be walked into. 
+    for (var i = SyntaxKind.FirstToken, n = SyntaxKind.LastToken; i <= n; i++) {
+        childrenWalkers[i] = null;
+    }
+    for (var i = SyntaxKind.FirstTrivia, n = SyntaxKind.LastTrivia; i <= n; i++) {
+        childrenWalkers[i] = null;
+    }
+
+    childrenWalkers[SyntaxKind.AddAssignmentExpression] = walkBinaryExpressionChildren;
+    childrenWalkers[SyntaxKind.AddExpression] = walkBinaryExpressionChildren;
+    childrenWalkers[SyntaxKind.AndAssignmentExpression] = walkBinaryExpressionChildren;
+    childrenWalkers[SyntaxKind.AnyKeyword] = null;
+    childrenWalkers[SyntaxKind.ArgumentList] = walkArgumentListChildren;
+    childrenWalkers[SyntaxKind.ArrayLiteralExpression] = walkArrayLiteralExpressionChildren;
+    childrenWalkers[SyntaxKind.ArrayType] = walkArrayTypeChildren;
+    childrenWalkers[SyntaxKind.SimpleArrowFunctionExpression] = walkSimpleArrowFunctionExpressionChildren;
+    childrenWalkers[SyntaxKind.ParenthesizedArrowFunctionExpression] = walkParenthesizedArrowFunctionExpressionChildren;
+    childrenWalkers[SyntaxKind.AssignmentExpression] = walkBinaryExpressionChildren;
+    childrenWalkers[SyntaxKind.BitwiseAndExpression] = walkBinaryExpressionChildren;
+    childrenWalkers[SyntaxKind.BitwiseExclusiveOrExpression] = walkBinaryExpressionChildren;
+    childrenWalkers[SyntaxKind.BitwiseNotExpression] = walkPrefixUnaryExpressionChildren;
+    childrenWalkers[SyntaxKind.BitwiseOrExpression] = walkBinaryExpressionChildren;
+    childrenWalkers[SyntaxKind.Block] = walkBlockChildren;
+    childrenWalkers[SyntaxKind.BooleanKeyword] = null;
+    childrenWalkers[SyntaxKind.BreakStatement] = null;
+    childrenWalkers[SyntaxKind.CallSignature] = walkCallSignatureChildren;
+    childrenWalkers[SyntaxKind.CaseSwitchClause] = walkCaseSwitchClauseChildren;
+    childrenWalkers[SyntaxKind.CastExpression] = walkCastExpressionChildren;
+    childrenWalkers[SyntaxKind.CatchClause] = walkCatchClauseChildren;
+    childrenWalkers[SyntaxKind.ClassDeclaration] = walkClassDeclChildren;
+    childrenWalkers[SyntaxKind.CommaExpression] = walkBinaryExpressionChildren;
+    childrenWalkers[SyntaxKind.ConditionalExpression] = walkTrinaryExpressionChildren;
+    childrenWalkers[SyntaxKind.Constraint] = walkConstraintChildren;
+    childrenWalkers[SyntaxKind.ConstructorDeclaration] = walkConstructorDeclarationChildren;
+    childrenWalkers[SyntaxKind.ConstructSignature] = walkConstructSignatureChildren;
+    childrenWalkers[SyntaxKind.ContinueStatement] = null;
+    childrenWalkers[SyntaxKind.ConstructorType] = walkConstructorTypeChildren;
+    childrenWalkers[SyntaxKind.DebuggerStatement] = null;
+    childrenWalkers[SyntaxKind.DefaultSwitchClause] = walkDefaultSwitchClauseChildren;
+    childrenWalkers[SyntaxKind.DeleteExpression] = walkDeleteExpressionChildren;
+    childrenWalkers[SyntaxKind.DivideAssignmentExpression] = walkBinaryExpressionChildren;
+    childrenWalkers[SyntaxKind.DivideExpression] = walkBinaryExpressionChildren;
+    childrenWalkers[SyntaxKind.DoStatement] = walkDoStatementChildren;
+    childrenWalkers[SyntaxKind.ElementAccessExpression] = walkElementAccessExpressionChildren;
+    childrenWalkers[SyntaxKind.ElseClause] = walkElseClauseChildren;
+    childrenWalkers[SyntaxKind.EmptyStatement] = null;
+    childrenWalkers[SyntaxKind.EnumDeclaration] = walkEnumDeclarationChildren;
+    childrenWalkers[SyntaxKind.EnumElement] = walkEnumElementChildren;
+    childrenWalkers[SyntaxKind.EqualsExpression] = walkBinaryExpressionChildren;
+    childrenWalkers[SyntaxKind.EqualsValueClause] = walkEqualsValueClauseChildren;
+    childrenWalkers[SyntaxKind.EqualsWithTypeConversionExpression] = walkBinaryExpressionChildren;
+    childrenWalkers[SyntaxKind.ExclusiveOrAssignmentExpression] = walkBinaryExpressionChildren;
+    childrenWalkers[SyntaxKind.ExportAssignment] = walkExportAssignmentChildren;
+    childrenWalkers[SyntaxKind.ExpressionStatement] = walkExpressionStatementChildren;
+    childrenWalkers[SyntaxKind.ExtendsHeritageClause] = walkHeritageClauseChildren;
+    childrenWalkers[SyntaxKind.ExternalModuleReference] = walkExternalModuleReferenceChildren;
+    childrenWalkers[SyntaxKind.FalseKeyword] = null;
+    childrenWalkers[SyntaxKind.FinallyClause] = walkFinallyClauseChildren;
+    childrenWalkers[SyntaxKind.ForInStatement] = walkForInStatementChildren;
+    childrenWalkers[SyntaxKind.ForStatement] = walkForStatementChildren;
+    childrenWalkers[SyntaxKind.FunctionDeclaration] = walkFuncDeclChildren;
+    childrenWalkers[SyntaxKind.FunctionExpression] = walkFunctionExpressionChildren;
+    childrenWalkers[SyntaxKind.FunctionPropertyAssignment] = walkFunctionPropertyAssignmentChildren;
+    childrenWalkers[SyntaxKind.FunctionType] = walkFunctionTypeChildren;
+    childrenWalkers[SyntaxKind.GenericType] = walkGenericTypeChildren;
+    childrenWalkers[SyntaxKind.GetAccessor] = walkGetAccessorChildren;
+    childrenWalkers[SyntaxKind.GreaterThanExpression] = walkBinaryExpressionChildren;
+    childrenWalkers[SyntaxKind.GreaterThanOrEqualExpression] = walkBinaryExpressionChildren;
+    childrenWalkers[SyntaxKind.IfStatement] = walkIfStatementChildren;
+    childrenWalkers[SyntaxKind.ImplementsHeritageClause] = walkHeritageClauseChildren;
+    childrenWalkers[SyntaxKind.ImportDeclaration] = walkImportDeclarationChildren;
+    childrenWalkers[SyntaxKind.IndexMemberDeclaration] = walkIndexMemberDeclarationChildren;
+    childrenWalkers[SyntaxKind.IndexSignature] = walkIndexSignatureChildren;
+    childrenWalkers[SyntaxKind.InExpression] = walkBinaryExpressionChildren;
+    childrenWalkers[SyntaxKind.InstanceOfExpression] = walkBinaryExpressionChildren;
+    childrenWalkers[SyntaxKind.InterfaceDeclaration] = walkInterfaceDeclerationChildren;
+    childrenWalkers[SyntaxKind.InvocationExpression] = walkInvocationExpressionChildren;
+    childrenWalkers[SyntaxKind.LabeledStatement] = walkLabeledStatementChildren;
+    childrenWalkers[SyntaxKind.LeftShiftAssignmentExpression] = walkBinaryExpressionChildren;
+    childrenWalkers[SyntaxKind.LeftShiftExpression] = walkBinaryExpressionChildren;
+    childrenWalkers[SyntaxKind.LessThanExpression] = walkBinaryExpressionChildren;
+    childrenWalkers[SyntaxKind.LessThanOrEqualExpression] = walkBinaryExpressionChildren;
+    childrenWalkers[SyntaxKind.List] = walkListChildren;
+    childrenWalkers[SyntaxKind.LogicalAndExpression] = walkBinaryExpressionChildren;
+    childrenWalkers[SyntaxKind.LogicalNotExpression] = walkPrefixUnaryExpressionChildren;
+    childrenWalkers[SyntaxKind.LogicalOrExpression] = walkBinaryExpressionChildren;
+    childrenWalkers[SyntaxKind.MemberAccessExpression] = walkMemberAccessExpressionChildren;
+    childrenWalkers[SyntaxKind.MemberFunctionDeclaration] = walkMemberFunctionDeclarationChildren;
+    childrenWalkers[SyntaxKind.MemberVariableDeclaration] = walkMemberVariableDeclarationChildren;
+    childrenWalkers[SyntaxKind.MethodSignature] = walkMethodSignatureChildren;
+    childrenWalkers[SyntaxKind.ModuleDeclaration] = walkModuleDeclarationChildren;
+    childrenWalkers[SyntaxKind.ModuleNameModuleReference] = walkModuleNameModuleReferenceChildren;
+    childrenWalkers[SyntaxKind.ModuloAssignmentExpression] = walkBinaryExpressionChildren;
+    childrenWalkers[SyntaxKind.ModuloExpression] = walkBinaryExpressionChildren;
+    childrenWalkers[SyntaxKind.MultiplyAssignmentExpression] = walkBinaryExpressionChildren;
+    childrenWalkers[SyntaxKind.MultiplyExpression] = walkBinaryExpressionChildren;
+    childrenWalkers[SyntaxKind.IdentifierName] = null;
+    childrenWalkers[SyntaxKind.NegateExpression] = walkPrefixUnaryExpressionChildren;
+    childrenWalkers[SyntaxKind.None] = null;
+    childrenWalkers[SyntaxKind.NotEqualsExpression] = walkBinaryExpressionChildren;
+    childrenWalkers[SyntaxKind.NotEqualsWithTypeConversionExpression] = walkBinaryExpressionChildren;
+    childrenWalkers[SyntaxKind.NullKeyword] = null;
+    childrenWalkers[SyntaxKind.NumberKeyword] = null;
+    childrenWalkers[SyntaxKind.NumericLiteral] = null;
+    childrenWalkers[SyntaxKind.ObjectCreationExpression] = walkObjectCreationExpressionChildren;
+    childrenWalkers[SyntaxKind.ObjectLiteralExpression] = walkObjectLiteralExpressionChildren;
+    childrenWalkers[SyntaxKind.ObjectType] = walkObjectTypeChildren;
+    childrenWalkers[SyntaxKind.OmittedExpression] = null;
+    childrenWalkers[SyntaxKind.OrAssignmentExpression] = walkBinaryExpressionChildren;
+    childrenWalkers[SyntaxKind.Parameter] = walkParameterChildren;
+    childrenWalkers[SyntaxKind.ParameterList] = walkParameterListChildren;
+    childrenWalkers[SyntaxKind.ParenthesizedExpression] = walkParenthesizedExpressionChildren;
+    childrenWalkers[SyntaxKind.PlusExpression] = walkPrefixUnaryExpressionChildren;
+    childrenWalkers[SyntaxKind.PostDecrementExpression] = walkPostfixUnaryExpressionChildren;
+    childrenWalkers[SyntaxKind.PostIncrementExpression] = walkPostfixUnaryExpressionChildren;
+    childrenWalkers[SyntaxKind.PreDecrementExpression] = walkPrefixUnaryExpressionChildren;
+    childrenWalkers[SyntaxKind.PreIncrementExpression] = walkPrefixUnaryExpressionChildren;
+    childrenWalkers[SyntaxKind.PropertySignature] = walkPropertySignatureChildren;
+    childrenWalkers[SyntaxKind.QualifiedName] = walkQualifiedNameChildren;
+    childrenWalkers[SyntaxKind.RegularExpressionLiteral] = null;
+    childrenWalkers[SyntaxKind.ReturnStatement] = walkReturnStatementChildren;
+    childrenWalkers[SyntaxKind.SourceUnit] = walkScriptChildren;
+    childrenWalkers[SyntaxKind.SeparatedList] = walkSeparatedListChildren;
+    childrenWalkers[SyntaxKind.SetAccessor] = walkSetAccessorChildren;
+    childrenWalkers[SyntaxKind.SignedRightShiftAssignmentExpression] = walkBinaryExpressionChildren;
+    childrenWalkers[SyntaxKind.SignedRightShiftExpression] = walkBinaryExpressionChildren;
+    childrenWalkers[SyntaxKind.SimplePropertyAssignment] = walkSimplePropertyAssignmentChildren;
+    childrenWalkers[SyntaxKind.StringLiteral] = null;
+    childrenWalkers[SyntaxKind.StringKeyword] = null;
+    childrenWalkers[SyntaxKind.SubtractAssignmentExpression] = walkBinaryExpressionChildren;
+    childrenWalkers[SyntaxKind.SubtractExpression] = walkBinaryExpressionChildren;
+    childrenWalkers[SyntaxKind.SuperKeyword] = null;
+    childrenWalkers[SyntaxKind.SwitchStatement] = walkSwitchStatementChildren;
+    childrenWalkers[SyntaxKind.ThisKeyword] = null;
+    childrenWalkers[SyntaxKind.ThrowStatement] = walkThrowStatementChildren;
+    childrenWalkers[SyntaxKind.TriviaList] = null;
+    childrenWalkers[SyntaxKind.TrueKeyword] = null;
+    childrenWalkers[SyntaxKind.TryStatement] = walkTryStatementChildren;
+    childrenWalkers[SyntaxKind.TypeAnnotation] = walkTypeAnnotationChildren;
+    childrenWalkers[SyntaxKind.TypeArgumentList] = walkTypeArgumentListChildren;
+    childrenWalkers[SyntaxKind.TypeOfExpression] = walkTypeOfExpressionChildren;
+    childrenWalkers[SyntaxKind.TypeParameter] = walkTypeParameterChildren;
+    childrenWalkers[SyntaxKind.TypeParameterList] = walkTypeParameterListChildren;
+    childrenWalkers[SyntaxKind.TypeQuery] = walkTypeQueryChildren;
+    childrenWalkers[SyntaxKind.UnsignedRightShiftAssignmentExpression] = walkBinaryExpressionChildren;
+    childrenWalkers[SyntaxKind.UnsignedRightShiftExpression] = walkBinaryExpressionChildren;
+    childrenWalkers[SyntaxKind.VariableDeclaration] = walkVariableDeclarationChildren;
+    childrenWalkers[SyntaxKind.VariableDeclarator] = walkVariableDeclaratorChildren;
+    childrenWalkers[SyntaxKind.VariableStatement] = walkVariableStatementChildren;
+    childrenWalkers[SyntaxKind.VoidExpression] = walkVoidExpressionChildren;
+    childrenWalkers[SyntaxKind.VoidKeyword] = null;
+    childrenWalkers[SyntaxKind.WhileStatement] = walkWhileStatementChildren;
+    childrenWalkers[SyntaxKind.WithStatement] = walkWithStatementChildren;
+
+    // Verify the code is up to date with the enum
+    for (var e in SyntaxKind) {
+        if (SyntaxKind.hasOwnProperty(e) && StringUtilities.isString(SyntaxKind[e])) {
+            TypeScript.Debug.assert(childrenWalkers[e] !== undefined, "Fix initWalkers: " + SyntaxKind[e]);
+        }
+    }
+
+    export class AstWalkOptions {
+        public goChildren = true;
+        public stopWalking = false;
+    }
+
+    interface IAstWalkChildren {
+        (preAst: ISyntaxElement, walker: AstWalker): void;
+    }
+
+    export interface IAstWalker {
+        options: AstWalkOptions;
+        state: any
+    }
+
+    interface AstWalker {
+        walk(ast: ISyntaxElement): void;
+    }
+
+    class SimplePreAstWalker implements AstWalker {
+        public options: AstWalkOptions = new AstWalkOptions();
+
+        constructor(
+            private pre: (ast: ISyntaxElement, state: any) => void,
+            public state: any) {
+        }
+
+        public walk(ast: ISyntaxElement): void {
+            if (!ast) {
+                return;
+            }
+
+            this.pre(ast, this.state);
+
+            var walker = childrenWalkers[ast.kind()];
+            if (walker) {
+                walker(ast, this);
+            }
+        }
+    }
+
+    class SimplePrePostAstWalker implements AstWalker {
+        public options: AstWalkOptions = new AstWalkOptions();
+
+        constructor(
+            private pre: (ast: ISyntaxElement, state: any) => void,
+            private post: (ast: ISyntaxElement, state: any) => void,
+            public state: any) {
+        }
+
+        public walk(ast: ISyntaxElement): void {
+            if (!ast) {
+                return;
+            }
+
+            this.pre(ast, this.state);
+
+            var walker = childrenWalkers[ast.kind()];
+            if (walker) {
+                walker(ast, this);
+            }
+
+            this.post(ast, this.state);
+        }
+    }
+
+    class NormalAstWalker implements AstWalker {
+        public options: AstWalkOptions = new AstWalkOptions();
+
+        constructor(
+            private pre: (ast: ISyntaxElement, walker: IAstWalker) => void,
+            private post: (ast: ISyntaxElement, walker: IAstWalker) => void,
+            public state: any) {
+        }
+
+        public walk(ast: ISyntaxElement): void {
+            if (!ast) {
+                return;
+            }
+
+            // If we're stopping, then bail out immediately.
+            if (this.options.stopWalking) {
+                return;
+            }
+
+            this.pre(ast, this);
+
+            // If we were asked to stop, then stop.
+            if (this.options.stopWalking) {
+                return;
+            }
+
+            if (this.options.goChildren) {
+                // Call the "walkChildren" function corresponding to "nodeType".
+                var walker = childrenWalkers[ast.kind()];
+                if (walker) {
+                    walker(ast, this);
+                }
+            }
+            else {
+                // no go only applies to children of node issuing it
+                this.options.goChildren = true;
+            }
+
+            if (this.post) {
+                this.post(ast, this);
+            }
+        }
+    }
+
+    export class AstWalkerFactory {
+        public walk(ast: ISyntaxElement, pre: (ast: ISyntaxElement, walker: IAstWalker) => void, post?: (ast: ISyntaxElement, walker: IAstWalker) => void, state?: any): void {
+            new NormalAstWalker(pre, post, state).walk(ast);
+        }
+
+        public simpleWalk(ast: ISyntaxElement, pre: (ast: ISyntaxElement, state: any) => void, post?: (ast: ISyntaxElement, state: any) => void, state?: any): void {
+            if (post) {
+                new SimplePrePostAstWalker(pre, post, state).walk(ast);
+            }
+            else {
+                new SimplePreAstWalker(pre, state).walk(ast);
+            }
+        }
+    }
+
+    var globalAstWalkerFactory = new AstWalkerFactory();
+
+    export function getAstWalkerFactory(): AstWalkerFactory {
+        return globalAstWalkerFactory;
+    }
 }