--- conflicted
+++ resolved
@@ -1,2407 +1,2373 @@
-/// <reference path='ast.ts' />
-
-module TypeScript {
-    export class SyntaxTreeToAstVisitor implements ISyntaxVisitor {
-        public position = 0;
-
-        public previousTokenTrailingComments: Comment[] = null;
-
-        constructor(private fileName: string,
-                    public lineMap: LineMap,
-                    private compilationSettings: ImmutableCompilationSettings) {
-        }
-
-        public static visit(syntaxTree: SyntaxTree, fileName: string, compilationSettings: ImmutableCompilationSettings, incrementalAST: boolean): Script {
-            var visitor = incrementalAST
-                ? new SyntaxTreeToIncrementalAstVisitor(fileName, syntaxTree.lineMap(), compilationSettings)
-                : new SyntaxTreeToAstVisitor(fileName, syntaxTree.lineMap(), compilationSettings);
-            return syntaxTree.sourceUnit().accept(visitor);
-        }
-
-        public movePast(element: ISyntaxElement): void {
-            if (element !== null) {
-                this.position += element.fullWidth();
-            }
-        }
-
-        private moveTo(element1: ISyntaxNodeOrToken, element2: ISyntaxElement): void {
-            if (element2 !== null) {
-                this.position += Syntax.childOffset(element1, element2);
-            }
-        }
-
-        private setCommentsAndSpan(ast: AST, fullStart: number, node: SyntaxNode): void {
-            var firstToken = node.firstToken();
-            var lastToken = node.lastToken();
-
-            this.setSpan(ast, fullStart, node, firstToken, lastToken);
-            ast.setPreComments(this.convertTokenLeadingComments(firstToken, fullStart));
-            ast.setPostComments(this.convertNodeTrailingComments(node, lastToken, fullStart));
-        }
-
-        public createTokenSpan(fullStart: number, element: ISyntaxToken): ASTSpan {
-            if (element === null) {
-                return null;
-            }
-
-            if (element.fullWidth() === 0) {
-                return new ASTSpan(/*start:*/ -1, /*end:*/ -1);
-            }
-
-            var leadingTriviaWidth = element.leadingTriviaWidth();
-            var trailingTriviaWidth = element.trailingTriviaWidth();
-
-            var start = fullStart + leadingTriviaWidth;
-            var end = fullStart + element.fullWidth() - trailingTriviaWidth;
-
-            return new ASTSpan(start, end);
-        }
-
-        public setSpan(span: AST, fullStart: number, element: ISyntaxElement, firstToken = element.firstToken(), lastToken = element.lastToken()): void {
-            var leadingTriviaWidth = firstToken ? firstToken.leadingTriviaWidth() : 0;
-            var trailingTriviaWidth = lastToken ? lastToken.trailingTriviaWidth() : 0;
-
-            var desiredMinChar = fullStart + leadingTriviaWidth;
-            var desiredLimChar = fullStart + element.fullWidth() - trailingTriviaWidth;
-
-            this.setSpanExplicit(span, desiredMinChar, desiredLimChar);
-
-            span._trailingTriviaWidth = trailingTriviaWidth;
-        }
-
-        public setSpanExplicit(span: IASTSpan, start: number, end: number): void {
-            // Have a new span, just set it to the lim/min we were given.
-            span._start = start;
-            span._end = end;
-        }
-
-        public visitSyntaxList(node: ISyntaxList): ASTList {
-            var start = this.position;
-            var array = new Array<any>(node.childCount());
-
-            for (var i = 0, n = node.childCount(); i < n; i++) {
-                array[i] = node.childAt(i).accept(this);
-            }
-            
-            var result = new ASTList(this.fileName, array);
-            this.setSpan(result, start, node);
-
-            return result;
-        }
-
-        public visitSeparatedSyntaxList(list: ISeparatedSyntaxList): ASTSeparatedList {
-            var start = this.position;
-            var array = new Array<any>(list.nonSeparatorCount());
-
-            for (var i = 0, n = list.childCount(); i < n; i++) {
-                if (i % 2 === 0) {
-                    array[i / 2] = list.childAt(i).accept(this);
-                    this.previousTokenTrailingComments = null;
-                }
-                else {
-                    var separatorToken = <ISyntaxToken>list.childAt(i);
-                    this.previousTokenTrailingComments = this.convertTokenTrailingComments(
-                        separatorToken, this.position + separatorToken.leadingTriviaWidth() + separatorToken.width());
-                    this.movePast(separatorToken);
-                }
-            }
-
-            var result = new ASTSeparatedList(this.fileName, array, list.separatorCount());
-            this.setSpan(result, start, list);
-
-            result.setPostComments(this.previousTokenTrailingComments);
-            this.previousTokenTrailingComments = null;
-
-            return result;
-        }
-
-        private convertComment(trivia: ISyntaxTrivia, commentStartPosition: number, hasTrailingNewLine: boolean): Comment {
-            var comment = new Comment(trivia, hasTrailingNewLine, commentStartPosition, commentStartPosition + trivia.fullWidth());
-
-            return comment;
-        }
-
-        private convertComments(triviaList: ISyntaxTriviaList, commentStartPosition: number): Comment[] {
-            var result: Comment[] = [];
-
-            for (var i = 0, n = triviaList.count(); i < n; i++) {
-                var trivia = triviaList.syntaxTriviaAt(i);
-
-                if (trivia.isComment()) {
-                    var hasTrailingNewLine = ((i + 1) < n) && triviaList.syntaxTriviaAt(i + 1).isNewLine();
-                    result.push(this.convertComment(trivia, commentStartPosition, hasTrailingNewLine));
-                }
-
-                commentStartPosition += trivia.fullWidth();
-            }
-
-            return result;
-        }
-
-        private mergeComments(comments1: Comment[], comments2: Comment[]): Comment[] {
-            if (comments1 === null) {
-                return comments2;
-            }
-
-            if (comments2 === null) {
-                return comments1;
-            }
-
-            return comments1.concat(comments2);
-        }
-
-        private convertTokenLeadingComments(token: ISyntaxToken, commentStartPosition: number): Comment[] {
-            if (token === null) {
-                return null;
-            }
-
-            var preComments = token.hasLeadingComment()
-                ? this.convertComments(token.leadingTrivia(), commentStartPosition)
-                : null;
-
-            var previousTokenTrailingComments = this.previousTokenTrailingComments;
-            this.previousTokenTrailingComments = null;
-
-            return this.mergeComments(previousTokenTrailingComments, preComments);
-        }
-
-        private convertTokenTrailingComments(token: ISyntaxToken, commentStartPosition: number): Comment[] {
-            if (token === null || !token.hasTrailingComment() || token.hasTrailingNewLine()) {
-                return null;
-            }
-
-            return this.convertComments(token.trailingTrivia(), commentStartPosition);
-        }
-
-        private convertNodeTrailingComments(node: SyntaxNode, lastToken: ISyntaxToken, nodeStart: number): Comment[]{
-            // Bail out quickly before doing any expensive math computation.
-            if (lastToken === null || !lastToken.hasTrailingComment() || lastToken.hasTrailingNewLine()) {
-                return null;
-            }
-
-            return this.convertComments(lastToken.trailingTrivia(), nodeStart + node.fullWidth() - lastToken.trailingTriviaWidth());
-        }
-
-        private visitIdentifier(token: ISyntaxToken): Identifier {
-            return <Identifier>this.visitToken(token);
-        }
-
-        public visitToken(token: ISyntaxToken): IASTToken {
-            var fullStart = this.position;
-
-            var result = this.visitTokenWorker(token);
-
-            this.movePast(token);
-
-            var start = fullStart + token.leadingTriviaWidth();
-            this.setSpanExplicit(result, start, start + token.width());
-            return result;
-        }
-
-        public visitTokenWorker(token: ISyntaxToken): IASTToken {
-            switch (token.tokenKind) {
-                case SyntaxKind.AnyKeyword:
-                    return new BuiltInType(SyntaxKind.AnyKeyword, token.text(), token.valueText());
-                case SyntaxKind.BooleanKeyword:
-                    return new BuiltInType(SyntaxKind.BooleanKeyword, token.text(), token.valueText());
-                case SyntaxKind.NumberKeyword:
-                    return new BuiltInType(SyntaxKind.NumberKeyword, token.text(), token.valueText());
-                case SyntaxKind.StringKeyword:
-                    return new BuiltInType(SyntaxKind.StringKeyword, token.text(), token.valueText());
-                case SyntaxKind.VoidKeyword:
-                    return new BuiltInType(SyntaxKind.VoidKeyword, token.text(), token.valueText());
-                case SyntaxKind.ThisKeyword:
-                    return new ThisExpression(token.text(), token.valueText());
-                case SyntaxKind.SuperKeyword:
-                    return new SuperExpression(token.text(), token.valueText());
-                case SyntaxKind.TrueKeyword:
-                    return new LiteralExpression(SyntaxKind.TrueKeyword, token.text(), token.valueText());
-                case SyntaxKind.FalseKeyword:
-                    return new LiteralExpression(SyntaxKind.FalseKeyword, token.text(), token.valueText());
-                case SyntaxKind.NullKeyword:
-                    return new LiteralExpression(SyntaxKind.NullKeyword, token.text(), token.valueText());
-                case SyntaxKind.StringLiteral:
-                    return new StringLiteral(token.text(), token.valueText());
-                case SyntaxKind.RegularExpressionLiteral:
-                    return new RegularExpressionLiteral(token.text(), token.valueText());
-                case SyntaxKind.NumericLiteral:
-                    var fullStart = this.position;
-                    var preComments = this.convertTokenLeadingComments(token, fullStart);
-
-                    var result = new NumericLiteral(token.value(), token.text(), token.valueText());
-
-                    result.setPreComments(preComments);
-                    return result;
-                case SyntaxKind.IdentifierName:
-                    return new Identifier(token.text())
-                default:
-                    throw Errors.invalidOperation();
-            }
-        }
-
-<<<<<<< HEAD
-        private getLeadingComments(node: SyntaxNode): ISyntaxTrivia[] {
-            var firstToken = node.firstToken();
-            var result: ISyntaxTrivia[] = [];
-
-            if (firstToken.hasLeadingComment()) {
-                var leadingTrivia = firstToken.leadingTrivia();
-
-                for (var i = 0, n = leadingTrivia.count(); i < n; i++) {
-                    var trivia = leadingTrivia.syntaxTriviaAt(i);
-
-                    if (trivia.isComment()) {
-                        result.push(trivia);
-                    }
-                }
-            }
-
-            return result;
-        }
-
-        private getAmdDependency(comment: string): string {
-            var amdDependencyRegEx = /^\/\/\/\s*<amd-dependency\s+path=('|")(.+?)\1/gim;
-            var match = amdDependencyRegEx.exec(comment);
-            return match ? match[2] : null;
-        }
-
-=======
->>>>>>> 47b2476a
-        public visitSourceUnit(node: SourceUnitSyntax): Script {
-            var start = this.position;
-            Debug.assert(start === 0);
-
-            var bod = this.visitSyntaxList(node.moduleElements);
-
-<<<<<<< HEAD
-            var amdDependencies: string[] = [];
-
-            var leadingComments = this.getLeadingComments(node);
-            for (var i = 0, n = leadingComments.length; i < n; i++) {
-                var trivia = leadingComments[i];
-                var amdDependency = this.getAmdDependency(trivia.fullText());
-                if (amdDependency) {
-                    amdDependencies.push(amdDependency);
-                }
-            }
-
-            var hasImplicitImport = this.hasImplicitImport(leadingComments);
-
-            var result = new Script(bod, this.fileName, amdDependencies, hasImplicitImport);
-=======
-            var result = new Script(bod, this.fileName);
->>>>>>> 47b2476a
-            this.setSpanExplicit(result, start, start + node.fullWidth());
-
-            return result;
-        }
-
-        private hasImplicitImport(sourceUnitLeadingComments: ISyntaxTrivia[]): boolean {
-            for (var i = 0, n = sourceUnitLeadingComments.length; i < n; i++) {
-                var trivia = sourceUnitLeadingComments[i];
-
-                if (getImplicitImport(trivia.fullText())) {
-                    return true;
-                }
-            }
-
-            return false;
-        }
-
-        public visitExternalModuleReference(node: ExternalModuleReferenceSyntax): ExternalModuleReference {
-            var start = this.position;
-
-            this.moveTo(node, node.stringLiteral);
-            var stringLiteral: StringLiteral = node.stringLiteral.accept(this);
-            this.movePast(node.closeParenToken);
-
-            var result = new ExternalModuleReference(stringLiteral);
-            this.setSpan(result, start, node);
-
-            return result;
-        }
-
-        public visitModuleNameModuleReference(node: ModuleNameModuleReferenceSyntax): ModuleNameModuleReference {
-            var start = this.position;
-            var moduleName: AST = node.moduleName.accept(this);
-
-            var result = new ModuleNameModuleReference(moduleName);
-            this.setSpan(result, start, node);
-
-            return result;
-        }
-
-        public visitClassDeclaration(node: ClassDeclarationSyntax): ClassDeclaration {
-            var start = this.position;
-
-            this.moveTo(node, node.identifier);
-            var name = this.visitIdentifier(node.identifier);
-
-            var typeParameters = this.visitTypeParameterList(node.typeParameterList);
-            var heritageClauses = node.heritageClauses ? this.visitSyntaxList(node.heritageClauses) : null;
-
-            this.movePast(node.openBraceToken);
-            var members = this.visitSyntaxList(node.classElements);
-
-            var closeBraceToken = this.createTokenSpan(this.position, node.closeBraceToken);
-            this.movePast(node.closeBraceToken);
-
-            var modifiers = this.visitModifiers(node.modifiers);
-            var result = new ClassDeclaration(modifiers, name, typeParameters, heritageClauses, members, closeBraceToken);
-            this.setCommentsAndSpan(result, start, node);
-
-            return result;
-        }
-
-        private visitModifiers(modifiers: ISyntaxList): PullElementFlags[]{
-            var result: PullElementFlags[] = null;
-            if (SyntaxUtilities.containsToken(modifiers, SyntaxKind.ExportKeyword)) {
-                result = result || [];
-                result.push(PullElementFlags.Exported);
-            }
-
-            if (SyntaxUtilities.containsToken(modifiers, SyntaxKind.DeclareKeyword)) {
-                result = result || [];
-                result.push(PullElementFlags.Ambient);
-            }
-
-            if (SyntaxUtilities.containsToken(modifiers, SyntaxKind.StaticKeyword)) {
-                result = result || [];
-                result.push(PullElementFlags.Static);
-            }
-
-            if (SyntaxUtilities.containsToken(modifiers, SyntaxKind.PublicKeyword)) {
-                result = result || [];
-                result.push(PullElementFlags.Public);
-            }
-
-            if (SyntaxUtilities.containsToken(modifiers, SyntaxKind.PrivateKeyword)) {
-                result = result || [];
-                result.push(PullElementFlags.Private);
-            }
-
-            return result || sentinelEmptyArray;
-        }
-
-        public visitInterfaceDeclaration(node: InterfaceDeclarationSyntax): InterfaceDeclaration {
-            var start = this.position;
-
-            this.moveTo(node, node.identifier);
-            var name = this.visitIdentifier(node.identifier);
-            var typeParameters = this.visitTypeParameterList(node.typeParameterList);
-            var heritageClauses = node.heritageClauses ? this.visitSyntaxList(node.heritageClauses) : null;
-
-            var body = this.visitObjectType(node.body);
-
-            var modifiers = this.visitModifiers(node.modifiers);
-            var result = new InterfaceDeclaration(modifiers, name, typeParameters, heritageClauses, body);
-            this.setCommentsAndSpan(result, start, node);
-
-            return result;
-        }
-
-        public visitHeritageClause(node: HeritageClauseSyntax): HeritageClause {
-            var start = this.position;
-
-            this.movePast(node.extendsOrImplementsKeyword);
-            var typeNames = this.visitSeparatedSyntaxList(node.typeNames);
-
-            var result = new HeritageClause(
-                node.extendsOrImplementsKeyword.tokenKind === SyntaxKind.ExtendsKeyword ? SyntaxKind.ExtendsHeritageClause : SyntaxKind.ImplementsHeritageClause,
-                typeNames);
-            this.setSpan(result, start, node);
-
-            return result;
-        }
-
-        public visitModuleDeclaration(node: ModuleDeclarationSyntax): ModuleDeclaration {
-            var start = this.position;
-
-            var modifiers = this.visitModifiers(node.modifiers);
-
-            this.moveTo(node, node.moduleKeyword);
-            this.movePast(node.moduleKeyword);
-
-            var moduleName = node.moduleName ? node.moduleName.accept(this) : null;
-            var stringLiteral = node.stringLiteral ? node.stringLiteral.accept(this) : null;
-
-            this.movePast(node.openBraceToken);
-
-            var moduleElements = this.visitSyntaxList(node.moduleElements);
-
-            var closeBraceToken = this.createTokenSpan(this.position, node.closeBraceToken);
-            this.movePast(node.closeBraceToken);
-
-            var result = new ModuleDeclaration(modifiers, moduleName, stringLiteral, moduleElements, closeBraceToken);
-            this.setCommentsAndSpan(result, start, node);
-
-            return result;
-        }
-
-        public visitFunctionDeclaration(node: FunctionDeclarationSyntax): FunctionDeclaration {
-            var start = this.position;
-
-            this.moveTo(node, node.identifier);
-            var name = this.visitIdentifier(node.identifier);
-
-            var callSignature = this.visitCallSignature(node.callSignature);
-            var block = node.block ? this.visitBlock(node.block) : null;
-
-            this.movePast(node.semicolonToken);
-
-            var result = new FunctionDeclaration(this.visitModifiers(node.modifiers), name, callSignature, block);
-            this.setCommentsAndSpan(result, start, node);
-
-            return result;
-        }
-
-        public visitEnumDeclaration(node: EnumDeclarationSyntax): EnumDeclaration {
-            var start = this.position;
-
-            this.moveTo(node, node.identifier);
-            var identifier = this.visitIdentifier(node.identifier);
-
-            this.movePast(node.openBraceToken);
-
-            var enumElements = this.visitSeparatedSyntaxList(node.enumElements);
-
-            this.movePast(node.closeBraceToken);
-
-            var result = new EnumDeclaration(this.visitModifiers(node.modifiers), identifier, enumElements);
-            this.setCommentsAndSpan(result, start, node);
-
-            return result;
-        }
-
-        public visitEnumElement(node: EnumElementSyntax): EnumElement {
-            var start = this.position;
-
-            var memberName = this.visitToken(node.propertyName);
-
-            var value = node.equalsValueClause !== null ? this.visitEqualsValueClause(node.equalsValueClause) : null;
-
-            var result = new EnumElement(memberName, value);
-            this.setCommentsAndSpan(result, start, node);
-
-            return result;
-        }
-
-        public visitImportDeclaration(node: ImportDeclarationSyntax): ImportDeclaration {
-            var start = this.position;
-
-            this.moveTo(node, node.identifier);
-            var name = this.visitIdentifier(node.identifier);
-            this.movePast(node.equalsToken);
-            var alias: AST = node.moduleReference.accept(this);
-            this.movePast(node.semicolonToken);
-
-            var modifiers = this.visitModifiers(node.modifiers);
-            var result = new ImportDeclaration(modifiers, name, alias);
-            this.setCommentsAndSpan(result, start, node);
-
-            return result;
-        }
-
-        public visitExportAssignment(node: ExportAssignmentSyntax): ExportAssignment {
-            var start = this.position;
-
-            this.moveTo(node, node.identifier);
-            var name = this.visitIdentifier(node.identifier);
-            this.movePast(node.semicolonToken);
-
-            var result = new ExportAssignment(name);
-            this.setSpan(result, start, node);
-
-            return result;
-        }
-
-        public visitVariableStatement(node: VariableStatementSyntax): VariableStatement {
-            var start = this.position;
-
-            this.moveTo(node, node.variableDeclaration);
-
-            var declaration = node.variableDeclaration.accept(this);
-            this.movePast(node.semicolonToken);
-
-            var modifiers = this.visitModifiers(node.modifiers);
-
-            var result = new VariableStatement(modifiers, declaration);
-            this.setCommentsAndSpan(result, start, node);
-
-            return result;
-        }
-
-        public visitVariableDeclaration(node: VariableDeclarationSyntax): VariableDeclaration {
-            var start = this.position;
-
-            this.moveTo(node, node.variableDeclarators);
-            var variableDecls = this.visitSeparatedSyntaxList(node.variableDeclarators);
-
-            var result = new VariableDeclaration(variableDecls);
-            this.setSpan(result, start, node);
-
-            return result;
-        }
-
-        public visitVariableDeclarator(node: VariableDeclaratorSyntax): VariableDeclarator {
-            var start = this.position;
-            var propertyName = this.visitToken(node.propertyName);
-            var typeExpr = this.visitTypeAnnotation(node.typeAnnotation);
-            var init = node.equalsValueClause ? this.visitEqualsValueClause(node.equalsValueClause) : null;
-
-            var result = new VariableDeclarator(propertyName, typeExpr, init);
-            this.setSpan(result, start, node);
-
-            return result;
-        }
-
-        public visitEqualsValueClause(node: EqualsValueClauseSyntax): EqualsValueClause {
-            var start = this.position;
-            var afterEqualsComments = this.convertTokenTrailingComments(node.equalsToken,
-                this.position + node.equalsToken.leadingTriviaWidth() + node.equalsToken.width());
-
-            this.movePast(node.equalsToken);
-            var value: AST = node.value.accept(this);
-            value.setPreComments(this.mergeComments(afterEqualsComments, value.preComments()));
-
-            var result = new EqualsValueClause(value);
-            this.setSpan(result, start, node);
-
-            return result;
-        }
-
-        public visitPrefixUnaryExpression(node: PrefixUnaryExpressionSyntax): PrefixUnaryExpression {
-            var start = this.position;
-
-            this.movePast(node.operatorToken);
-            var operand = node.operand.accept(this);
-
-            var result = new PrefixUnaryExpression(node.kind(), operand);
-            this.setSpan(result, start, node);
-
-            return result;
-        }
-
-        public visitArrayLiteralExpression(node: ArrayLiteralExpressionSyntax): ArrayLiteralExpression {
-            var start = this.position;
-            var openStart = this.position + node.openBracketToken.leadingTriviaWidth();
-            this.movePast(node.openBracketToken);
-
-            var expressions = this.visitSeparatedSyntaxList(node.expressions);
-
-            var closeStart = this.position + node.closeBracketToken.leadingTriviaWidth();
-            this.movePast(node.closeBracketToken);
-
-            var result = new ArrayLiteralExpression(expressions);
-            this.setSpan(result, start, node);
-
-            return result;
-        }
-
-        public visitOmittedExpression(node: OmittedExpressionSyntax): OmittedExpression {
-            var start = this.position;
-
-            var result = new OmittedExpression();
-            this.setSpan(result, start, node);
-
-            return result;
-        }
-
-        public visitParenthesizedExpression(node: ParenthesizedExpressionSyntax): ParenthesizedExpression {
-            var start = this.position;
-
-            var openParenToken = node.openParenToken;
-            var openParenTrailingComments = this.convertTokenTrailingComments(
-                openParenToken, start + openParenToken.leadingTriviaWidth() + openParenToken.width());
-
-            this.movePast(openParenToken);
-
-            var expr = node.expression.accept(this);
-            this.movePast(node.closeParenToken);
-
-            var result = new ParenthesizedExpression(openParenTrailingComments, expr);
-            this.setSpan(result, start, node);
-
-            return result;
-        }
-
-        public visitSimpleArrowFunctionExpression(node: SimpleArrowFunctionExpressionSyntax): SimpleArrowFunctionExpression {
-            var start = this.position;
-
-            var identifier = node.identifier.accept(this);
-            this.movePast(node.equalsGreaterThanToken);
-
-            var block = node.block ? this.visitBlock(node.block) : null;
-            var expression: AST = node.expression ? node.expression.accept(this) : null;
-
-            var result = new SimpleArrowFunctionExpression(identifier, block, expression);
-            this.setSpan(result, start, node);
-
-            return result;
-        }
-
-        public visitParenthesizedArrowFunctionExpression(node: ParenthesizedArrowFunctionExpressionSyntax): ParenthesizedArrowFunctionExpression {
-            var start = this.position;
-
-            var callSignature = this.visitCallSignature(node.callSignature);
-            this.movePast(node.equalsGreaterThanToken);
-
-            var block = node.block ? this.visitBlock(node.block) : null;
-            var expression: AST = node.expression ? node.expression.accept(this) : null;
-
-            var result = new ParenthesizedArrowFunctionExpression(callSignature, block, expression);
-            this.setCommentsAndSpan(result, start, node);
-
-            return result;
-        }
-
-        public visitType(type: ITypeSyntax): AST {
-            return type ? type.accept(this) : null;
-        }
-
-        public visitTypeQuery(node: TypeQuerySyntax): TypeQuery {
-            var start = this.position;
-            this.movePast(node.typeOfKeyword);
-            var name = node.name.accept(this);
-
-            var result = new TypeQuery(name);
-            this.setSpan(result, start, node);
-
-            return result;
-        }
-
-        public visitQualifiedName(node: QualifiedNameSyntax): QualifiedName {
-            var start = this.position;
-            var left = this.visitType(node.left);
-            this.movePast(node.dotToken);
-            var right = this.visitIdentifier(node.right);
-
-            var result = new QualifiedName(left, right);
-            this.setSpan(result, start, node);
-
-            return result;
-        }
-
-        public visitTypeArgumentList(node: TypeArgumentListSyntax): TypeArgumentList {
-            if (node === null) {
-                return null;
-            }
-
-            var start = this.position;
-            this.movePast(node.lessThanToken);
-            var typeArguments = this.visitSeparatedSyntaxList(node.typeArguments);
-            this.movePast(node.greaterThanToken);
-
-            var result = new TypeArgumentList(typeArguments);
-            this.setSpan(result, start, node);
-
-            return result;
-        }
-
-        public visitConstructorType(node: ConstructorTypeSyntax): ConstructorType {
-            var start = this.position;
-
-            this.movePast(node.newKeyword);
-            var typeParameters = this.visitTypeParameterList(node.typeParameterList);
-            var parameters = this.visitParameterList(node.parameterList);
-            this.movePast(node.equalsGreaterThanToken);
-            var returnType = this.visitType(node.type);
-
-            var result = new ConstructorType(typeParameters, parameters, returnType);
-            this.setSpan(result, start, node);
-
-            return result;
-        }
-
-        public visitFunctionType(node: FunctionTypeSyntax): FunctionType {
-            var start = this.position;
-            var typeParameters = this.visitTypeParameterList(node.typeParameterList);
-            var parameters = this.visitParameterList(node.parameterList);
-            this.movePast(node.equalsGreaterThanToken);
-            var returnType = this.visitType(node.type);
-
-            var result = new FunctionType(typeParameters, parameters, returnType);
-            this.setSpan(result, start, node);
-
-            return result;
-        }
-
-        public visitObjectType(node: ObjectTypeSyntax): ObjectType {
-            var start = this.position;
-
-            this.movePast(node.openBraceToken);
-            var typeMembers = this.visitSeparatedSyntaxList(node.typeMembers);
-            this.movePast(node.closeBraceToken);
-
-            var result = new ObjectType(typeMembers);
-            this.setSpan(result, start, node);
-
-            return result;
-        }
-
-        public visitArrayType(node: ArrayTypeSyntax): ArrayType {
-            var start = this.position;
-
-            var underlying: AST = this.visitType(node.type);
-            this.movePast(node.openBracketToken);
-            this.movePast(node.closeBracketToken);
-
-            var result = new ArrayType(underlying);
-            this.setSpan(result, start, node);
-
-            return result;
-        }
-
-        public visitGenericType(node: GenericTypeSyntax): GenericType {
-            var start = this.position;
-
-            var underlying = this.visitType(node.name);
-            var typeArguments = this.visitTypeArgumentList(node.typeArgumentList);
-
-            var result = new GenericType(underlying, typeArguments);
-            this.setSpan(result, start, node);
-
-            return result;
-        }
-
-        public visitTypeAnnotation(node: TypeAnnotationSyntax): TypeAnnotation {
-            if (!node) {
-                return null;
-            }
-
-            var start = this.position;
-            this.movePast(node.colonToken);
-            var type = this.visitType(node.type);
-
-            var result = new TypeAnnotation(type);
-            this.setSpan(result, start, node);
-
-            return result;
-        }
-
-        public visitBlock(node: BlockSyntax): Block {
-            if (!node) {
-                return null;
-            }
-
-            var start = this.position;
-
-            this.movePast(node.openBraceToken);
-            var statements = this.visitSyntaxList(node.statements);
-            var closeBracePosition = this.position;
-
-            var closeBraceLeadingComments = this.convertTokenLeadingComments(node.closeBraceToken, this.position);
-            var closeBraceToken = this.createTokenSpan(this.position, node.closeBraceToken);
-            this.movePast(node.closeBraceToken);
-
-            var result = new Block(statements, closeBraceLeadingComments, closeBraceToken);
-            this.setSpan(result, start, node);
-
-            return result;
-        }
-
-        public visitParameter(node: ParameterSyntax): Parameter {
-            var start = this.position;
-
-            var dotDotDotToken = this.createTokenSpan(this.position, node.dotDotDotToken);
-
-            this.moveTo(node, node.identifier);
-            var identifier = this.visitIdentifier(node.identifier);
-
-            var questionToken = this.createTokenSpan(this.position, node.questionToken);
-            this.movePast(node.questionToken);
-            var typeExpr = this.visitTypeAnnotation(node.typeAnnotation);
-            var init: EqualsValueClause = node.equalsValueClause ? node.equalsValueClause.accept(this) : null;
-
-            var modifiers = this.visitModifiers(node.modifiers);
-
-            var result = new Parameter(dotDotDotToken, modifiers, identifier, questionToken, typeExpr, init);
-            this.setCommentsAndSpan(result, start, node);
-
-            return result;
-        }
-
-        public visitMemberAccessExpression(node: MemberAccessExpressionSyntax): MemberAccessExpression {
-            var start = this.position;
-
-            var expression: AST = node.expression.accept(this);
-            this.movePast(node.dotToken);
-            var name = this.visitIdentifier(node.name);
-
-            var result = new MemberAccessExpression(expression, name);
-            this.setSpan(result, start, node);
-
-            return result;
-        }
-
-        public visitPostfixUnaryExpression(node: PostfixUnaryExpressionSyntax): PostfixUnaryExpression {
-            var start = this.position;
-
-            var operand = node.operand.accept(this);
-            this.movePast(node.operatorToken);
-
-            var result = new PostfixUnaryExpression(node.kind() === SyntaxKind.PostIncrementExpression ? SyntaxKind.PostIncrementExpression : SyntaxKind.PostDecrementExpression, operand);
-            this.setSpan(result, start, node);
-
-            return result;
-        }
-
-        public visitElementAccessExpression(node: ElementAccessExpressionSyntax): ElementAccessExpression {
-            var start = this.position;
-
-            var expression = node.expression.accept(this);
-            this.movePast(node.openBracketToken);
-            var argumentExpression = node.argumentExpression.accept(this);
-            this.movePast(node.closeBracketToken);
-
-            var result = new ElementAccessExpression(expression, argumentExpression);
-            this.setSpan(result, start, node);
-
-            return result;
-        }
-
-        public visitInvocationExpression(node: InvocationExpressionSyntax): InvocationExpression {
-            var start = this.position;
-
-            var expression = node.expression.accept(this);
-            var argumentList = this.visitArgumentList(node.argumentList);
-
-            var result = new InvocationExpression(expression, argumentList);
-            this.setSpan(result, start, node);
-
-            return result;
-        }
-
-        public visitArgumentList(node: ArgumentListSyntax): ArgumentList {
-            if (node === null) {
-                return null;
-            }
-
-            var start = this.position;
-
-            var typeArguments = this.visitTypeArgumentList(node.typeArgumentList);
-
-            this.movePast(node.openParenToken);
-
-            var arguments = this.visitSeparatedSyntaxList(node.arguments);
-
-            if (node.arguments.fullWidth() === 0 && node.closeParenToken.fullWidth() === 0) {
-                // If the argument list was empty, and closing paren is missing, set the argument ofsets to be the open paren trivia
-                var openParenTokenEnd = start + node.openParenToken.leadingTriviaWidth() + node.openParenToken.width();
-                this.setSpanExplicit(arguments, openParenTokenEnd, openParenTokenEnd + node.openParenToken.trailingTriviaWidth());
-            }
-
-            var closeParenToken = this.createTokenSpan(this.position, node.closeParenToken);
-            this.movePast(node.closeParenToken);
-
-            var result = new ArgumentList(typeArguments, arguments, closeParenToken);
-            this.setSpan(result, start, node);
-
-            return result;
-        }
-
-        public visitBinaryExpression(node: BinaryExpressionSyntax): BinaryExpression {
-            var start = this.position;
-
-            var left = node.left.accept(this);
-            this.movePast(node.operatorToken);
-            var right = node.right.accept(this);
-
-            var result = new BinaryExpression(node.kind(), left, right);
-            this.setSpan(result, start, node);
-
-            return result;
-        }
-
-        public visitConditionalExpression(node: ConditionalExpressionSyntax): ConditionalExpression {
-            var start = this.position;
-
-            var condition = node.condition.accept(this);
-            this.movePast(node.questionToken);
-            var whenTrue = node.whenTrue.accept(this);
-            this.movePast(node.colonToken);
-            var whenFalse = node.whenFalse.accept(this);
-
-            var result = new ConditionalExpression(condition, whenTrue, whenFalse);
-            this.setSpan(result, start, node);
-
-            return result;
-        }
-
-        public visitConstructSignature(node: ConstructSignatureSyntax): ConstructSignature {
-            var start = this.position;
-
-            this.movePast(node.newKeyword);
-            var callSignature = this.visitCallSignature(node.callSignature);
-
-            var result = new ConstructSignature(callSignature);
-            this.setCommentsAndSpan(result, start, node);
-
-            return result;
-        }
-
-        public visitMethodSignature(node: MethodSignatureSyntax): MethodSignature {
-            var start = this.position;
-
-            var name = this.visitToken(node.propertyName);
-
-            var questionToken = this.createTokenSpan(this.position, node.questionToken);
-            this.movePast(node.questionToken);
-
-            var callSignature = this.visitCallSignature(node.callSignature);
-
-            var result = new MethodSignature(name, questionToken, callSignature);
-            this.setCommentsAndSpan(result, start, node);
-
-            return result;
-        }
-
-        public visitIndexSignature(node: IndexSignatureSyntax): IndexSignature {
-            var start = this.position;
-
-            this.movePast(node.openBracketToken);
-
-            var parameter = node.parameter.accept(this);
-
-            this.movePast(node.closeBracketToken);
-            var returnType = this.visitTypeAnnotation(node.typeAnnotation);
-
-            var result = new IndexSignature(parameter, returnType);
-            this.setCommentsAndSpan(result, start, node);
-
-            return result;
-        }
-
-        public visitPropertySignature(node: PropertySignatureSyntax): PropertySignature {
-            var start = this.position;
-
-            var name = this.visitToken(node.propertyName);
-
-            var questionToken = this.createTokenSpan(this.position, node.questionToken);
-            this.movePast(node.questionToken);
-            var typeExpr = this.visitTypeAnnotation(node.typeAnnotation);
-
-            var result = new PropertySignature(name, questionToken, typeExpr);
-            this.setCommentsAndSpan(result, start, node);
-
-            return result;
-        }
-
-        public visitParameterList(node: ParameterListSyntax): ParameterList {
-            if (!node) {
-                return null;
-            }
-
-            var start = this.position;
-
-            var openParenToken = node.openParenToken;
-
-            this.previousTokenTrailingComments = this.convertTokenTrailingComments(openParenToken, start + openParenToken.leadingTriviaWidth() + openParenToken.width());
-            var openParenTrailingComments: Comment[] = null;
-            if (node.parameters.childCount() === 0) {
-                openParenTrailingComments = this.previousTokenTrailingComments;
-                this.previousTokenTrailingComments = null;
-            }
-
-            this.movePast(node.openParenToken);
-            var parameters = this.visitSeparatedSyntaxList(node.parameters);
-            this.movePast(node.closeParenToken);
-
-            var result = new ParameterList(openParenTrailingComments, parameters);
-            this.setSpan(result, start, node);
-
-            return result;
-        }
-
-        public visitCallSignature(node: CallSignatureSyntax): CallSignature {
-            var start = this.position;
-
-            var typeParameters = this.visitTypeParameterList(node.typeParameterList);
-            var parameters = this.visitParameterList(node.parameterList);
-            var returnType = this.visitTypeAnnotation(node.typeAnnotation);
-
-            var result = new CallSignature(typeParameters, parameters, returnType);
-            this.setCommentsAndSpan(result, start, node);
-
-            return result;
-        }
-
-        public visitTypeParameterList(node: TypeParameterListSyntax): TypeParameterList {
-            if (!node) {
-                return null;
-            }
-
-            var start = this.position;
-            this.movePast(node.lessThanToken);
-            var typeParameters = this.visitSeparatedSyntaxList(node.typeParameters);
-            this.movePast(node.greaterThanToken);
-
-            var result = new TypeParameterList(typeParameters);
-            this.setSpan(result, start, node);
-
-            return result;
-        }
-
-        public visitTypeParameter(node: TypeParameterSyntax): TypeParameter {
-            var start = this.position;
-
-            var identifier = this.visitIdentifier(node.identifier);
-            var constraint: Constraint = node.constraint ? node.constraint.accept(this) : null;
-
-            var result = new TypeParameter(identifier, constraint);
-            this.setSpan(result, start, node);
-
-            return result;
-        }
-
-        public visitConstraint(node: ConstraintSyntax): Constraint {
-            var start = this.position;
-            this.movePast(node.extendsKeyword);
-            var type = this.visitType(node.type);
-
-            var result = new Constraint(type);
-            this.setSpan(result, start, node);
-
-            return result;
-        }
-
-        public visitIfStatement(node: IfStatementSyntax): IfStatement {
-            var start = this.position;
-
-            this.moveTo(node, node.condition);
-            var condition = node.condition.accept(this);
-            this.movePast(node.closeParenToken);
-            var thenBod = node.statement.accept(this);
-            var elseBod: ElseClause = node.elseClause ? node.elseClause.accept(this) : null;
-
-            var result = new IfStatement(condition, thenBod, elseBod);
-            this.setCommentsAndSpan(result, start, node);
-
-            return result;
-        }
-
-        public visitElseClause(node: ElseClauseSyntax): ElseClause {
-            var start = this.position;
-
-            this.movePast(node.elseKeyword);
-            var statement = node.statement.accept(this);
-
-            var result = new ElseClause(statement);
-            this.setSpan(result, start, node);
-
-            return result;
-        }
-
-        public visitExpressionStatement(node: ExpressionStatementSyntax): ExpressionStatement {
-            var start = this.position;
-
-            var preComments = this.convertTokenLeadingComments(node.firstToken(), start);
-            var expression = node.expression.accept(this);
-
-            var semicolonPosition = this.position;
-
-            var postComments = this.convertComments(node.semicolonToken.trailingTrivia(),
-                this.position + node.semicolonToken.leadingTriviaWidth() + node.semicolonToken.width());
-            this.movePast(node.semicolonToken);
-
-            var result = new ExpressionStatement(expression);
-            this.setSpan(result, start, node);
-
-            result.setPreComments(preComments);
-            result.setPostComments(postComments);
-
-            return result;
-        }
-
-        public visitConstructorDeclaration(node: ConstructorDeclarationSyntax): ConstructorDeclaration {
-            var start = this.position;
-
-            this.moveTo(node, node.parameterList);
-            var parameters = this.visitParameterList(node.parameterList);
-
-            var block = node.block ? node.block.accept(this) : null;
-
-            this.movePast(node.semicolonToken);
-
-            var result = new ConstructorDeclaration(parameters, block);
-            this.setCommentsAndSpan(result, start, node);
-
-            return result;
-        }
-
-        public visitIndexMemberDeclaration(node: IndexMemberDeclarationSyntax): IndexMemberDeclaration {
-            var start = this.position;
-
-            this.moveTo(node, node.indexSignature);
-            var indexSignature: IndexSignature = node.indexSignature.accept(this);
-
-            this.movePast(node.semicolonToken);
-
-            var result = new IndexMemberDeclaration(indexSignature);
-            this.setSpan(result, start, node);
-
-            return result;
-        }
-
-        public visitMemberFunctionDeclaration(node: MemberFunctionDeclarationSyntax): MemberFunctionDeclaration {
-            var start = this.position;
-
-            this.moveTo(node, node.propertyName);
-            var name = this.visitToken(node.propertyName);
-
-            var callSignature = this.visitCallSignature(node.callSignature);
-            var block = node.block ? this.visitBlock(node.block) : null;
-            this.movePast(node.semicolonToken);
-
-            var result = new MemberFunctionDeclaration(this.visitModifiers(node.modifiers), name, callSignature, block);
-            this.setCommentsAndSpan(result, start, node);
-
-            return result;
-        }
-
-        public visitGetAccessor(node: GetAccessorSyntax): GetAccessor {
-            var start = this.position;
-
-            this.moveTo(node, node.propertyName);
-            var name = this.visitToken(node.propertyName);
-            var parameters = this.visitParameterList(node.parameterList);
-            var returnType = this.visitTypeAnnotation(node.typeAnnotation);
-
-            var block = node.block ? node.block.accept(this) : null;
-            var result = new GetAccessor(this.visitModifiers(node.modifiers), name, parameters, returnType, block);
-            this.setCommentsAndSpan(result, start, node);
-
-            return result;
-        }
-
-        public visitSetAccessor(node: SetAccessorSyntax): SetAccessor {
-            var start = this.position;
-
-            this.moveTo(node, node.propertyName);
-            var name = this.visitToken(node.propertyName);
-            var parameters = this.visitParameterList(node.parameterList);
-            var block = node.block ? node.block.accept(this) : null;
-            var result = new SetAccessor(this.visitModifiers(node.modifiers), name, parameters, block);
-            this.setCommentsAndSpan(result, start, node);
-
-            return result;
-        }
-
-        public visitMemberVariableDeclaration(node: MemberVariableDeclarationSyntax): MemberVariableDeclaration {
-            var start = this.position;
-
-            this.moveTo(node, node.variableDeclarator);
-            var variableDeclarator: VariableDeclarator = node.variableDeclarator.accept(this);
-            this.movePast(node.semicolonToken);
-
-            var modifiers = this.visitModifiers(node.modifiers);
-            var result = new MemberVariableDeclaration(modifiers, variableDeclarator);
-            this.setCommentsAndSpan(result, start, node);
-
-            return result;
-        }
-
-        public visitThrowStatement(node: ThrowStatementSyntax): ThrowStatement {
-            var start = this.position;
-
-            this.movePast(node.throwKeyword);
-            var expression = node.expression.accept(this);
-            this.movePast(node.semicolonToken);
-
-            var result = new ThrowStatement(expression);
-            this.setSpan(result, start, node);
-
-            return result;
-        }
-
-        public visitReturnStatement(node: ReturnStatementSyntax): ReturnStatement {
-            var start = this.position;
-
-            this.movePast(node.returnKeyword);
-            var expression = node.expression ? node.expression.accept(this) : null;
-            this.movePast(node.semicolonToken);
-
-            var result = new ReturnStatement(expression);
-            this.setCommentsAndSpan(result, start, node);
-
-            return result;
-        }
-
-        public visitObjectCreationExpression(node: ObjectCreationExpressionSyntax): ObjectCreationExpression {
-            var start = this.position;
-
-            this.movePast(node.newKeyword);
-            var expression = node.expression.accept(this);
-            var argumentList = this.visitArgumentList(node.argumentList);
-
-            var result = new ObjectCreationExpression(expression, argumentList);
-            this.setSpan(result, start, node);
-
-            return result;
-        }
-
-        public visitSwitchStatement(node: SwitchStatementSyntax): SwitchStatement {
-            var start = this.position;
-
-            this.movePast(node.switchKeyword);
-            this.movePast(node.openParenToken);
-            var expression = node.expression.accept(this);
-
-            var closeParenToken = this.createTokenSpan(this.position, node.closeParenToken);
-            this.movePast(node.closeParenToken);
-            this.movePast(node.openBraceToken);
-            var switchClauses = this.visitSyntaxList(node.switchClauses);
-            this.movePast(node.closeBraceToken);
-
-            var result = new SwitchStatement(expression, closeParenToken, switchClauses);
-            this.setSpan(result, start, node);
-
-            return result;
-        }
-
-        public visitCaseSwitchClause(node: CaseSwitchClauseSyntax): CaseSwitchClause {
-            var start = this.position;
-
-            this.movePast(node.caseKeyword);
-            var expression = node.expression.accept(this);
-            this.movePast(node.colonToken);
-            var statements = this.visitSyntaxList(node.statements);
-
-            var result = new CaseSwitchClause(expression, statements);
-            this.setSpan(result, start, node);
-
-            return result;
-        }
-
-        public visitDefaultSwitchClause(node: DefaultSwitchClauseSyntax): DefaultSwitchClause {
-            var start = this.position;
-
-            this.movePast(node.defaultKeyword);
-            this.movePast(node.colonToken);
-            var statements = this.visitSyntaxList(node.statements);
-
-            var result = new DefaultSwitchClause(statements);
-            this.setSpan(result, start, node);
-
-            return result;
-        }
-
-        public visitBreakStatement(node: BreakStatementSyntax): BreakStatement {
-            var start = this.position;
-
-            this.movePast(node.breakKeyword);
-            var identifier: Identifier = node.identifier ? node.identifier.accept(this) : null;
-            this.movePast(node.semicolonToken);
-
-            var result = new BreakStatement(identifier);
-            this.setSpan(result, start, node);
-
-            return result;
-        }
-
-        public visitContinueStatement(node: ContinueStatementSyntax): ContinueStatement {
-            var start = this.position;
-
-            this.movePast(node.continueKeyword);
-            var identifier = node.identifier ? node.identifier.accept(this) : null;
-            this.movePast(node.semicolonToken);
-
-            var result = new ContinueStatement(identifier);
-            this.setSpan(result, start, node);
-
-            return result;
-        }
-
-        public visitForStatement(node: ForStatementSyntax): ForStatement {
-            var start = this.position;
-
-            this.movePast(node.forKeyword);
-            this.movePast(node.openParenToken);
-            var variableDeclaration: VariableDeclaration = node.variableDeclaration ? node.variableDeclaration.accept(this) : null;
-            var initializer: AST = node.initializer ? node.initializer.accept(this) : null;
-
-            this.movePast(node.firstSemicolonToken);
-            var cond = node.condition ? node.condition.accept(this) : null;
-            this.movePast(node.secondSemicolonToken);
-            var incr = node.incrementor ? node.incrementor.accept(this) : null;
-            this.movePast(node.closeParenToken);
-            var body = node.statement.accept(this);
-
-            var result = new ForStatement(variableDeclaration, initializer, cond, incr, body);
-            this.setSpan(result, start, node);
-
-            return result;
-        }
-
-        public visitForInStatement(node: ForInStatementSyntax): ForInStatement {
-            var start = this.position;
-
-            this.movePast(node.forKeyword);
-            this.movePast(node.openParenToken);
-            var variableDeclaration: VariableDeclaration = node.variableDeclaration ? node.variableDeclaration.accept(this) : null;
-            var left: AST = node.left ? node.left.accept(this) : null;
-
-            this.movePast(node.inKeyword);
-            var expression = node.expression.accept(this);
-            this.movePast(node.closeParenToken);
-            var body = node.statement.accept(this);
-
-            var result = new ForInStatement(variableDeclaration, left, expression, body);
-            this.setSpan(result, start, node);
-
-            return result;
-        }
-
-        public visitWhileStatement(node: WhileStatementSyntax): WhileStatement {
-            var start = this.position;
-
-            this.moveTo(node, node.condition);
-            var condition = node.condition.accept(this);
-            this.movePast(node.closeParenToken);
-            var statement = node.statement.accept(this);
-
-            var result = new WhileStatement(condition, statement);
-            this.setSpan(result, start, node);
-
-            return result;
-        }
-
-        public visitWithStatement(node: WithStatementSyntax): WithStatement {
-            var start = this.position;
-
-            this.moveTo(node, node.condition);
-            var condition = node.condition.accept(this);
-            this.movePast(node.closeParenToken);
-            var statement = node.statement.accept(this);
-
-            var result = new WithStatement(condition, statement);
-            this.setSpan(result, start, node);
-
-            return result;
-        }
-
-        public visitCastExpression(node: CastExpressionSyntax): CastExpression {
-            var start = this.position;
-
-            this.movePast(node.lessThanToken);
-            var castTerm = this.visitType(node.type);
-            this.movePast(node.greaterThanToken);
-            var expression = node.expression.accept(this);
-
-            var result = new CastExpression(castTerm, expression);
-            this.setSpan(result, start, node);
-
-            return result;
-        }
-
-        public visitObjectLiteralExpression(node: ObjectLiteralExpressionSyntax): ObjectLiteralExpression {
-            var start = this.position;
-
-            var openStart = this.position + node.openBraceToken.leadingTriviaWidth();
-            this.movePast(node.openBraceToken);
-
-            var propertyAssignments = this.visitSeparatedSyntaxList(node.propertyAssignments);
-
-            var closeStart = this.position + node.closeBraceToken.leadingTriviaWidth();
-            this.movePast(node.closeBraceToken);
-
-            var result = new ObjectLiteralExpression(propertyAssignments);
-            this.setCommentsAndSpan(result, start, node);
-
-            return result;
-        }
-
-        public visitSimplePropertyAssignment(node: SimplePropertyAssignmentSyntax): SimplePropertyAssignment {
-            var start = this.position;
-
-            var preComments = this.convertTokenLeadingComments(node.firstToken(), start);
-            var postComments = this.convertNodeTrailingComments(node, node.lastToken(), start);
-
-            var propertyName: Identifier = node.propertyName.accept(this);
-
-            var afterColonComments = this.convertTokenTrailingComments(
-                node.colonToken, this.position + node.colonToken.leadingTriviaWidth() + node.colonToken.width());
-
-            this.movePast(node.colonToken);
-            var expression: AST = node.expression.accept(this);
-            expression.setPreComments(this.mergeComments(afterColonComments, expression.preComments()));
-
-            var result = new SimplePropertyAssignment(propertyName, expression);
-            this.setSpan(result, start, node);
-
-            result.setPreComments(preComments);
-            result.setPostComments(postComments);
-
-            return result;
-        }
-
-        public visitFunctionPropertyAssignment(node: FunctionPropertyAssignmentSyntax): FunctionPropertyAssignment {
-            var start = this.position;
-
-            var propertyName: Identifier = node.propertyName.accept(this);
-            var callSignature = this.visitCallSignature(node.callSignature);
-            var block = this.visitBlock(node.block);
-
-            var result = new FunctionPropertyAssignment(propertyName, callSignature, block);
-            this.setCommentsAndSpan(result, start, node);
-
-            return result;
-        }
-
-        public visitFunctionExpression(node: FunctionExpressionSyntax): FunctionExpression {
-            var start = this.position;
-
-            this.movePast(node.functionKeyword);
-            var name = node.identifier === null ? null : this.visitIdentifier(node.identifier);
-
-            var callSignature = this.visitCallSignature(node.callSignature);
-            var block: Block = node.block ? node.block.accept(this) : null;
-
-            var result = new FunctionExpression(name, callSignature, block);
-            this.setCommentsAndSpan(result, start, node);
-
-            return result;
-        }
-
-        public visitEmptyStatement(node: EmptyStatementSyntax): EmptyStatement {
-            var start = this.position;
-
-            this.movePast(node.semicolonToken);
-
-            var result = new EmptyStatement();
-            this.setSpan(result, start, node);
-
-            return result;
-        }
-
-        public visitTryStatement(node: TryStatementSyntax): TryStatement {
-            var start = this.position;
-
-            this.movePast(node.tryKeyword);
-            var tryBody = node.block.accept(this);
-
-            var catchClause: CatchClause = null;
-            if (node.catchClause !== null) {
-                catchClause = node.catchClause.accept(this);
-            }
-
-            var finallyBody: FinallyClause = null;
-            if (node.finallyClause !== null) {
-                finallyBody = node.finallyClause.accept(this);
-            }
-
-            var result = new TryStatement(tryBody, catchClause, finallyBody);
-            this.setSpan(result, start, node);
-
-            return result;
-        }
-
-        public visitCatchClause(node: CatchClauseSyntax): CatchClause {
-            var start = this.position;
-
-            this.movePast(node.catchKeyword);
-            this.movePast(node.openParenToken);
-            var identifier = this.visitIdentifier(node.identifier);
-            var typeAnnotation = this.visitTypeAnnotation(node.typeAnnotation);
-            this.movePast(node.closeParenToken);
-            var block = node.block.accept(this);
-
-            var result = new CatchClause(identifier, typeAnnotation, block);
-            this.setSpan(result, start, node);
-
-            return result;
-        }
-
-        public visitFinallyClause(node: FinallyClauseSyntax): FinallyClause {
-            var start = this.position;
-            this.movePast(node.finallyKeyword);
-            var block: Block = node.block.accept(this);
-
-            var result = new FinallyClause(block);
-            this.setSpan(result, start, node);
-
-            return result;
-        }
-
-        public visitLabeledStatement(node: LabeledStatementSyntax): LabeledStatement {
-            var start = this.position;
-
-            var identifier = this.visitIdentifier(node.identifier);
-            this.movePast(node.colonToken);
-            var statement = node.statement.accept(this);
-
-            var result = new LabeledStatement(identifier, statement);
-            this.setSpan(result, start, node);
-
-            return result;
-        }
-
-        public visitDoStatement(node: DoStatementSyntax): DoStatement {
-            var start = this.position;
-
-            this.movePast(node.doKeyword);
-            var statement: AST = node.statement.accept(this);
-            var whileKeyword = this.createTokenSpan(this.position, node.whileKeyword);
-
-            this.movePast(node.whileKeyword);
-            this.movePast(node.openParenToken);
-            var condition: AST = node.condition.accept(this);
-            this.movePast(node.closeParenToken);
-            this.movePast(node.semicolonToken);
-
-            var result = new DoStatement(statement, whileKeyword, condition);
-            this.setSpan(result, start, node);
-
-            return result;
-        }
-
-        public visitTypeOfExpression(node: TypeOfExpressionSyntax): TypeOfExpression {
-            var start = this.position;
-
-            this.movePast(node.typeOfKeyword);
-            var expression = node.expression.accept(this);
-
-            var result = new TypeOfExpression(expression);
-            this.setSpan(result, start, node);
-
-            return result;
-        }
-
-        public visitDeleteExpression(node: DeleteExpressionSyntax): DeleteExpression {
-            var start = this.position;
-
-            this.movePast(node.deleteKeyword);
-            var expression = node.expression.accept(this);
-
-            var result = new DeleteExpression(expression);
-            this.setSpan(result, start, node);
-
-            return result;
-        }
-
-        public visitVoidExpression(node: VoidExpressionSyntax): VoidExpression {
-            var start = this.position;
-
-            this.movePast(node.voidKeyword);
-            var expression = node.expression.accept(this);
-
-            var result = new VoidExpression(expression);
-            this.setSpan(result, start, node);
-
-            return result;
-        }
-
-        public visitDebuggerStatement(node: DebuggerStatementSyntax): DebuggerStatement {
-            var start = this.position;
-
-            this.movePast(node.debuggerKeyword);
-            this.movePast(node.semicolonToken);
-
-            var result = new DebuggerStatement();
-            this.setSpan(result, start, node);
-
-            return result;
-        }
-    }
-
-    function applyDelta(ast: TypeScript.IASTSpan, delta: number) {
-        if (ast) {
-            if (ast._start !== -1) {
-                ast._start += delta;
-            }
-
-            if (ast._end !== -1) {
-                ast._end += delta;
-            }
-        }
-    }
-
-    function applyDeltaToComments(comments: TypeScript.Comment[], delta: number) {
-        if (comments && comments.length > 0) {
-            for (var i = 0; i < comments.length; i++) {
-                var comment = comments[i];
-                applyDelta(comment, delta);
-            }
-        }
-    }
-
-    class SyntaxTreeToIncrementalAstVisitor extends SyntaxTreeToAstVisitor {
-        private applyDelta(ast: TypeScript.AST, delta: number) {
-            if (delta === 0) {
-                return;
-            }
-
-            var pre = function (cur: TypeScript.AST) {
-                // Apply delta to this node
-                applyDelta(cur, delta);
-                applyDeltaToComments(cur.preComments(), delta);
-                applyDeltaToComments(cur.postComments(), delta);
-
-                // Apply delta to all custom span fields
-                switch (cur.nodeType()) {
-                    case SyntaxKind.Block:
-                        applyDelta((<Block>cur).closeBraceToken, delta);
-                        break; 
-
-                    case SyntaxKind.ArgumentList:
-                        applyDelta((<ArgumentList>cur).closeParenToken, delta);
-                        break;
-
-                    case SyntaxKind.ModuleDeclaration:
-                        applyDelta((<ModuleDeclaration>cur).endingToken, delta);
-                        break;
-
-                    case SyntaxKind.ClassDeclaration:
-                        applyDelta((<ClassDeclaration>cur).closeBraceToken, delta);
-                        break;
-
-                    case SyntaxKind.DoStatement:
-                        applyDelta((<DoStatement>cur).whileKeyword, delta);
-                        break;
-
-                    case SyntaxKind.SwitchStatement:
-                        applyDelta((<SwitchStatement>cur).closeParenToken, delta);
-                        break;
-                }
-            };
-
-            TypeScript.getAstWalkerFactory().simpleWalk(ast, pre);
-        }
-
-        public setSpanExplicit(span: IASTSpan, start: number, end: number): void {
-            if (span._start !== -1) {
-                // Have an existing span.  We need to adjust it so that it starts at the provided
-                // desiredMinChar.
-
-                var delta = start - span._start;
-                this.applyDelta(<AST>span, delta);
-
-                span._end = end;
-            }
-            else {
-                super.setSpanExplicit(span, start, end);
-            }
-        }
-
-        private getAndMovePastAST(element: ISyntaxElement): any {
-            if (this.previousTokenTrailingComments !== null) {
-                return null;
-            }
-
-            var result = (<any>element)._ast;
-            if (!result) {
-                return null;
-            }
-
-            // We previous mapped this element to an AST node.  Return the AST node (with its 
-            // positions properly updated), and move past it.
-            var start = this.position;
-            this.movePast(element);
-            this.setSpan(result, start, element);
-            return result;
-        }
-
-        private setAST(element: ISyntaxElement, ast: IASTSpan): void {
-            (<any>element)._ast = ast;
-        }
-
-        public visitSyntaxList(list: ISyntaxList): ASTList {
-            var result: ASTList = this.getAndMovePastAST(list);
-            if (!result) {
-                result = super.visitSyntaxList(list);
-
-                if (list.childCount() > 0) {
-                    // Don't cache 0 lengthed lists as we only have a single sentinel value for them
-                    this.setAST(list, result);
-                }
-            }
-
-            return result;
-        }
-
-        public visitSeparatedSyntaxList(list: ISeparatedSyntaxList): ASTSeparatedList {
-            var result: ASTSeparatedList = this.getAndMovePastAST(list);
-            if (!result) {
-                result = super.visitSeparatedSyntaxList(list);
-
-                if (list.childCount() > 0) {
-                    // Don't cache 0 lengthed lists as we only have a single sentinel value for them
-                    this.setAST(list, result);
-                }
-            }
-
-            return result;
-        }
-
-        public visitToken(token: ISyntaxToken): IASTToken {
-            var result = this.getAndMovePastAST(token);
-
-            if (!result) {
-                result = super.visitToken(token);
-                this.setAST(token, result);
-            }
-
-            return result;
-        }
-
-        public visitClassDeclaration(node: ClassDeclarationSyntax): ClassDeclaration {
-            var result: ClassDeclaration = this.getAndMovePastAST(node);
-            if (!result) {
-                result = super.visitClassDeclaration(node);
-                this.setAST(node, result);
-            }
-
-            return result;
-        }
-
-        public visitInterfaceDeclaration(node: InterfaceDeclarationSyntax): InterfaceDeclaration {
-            var result: InterfaceDeclaration = this.getAndMovePastAST(node);
-            if (!result) {
-                result = super.visitInterfaceDeclaration(node);
-                this.setAST(node, result);
-            }
-
-            return result;
-        }
-
-        public visitHeritageClause(node: HeritageClauseSyntax): HeritageClause {
-            var result: HeritageClause = this.getAndMovePastAST(node);
-            if (!result) {
-                result = super.visitHeritageClause(node);
-                this.setAST(node, result);
-            }
-
-            return result;
-        }
-
-        public visitModuleDeclaration(node: ModuleDeclarationSyntax): ModuleDeclaration {
-            var result: ModuleDeclaration = this.getAndMovePastAST(node);
-            if (!result) {
-                result = super.visitModuleDeclaration(node);
-                this.setAST(node, result);
-            }
-
-            return result;
-        }
-
-        public visitFunctionDeclaration(node: FunctionDeclarationSyntax): FunctionDeclaration {
-            var result: FunctionDeclaration = this.getAndMovePastAST(node);
-            if (!result) {
-                result = super.visitFunctionDeclaration(node);
-                this.setAST(node, result);
-            }
-
-            return result;
-        }
-
-        public visitImportDeclaration(node: ImportDeclarationSyntax): ImportDeclaration {
-            var result: ImportDeclaration = this.getAndMovePastAST(node);
-            if (!result) {
-                result = super.visitImportDeclaration(node);
-                this.setAST(node, result);
-            }
-
-            return result;
-        }
-
-        public visitExportAssignment(node: ExportAssignmentSyntax): ExportAssignment {
-            var result: ExportAssignment = this.getAndMovePastAST(node);
-            if (!result) {
-                result = super.visitExportAssignment(node);
-                this.setAST(node, result);
-            }
-
-            return result;
-        }
-
-        public visitPrefixUnaryExpression(node: PrefixUnaryExpressionSyntax): PrefixUnaryExpression {
-            var result: PrefixUnaryExpression = this.getAndMovePastAST(node);
-            if (!result) {
-                result = super.visitPrefixUnaryExpression(node);
-                this.setAST(node, result);
-            }
-
-            return result;
-        }
-
-        public visitArrayLiteralExpression(node: ArrayLiteralExpressionSyntax): ArrayLiteralExpression {
-            var result: ArrayLiteralExpression = this.getAndMovePastAST(node);
-            if (!result) {
-                result = super.visitArrayLiteralExpression(node);
-                this.setAST(node, result);
-            }
-
-            return result;
-        }
-
-        public visitOmittedExpression(node: OmittedExpressionSyntax): OmittedExpression {
-            var result: OmittedExpression = this.getAndMovePastAST(node);
-            if (!result) {
-                result = super.visitOmittedExpression(node);
-                this.setAST(node, result);
-            }
-
-            return result;
-        }
-
-        public visitParenthesizedExpression(node: ParenthesizedExpressionSyntax): ParenthesizedExpression {
-            var result: ParenthesizedExpression = this.getAndMovePastAST(node);
-            if (!result) {
-                result = super.visitParenthesizedExpression(node);
-                this.setAST(node, result);
-            }
-
-            return result;
-        }
-
-        public visitSimpleArrowFunctionExpression(node: SimpleArrowFunctionExpressionSyntax): SimpleArrowFunctionExpression {
-            var result: SimpleArrowFunctionExpression = this.getAndMovePastAST(node);
-            if (!result) {
-                result = super.visitSimpleArrowFunctionExpression(node);
-                this.setAST(node, result);
-            }
-
-            return result;
-        }
-
-        public visitParenthesizedArrowFunctionExpression(node: ParenthesizedArrowFunctionExpressionSyntax): ParenthesizedArrowFunctionExpression {
-            var result: ParenthesizedArrowFunctionExpression = this.getAndMovePastAST(node);
-            if (!result) {
-                result = super.visitParenthesizedArrowFunctionExpression(node);
-                this.setAST(node, result);
-            }
-
-            return result;
-        }
-
-        public visitQualifiedName(node: QualifiedNameSyntax): QualifiedName {
-            var result: QualifiedName = this.getAndMovePastAST(node);
-            if (!result) {
-                var result = super.visitQualifiedName(node);
-                this.setAST(node, result);
-            }
-
-            return result;
-        }
-
-        public visitConstructorType(node: ConstructorTypeSyntax): ConstructorType {
-            var result: ConstructorType = this.getAndMovePastAST(node);
-            if (!result) {
-                result = super.visitConstructorType(node);
-                this.setAST(node, result);
-            }
-
-            return result;
-        }
-
-        public visitFunctionType(node: FunctionTypeSyntax): FunctionType {
-            var result: FunctionType = this.getAndMovePastAST(node);
-            if (!result) {
-                result = super.visitFunctionType(node);
-                this.setAST(node, result);
-            }
-
-            return result;
-        }
-
-        public visitObjectType(node: ObjectTypeSyntax): ObjectType {
-            var result: ObjectType = this.getAndMovePastAST(node);
-            if (!result) {
-                result = super.visitObjectType(node);
-                this.setAST(node, result);
-            }
-
-            return result;
-        }
-
-        public visitArrayType(node: ArrayTypeSyntax): ArrayType {
-            var result: ArrayType = this.getAndMovePastAST(node);
-            if (!result) {
-                result = super.visitArrayType(node);
-                this.setAST(node, result);
-            }
-
-            return result;
-        }
-
-        public visitGenericType(node: GenericTypeSyntax): GenericType {
-            var result: GenericType = this.getAndMovePastAST(node);
-            if (!result) {
-                result = super.visitGenericType(node);
-                this.setAST(node, result);
-            }
-
-            return result;
-        }
-
-        public visitBlock(node: BlockSyntax): Block {
-            var result: Block = this.getAndMovePastAST(node);
-            if (!result) {
-                result = super.visitBlock(node);
-                this.setAST(node, result);
-            }
-
-            return result;
-        }
-
-        public visitParameter(node: ParameterSyntax): Parameter {
-            var result: Parameter = this.getAndMovePastAST(node);
-            if (!result) {
-                result = super.visitParameter(node);
-                this.setAST(node, result);
-            }
-
-            return result;
-        }
-
-        public visitMemberAccessExpression(node: MemberAccessExpressionSyntax): MemberAccessExpression {
-            var result: MemberAccessExpression = this.getAndMovePastAST(node);
-            if (!result) {
-                result = super.visitMemberAccessExpression(node);
-                this.setAST(node, result);
-            }
-
-            return result;
-        }
-
-        public visitPostfixUnaryExpression(node: PostfixUnaryExpressionSyntax): PostfixUnaryExpression {
-            var result: PostfixUnaryExpression = this.getAndMovePastAST(node);
-            if (!result) {
-                result = super.visitPostfixUnaryExpression(node);
-                this.setAST(node, result);
-            }
-
-            return result;
-        }
-
-        public visitElementAccessExpression(node: ElementAccessExpressionSyntax): ElementAccessExpression {
-            var result: ElementAccessExpression = this.getAndMovePastAST(node);
-            if (!result) {
-                result = super.visitElementAccessExpression(node);
-                this.setAST(node, result);
-            }
-
-            return result;
-        }
-
-        public visitInvocationExpression(node: InvocationExpressionSyntax): InvocationExpression {
-            var result: InvocationExpression = this.getAndMovePastAST(node);
-            if (!result) {
-                result = super.visitInvocationExpression(node);
-                this.setAST(node, result);
-            }
-
-            return result;
-        }
-
-        public visitBinaryExpression(node: BinaryExpressionSyntax): BinaryExpression {
-            var result: BinaryExpression = this.getAndMovePastAST(node);
-            if (!result) {
-                result = super.visitBinaryExpression(node);
-                this.setAST(node, result);
-            }
-
-            return result;
-        }
-
-        public visitConditionalExpression(node: ConditionalExpressionSyntax): ConditionalExpression {
-            var result: ConditionalExpression = this.getAndMovePastAST(node);
-            if (!result) {
-                result = super.visitConditionalExpression(node);
-                this.setAST(node, result);
-            }
-
-            return result;
-        }
-
-        public visitConstructSignature(node: ConstructSignatureSyntax): ConstructSignature {
-            var result: ConstructSignature = this.getAndMovePastAST(node);
-            if (!result) {
-                result = super.visitConstructSignature(node);
-                this.setAST(node, result);
-            }
-
-            return result;
-        }
-
-        public visitMethodSignature(node: MethodSignatureSyntax): MethodSignature {
-            var result: MethodSignature = this.getAndMovePastAST(node);
-            if (!result) {
-                result = super.visitMethodSignature(node);
-                this.setAST(node, result);
-            }
-
-            return result;
-        }
-
-        public visitIndexSignature(node: IndexSignatureSyntax): IndexSignature {
-            var result: IndexSignature = this.getAndMovePastAST(node);
-            if (!result) {
-                result = super.visitIndexSignature(node);
-                this.setAST(node, result);
-            }
-
-            return result;
-        }
-
-        public visitPropertySignature(node: PropertySignatureSyntax): PropertySignature {
-            var result: PropertySignature = this.getAndMovePastAST(node);
-            if (!result) {
-                result = super.visitPropertySignature(node);
-                this.setAST(node, result);
-            }
-
-            return result;
-        }
-
-        public visitCallSignature(node: CallSignatureSyntax): CallSignature {
-            var result: CallSignature = this.getAndMovePastAST(node);
-            if (!result) {
-                result = super.visitCallSignature(node);
-                this.setAST(node, result);
-            }
-
-            return result;
-        }
-
-        public visitTypeParameter(node: TypeParameterSyntax): TypeParameter {
-            var result: TypeParameter = this.getAndMovePastAST(node);
-            if (!result) {
-                result = super.visitTypeParameter(node);
-                this.setAST(node, result);
-            }
-
-            return result;
-        }
-
-        public visitIfStatement(node: IfStatementSyntax): IfStatement {
-            var result: IfStatement = this.getAndMovePastAST(node);
-            if (!result) {
-                result = super.visitIfStatement(node);
-                this.setAST(node, result);
-            }
-
-            return result;
-        }
-
-        public visitExpressionStatement(node: ExpressionStatementSyntax): ExpressionStatement {
-            var result: ExpressionStatement = this.getAndMovePastAST(node);
-            if (!result) {
-                result = super.visitExpressionStatement(node);
-                this.setAST(node, result);
-            }
-
-            return result;
-        }
-
-        public visitConstructorDeclaration(node: ConstructorDeclarationSyntax): ConstructorDeclaration {
-            var result: ConstructorDeclaration = this.getAndMovePastAST(node);
-            if (!result) {
-                result = super.visitConstructorDeclaration(node);
-                this.setAST(node, result);
-            }
-
-            return result;
-        }
-
-        public visitMemberFunctionDeclaration(node: MemberFunctionDeclarationSyntax): MemberFunctionDeclaration {
-            var result: MemberFunctionDeclaration = this.getAndMovePastAST(node);
-            if (!result) {
-                result = super.visitMemberFunctionDeclaration(node);
-                this.setAST(node, result);
-            }
-
-            return result;
-        }
-
-        public visitGetAccessor(node: GetAccessorSyntax): GetAccessor {
-            var result: GetAccessor = this.getAndMovePastAST(node);
-            if (!result) {
-                result = super.visitGetAccessor(node);
-                this.setAST(node, result);
-            }
-
-            return result;
-        }
-
-        public visitSetAccessor(node: SetAccessorSyntax): SetAccessor {
-            var result: SetAccessor = this.getAndMovePastAST(node);
-            if (!result) {
-                result = super.visitSetAccessor(node);
-                this.setAST(node, result);
-            }
-
-            return result;
-        }
-
-        public visitMemberVariableDeclaration(node: MemberVariableDeclarationSyntax): MemberVariableDeclaration {
-            var result: MemberVariableDeclaration = this.getAndMovePastAST(node);
-            if (!result) {
-                result = super.visitMemberVariableDeclaration(node);
-                this.setAST(node, result);
-            }
-
-            return result;
-        }
-
-        public visitThrowStatement(node: ThrowStatementSyntax): ThrowStatement {
-            var result: ThrowStatement = this.getAndMovePastAST(node);
-            if (!result) {
-                result = super.visitThrowStatement(node);
-                this.setAST(node, result);
-            }
-
-            return result;
-        }
-
-        public visitReturnStatement(node: ReturnStatementSyntax): ReturnStatement {
-            var result: ReturnStatement = this.getAndMovePastAST(node);
-            if (!result) {
-                result = super.visitReturnStatement(node);
-                this.setAST(node, result);
-            }
-
-            return result;
-        }
-
-        public visitObjectCreationExpression(node: ObjectCreationExpressionSyntax): ObjectCreationExpression {
-            var result: ObjectCreationExpression = this.getAndMovePastAST(node);
-            if (!result) {
-                result = super.visitObjectCreationExpression(node);
-                this.setAST(node, result);
-            }
-
-            return result;
-        }
-
-        public visitSwitchStatement(node: SwitchStatementSyntax): SwitchStatement {
-            var result: SwitchStatement = this.getAndMovePastAST(node);
-            if (!result) {
-                result = super.visitSwitchStatement(node);
-                this.setAST(node, result);
-            }
-
-            return result;
-        }
-
-        public visitCaseSwitchClause(node: CaseSwitchClauseSyntax): CaseSwitchClause {
-            var result: CaseSwitchClause = this.getAndMovePastAST(node);
-            if (!result) {
-                result = super.visitCaseSwitchClause(node);
-                this.setAST(node, result);
-            }
-
-            return result;
-        }
-
-        public visitDefaultSwitchClause(node: DefaultSwitchClauseSyntax): DefaultSwitchClause {
-            var result: DefaultSwitchClause = this.getAndMovePastAST(node);
-            if (!result) {
-                result = super.visitDefaultSwitchClause(node);
-                this.setAST(node, result);
-            }
-
-            return result;
-        }
-
-        public visitBreakStatement(node: BreakStatementSyntax): BreakStatement {
-            var result: BreakStatement = this.getAndMovePastAST(node);
-            if (!result) {
-                result = super.visitBreakStatement(node);
-                this.setAST(node, result);
-            }
-
-            return result;
-        }
-
-        public visitContinueStatement(node: ContinueStatementSyntax): ContinueStatement {
-            var result: ContinueStatement = this.getAndMovePastAST(node);
-            if (!result) {
-                result = super.visitContinueStatement(node);
-                this.setAST(node, result);
-            }
-
-            return result;
-        }
-
-        public visitForStatement(node: ForStatementSyntax): ForStatement {
-            var result: ForStatement = this.getAndMovePastAST(node);
-            if (!result) {
-                result = super.visitForStatement(node);
-                this.setAST(node, result);
-            }
-
-            return result;
-        }
-
-        public visitForInStatement(node: ForInStatementSyntax): ForInStatement {
-            var result: ForInStatement = this.getAndMovePastAST(node);
-            if (!result) {
-                result = super.visitForInStatement(node);
-                this.setAST(node, result);
-            }
-
-            return result;
-        }
-
-        public visitWhileStatement(node: WhileStatementSyntax): WhileStatement {
-            var result: WhileStatement = this.getAndMovePastAST(node);
-            if (!result) {
-                result = super.visitWhileStatement(node);
-                this.setAST(node, result);
-            }
-
-            return result;
-        }
-
-        public visitWithStatement(node: WithStatementSyntax): WithStatement {
-            var result: WithStatement = this.getAndMovePastAST(node);
-            if (!result) {
-                result = super.visitWithStatement(node);
-                this.setAST(node, result);
-            }
-
-            return result;
-        }
-
-        public visitCastExpression(node: CastExpressionSyntax): CastExpression {
-            var result: CastExpression = this.getAndMovePastAST(node);
-            if (!result) {
-                result = super.visitCastExpression(node);
-                this.setAST(node, result);
-            }
-
-            return result;
-        }
-
-        public visitObjectLiteralExpression(node: ObjectLiteralExpressionSyntax): ObjectLiteralExpression {
-            var result: ObjectLiteralExpression = this.getAndMovePastAST(node);
-            if (!result) {
-                result = super.visitObjectLiteralExpression(node);
-                this.setAST(node, result);
-            }
-
-            return result;
-        }
-
-        public visitSimplePropertyAssignment(node: SimplePropertyAssignmentSyntax): SimplePropertyAssignment {
-            var result: SimplePropertyAssignment = this.getAndMovePastAST(node);
-            if (!result) {
-                result = super.visitSimplePropertyAssignment(node);
-                this.setAST(node, result);
-            }
-
-            return result;
-        }
-
-        public visitFunctionPropertyAssignment(node: FunctionPropertyAssignmentSyntax): FunctionPropertyAssignment {
-            var result: FunctionPropertyAssignment = this.getAndMovePastAST(node);
-            if (!result) {
-                result = super.visitFunctionPropertyAssignment(node);
-                this.setAST(node, result);
-            }
-
-            return result;
-        }
-
-        public visitFunctionExpression(node: FunctionExpressionSyntax): FunctionExpression {
-            var result: FunctionExpression = this.getAndMovePastAST(node);
-            if (!result) {
-                result = super.visitFunctionExpression(node);
-                this.setAST(node, result);
-            }
-
-            return result;
-        }
-
-        public visitEmptyStatement(node: EmptyStatementSyntax): EmptyStatement {
-            var result: EmptyStatement = this.getAndMovePastAST(node);
-            if (!result) {
-                result = super.visitEmptyStatement(node);
-                this.setAST(node, result);
-            }
-
-            return result;
-        }
-
-        public visitTryStatement(node: TryStatementSyntax): TryStatement {
-            var result: TryStatement = this.getAndMovePastAST(node);
-            if (!result) {
-                result = super.visitTryStatement(node);
-                this.setAST(node, result);
-            }
-
-            return result;
-        }
-
-        public visitCatchClause(node: CatchClauseSyntax): CatchClause {
-            var result: CatchClause = this.getAndMovePastAST(node);
-            if (!result) {
-                result = super.visitCatchClause(node);
-                this.setAST(node, result);
-            }
-
-            return result;
-        }
-
-        public visitLabeledStatement(node: LabeledStatementSyntax): LabeledStatement {
-            var result: LabeledStatement = this.getAndMovePastAST(node);
-            if (!result) {
-                result = super.visitLabeledStatement(node);
-                this.setAST(node, result);
-            }
-
-            return result;
-        }
-
-        public visitDoStatement(node: DoStatementSyntax): DoStatement {
-            var result: DoStatement = this.getAndMovePastAST(node);
-            if (!result) {
-                result = super.visitDoStatement(node);
-                this.setAST(node, result);
-            }
-
-            return result;
-        }
-
-        public visitTypeOfExpression(node: TypeOfExpressionSyntax): TypeOfExpression {
-            var result: TypeOfExpression = this.getAndMovePastAST(node);
-            if (!result) {
-                result = super.visitTypeOfExpression(node);
-                this.setAST(node, result);
-            }
-
-            return result;
-        }
-
-        public visitDeleteExpression(node: DeleteExpressionSyntax): DeleteExpression {
-            var result: DeleteExpression = this.getAndMovePastAST(node);
-            if (!result) {
-                result = super.visitDeleteExpression(node);
-                this.setAST(node, result);
-            }
-
-            return result;
-        }
-
-        public visitVoidExpression(node: VoidExpressionSyntax): VoidExpression {
-            var result: VoidExpression = this.getAndMovePastAST(node);
-            if (!result) {
-                result = super.visitVoidExpression(node);
-                this.setAST(node, result);
-            }
-
-            return result;
-        }
-
-        public visitDebuggerStatement(node: DebuggerStatementSyntax): DebuggerStatement {
-            var result: DebuggerStatement = this.getAndMovePastAST(node);
-            if (!result) {
-                result = super.visitDebuggerStatement(node);
-                this.setAST(node, result);
-            }
-
-            return result;
-        }
-    }
+/// <reference path='ast.ts' />
+
+module TypeScript {
+    export class SyntaxTreeToAstVisitor implements ISyntaxVisitor {
+        public position = 0;
+
+        public previousTokenTrailingComments: Comment[] = null;
+
+        constructor(private fileName: string,
+                    public lineMap: LineMap,
+                    private compilationSettings: ImmutableCompilationSettings) {
+        }
+
+        public static visit(syntaxTree: SyntaxTree, fileName: string, compilationSettings: ImmutableCompilationSettings, incrementalAST: boolean): Script {
+            var visitor = incrementalAST
+                ? new SyntaxTreeToIncrementalAstVisitor(fileName, syntaxTree.lineMap(), compilationSettings)
+                : new SyntaxTreeToAstVisitor(fileName, syntaxTree.lineMap(), compilationSettings);
+            return syntaxTree.sourceUnit().accept(visitor);
+        }
+
+        public movePast(element: ISyntaxElement): void {
+            if (element !== null) {
+                this.position += element.fullWidth();
+            }
+        }
+
+        private moveTo(element1: ISyntaxNodeOrToken, element2: ISyntaxElement): void {
+            if (element2 !== null) {
+                this.position += Syntax.childOffset(element1, element2);
+            }
+        }
+
+        private setCommentsAndSpan(ast: AST, fullStart: number, node: SyntaxNode): void {
+            var firstToken = node.firstToken();
+            var lastToken = node.lastToken();
+
+            this.setSpan(ast, fullStart, node, firstToken, lastToken);
+            ast.setPreComments(this.convertTokenLeadingComments(firstToken, fullStart));
+            ast.setPostComments(this.convertNodeTrailingComments(node, lastToken, fullStart));
+        }
+
+        public createTokenSpan(fullStart: number, element: ISyntaxToken): ASTSpan {
+            if (element === null) {
+                return null;
+            }
+
+            if (element.fullWidth() === 0) {
+                return new ASTSpan(/*start:*/ -1, /*end:*/ -1);
+            }
+
+            var leadingTriviaWidth = element.leadingTriviaWidth();
+            var trailingTriviaWidth = element.trailingTriviaWidth();
+
+            var start = fullStart + leadingTriviaWidth;
+            var end = fullStart + element.fullWidth() - trailingTriviaWidth;
+
+            return new ASTSpan(start, end);
+        }
+
+        public setSpan(span: AST, fullStart: number, element: ISyntaxElement, firstToken = element.firstToken(), lastToken = element.lastToken()): void {
+            var leadingTriviaWidth = firstToken ? firstToken.leadingTriviaWidth() : 0;
+            var trailingTriviaWidth = lastToken ? lastToken.trailingTriviaWidth() : 0;
+
+            var desiredMinChar = fullStart + leadingTriviaWidth;
+            var desiredLimChar = fullStart + element.fullWidth() - trailingTriviaWidth;
+
+            this.setSpanExplicit(span, desiredMinChar, desiredLimChar);
+
+            span._trailingTriviaWidth = trailingTriviaWidth;
+        }
+
+        public setSpanExplicit(span: IASTSpan, start: number, end: number): void {
+            // Have a new span, just set it to the lim/min we were given.
+            span._start = start;
+            span._end = end;
+        }
+
+        public visitSyntaxList(node: ISyntaxList): ASTList {
+            var start = this.position;
+            var array = new Array<any>(node.childCount());
+
+            for (var i = 0, n = node.childCount(); i < n; i++) {
+                array[i] = node.childAt(i).accept(this);
+            }
+            
+            var result = new ASTList(this.fileName, array);
+            this.setSpan(result, start, node);
+
+            return result;
+        }
+
+        public visitSeparatedSyntaxList(list: ISeparatedSyntaxList): ASTSeparatedList {
+            var start = this.position;
+            var array = new Array<any>(list.nonSeparatorCount());
+
+            for (var i = 0, n = list.childCount(); i < n; i++) {
+                if (i % 2 === 0) {
+                    array[i / 2] = list.childAt(i).accept(this);
+                    this.previousTokenTrailingComments = null;
+                }
+                else {
+                    var separatorToken = <ISyntaxToken>list.childAt(i);
+                    this.previousTokenTrailingComments = this.convertTokenTrailingComments(
+                        separatorToken, this.position + separatorToken.leadingTriviaWidth() + separatorToken.width());
+                    this.movePast(separatorToken);
+                }
+            }
+
+            var result = new ASTSeparatedList(this.fileName, array, list.separatorCount());
+            this.setSpan(result, start, list);
+
+            result.setPostComments(this.previousTokenTrailingComments);
+            this.previousTokenTrailingComments = null;
+
+            return result;
+        }
+
+        private convertComment(trivia: ISyntaxTrivia, commentStartPosition: number, hasTrailingNewLine: boolean): Comment {
+            var comment = new Comment(trivia, hasTrailingNewLine, commentStartPosition, commentStartPosition + trivia.fullWidth());
+
+            return comment;
+        }
+
+        private convertComments(triviaList: ISyntaxTriviaList, commentStartPosition: number): Comment[] {
+            var result: Comment[] = [];
+
+            for (var i = 0, n = triviaList.count(); i < n; i++) {
+                var trivia = triviaList.syntaxTriviaAt(i);
+
+                if (trivia.isComment()) {
+                    var hasTrailingNewLine = ((i + 1) < n) && triviaList.syntaxTriviaAt(i + 1).isNewLine();
+                    result.push(this.convertComment(trivia, commentStartPosition, hasTrailingNewLine));
+                }
+
+                commentStartPosition += trivia.fullWidth();
+            }
+
+            return result;
+        }
+
+        private mergeComments(comments1: Comment[], comments2: Comment[]): Comment[] {
+            if (comments1 === null) {
+                return comments2;
+            }
+
+            if (comments2 === null) {
+                return comments1;
+            }
+
+            return comments1.concat(comments2);
+        }
+
+        private convertTokenLeadingComments(token: ISyntaxToken, commentStartPosition: number): Comment[] {
+            if (token === null) {
+                return null;
+            }
+
+            var preComments = token.hasLeadingComment()
+                ? this.convertComments(token.leadingTrivia(), commentStartPosition)
+                : null;
+
+            var previousTokenTrailingComments = this.previousTokenTrailingComments;
+            this.previousTokenTrailingComments = null;
+
+            return this.mergeComments(previousTokenTrailingComments, preComments);
+        }
+
+        private convertTokenTrailingComments(token: ISyntaxToken, commentStartPosition: number): Comment[] {
+            if (token === null || !token.hasTrailingComment() || token.hasTrailingNewLine()) {
+                return null;
+            }
+
+            return this.convertComments(token.trailingTrivia(), commentStartPosition);
+        }
+
+        private convertNodeTrailingComments(node: SyntaxNode, lastToken: ISyntaxToken, nodeStart: number): Comment[]{
+            // Bail out quickly before doing any expensive math computation.
+            if (lastToken === null || !lastToken.hasTrailingComment() || lastToken.hasTrailingNewLine()) {
+                return null;
+            }
+
+            return this.convertComments(lastToken.trailingTrivia(), nodeStart + node.fullWidth() - lastToken.trailingTriviaWidth());
+        }
+
+        private visitIdentifier(token: ISyntaxToken): Identifier {
+            return <Identifier>this.visitToken(token);
+        }
+
+        public visitToken(token: ISyntaxToken): IASTToken {
+            var fullStart = this.position;
+
+            var result = this.visitTokenWorker(token);
+
+            this.movePast(token);
+
+            var start = fullStart + token.leadingTriviaWidth();
+            this.setSpanExplicit(result, start, start + token.width());
+            return result;
+        }
+
+        public visitTokenWorker(token: ISyntaxToken): IASTToken {
+            switch (token.tokenKind) {
+                case SyntaxKind.AnyKeyword:
+                    return new BuiltInType(SyntaxKind.AnyKeyword, token.text(), token.valueText());
+                case SyntaxKind.BooleanKeyword:
+                    return new BuiltInType(SyntaxKind.BooleanKeyword, token.text(), token.valueText());
+                case SyntaxKind.NumberKeyword:
+                    return new BuiltInType(SyntaxKind.NumberKeyword, token.text(), token.valueText());
+                case SyntaxKind.StringKeyword:
+                    return new BuiltInType(SyntaxKind.StringKeyword, token.text(), token.valueText());
+                case SyntaxKind.VoidKeyword:
+                    return new BuiltInType(SyntaxKind.VoidKeyword, token.text(), token.valueText());
+                case SyntaxKind.ThisKeyword:
+                    return new ThisExpression(token.text(), token.valueText());
+                case SyntaxKind.SuperKeyword:
+                    return new SuperExpression(token.text(), token.valueText());
+                case SyntaxKind.TrueKeyword:
+                    return new LiteralExpression(SyntaxKind.TrueKeyword, token.text(), token.valueText());
+                case SyntaxKind.FalseKeyword:
+                    return new LiteralExpression(SyntaxKind.FalseKeyword, token.text(), token.valueText());
+                case SyntaxKind.NullKeyword:
+                    return new LiteralExpression(SyntaxKind.NullKeyword, token.text(), token.valueText());
+                case SyntaxKind.StringLiteral:
+                    return new StringLiteral(token.text(), token.valueText());
+                case SyntaxKind.RegularExpressionLiteral:
+                    return new RegularExpressionLiteral(token.text(), token.valueText());
+                case SyntaxKind.NumericLiteral:
+                    var fullStart = this.position;
+                    var preComments = this.convertTokenLeadingComments(token, fullStart);
+
+                    var result = new NumericLiteral(token.value(), token.text(), token.valueText());
+
+                    result.setPreComments(preComments);
+                    return result;
+                case SyntaxKind.IdentifierName:
+                    return new Identifier(token.text())
+                default:
+                    throw Errors.invalidOperation();
+            }
+        }
+
+        public visitSourceUnit(node: SourceUnitSyntax): Script {
+            var start = this.position;
+            Debug.assert(start === 0);
+
+            var bod = this.visitSyntaxList(node.moduleElements);
+
+            var result = new Script(bod, this.fileName);
+            this.setSpanExplicit(result, start, start + node.fullWidth());
+
+            return result;
+        }
+
+        private hasImplicitImport(sourceUnitLeadingComments: ISyntaxTrivia[]): boolean {
+            for (var i = 0, n = sourceUnitLeadingComments.length; i < n; i++) {
+                var trivia = sourceUnitLeadingComments[i];
+
+                if (this.getImplicitImport(trivia.fullText())) {
+                    return true;
+                }
+            }
+
+            return false;
+        }
+
+        private getImplicitImport(comment: string): boolean {
+            var implicitImportRegEx = /^(\/\/\/\s*<implicit-import\s*)*\/>/gim;
+            var match = implicitImportRegEx.exec(comment);
+
+            if (match) {
+                return true;
+            }
+
+            return false;
+        }
+
+        public visitExternalModuleReference(node: ExternalModuleReferenceSyntax): ExternalModuleReference {
+            var start = this.position;
+
+            this.moveTo(node, node.stringLiteral);
+            var stringLiteral: StringLiteral = node.stringLiteral.accept(this);
+            this.movePast(node.closeParenToken);
+
+            var result = new ExternalModuleReference(stringLiteral);
+            this.setSpan(result, start, node);
+
+            return result;
+        }
+
+        public visitModuleNameModuleReference(node: ModuleNameModuleReferenceSyntax): ModuleNameModuleReference {
+            var start = this.position;
+            var moduleName: AST = node.moduleName.accept(this);
+
+            var result = new ModuleNameModuleReference(moduleName);
+            this.setSpan(result, start, node);
+
+            return result;
+        }
+
+        public visitClassDeclaration(node: ClassDeclarationSyntax): ClassDeclaration {
+            var start = this.position;
+
+            this.moveTo(node, node.identifier);
+            var name = this.visitIdentifier(node.identifier);
+
+            var typeParameters = this.visitTypeParameterList(node.typeParameterList);
+            var heritageClauses = node.heritageClauses ? this.visitSyntaxList(node.heritageClauses) : null;
+
+            this.movePast(node.openBraceToken);
+            var members = this.visitSyntaxList(node.classElements);
+
+            var closeBraceToken = this.createTokenSpan(this.position, node.closeBraceToken);
+            this.movePast(node.closeBraceToken);
+
+            var modifiers = this.visitModifiers(node.modifiers);
+            var result = new ClassDeclaration(modifiers, name, typeParameters, heritageClauses, members, closeBraceToken);
+            this.setCommentsAndSpan(result, start, node);
+
+            return result;
+        }
+
+        private visitModifiers(modifiers: ISyntaxList): PullElementFlags[]{
+            var result: PullElementFlags[] = null;
+            if (SyntaxUtilities.containsToken(modifiers, SyntaxKind.ExportKeyword)) {
+                result = result || [];
+                result.push(PullElementFlags.Exported);
+            }
+
+            if (SyntaxUtilities.containsToken(modifiers, SyntaxKind.DeclareKeyword)) {
+                result = result || [];
+                result.push(PullElementFlags.Ambient);
+            }
+
+            if (SyntaxUtilities.containsToken(modifiers, SyntaxKind.StaticKeyword)) {
+                result = result || [];
+                result.push(PullElementFlags.Static);
+            }
+
+            if (SyntaxUtilities.containsToken(modifiers, SyntaxKind.PublicKeyword)) {
+                result = result || [];
+                result.push(PullElementFlags.Public);
+            }
+
+            if (SyntaxUtilities.containsToken(modifiers, SyntaxKind.PrivateKeyword)) {
+                result = result || [];
+                result.push(PullElementFlags.Private);
+            }
+
+            return result || sentinelEmptyArray;
+        }
+
+        public visitInterfaceDeclaration(node: InterfaceDeclarationSyntax): InterfaceDeclaration {
+            var start = this.position;
+
+            this.moveTo(node, node.identifier);
+            var name = this.visitIdentifier(node.identifier);
+            var typeParameters = this.visitTypeParameterList(node.typeParameterList);
+            var heritageClauses = node.heritageClauses ? this.visitSyntaxList(node.heritageClauses) : null;
+
+            var body = this.visitObjectType(node.body);
+
+            var modifiers = this.visitModifiers(node.modifiers);
+            var result = new InterfaceDeclaration(modifiers, name, typeParameters, heritageClauses, body);
+            this.setCommentsAndSpan(result, start, node);
+
+            return result;
+        }
+
+        public visitHeritageClause(node: HeritageClauseSyntax): HeritageClause {
+            var start = this.position;
+
+            this.movePast(node.extendsOrImplementsKeyword);
+            var typeNames = this.visitSeparatedSyntaxList(node.typeNames);
+
+            var result = new HeritageClause(
+                node.extendsOrImplementsKeyword.tokenKind === SyntaxKind.ExtendsKeyword ? SyntaxKind.ExtendsHeritageClause : SyntaxKind.ImplementsHeritageClause,
+                typeNames);
+            this.setSpan(result, start, node);
+
+            return result;
+        }
+
+        public visitModuleDeclaration(node: ModuleDeclarationSyntax): ModuleDeclaration {
+            var start = this.position;
+
+            var modifiers = this.visitModifiers(node.modifiers);
+
+            this.moveTo(node, node.moduleKeyword);
+            this.movePast(node.moduleKeyword);
+
+            var moduleName = node.moduleName ? node.moduleName.accept(this) : null;
+            var stringLiteral = node.stringLiteral ? node.stringLiteral.accept(this) : null;
+
+            this.movePast(node.openBraceToken);
+
+            var moduleElements = this.visitSyntaxList(node.moduleElements);
+
+            var closeBraceToken = this.createTokenSpan(this.position, node.closeBraceToken);
+            this.movePast(node.closeBraceToken);
+
+            var result = new ModuleDeclaration(modifiers, moduleName, stringLiteral, moduleElements, closeBraceToken);
+            this.setCommentsAndSpan(result, start, node);
+
+            return result;
+        }
+
+        public visitFunctionDeclaration(node: FunctionDeclarationSyntax): FunctionDeclaration {
+            var start = this.position;
+
+            this.moveTo(node, node.identifier);
+            var name = this.visitIdentifier(node.identifier);
+
+            var callSignature = this.visitCallSignature(node.callSignature);
+            var block = node.block ? this.visitBlock(node.block) : null;
+
+            this.movePast(node.semicolonToken);
+
+            var result = new FunctionDeclaration(this.visitModifiers(node.modifiers), name, callSignature, block);
+            this.setCommentsAndSpan(result, start, node);
+
+            return result;
+        }
+
+        public visitEnumDeclaration(node: EnumDeclarationSyntax): EnumDeclaration {
+            var start = this.position;
+
+            this.moveTo(node, node.identifier);
+            var identifier = this.visitIdentifier(node.identifier);
+
+            this.movePast(node.openBraceToken);
+
+            var enumElements = this.visitSeparatedSyntaxList(node.enumElements);
+
+            this.movePast(node.closeBraceToken);
+
+            var result = new EnumDeclaration(this.visitModifiers(node.modifiers), identifier, enumElements);
+            this.setCommentsAndSpan(result, start, node);
+
+            return result;
+        }
+
+        public visitEnumElement(node: EnumElementSyntax): EnumElement {
+            var start = this.position;
+
+            var memberName = this.visitToken(node.propertyName);
+
+            var value = node.equalsValueClause !== null ? this.visitEqualsValueClause(node.equalsValueClause) : null;
+
+            var result = new EnumElement(memberName, value);
+            this.setCommentsAndSpan(result, start, node);
+
+            return result;
+        }
+
+        public visitImportDeclaration(node: ImportDeclarationSyntax): ImportDeclaration {
+            var start = this.position;
+
+            this.moveTo(node, node.identifier);
+            var name = this.visitIdentifier(node.identifier);
+            this.movePast(node.equalsToken);
+            var alias: AST = node.moduleReference.accept(this);
+            this.movePast(node.semicolonToken);
+
+            var modifiers = this.visitModifiers(node.modifiers);
+            var result = new ImportDeclaration(modifiers, name, alias);
+            this.setCommentsAndSpan(result, start, node);
+
+            return result;
+        }
+
+        public visitExportAssignment(node: ExportAssignmentSyntax): ExportAssignment {
+            var start = this.position;
+
+            this.moveTo(node, node.identifier);
+            var name = this.visitIdentifier(node.identifier);
+            this.movePast(node.semicolonToken);
+
+            var result = new ExportAssignment(name);
+            this.setSpan(result, start, node);
+
+            return result;
+        }
+
+        public visitVariableStatement(node: VariableStatementSyntax): VariableStatement {
+            var start = this.position;
+
+            this.moveTo(node, node.variableDeclaration);
+
+            var declaration = node.variableDeclaration.accept(this);
+            this.movePast(node.semicolonToken);
+
+            var modifiers = this.visitModifiers(node.modifiers);
+
+            var result = new VariableStatement(modifiers, declaration);
+            this.setCommentsAndSpan(result, start, node);
+
+            return result;
+        }
+
+        public visitVariableDeclaration(node: VariableDeclarationSyntax): VariableDeclaration {
+            var start = this.position;
+
+            this.moveTo(node, node.variableDeclarators);
+            var variableDecls = this.visitSeparatedSyntaxList(node.variableDeclarators);
+
+            var result = new VariableDeclaration(variableDecls);
+            this.setSpan(result, start, node);
+
+            return result;
+        }
+
+        public visitVariableDeclarator(node: VariableDeclaratorSyntax): VariableDeclarator {
+            var start = this.position;
+            var propertyName = this.visitToken(node.propertyName);
+            var typeExpr = this.visitTypeAnnotation(node.typeAnnotation);
+            var init = node.equalsValueClause ? this.visitEqualsValueClause(node.equalsValueClause) : null;
+
+            var result = new VariableDeclarator(propertyName, typeExpr, init);
+            this.setSpan(result, start, node);
+
+            return result;
+        }
+
+        public visitEqualsValueClause(node: EqualsValueClauseSyntax): EqualsValueClause {
+            var start = this.position;
+            var afterEqualsComments = this.convertTokenTrailingComments(node.equalsToken,
+                this.position + node.equalsToken.leadingTriviaWidth() + node.equalsToken.width());
+
+            this.movePast(node.equalsToken);
+            var value: AST = node.value.accept(this);
+            value.setPreComments(this.mergeComments(afterEqualsComments, value.preComments()));
+
+            var result = new EqualsValueClause(value);
+            this.setSpan(result, start, node);
+
+            return result;
+        }
+
+        public visitPrefixUnaryExpression(node: PrefixUnaryExpressionSyntax): PrefixUnaryExpression {
+            var start = this.position;
+
+            this.movePast(node.operatorToken);
+            var operand = node.operand.accept(this);
+
+            var result = new PrefixUnaryExpression(node.kind(), operand);
+            this.setSpan(result, start, node);
+
+            return result;
+        }
+
+        public visitArrayLiteralExpression(node: ArrayLiteralExpressionSyntax): ArrayLiteralExpression {
+            var start = this.position;
+            var openStart = this.position + node.openBracketToken.leadingTriviaWidth();
+            this.movePast(node.openBracketToken);
+
+            var expressions = this.visitSeparatedSyntaxList(node.expressions);
+
+            var closeStart = this.position + node.closeBracketToken.leadingTriviaWidth();
+            this.movePast(node.closeBracketToken);
+
+            var result = new ArrayLiteralExpression(expressions);
+            this.setSpan(result, start, node);
+
+            return result;
+        }
+
+        public visitOmittedExpression(node: OmittedExpressionSyntax): OmittedExpression {
+            var start = this.position;
+
+            var result = new OmittedExpression();
+            this.setSpan(result, start, node);
+
+            return result;
+        }
+
+        public visitParenthesizedExpression(node: ParenthesizedExpressionSyntax): ParenthesizedExpression {
+            var start = this.position;
+
+            var openParenToken = node.openParenToken;
+            var openParenTrailingComments = this.convertTokenTrailingComments(
+                openParenToken, start + openParenToken.leadingTriviaWidth() + openParenToken.width());
+
+            this.movePast(openParenToken);
+
+            var expr = node.expression.accept(this);
+            this.movePast(node.closeParenToken);
+
+            var result = new ParenthesizedExpression(openParenTrailingComments, expr);
+            this.setSpan(result, start, node);
+
+            return result;
+        }
+
+        public visitSimpleArrowFunctionExpression(node: SimpleArrowFunctionExpressionSyntax): SimpleArrowFunctionExpression {
+            var start = this.position;
+
+            var identifier = node.identifier.accept(this);
+            this.movePast(node.equalsGreaterThanToken);
+
+            var block = node.block ? this.visitBlock(node.block) : null;
+            var expression: AST = node.expression ? node.expression.accept(this) : null;
+
+            var result = new SimpleArrowFunctionExpression(identifier, block, expression);
+            this.setSpan(result, start, node);
+
+            return result;
+        }
+
+        public visitParenthesizedArrowFunctionExpression(node: ParenthesizedArrowFunctionExpressionSyntax): ParenthesizedArrowFunctionExpression {
+            var start = this.position;
+
+            var callSignature = this.visitCallSignature(node.callSignature);
+            this.movePast(node.equalsGreaterThanToken);
+
+            var block = node.block ? this.visitBlock(node.block) : null;
+            var expression: AST = node.expression ? node.expression.accept(this) : null;
+
+            var result = new ParenthesizedArrowFunctionExpression(callSignature, block, expression);
+            this.setCommentsAndSpan(result, start, node);
+
+            return result;
+        }
+
+        public visitType(type: ITypeSyntax): AST {
+            return type ? type.accept(this) : null;
+        }
+
+        public visitTypeQuery(node: TypeQuerySyntax): TypeQuery {
+            var start = this.position;
+            this.movePast(node.typeOfKeyword);
+            var name = node.name.accept(this);
+
+            var result = new TypeQuery(name);
+            this.setSpan(result, start, node);
+
+            return result;
+        }
+
+        public visitQualifiedName(node: QualifiedNameSyntax): QualifiedName {
+            var start = this.position;
+            var left = this.visitType(node.left);
+            this.movePast(node.dotToken);
+            var right = this.visitIdentifier(node.right);
+
+            var result = new QualifiedName(left, right);
+            this.setSpan(result, start, node);
+
+            return result;
+        }
+
+        public visitTypeArgumentList(node: TypeArgumentListSyntax): TypeArgumentList {
+            if (node === null) {
+                return null;
+            }
+
+            var start = this.position;
+            this.movePast(node.lessThanToken);
+            var typeArguments = this.visitSeparatedSyntaxList(node.typeArguments);
+            this.movePast(node.greaterThanToken);
+
+            var result = new TypeArgumentList(typeArguments);
+            this.setSpan(result, start, node);
+
+            return result;
+        }
+
+        public visitConstructorType(node: ConstructorTypeSyntax): ConstructorType {
+            var start = this.position;
+
+            this.movePast(node.newKeyword);
+            var typeParameters = this.visitTypeParameterList(node.typeParameterList);
+            var parameters = this.visitParameterList(node.parameterList);
+            this.movePast(node.equalsGreaterThanToken);
+            var returnType = this.visitType(node.type);
+
+            var result = new ConstructorType(typeParameters, parameters, returnType);
+            this.setSpan(result, start, node);
+
+            return result;
+        }
+
+        public visitFunctionType(node: FunctionTypeSyntax): FunctionType {
+            var start = this.position;
+            var typeParameters = this.visitTypeParameterList(node.typeParameterList);
+            var parameters = this.visitParameterList(node.parameterList);
+            this.movePast(node.equalsGreaterThanToken);
+            var returnType = this.visitType(node.type);
+
+            var result = new FunctionType(typeParameters, parameters, returnType);
+            this.setSpan(result, start, node);
+
+            return result;
+        }
+
+        public visitObjectType(node: ObjectTypeSyntax): ObjectType {
+            var start = this.position;
+
+            this.movePast(node.openBraceToken);
+            var typeMembers = this.visitSeparatedSyntaxList(node.typeMembers);
+            this.movePast(node.closeBraceToken);
+
+            var result = new ObjectType(typeMembers);
+            this.setSpan(result, start, node);
+
+            return result;
+        }
+
+        public visitArrayType(node: ArrayTypeSyntax): ArrayType {
+            var start = this.position;
+
+            var underlying: AST = this.visitType(node.type);
+            this.movePast(node.openBracketToken);
+            this.movePast(node.closeBracketToken);
+
+            var result = new ArrayType(underlying);
+            this.setSpan(result, start, node);
+
+            return result;
+        }
+
+        public visitGenericType(node: GenericTypeSyntax): GenericType {
+            var start = this.position;
+
+            var underlying = this.visitType(node.name);
+            var typeArguments = this.visitTypeArgumentList(node.typeArgumentList);
+
+            var result = new GenericType(underlying, typeArguments);
+            this.setSpan(result, start, node);
+
+            return result;
+        }
+
+        public visitTypeAnnotation(node: TypeAnnotationSyntax): TypeAnnotation {
+            if (!node) {
+                return null;
+            }
+
+            var start = this.position;
+            this.movePast(node.colonToken);
+            var type = this.visitType(node.type);
+
+            var result = new TypeAnnotation(type);
+            this.setSpan(result, start, node);
+
+            return result;
+        }
+
+        public visitBlock(node: BlockSyntax): Block {
+            if (!node) {
+                return null;
+            }
+
+            var start = this.position;
+
+            this.movePast(node.openBraceToken);
+            var statements = this.visitSyntaxList(node.statements);
+            var closeBracePosition = this.position;
+
+            var closeBraceLeadingComments = this.convertTokenLeadingComments(node.closeBraceToken, this.position);
+            var closeBraceToken = this.createTokenSpan(this.position, node.closeBraceToken);
+            this.movePast(node.closeBraceToken);
+
+            var result = new Block(statements, closeBraceLeadingComments, closeBraceToken);
+            this.setSpan(result, start, node);
+
+            return result;
+        }
+
+        public visitParameter(node: ParameterSyntax): Parameter {
+            var start = this.position;
+
+            var dotDotDotToken = this.createTokenSpan(this.position, node.dotDotDotToken);
+
+            this.moveTo(node, node.identifier);
+            var identifier = this.visitIdentifier(node.identifier);
+
+            var questionToken = this.createTokenSpan(this.position, node.questionToken);
+            this.movePast(node.questionToken);
+            var typeExpr = this.visitTypeAnnotation(node.typeAnnotation);
+            var init: EqualsValueClause = node.equalsValueClause ? node.equalsValueClause.accept(this) : null;
+
+            var modifiers = this.visitModifiers(node.modifiers);
+
+            var result = new Parameter(dotDotDotToken, modifiers, identifier, questionToken, typeExpr, init);
+            this.setCommentsAndSpan(result, start, node);
+
+            return result;
+        }
+
+        public visitMemberAccessExpression(node: MemberAccessExpressionSyntax): MemberAccessExpression {
+            var start = this.position;
+
+            var expression: AST = node.expression.accept(this);
+            this.movePast(node.dotToken);
+            var name = this.visitIdentifier(node.name);
+
+            var result = new MemberAccessExpression(expression, name);
+            this.setSpan(result, start, node);
+
+            return result;
+        }
+
+        public visitPostfixUnaryExpression(node: PostfixUnaryExpressionSyntax): PostfixUnaryExpression {
+            var start = this.position;
+
+            var operand = node.operand.accept(this);
+            this.movePast(node.operatorToken);
+
+            var result = new PostfixUnaryExpression(node.kind() === SyntaxKind.PostIncrementExpression ? SyntaxKind.PostIncrementExpression : SyntaxKind.PostDecrementExpression, operand);
+            this.setSpan(result, start, node);
+
+            return result;
+        }
+
+        public visitElementAccessExpression(node: ElementAccessExpressionSyntax): ElementAccessExpression {
+            var start = this.position;
+
+            var expression = node.expression.accept(this);
+            this.movePast(node.openBracketToken);
+            var argumentExpression = node.argumentExpression.accept(this);
+            this.movePast(node.closeBracketToken);
+
+            var result = new ElementAccessExpression(expression, argumentExpression);
+            this.setSpan(result, start, node);
+
+            return result;
+        }
+
+        public visitInvocationExpression(node: InvocationExpressionSyntax): InvocationExpression {
+            var start = this.position;
+
+            var expression = node.expression.accept(this);
+            var argumentList = this.visitArgumentList(node.argumentList);
+
+            var result = new InvocationExpression(expression, argumentList);
+            this.setSpan(result, start, node);
+
+            return result;
+        }
+
+        public visitArgumentList(node: ArgumentListSyntax): ArgumentList {
+            if (node === null) {
+                return null;
+            }
+
+            var start = this.position;
+
+            var typeArguments = this.visitTypeArgumentList(node.typeArgumentList);
+
+            this.movePast(node.openParenToken);
+
+            var arguments = this.visitSeparatedSyntaxList(node.arguments);
+
+            if (node.arguments.fullWidth() === 0 && node.closeParenToken.fullWidth() === 0) {
+                // If the argument list was empty, and closing paren is missing, set the argument ofsets to be the open paren trivia
+                var openParenTokenEnd = start + node.openParenToken.leadingTriviaWidth() + node.openParenToken.width();
+                this.setSpanExplicit(arguments, openParenTokenEnd, openParenTokenEnd + node.openParenToken.trailingTriviaWidth());
+            }
+
+            var closeParenToken = this.createTokenSpan(this.position, node.closeParenToken);
+            this.movePast(node.closeParenToken);
+
+            var result = new ArgumentList(typeArguments, arguments, closeParenToken);
+            this.setSpan(result, start, node);
+
+            return result;
+        }
+
+        public visitBinaryExpression(node: BinaryExpressionSyntax): BinaryExpression {
+            var start = this.position;
+
+            var left = node.left.accept(this);
+            this.movePast(node.operatorToken);
+            var right = node.right.accept(this);
+
+            var result = new BinaryExpression(node.kind(), left, right);
+            this.setSpan(result, start, node);
+
+            return result;
+        }
+
+        public visitConditionalExpression(node: ConditionalExpressionSyntax): ConditionalExpression {
+            var start = this.position;
+
+            var condition = node.condition.accept(this);
+            this.movePast(node.questionToken);
+            var whenTrue = node.whenTrue.accept(this);
+            this.movePast(node.colonToken);
+            var whenFalse = node.whenFalse.accept(this);
+
+            var result = new ConditionalExpression(condition, whenTrue, whenFalse);
+            this.setSpan(result, start, node);
+
+            return result;
+        }
+
+        public visitConstructSignature(node: ConstructSignatureSyntax): ConstructSignature {
+            var start = this.position;
+
+            this.movePast(node.newKeyword);
+            var callSignature = this.visitCallSignature(node.callSignature);
+
+            var result = new ConstructSignature(callSignature);
+            this.setCommentsAndSpan(result, start, node);
+
+            return result;
+        }
+
+        public visitMethodSignature(node: MethodSignatureSyntax): MethodSignature {
+            var start = this.position;
+
+            var name = this.visitToken(node.propertyName);
+
+            var questionToken = this.createTokenSpan(this.position, node.questionToken);
+            this.movePast(node.questionToken);
+
+            var callSignature = this.visitCallSignature(node.callSignature);
+
+            var result = new MethodSignature(name, questionToken, callSignature);
+            this.setCommentsAndSpan(result, start, node);
+
+            return result;
+        }
+
+        public visitIndexSignature(node: IndexSignatureSyntax): IndexSignature {
+            var start = this.position;
+
+            this.movePast(node.openBracketToken);
+
+            var parameter = node.parameter.accept(this);
+
+            this.movePast(node.closeBracketToken);
+            var returnType = this.visitTypeAnnotation(node.typeAnnotation);
+
+            var result = new IndexSignature(parameter, returnType);
+            this.setCommentsAndSpan(result, start, node);
+
+            return result;
+        }
+
+        public visitPropertySignature(node: PropertySignatureSyntax): PropertySignature {
+            var start = this.position;
+
+            var name = this.visitToken(node.propertyName);
+
+            var questionToken = this.createTokenSpan(this.position, node.questionToken);
+            this.movePast(node.questionToken);
+            var typeExpr = this.visitTypeAnnotation(node.typeAnnotation);
+
+            var result = new PropertySignature(name, questionToken, typeExpr);
+            this.setCommentsAndSpan(result, start, node);
+
+            return result;
+        }
+
+        public visitParameterList(node: ParameterListSyntax): ParameterList {
+            if (!node) {
+                return null;
+            }
+
+            var start = this.position;
+
+            var openParenToken = node.openParenToken;
+
+            this.previousTokenTrailingComments = this.convertTokenTrailingComments(openParenToken, start + openParenToken.leadingTriviaWidth() + openParenToken.width());
+            var openParenTrailingComments: Comment[] = null;
+            if (node.parameters.childCount() === 0) {
+                openParenTrailingComments = this.previousTokenTrailingComments;
+                this.previousTokenTrailingComments = null;
+            }
+
+            this.movePast(node.openParenToken);
+            var parameters = this.visitSeparatedSyntaxList(node.parameters);
+            this.movePast(node.closeParenToken);
+
+            var result = new ParameterList(openParenTrailingComments, parameters);
+            this.setSpan(result, start, node);
+
+            return result;
+        }
+
+        public visitCallSignature(node: CallSignatureSyntax): CallSignature {
+            var start = this.position;
+
+            var typeParameters = this.visitTypeParameterList(node.typeParameterList);
+            var parameters = this.visitParameterList(node.parameterList);
+            var returnType = this.visitTypeAnnotation(node.typeAnnotation);
+
+            var result = new CallSignature(typeParameters, parameters, returnType);
+            this.setCommentsAndSpan(result, start, node);
+
+            return result;
+        }
+
+        public visitTypeParameterList(node: TypeParameterListSyntax): TypeParameterList {
+            if (!node) {
+                return null;
+            }
+
+            var start = this.position;
+            this.movePast(node.lessThanToken);
+            var typeParameters = this.visitSeparatedSyntaxList(node.typeParameters);
+            this.movePast(node.greaterThanToken);
+
+            var result = new TypeParameterList(typeParameters);
+            this.setSpan(result, start, node);
+
+            return result;
+        }
+
+        public visitTypeParameter(node: TypeParameterSyntax): TypeParameter {
+            var start = this.position;
+
+            var identifier = this.visitIdentifier(node.identifier);
+            var constraint: Constraint = node.constraint ? node.constraint.accept(this) : null;
+
+            var result = new TypeParameter(identifier, constraint);
+            this.setSpan(result, start, node);
+
+            return result;
+        }
+
+        public visitConstraint(node: ConstraintSyntax): Constraint {
+            var start = this.position;
+            this.movePast(node.extendsKeyword);
+            var type = this.visitType(node.type);
+
+            var result = new Constraint(type);
+            this.setSpan(result, start, node);
+
+            return result;
+        }
+
+        public visitIfStatement(node: IfStatementSyntax): IfStatement {
+            var start = this.position;
+
+            this.moveTo(node, node.condition);
+            var condition = node.condition.accept(this);
+            this.movePast(node.closeParenToken);
+            var thenBod = node.statement.accept(this);
+            var elseBod: ElseClause = node.elseClause ? node.elseClause.accept(this) : null;
+
+            var result = new IfStatement(condition, thenBod, elseBod);
+            this.setCommentsAndSpan(result, start, node);
+
+            return result;
+        }
+
+        public visitElseClause(node: ElseClauseSyntax): ElseClause {
+            var start = this.position;
+
+            this.movePast(node.elseKeyword);
+            var statement = node.statement.accept(this);
+
+            var result = new ElseClause(statement);
+            this.setSpan(result, start, node);
+
+            return result;
+        }
+
+        public visitExpressionStatement(node: ExpressionStatementSyntax): ExpressionStatement {
+            var start = this.position;
+
+            var preComments = this.convertTokenLeadingComments(node.firstToken(), start);
+            var expression = node.expression.accept(this);
+
+            var semicolonPosition = this.position;
+
+            var postComments = this.convertComments(node.semicolonToken.trailingTrivia(),
+                this.position + node.semicolonToken.leadingTriviaWidth() + node.semicolonToken.width());
+            this.movePast(node.semicolonToken);
+
+            var result = new ExpressionStatement(expression);
+            this.setSpan(result, start, node);
+
+            result.setPreComments(preComments);
+            result.setPostComments(postComments);
+
+            return result;
+        }
+
+        public visitConstructorDeclaration(node: ConstructorDeclarationSyntax): ConstructorDeclaration {
+            var start = this.position;
+
+            this.moveTo(node, node.parameterList);
+            var parameters = this.visitParameterList(node.parameterList);
+
+            var block = node.block ? node.block.accept(this) : null;
+
+            this.movePast(node.semicolonToken);
+
+            var result = new ConstructorDeclaration(parameters, block);
+            this.setCommentsAndSpan(result, start, node);
+
+            return result;
+        }
+
+        public visitIndexMemberDeclaration(node: IndexMemberDeclarationSyntax): IndexMemberDeclaration {
+            var start = this.position;
+
+            this.moveTo(node, node.indexSignature);
+            var indexSignature: IndexSignature = node.indexSignature.accept(this);
+
+            this.movePast(node.semicolonToken);
+
+            var result = new IndexMemberDeclaration(indexSignature);
+            this.setSpan(result, start, node);
+
+            return result;
+        }
+
+        public visitMemberFunctionDeclaration(node: MemberFunctionDeclarationSyntax): MemberFunctionDeclaration {
+            var start = this.position;
+
+            this.moveTo(node, node.propertyName);
+            var name = this.visitToken(node.propertyName);
+
+            var callSignature = this.visitCallSignature(node.callSignature);
+            var block = node.block ? this.visitBlock(node.block) : null;
+            this.movePast(node.semicolonToken);
+
+            var result = new MemberFunctionDeclaration(this.visitModifiers(node.modifiers), name, callSignature, block);
+            this.setCommentsAndSpan(result, start, node);
+
+            return result;
+        }
+
+        public visitGetAccessor(node: GetAccessorSyntax): GetAccessor {
+            var start = this.position;
+
+            this.moveTo(node, node.propertyName);
+            var name = this.visitToken(node.propertyName);
+            var parameters = this.visitParameterList(node.parameterList);
+            var returnType = this.visitTypeAnnotation(node.typeAnnotation);
+
+            var block = node.block ? node.block.accept(this) : null;
+            var result = new GetAccessor(this.visitModifiers(node.modifiers), name, parameters, returnType, block);
+            this.setCommentsAndSpan(result, start, node);
+
+            return result;
+        }
+
+        public visitSetAccessor(node: SetAccessorSyntax): SetAccessor {
+            var start = this.position;
+
+            this.moveTo(node, node.propertyName);
+            var name = this.visitToken(node.propertyName);
+            var parameters = this.visitParameterList(node.parameterList);
+            var block = node.block ? node.block.accept(this) : null;
+            var result = new SetAccessor(this.visitModifiers(node.modifiers), name, parameters, block);
+            this.setCommentsAndSpan(result, start, node);
+
+            return result;
+        }
+
+        public visitMemberVariableDeclaration(node: MemberVariableDeclarationSyntax): MemberVariableDeclaration {
+            var start = this.position;
+
+            this.moveTo(node, node.variableDeclarator);
+            var variableDeclarator: VariableDeclarator = node.variableDeclarator.accept(this);
+            this.movePast(node.semicolonToken);
+
+            var modifiers = this.visitModifiers(node.modifiers);
+            var result = new MemberVariableDeclaration(modifiers, variableDeclarator);
+            this.setCommentsAndSpan(result, start, node);
+
+            return result;
+        }
+
+        public visitThrowStatement(node: ThrowStatementSyntax): ThrowStatement {
+            var start = this.position;
+
+            this.movePast(node.throwKeyword);
+            var expression = node.expression.accept(this);
+            this.movePast(node.semicolonToken);
+
+            var result = new ThrowStatement(expression);
+            this.setSpan(result, start, node);
+
+            return result;
+        }
+
+        public visitReturnStatement(node: ReturnStatementSyntax): ReturnStatement {
+            var start = this.position;
+
+            this.movePast(node.returnKeyword);
+            var expression = node.expression ? node.expression.accept(this) : null;
+            this.movePast(node.semicolonToken);
+
+            var result = new ReturnStatement(expression);
+            this.setCommentsAndSpan(result, start, node);
+
+            return result;
+        }
+
+        public visitObjectCreationExpression(node: ObjectCreationExpressionSyntax): ObjectCreationExpression {
+            var start = this.position;
+
+            this.movePast(node.newKeyword);
+            var expression = node.expression.accept(this);
+            var argumentList = this.visitArgumentList(node.argumentList);
+
+            var result = new ObjectCreationExpression(expression, argumentList);
+            this.setSpan(result, start, node);
+
+            return result;
+        }
+
+        public visitSwitchStatement(node: SwitchStatementSyntax): SwitchStatement {
+            var start = this.position;
+
+            this.movePast(node.switchKeyword);
+            this.movePast(node.openParenToken);
+            var expression = node.expression.accept(this);
+
+            var closeParenToken = this.createTokenSpan(this.position, node.closeParenToken);
+            this.movePast(node.closeParenToken);
+            this.movePast(node.openBraceToken);
+            var switchClauses = this.visitSyntaxList(node.switchClauses);
+            this.movePast(node.closeBraceToken);
+
+            var result = new SwitchStatement(expression, closeParenToken, switchClauses);
+            this.setSpan(result, start, node);
+
+            return result;
+        }
+
+        public visitCaseSwitchClause(node: CaseSwitchClauseSyntax): CaseSwitchClause {
+            var start = this.position;
+
+            this.movePast(node.caseKeyword);
+            var expression = node.expression.accept(this);
+            this.movePast(node.colonToken);
+            var statements = this.visitSyntaxList(node.statements);
+
+            var result = new CaseSwitchClause(expression, statements);
+            this.setSpan(result, start, node);
+
+            return result;
+        }
+
+        public visitDefaultSwitchClause(node: DefaultSwitchClauseSyntax): DefaultSwitchClause {
+            var start = this.position;
+
+            this.movePast(node.defaultKeyword);
+            this.movePast(node.colonToken);
+            var statements = this.visitSyntaxList(node.statements);
+
+            var result = new DefaultSwitchClause(statements);
+            this.setSpan(result, start, node);
+
+            return result;
+        }
+
+        public visitBreakStatement(node: BreakStatementSyntax): BreakStatement {
+            var start = this.position;
+
+            this.movePast(node.breakKeyword);
+            var identifier: Identifier = node.identifier ? node.identifier.accept(this) : null;
+            this.movePast(node.semicolonToken);
+
+            var result = new BreakStatement(identifier);
+            this.setSpan(result, start, node);
+
+            return result;
+        }
+
+        public visitContinueStatement(node: ContinueStatementSyntax): ContinueStatement {
+            var start = this.position;
+
+            this.movePast(node.continueKeyword);
+            var identifier = node.identifier ? node.identifier.accept(this) : null;
+            this.movePast(node.semicolonToken);
+
+            var result = new ContinueStatement(identifier);
+            this.setSpan(result, start, node);
+
+            return result;
+        }
+
+        public visitForStatement(node: ForStatementSyntax): ForStatement {
+            var start = this.position;
+
+            this.movePast(node.forKeyword);
+            this.movePast(node.openParenToken);
+            var variableDeclaration: VariableDeclaration = node.variableDeclaration ? node.variableDeclaration.accept(this) : null;
+            var initializer: AST = node.initializer ? node.initializer.accept(this) : null;
+
+            this.movePast(node.firstSemicolonToken);
+            var cond = node.condition ? node.condition.accept(this) : null;
+            this.movePast(node.secondSemicolonToken);
+            var incr = node.incrementor ? node.incrementor.accept(this) : null;
+            this.movePast(node.closeParenToken);
+            var body = node.statement.accept(this);
+
+            var result = new ForStatement(variableDeclaration, initializer, cond, incr, body);
+            this.setSpan(result, start, node);
+
+            return result;
+        }
+
+        public visitForInStatement(node: ForInStatementSyntax): ForInStatement {
+            var start = this.position;
+
+            this.movePast(node.forKeyword);
+            this.movePast(node.openParenToken);
+            var variableDeclaration: VariableDeclaration = node.variableDeclaration ? node.variableDeclaration.accept(this) : null;
+            var left: AST = node.left ? node.left.accept(this) : null;
+
+            this.movePast(node.inKeyword);
+            var expression = node.expression.accept(this);
+            this.movePast(node.closeParenToken);
+            var body = node.statement.accept(this);
+
+            var result = new ForInStatement(variableDeclaration, left, expression, body);
+            this.setSpan(result, start, node);
+
+            return result;
+        }
+
+        public visitWhileStatement(node: WhileStatementSyntax): WhileStatement {
+            var start = this.position;
+
+            this.moveTo(node, node.condition);
+            var condition = node.condition.accept(this);
+            this.movePast(node.closeParenToken);
+            var statement = node.statement.accept(this);
+
+            var result = new WhileStatement(condition, statement);
+            this.setSpan(result, start, node);
+
+            return result;
+        }
+
+        public visitWithStatement(node: WithStatementSyntax): WithStatement {
+            var start = this.position;
+
+            this.moveTo(node, node.condition);
+            var condition = node.condition.accept(this);
+            this.movePast(node.closeParenToken);
+            var statement = node.statement.accept(this);
+
+            var result = new WithStatement(condition, statement);
+            this.setSpan(result, start, node);
+
+            return result;
+        }
+
+        public visitCastExpression(node: CastExpressionSyntax): CastExpression {
+            var start = this.position;
+
+            this.movePast(node.lessThanToken);
+            var castTerm = this.visitType(node.type);
+            this.movePast(node.greaterThanToken);
+            var expression = node.expression.accept(this);
+
+            var result = new CastExpression(castTerm, expression);
+            this.setSpan(result, start, node);
+
+            return result;
+        }
+
+        public visitObjectLiteralExpression(node: ObjectLiteralExpressionSyntax): ObjectLiteralExpression {
+            var start = this.position;
+
+            var openStart = this.position + node.openBraceToken.leadingTriviaWidth();
+            this.movePast(node.openBraceToken);
+
+            var propertyAssignments = this.visitSeparatedSyntaxList(node.propertyAssignments);
+
+            var closeStart = this.position + node.closeBraceToken.leadingTriviaWidth();
+            this.movePast(node.closeBraceToken);
+
+            var result = new ObjectLiteralExpression(propertyAssignments);
+            this.setCommentsAndSpan(result, start, node);
+
+            return result;
+        }
+
+        public visitSimplePropertyAssignment(node: SimplePropertyAssignmentSyntax): SimplePropertyAssignment {
+            var start = this.position;
+
+            var preComments = this.convertTokenLeadingComments(node.firstToken(), start);
+            var postComments = this.convertNodeTrailingComments(node, node.lastToken(), start);
+
+            var propertyName: Identifier = node.propertyName.accept(this);
+
+            var afterColonComments = this.convertTokenTrailingComments(
+                node.colonToken, this.position + node.colonToken.leadingTriviaWidth() + node.colonToken.width());
+
+            this.movePast(node.colonToken);
+            var expression: AST = node.expression.accept(this);
+            expression.setPreComments(this.mergeComments(afterColonComments, expression.preComments()));
+
+            var result = new SimplePropertyAssignment(propertyName, expression);
+            this.setSpan(result, start, node);
+
+            result.setPreComments(preComments);
+            result.setPostComments(postComments);
+
+            return result;
+        }
+
+        public visitFunctionPropertyAssignment(node: FunctionPropertyAssignmentSyntax): FunctionPropertyAssignment {
+            var start = this.position;
+
+            var propertyName: Identifier = node.propertyName.accept(this);
+            var callSignature = this.visitCallSignature(node.callSignature);
+            var block = this.visitBlock(node.block);
+
+            var result = new FunctionPropertyAssignment(propertyName, callSignature, block);
+            this.setCommentsAndSpan(result, start, node);
+
+            return result;
+        }
+
+        public visitFunctionExpression(node: FunctionExpressionSyntax): FunctionExpression {
+            var start = this.position;
+
+            this.movePast(node.functionKeyword);
+            var name = node.identifier === null ? null : this.visitIdentifier(node.identifier);
+
+            var callSignature = this.visitCallSignature(node.callSignature);
+            var block: Block = node.block ? node.block.accept(this) : null;
+
+            var result = new FunctionExpression(name, callSignature, block);
+            this.setCommentsAndSpan(result, start, node);
+
+            return result;
+        }
+
+        public visitEmptyStatement(node: EmptyStatementSyntax): EmptyStatement {
+            var start = this.position;
+
+            this.movePast(node.semicolonToken);
+
+            var result = new EmptyStatement();
+            this.setSpan(result, start, node);
+
+            return result;
+        }
+
+        public visitTryStatement(node: TryStatementSyntax): TryStatement {
+            var start = this.position;
+
+            this.movePast(node.tryKeyword);
+            var tryBody = node.block.accept(this);
+
+            var catchClause: CatchClause = null;
+            if (node.catchClause !== null) {
+                catchClause = node.catchClause.accept(this);
+            }
+
+            var finallyBody: FinallyClause = null;
+            if (node.finallyClause !== null) {
+                finallyBody = node.finallyClause.accept(this);
+            }
+
+            var result = new TryStatement(tryBody, catchClause, finallyBody);
+            this.setSpan(result, start, node);
+
+            return result;
+        }
+
+        public visitCatchClause(node: CatchClauseSyntax): CatchClause {
+            var start = this.position;
+
+            this.movePast(node.catchKeyword);
+            this.movePast(node.openParenToken);
+            var identifier = this.visitIdentifier(node.identifier);
+            var typeAnnotation = this.visitTypeAnnotation(node.typeAnnotation);
+            this.movePast(node.closeParenToken);
+            var block = node.block.accept(this);
+
+            var result = new CatchClause(identifier, typeAnnotation, block);
+            this.setSpan(result, start, node);
+
+            return result;
+        }
+
+        public visitFinallyClause(node: FinallyClauseSyntax): FinallyClause {
+            var start = this.position;
+            this.movePast(node.finallyKeyword);
+            var block: Block = node.block.accept(this);
+
+            var result = new FinallyClause(block);
+            this.setSpan(result, start, node);
+
+            return result;
+        }
+
+        public visitLabeledStatement(node: LabeledStatementSyntax): LabeledStatement {
+            var start = this.position;
+
+            var identifier = this.visitIdentifier(node.identifier);
+            this.movePast(node.colonToken);
+            var statement = node.statement.accept(this);
+
+            var result = new LabeledStatement(identifier, statement);
+            this.setSpan(result, start, node);
+
+            return result;
+        }
+
+        public visitDoStatement(node: DoStatementSyntax): DoStatement {
+            var start = this.position;
+
+            this.movePast(node.doKeyword);
+            var statement: AST = node.statement.accept(this);
+            var whileKeyword = this.createTokenSpan(this.position, node.whileKeyword);
+
+            this.movePast(node.whileKeyword);
+            this.movePast(node.openParenToken);
+            var condition: AST = node.condition.accept(this);
+            this.movePast(node.closeParenToken);
+            this.movePast(node.semicolonToken);
+
+            var result = new DoStatement(statement, whileKeyword, condition);
+            this.setSpan(result, start, node);
+
+            return result;
+        }
+
+        public visitTypeOfExpression(node: TypeOfExpressionSyntax): TypeOfExpression {
+            var start = this.position;
+
+            this.movePast(node.typeOfKeyword);
+            var expression = node.expression.accept(this);
+
+            var result = new TypeOfExpression(expression);
+            this.setSpan(result, start, node);
+
+            return result;
+        }
+
+        public visitDeleteExpression(node: DeleteExpressionSyntax): DeleteExpression {
+            var start = this.position;
+
+            this.movePast(node.deleteKeyword);
+            var expression = node.expression.accept(this);
+
+            var result = new DeleteExpression(expression);
+            this.setSpan(result, start, node);
+
+            return result;
+        }
+
+        public visitVoidExpression(node: VoidExpressionSyntax): VoidExpression {
+            var start = this.position;
+
+            this.movePast(node.voidKeyword);
+            var expression = node.expression.accept(this);
+
+            var result = new VoidExpression(expression);
+            this.setSpan(result, start, node);
+
+            return result;
+        }
+
+        public visitDebuggerStatement(node: DebuggerStatementSyntax): DebuggerStatement {
+            var start = this.position;
+
+            this.movePast(node.debuggerKeyword);
+            this.movePast(node.semicolonToken);
+
+            var result = new DebuggerStatement();
+            this.setSpan(result, start, node);
+
+            return result;
+        }
+    }
+
+    function applyDelta(ast: TypeScript.IASTSpan, delta: number) {
+        if (ast) {
+            if (ast._start !== -1) {
+                ast._start += delta;
+            }
+
+            if (ast._end !== -1) {
+                ast._end += delta;
+            }
+        }
+    }
+
+    function applyDeltaToComments(comments: TypeScript.Comment[], delta: number) {
+        if (comments && comments.length > 0) {
+            for (var i = 0; i < comments.length; i++) {
+                var comment = comments[i];
+                applyDelta(comment, delta);
+            }
+        }
+    }
+
+    class SyntaxTreeToIncrementalAstVisitor extends SyntaxTreeToAstVisitor {
+        private applyDelta(ast: TypeScript.AST, delta: number) {
+            if (delta === 0) {
+                return;
+            }
+
+            var pre = function (cur: TypeScript.AST) {
+                // Apply delta to this node
+                applyDelta(cur, delta);
+                applyDeltaToComments(cur.preComments(), delta);
+                applyDeltaToComments(cur.postComments(), delta);
+
+                // Apply delta to all custom span fields
+                switch (cur.nodeType()) {
+                    case SyntaxKind.Block:
+                        applyDelta((<Block>cur).closeBraceToken, delta);
+                        break; 
+
+                    case SyntaxKind.ArgumentList:
+                        applyDelta((<ArgumentList>cur).closeParenToken, delta);
+                        break;
+
+                    case SyntaxKind.ModuleDeclaration:
+                        applyDelta((<ModuleDeclaration>cur).endingToken, delta);
+                        break;
+
+                    case SyntaxKind.ClassDeclaration:
+                        applyDelta((<ClassDeclaration>cur).closeBraceToken, delta);
+                        break;
+
+                    case SyntaxKind.DoStatement:
+                        applyDelta((<DoStatement>cur).whileKeyword, delta);
+                        break;
+
+                    case SyntaxKind.SwitchStatement:
+                        applyDelta((<SwitchStatement>cur).closeParenToken, delta);
+                        break;
+                }
+            };
+
+            TypeScript.getAstWalkerFactory().simpleWalk(ast, pre);
+        }
+
+        public setSpanExplicit(span: IASTSpan, start: number, end: number): void {
+            if (span._start !== -1) {
+                // Have an existing span.  We need to adjust it so that it starts at the provided
+                // desiredMinChar.
+
+                var delta = start - span._start;
+                this.applyDelta(<AST>span, delta);
+
+                span._end = end;
+            }
+            else {
+                super.setSpanExplicit(span, start, end);
+            }
+        }
+
+        private getAndMovePastAST(element: ISyntaxElement): any {
+            if (this.previousTokenTrailingComments !== null) {
+                return null;
+            }
+
+            var result = (<any>element)._ast;
+            if (!result) {
+                return null;
+            }
+
+            // We previous mapped this element to an AST node.  Return the AST node (with its 
+            // positions properly updated), and move past it.
+            var start = this.position;
+            this.movePast(element);
+            this.setSpan(result, start, element);
+            return result;
+        }
+
+        private setAST(element: ISyntaxElement, ast: IASTSpan): void {
+            (<any>element)._ast = ast;
+        }
+
+        public visitSyntaxList(list: ISyntaxList): ASTList {
+            var result: ASTList = this.getAndMovePastAST(list);
+            if (!result) {
+                result = super.visitSyntaxList(list);
+
+                if (list.childCount() > 0) {
+                    // Don't cache 0 lengthed lists as we only have a single sentinel value for them
+                    this.setAST(list, result);
+                }
+            }
+
+            return result;
+        }
+
+        public visitSeparatedSyntaxList(list: ISeparatedSyntaxList): ASTSeparatedList {
+            var result: ASTSeparatedList = this.getAndMovePastAST(list);
+            if (!result) {
+                result = super.visitSeparatedSyntaxList(list);
+
+                if (list.childCount() > 0) {
+                    // Don't cache 0 lengthed lists as we only have a single sentinel value for them
+                    this.setAST(list, result);
+                }
+            }
+
+            return result;
+        }
+
+        public visitToken(token: ISyntaxToken): IASTToken {
+            var result = this.getAndMovePastAST(token);
+
+            if (!result) {
+                result = super.visitToken(token);
+                this.setAST(token, result);
+            }
+
+            return result;
+        }
+
+        public visitClassDeclaration(node: ClassDeclarationSyntax): ClassDeclaration {
+            var result: ClassDeclaration = this.getAndMovePastAST(node);
+            if (!result) {
+                result = super.visitClassDeclaration(node);
+                this.setAST(node, result);
+            }
+
+            return result;
+        }
+
+        public visitInterfaceDeclaration(node: InterfaceDeclarationSyntax): InterfaceDeclaration {
+            var result: InterfaceDeclaration = this.getAndMovePastAST(node);
+            if (!result) {
+                result = super.visitInterfaceDeclaration(node);
+                this.setAST(node, result);
+            }
+
+            return result;
+        }
+
+        public visitHeritageClause(node: HeritageClauseSyntax): HeritageClause {
+            var result: HeritageClause = this.getAndMovePastAST(node);
+            if (!result) {
+                result = super.visitHeritageClause(node);
+                this.setAST(node, result);
+            }
+
+            return result;
+        }
+
+        public visitModuleDeclaration(node: ModuleDeclarationSyntax): ModuleDeclaration {
+            var result: ModuleDeclaration = this.getAndMovePastAST(node);
+            if (!result) {
+                result = super.visitModuleDeclaration(node);
+                this.setAST(node, result);
+            }
+
+            return result;
+        }
+
+        public visitFunctionDeclaration(node: FunctionDeclarationSyntax): FunctionDeclaration {
+            var result: FunctionDeclaration = this.getAndMovePastAST(node);
+            if (!result) {
+                result = super.visitFunctionDeclaration(node);
+                this.setAST(node, result);
+            }
+
+            return result;
+        }
+
+        public visitImportDeclaration(node: ImportDeclarationSyntax): ImportDeclaration {
+            var result: ImportDeclaration = this.getAndMovePastAST(node);
+            if (!result) {
+                result = super.visitImportDeclaration(node);
+                this.setAST(node, result);
+            }
+
+            return result;
+        }
+
+        public visitExportAssignment(node: ExportAssignmentSyntax): ExportAssignment {
+            var result: ExportAssignment = this.getAndMovePastAST(node);
+            if (!result) {
+                result = super.visitExportAssignment(node);
+                this.setAST(node, result);
+            }
+
+            return result;
+        }
+
+        public visitPrefixUnaryExpression(node: PrefixUnaryExpressionSyntax): PrefixUnaryExpression {
+            var result: PrefixUnaryExpression = this.getAndMovePastAST(node);
+            if (!result) {
+                result = super.visitPrefixUnaryExpression(node);
+                this.setAST(node, result);
+            }
+
+            return result;
+        }
+
+        public visitArrayLiteralExpression(node: ArrayLiteralExpressionSyntax): ArrayLiteralExpression {
+            var result: ArrayLiteralExpression = this.getAndMovePastAST(node);
+            if (!result) {
+                result = super.visitArrayLiteralExpression(node);
+                this.setAST(node, result);
+            }
+
+            return result;
+        }
+
+        public visitOmittedExpression(node: OmittedExpressionSyntax): OmittedExpression {
+            var result: OmittedExpression = this.getAndMovePastAST(node);
+            if (!result) {
+                result = super.visitOmittedExpression(node);
+                this.setAST(node, result);
+            }
+
+            return result;
+        }
+
+        public visitParenthesizedExpression(node: ParenthesizedExpressionSyntax): ParenthesizedExpression {
+            var result: ParenthesizedExpression = this.getAndMovePastAST(node);
+            if (!result) {
+                result = super.visitParenthesizedExpression(node);
+                this.setAST(node, result);
+            }
+
+            return result;
+        }
+
+        public visitSimpleArrowFunctionExpression(node: SimpleArrowFunctionExpressionSyntax): SimpleArrowFunctionExpression {
+            var result: SimpleArrowFunctionExpression = this.getAndMovePastAST(node);
+            if (!result) {
+                result = super.visitSimpleArrowFunctionExpression(node);
+                this.setAST(node, result);
+            }
+
+            return result;
+        }
+
+        public visitParenthesizedArrowFunctionExpression(node: ParenthesizedArrowFunctionExpressionSyntax): ParenthesizedArrowFunctionExpression {
+            var result: ParenthesizedArrowFunctionExpression = this.getAndMovePastAST(node);
+            if (!result) {
+                result = super.visitParenthesizedArrowFunctionExpression(node);
+                this.setAST(node, result);
+            }
+
+            return result;
+        }
+
+        public visitQualifiedName(node: QualifiedNameSyntax): QualifiedName {
+            var result: QualifiedName = this.getAndMovePastAST(node);
+            if (!result) {
+                var result = super.visitQualifiedName(node);
+                this.setAST(node, result);
+            }
+
+            return result;
+        }
+
+        public visitConstructorType(node: ConstructorTypeSyntax): ConstructorType {
+            var result: ConstructorType = this.getAndMovePastAST(node);
+            if (!result) {
+                result = super.visitConstructorType(node);
+                this.setAST(node, result);
+            }
+
+            return result;
+        }
+
+        public visitFunctionType(node: FunctionTypeSyntax): FunctionType {
+            var result: FunctionType = this.getAndMovePastAST(node);
+            if (!result) {
+                result = super.visitFunctionType(node);
+                this.setAST(node, result);
+            }
+
+            return result;
+        }
+
+        public visitObjectType(node: ObjectTypeSyntax): ObjectType {
+            var result: ObjectType = this.getAndMovePastAST(node);
+            if (!result) {
+                result = super.visitObjectType(node);
+                this.setAST(node, result);
+            }
+
+            return result;
+        }
+
+        public visitArrayType(node: ArrayTypeSyntax): ArrayType {
+            var result: ArrayType = this.getAndMovePastAST(node);
+            if (!result) {
+                result = super.visitArrayType(node);
+                this.setAST(node, result);
+            }
+
+            return result;
+        }
+
+        public visitGenericType(node: GenericTypeSyntax): GenericType {
+            var result: GenericType = this.getAndMovePastAST(node);
+            if (!result) {
+                result = super.visitGenericType(node);
+                this.setAST(node, result);
+            }
+
+            return result;
+        }
+
+        public visitBlock(node: BlockSyntax): Block {
+            var result: Block = this.getAndMovePastAST(node);
+            if (!result) {
+                result = super.visitBlock(node);
+                this.setAST(node, result);
+            }
+
+            return result;
+        }
+
+        public visitParameter(node: ParameterSyntax): Parameter {
+            var result: Parameter = this.getAndMovePastAST(node);
+            if (!result) {
+                result = super.visitParameter(node);
+                this.setAST(node, result);
+            }
+
+            return result;
+        }
+
+        public visitMemberAccessExpression(node: MemberAccessExpressionSyntax): MemberAccessExpression {
+            var result: MemberAccessExpression = this.getAndMovePastAST(node);
+            if (!result) {
+                result = super.visitMemberAccessExpression(node);
+                this.setAST(node, result);
+            }
+
+            return result;
+        }
+
+        public visitPostfixUnaryExpression(node: PostfixUnaryExpressionSyntax): PostfixUnaryExpression {
+            var result: PostfixUnaryExpression = this.getAndMovePastAST(node);
+            if (!result) {
+                result = super.visitPostfixUnaryExpression(node);
+                this.setAST(node, result);
+            }
+
+            return result;
+        }
+
+        public visitElementAccessExpression(node: ElementAccessExpressionSyntax): ElementAccessExpression {
+            var result: ElementAccessExpression = this.getAndMovePastAST(node);
+            if (!result) {
+                result = super.visitElementAccessExpression(node);
+                this.setAST(node, result);
+            }
+
+            return result;
+        }
+
+        public visitInvocationExpression(node: InvocationExpressionSyntax): InvocationExpression {
+            var result: InvocationExpression = this.getAndMovePastAST(node);
+            if (!result) {
+                result = super.visitInvocationExpression(node);
+                this.setAST(node, result);
+            }
+
+            return result;
+        }
+
+        public visitBinaryExpression(node: BinaryExpressionSyntax): BinaryExpression {
+            var result: BinaryExpression = this.getAndMovePastAST(node);
+            if (!result) {
+                result = super.visitBinaryExpression(node);
+                this.setAST(node, result);
+            }
+
+            return result;
+        }
+
+        public visitConditionalExpression(node: ConditionalExpressionSyntax): ConditionalExpression {
+            var result: ConditionalExpression = this.getAndMovePastAST(node);
+            if (!result) {
+                result = super.visitConditionalExpression(node);
+                this.setAST(node, result);
+            }
+
+            return result;
+        }
+
+        public visitConstructSignature(node: ConstructSignatureSyntax): ConstructSignature {
+            var result: ConstructSignature = this.getAndMovePastAST(node);
+            if (!result) {
+                result = super.visitConstructSignature(node);
+                this.setAST(node, result);
+            }
+
+            return result;
+        }
+
+        public visitMethodSignature(node: MethodSignatureSyntax): MethodSignature {
+            var result: MethodSignature = this.getAndMovePastAST(node);
+            if (!result) {
+                result = super.visitMethodSignature(node);
+                this.setAST(node, result);
+            }
+
+            return result;
+        }
+
+        public visitIndexSignature(node: IndexSignatureSyntax): IndexSignature {
+            var result: IndexSignature = this.getAndMovePastAST(node);
+            if (!result) {
+                result = super.visitIndexSignature(node);
+                this.setAST(node, result);
+            }
+
+            return result;
+        }
+
+        public visitPropertySignature(node: PropertySignatureSyntax): PropertySignature {
+            var result: PropertySignature = this.getAndMovePastAST(node);
+            if (!result) {
+                result = super.visitPropertySignature(node);
+                this.setAST(node, result);
+            }
+
+            return result;
+        }
+
+        public visitCallSignature(node: CallSignatureSyntax): CallSignature {
+            var result: CallSignature = this.getAndMovePastAST(node);
+            if (!result) {
+                result = super.visitCallSignature(node);
+                this.setAST(node, result);
+            }
+
+            return result;
+        }
+
+        public visitTypeParameter(node: TypeParameterSyntax): TypeParameter {
+            var result: TypeParameter = this.getAndMovePastAST(node);
+            if (!result) {
+                result = super.visitTypeParameter(node);
+                this.setAST(node, result);
+            }
+
+            return result;
+        }
+
+        public visitIfStatement(node: IfStatementSyntax): IfStatement {
+            var result: IfStatement = this.getAndMovePastAST(node);
+            if (!result) {
+                result = super.visitIfStatement(node);
+                this.setAST(node, result);
+            }
+
+            return result;
+        }
+
+        public visitExpressionStatement(node: ExpressionStatementSyntax): ExpressionStatement {
+            var result: ExpressionStatement = this.getAndMovePastAST(node);
+            if (!result) {
+                result = super.visitExpressionStatement(node);
+                this.setAST(node, result);
+            }
+
+            return result;
+        }
+
+        public visitConstructorDeclaration(node: ConstructorDeclarationSyntax): ConstructorDeclaration {
+            var result: ConstructorDeclaration = this.getAndMovePastAST(node);
+            if (!result) {
+                result = super.visitConstructorDeclaration(node);
+                this.setAST(node, result);
+            }
+
+            return result;
+        }
+
+        public visitMemberFunctionDeclaration(node: MemberFunctionDeclarationSyntax): MemberFunctionDeclaration {
+            var result: MemberFunctionDeclaration = this.getAndMovePastAST(node);
+            if (!result) {
+                result = super.visitMemberFunctionDeclaration(node);
+                this.setAST(node, result);
+            }
+
+            return result;
+        }
+
+        public visitGetAccessor(node: GetAccessorSyntax): GetAccessor {
+            var result: GetAccessor = this.getAndMovePastAST(node);
+            if (!result) {
+                result = super.visitGetAccessor(node);
+                this.setAST(node, result);
+            }
+
+            return result;
+        }
+
+        public visitSetAccessor(node: SetAccessorSyntax): SetAccessor {
+            var result: SetAccessor = this.getAndMovePastAST(node);
+            if (!result) {
+                result = super.visitSetAccessor(node);
+                this.setAST(node, result);
+            }
+
+            return result;
+        }
+
+        public visitMemberVariableDeclaration(node: MemberVariableDeclarationSyntax): MemberVariableDeclaration {
+            var result: MemberVariableDeclaration = this.getAndMovePastAST(node);
+            if (!result) {
+                result = super.visitMemberVariableDeclaration(node);
+                this.setAST(node, result);
+            }
+
+            return result;
+        }
+
+        public visitThrowStatement(node: ThrowStatementSyntax): ThrowStatement {
+            var result: ThrowStatement = this.getAndMovePastAST(node);
+            if (!result) {
+                result = super.visitThrowStatement(node);
+                this.setAST(node, result);
+            }
+
+            return result;
+        }
+
+        public visitReturnStatement(node: ReturnStatementSyntax): ReturnStatement {
+            var result: ReturnStatement = this.getAndMovePastAST(node);
+            if (!result) {
+                result = super.visitReturnStatement(node);
+                this.setAST(node, result);
+            }
+
+            return result;
+        }
+
+        public visitObjectCreationExpression(node: ObjectCreationExpressionSyntax): ObjectCreationExpression {
+            var result: ObjectCreationExpression = this.getAndMovePastAST(node);
+            if (!result) {
+                result = super.visitObjectCreationExpression(node);
+                this.setAST(node, result);
+            }
+
+            return result;
+        }
+
+        public visitSwitchStatement(node: SwitchStatementSyntax): SwitchStatement {
+            var result: SwitchStatement = this.getAndMovePastAST(node);
+            if (!result) {
+                result = super.visitSwitchStatement(node);
+                this.setAST(node, result);
+            }
+
+            return result;
+        }
+
+        public visitCaseSwitchClause(node: CaseSwitchClauseSyntax): CaseSwitchClause {
+            var result: CaseSwitchClause = this.getAndMovePastAST(node);
+            if (!result) {
+                result = super.visitCaseSwitchClause(node);
+                this.setAST(node, result);
+            }
+
+            return result;
+        }
+
+        public visitDefaultSwitchClause(node: DefaultSwitchClauseSyntax): DefaultSwitchClause {
+            var result: DefaultSwitchClause = this.getAndMovePastAST(node);
+            if (!result) {
+                result = super.visitDefaultSwitchClause(node);
+                this.setAST(node, result);
+            }
+
+            return result;
+        }
+
+        public visitBreakStatement(node: BreakStatementSyntax): BreakStatement {
+            var result: BreakStatement = this.getAndMovePastAST(node);
+            if (!result) {
+                result = super.visitBreakStatement(node);
+                this.setAST(node, result);
+            }
+
+            return result;
+        }
+
+        public visitContinueStatement(node: ContinueStatementSyntax): ContinueStatement {
+            var result: ContinueStatement = this.getAndMovePastAST(node);
+            if (!result) {
+                result = super.visitContinueStatement(node);
+                this.setAST(node, result);
+            }
+
+            return result;
+        }
+
+        public visitForStatement(node: ForStatementSyntax): ForStatement {
+            var result: ForStatement = this.getAndMovePastAST(node);
+            if (!result) {
+                result = super.visitForStatement(node);
+                this.setAST(node, result);
+            }
+
+            return result;
+        }
+
+        public visitForInStatement(node: ForInStatementSyntax): ForInStatement {
+            var result: ForInStatement = this.getAndMovePastAST(node);
+            if (!result) {
+                result = super.visitForInStatement(node);
+                this.setAST(node, result);
+            }
+
+            return result;
+        }
+
+        public visitWhileStatement(node: WhileStatementSyntax): WhileStatement {
+            var result: WhileStatement = this.getAndMovePastAST(node);
+            if (!result) {
+                result = super.visitWhileStatement(node);
+                this.setAST(node, result);
+            }
+
+            return result;
+        }
+
+        public visitWithStatement(node: WithStatementSyntax): WithStatement {
+            var result: WithStatement = this.getAndMovePastAST(node);
+            if (!result) {
+                result = super.visitWithStatement(node);
+                this.setAST(node, result);
+            }
+
+            return result;
+        }
+
+        public visitCastExpression(node: CastExpressionSyntax): CastExpression {
+            var result: CastExpression = this.getAndMovePastAST(node);
+            if (!result) {
+                result = super.visitCastExpression(node);
+                this.setAST(node, result);
+            }
+
+            return result;
+        }
+
+        public visitObjectLiteralExpression(node: ObjectLiteralExpressionSyntax): ObjectLiteralExpression {
+            var result: ObjectLiteralExpression = this.getAndMovePastAST(node);
+            if (!result) {
+                result = super.visitObjectLiteralExpression(node);
+                this.setAST(node, result);
+            }
+
+            return result;
+        }
+
+        public visitSimplePropertyAssignment(node: SimplePropertyAssignmentSyntax): SimplePropertyAssignment {
+            var result: SimplePropertyAssignment = this.getAndMovePastAST(node);
+            if (!result) {
+                result = super.visitSimplePropertyAssignment(node);
+                this.setAST(node, result);
+            }
+
+            return result;
+        }
+
+        public visitFunctionPropertyAssignment(node: FunctionPropertyAssignmentSyntax): FunctionPropertyAssignment {
+            var result: FunctionPropertyAssignment = this.getAndMovePastAST(node);
+            if (!result) {
+                result = super.visitFunctionPropertyAssignment(node);
+                this.setAST(node, result);
+            }
+
+            return result;
+        }
+
+        public visitFunctionExpression(node: FunctionExpressionSyntax): FunctionExpression {
+            var result: FunctionExpression = this.getAndMovePastAST(node);
+            if (!result) {
+                result = super.visitFunctionExpression(node);
+                this.setAST(node, result);
+            }
+
+            return result;
+        }
+
+        public visitEmptyStatement(node: EmptyStatementSyntax): EmptyStatement {
+            var result: EmptyStatement = this.getAndMovePastAST(node);
+            if (!result) {
+                result = super.visitEmptyStatement(node);
+                this.setAST(node, result);
+            }
+
+            return result;
+        }
+
+        public visitTryStatement(node: TryStatementSyntax): TryStatement {
+            var result: TryStatement = this.getAndMovePastAST(node);
+            if (!result) {
+                result = super.visitTryStatement(node);
+                this.setAST(node, result);
+            }
+
+            return result;
+        }
+
+        public visitCatchClause(node: CatchClauseSyntax): CatchClause {
+            var result: CatchClause = this.getAndMovePastAST(node);
+            if (!result) {
+                result = super.visitCatchClause(node);
+                this.setAST(node, result);
+            }
+
+            return result;
+        }
+
+        public visitLabeledStatement(node: LabeledStatementSyntax): LabeledStatement {
+            var result: LabeledStatement = this.getAndMovePastAST(node);
+            if (!result) {
+                result = super.visitLabeledStatement(node);
+                this.setAST(node, result);
+            }
+
+            return result;
+        }
+
+        public visitDoStatement(node: DoStatementSyntax): DoStatement {
+            var result: DoStatement = this.getAndMovePastAST(node);
+            if (!result) {
+                result = super.visitDoStatement(node);
+                this.setAST(node, result);
+            }
+
+            return result;
+        }
+
+        public visitTypeOfExpression(node: TypeOfExpressionSyntax): TypeOfExpression {
+            var result: TypeOfExpression = this.getAndMovePastAST(node);
+            if (!result) {
+                result = super.visitTypeOfExpression(node);
+                this.setAST(node, result);
+            }
+
+            return result;
+        }
+
+        public visitDeleteExpression(node: DeleteExpressionSyntax): DeleteExpression {
+            var result: DeleteExpression = this.getAndMovePastAST(node);
+            if (!result) {
+                result = super.visitDeleteExpression(node);
+                this.setAST(node, result);
+            }
+
+            return result;
+        }
+
+        public visitVoidExpression(node: VoidExpressionSyntax): VoidExpression {
+            var result: VoidExpression = this.getAndMovePastAST(node);
+            if (!result) {
+                result = super.visitVoidExpression(node);
+                this.setAST(node, result);
+            }
+
+            return result;
+        }
+
+        public visitDebuggerStatement(node: DebuggerStatementSyntax): DebuggerStatement {
+            var result: DebuggerStatement = this.getAndMovePastAST(node);
+            if (!result) {
+                result = super.visitDebuggerStatement(node);
+                this.setAST(node, result);
+            }
+
+            return result;
+        }
+    }
 }