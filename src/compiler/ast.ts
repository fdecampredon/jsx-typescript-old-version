//
// Copyright (c) Microsoft Corporation.  All rights reserved.
// 
// Licensed under the Apache License, Version 2.0 (the "License");
// you may not use this file except in compliance with the License.
// You may obtain a copy of the License at
//   http://www.apache.org/licenses/LICENSE-2.0
//
// Unless required by applicable law or agreed to in writing, software
// distributed under the License is distributed on an "AS IS" BASIS,
// WITHOUT WARRANTIES OR CONDITIONS OF ANY KIND, either express or implied.
// See the License for the specific language governing permissions and
// limitations under the License.
//

///<reference path='references.ts' />

module TypeScript {
    export interface IASTSpan {
        _start: number;
        _end: number;

        start(): number;
        end(): number;        //trailingTriviaWidth(): number;
    }

    export class ASTSpan implements IASTSpan {
        constructor(public _start: number, public _end: number) {
        }

        public start(): number {
            return this._start;
        }

        public end(): number {
            return this._end;
        }
    }

    var astID = 0;

    export function structuralEqualsNotIncludingPosition(ast1: AST, ast2: AST): boolean {
        return structuralEquals(ast1, ast2, false);
    }

    export function structuralEqualsIncludingPosition(ast1: AST, ast2: AST): boolean {
        return structuralEquals(ast1, ast2, true);
    }

    function commentStructuralEqualsNotIncludingPosition(ast1: Comment, ast2: Comment): boolean {
        return commentStructuralEquals(ast1, ast2, false);
    }

    function commentStructuralEqualsIncludingPosition(ast1: Comment, ast2: Comment): boolean {
        return commentStructuralEquals(ast1, ast2, true);
    }

    function structuralEquals(ast1: AST, ast2: AST, includingPosition: boolean): boolean {
        if (ast1 === ast2) {
            return true;
        }

        return ast1 !== null && ast2 !== null &&
               ast1.nodeType() === ast2.nodeType() &&
               ast1.structuralEquals(ast2, includingPosition);
    }

    function commentStructuralEquals(ast1: Comment, ast2: Comment, includingPosition: boolean): boolean {
        if (ast1 === ast2) {
            return true;
        }

        return ast1 !== null && ast2 !== null &&
            ast1.structuralEquals(ast2, includingPosition);
    }

    function astArrayStructuralEquals(array1: AST[], array2: AST[], includingPosition: boolean): boolean {
        return ArrayUtilities.sequenceEquals(array1, array2,
            includingPosition ? structuralEqualsIncludingPosition : structuralEqualsNotIncludingPosition);
    }

    function commentArrayStructuralEquals(array1: Comment[], array2: Comment[], includingPosition: boolean): boolean {
        return ArrayUtilities.sequenceEquals(array1, array2,
            includingPosition ? commentStructuralEqualsIncludingPosition : commentStructuralEqualsNotIncludingPosition);
    }

    export class AST implements IASTSpan {
        public parent: AST = null;
        public _start: number = -1;
        public _end: number = -1;
        public _trailingTriviaWidth: number = 0;

        private _astID: number = astID++;

        private _preComments: Comment[] = null;
        private _postComments: Comment[] = null;

        constructor() {
        }

        public astID(): number {
            return this._astID;
        }

        public start(): number {
            return this._start;
        }

        public end(): number {
            return this._end;
        }

        public trailingTriviaWidth(): number {
            return this._trailingTriviaWidth;
        }

        public fileName(): string {
            return this.parent.fileName();
        }

        public nodeType(): SyntaxKind {
            throw Errors.abstract();
        }

        public preComments(): Comment[] {
            return this._preComments;
        }

        public postComments(): Comment[] {
            return this._postComments;
        }

        public setPreComments(comments: Comment[]) {
            if (comments && comments.length) {
                this._preComments = comments;
            }
            else if (this._preComments) {
                this._preComments = null;
            }
        }

        public setPostComments(comments: Comment[]) {
            if (comments && comments.length) {
                this._postComments = comments;
            }
            else if (this._postComments) {
                this._postComments = null;
            }
        }

        public width(): number {
            return this.end() - this.start();
        }

        public structuralEquals(ast: AST, includingPosition: boolean): boolean {
            if (includingPosition) {
                if (this.start() !== ast.start() || this.end() !== ast.end()) {
                    return false;
                }
            }

            return commentArrayStructuralEquals(this.preComments(), ast.preComments(), includingPosition) &&
                   commentArrayStructuralEquals(this.postComments(), ast.postComments(), includingPosition);
        }
    }

    export interface IASTToken extends AST {
        text(): string;
        valueText(): string;
    }

    export class ASTList extends AST {
        constructor(private _fileName: string, private members: AST[]) {
            super();

            for (var i = 0, n = members.length; i < n; i++) {
                members[i].parent = this;
            }
        }

        public childCount(): number {
            return this.members.length;
        }

        public childAt(index: number): AST {
            return this.members[index];
        }

        public fileName(): string {
            return this._fileName;
        }

        public nodeType(): SyntaxKind {
            return SyntaxKind.List;
        }

        public firstOrDefault(func: (v: AST, index: number) => boolean): AST {
            return ArrayUtilities.firstOrDefault(this.members, func);
        }

        public lastOrDefault(func: (v: AST, index: number) => boolean): AST {
            return ArrayUtilities.lastOrDefault(this.members, func);
        }

        public any(func: (v: AST) => boolean): boolean {
            return ArrayUtilities.any(this.members, func);
        }

        public structuralEquals(ast: ASTList, includingPosition: boolean): boolean {
            return super.structuralEquals(ast, includingPosition) &&
                   astArrayStructuralEquals(this.members, ast.members, includingPosition);
        }
    }

    export class ASTSeparatedList extends AST {
        constructor(private _fileName: string, private members: AST[], private _separatorCount: number) {
            super();

            for (var i = 0, n = members.length; i < n; i++) {
                members[i].parent = this;
            }
        }

        public nonSeparatorCount(): number {
            return this.members.length;
        }

        public separatorCount(): number {
            return this._separatorCount;
        }

        public nonSeparatorAt(index: number): AST {
            return this.members[index];
        }

        public nonSeparatorIndexOf(ast: AST): number {
            for (var i = 0, n = this.nonSeparatorCount(); i < n; i++) {
                if (this.nonSeparatorAt(i) === ast) {
                    return i;
                }
            }

            return -1;
        }

        public fileName(): string {
            return this._fileName;
        }

        public nodeType(): SyntaxKind {
            return SyntaxKind.SeparatedList;
        }

        public structuralEquals(ast: ASTSeparatedList, includingPosition: boolean): boolean {
            return super.structuralEquals(ast, includingPosition) &&
                astArrayStructuralEquals(this.members, ast.members, includingPosition);
        }
    }

    export class Script extends AST {
        constructor(public moduleElements: ASTList,
<<<<<<< HEAD
                    private _fileName: string,
                    public amdDependencies: string[],
                    public hasImplicitImport: boolean) {
=======
                    private _fileName: string) {
>>>>>>> 47b2476a
            super();
            moduleElements && (moduleElements.parent = this);
        }

        public fileName(): string {
            return this._fileName;
        }

        public isDeclareFile(): boolean {
            return isDTSFile(this.fileName());
        }

        public nodeType(): SyntaxKind {
            return SyntaxKind.SourceUnit;
        }

        public structuralEquals(ast: Script, includingPosition: boolean): boolean {
            return super.structuralEquals(ast, includingPosition) &&
                structuralEquals(this.moduleElements, ast.moduleElements, includingPosition);
        }
    }

    export class Identifier extends AST implements IASTToken {
        private _valueText: string = null;

        // 'actualText' is the text that the user has entered for the identifier. the text might 
        // include any Unicode escape sequences (e.g.: \u0041 for 'A'). 'text', however, contains 
        // the resolved value of any escape sequences in the actual text; so in the previous 
        // example, actualText = '\u0041', text = 'A'.
        // Also, in the case where actualText is "__proto__", we substitute "#__proto__" as the _text
        // so that we can safely use it as a key in a javascript object.
        //
        // For purposes of finding a symbol, use text, as this will allow you to match all 
        // variations of the variable text. For full-fidelity translation of the user input, such
        // as emitting, use the actualText field.
        constructor(private _text: string) {
            super();
        }

        public text(): string {
            return this._text;
        }
        public valueText(): string {
            if (!this._valueText) {
                // In the case where actualText is "__proto__", we substitute "#__proto__" as the _text
                // so that we can safely use it as a key in a javascript object.
                var text = this._text;
                if (text === "__proto__") {
                    this._valueText = "#__proto__";
                }
                else {
                    this._valueText = Syntax.massageEscapes(text);
                }
            }

            return this._valueText;
        }

        public nodeType(): SyntaxKind {
            return SyntaxKind.IdentifierName;
        }

        public structuralEquals(ast: Identifier, includingPosition: boolean): boolean {
            return super.structuralEquals(ast, includingPosition) &&
                   this._text === ast._text;
        }
    }

    export class LiteralExpression extends AST {
        constructor(private _nodeType: SyntaxKind, private _text: string, private _valueText: string) {
            super();
        }

        public text(): string {
            return this._text;
        }

        public valueText(): string {
            return this._valueText;
        }

        public nodeType(): SyntaxKind {
            return this._nodeType;
        }

        public structuralEquals(ast: ParenthesizedExpression, includingPosition: boolean): boolean {
            return super.structuralEquals(ast, includingPosition);
        }
    }

    export class ThisExpression extends AST implements IASTToken {
        constructor(private _text: string, private _valueText: string) {
            super();
        }

        public text(): string {
            return this._text;
        }

        public valueText(): string {
            return this._valueText;
        }

        public nodeType(): SyntaxKind {
            return SyntaxKind.ThisKeyword;
        }

        public structuralEquals(ast: ParenthesizedExpression, includingPosition: boolean): boolean {
            return super.structuralEquals(ast, includingPosition);
        }
    }

    export class SuperExpression extends AST implements IASTToken {
        constructor(private _text: string, private _valueText: string) {
            super();
        }

        public text(): string {
            return this._text;
        }

        public valueText(): string {
            return this._valueText;
        }

        public nodeType(): SyntaxKind {
            return SyntaxKind.SuperKeyword;
        }

        public structuralEquals(ast: ParenthesizedExpression, includingPosition: boolean): boolean {
            return super.structuralEquals(ast, includingPosition);
        }
    }

    export class NumericLiteral extends AST implements IASTToken {
        constructor(private _value: number,
                    private _text: string,
                    private _valueText: string) {
            super();
        }

        public text(): string { return this._text; }
        public valueText(): string { return this._valueText; }
        public value(): any { return this._value; }

        public nodeType(): SyntaxKind {
            return SyntaxKind.NumericLiteral;
        }

        public structuralEquals(ast: NumericLiteral, includingPosition: boolean): boolean {
            return super.structuralEquals(ast, includingPosition) &&
                   (this._value === ast._value || (isNaN(this._value) && isNaN(ast._value))) &&
                   this._text === ast._text;
        }
    }

    export class RegularExpressionLiteral extends AST implements IASTToken {
        constructor(private _text: string, private _valueText: string) {
            super();
        }

        public text(): string {
            return this._text;
        }

        public valueText(): string {
            return this._valueText;
        }

        public nodeType(): SyntaxKind {
            return SyntaxKind.RegularExpressionLiteral;
        }
    }

    export class StringLiteral extends AST implements IASTToken {
        constructor(private _text: string, private _valueText: string) {
            super();
            this._valueText = _valueText === "__proto__" ? "#__proto__" : _valueText;

        }

        public text(): string { return this._text; }
        public valueText(): string { return this._valueText; }

        public nodeType(): SyntaxKind {
            return SyntaxKind.StringLiteral;
        }

        public structuralEquals(ast: StringLiteral, includingPosition: boolean): boolean {
            return super.structuralEquals(ast, includingPosition) &&
                   this._text === ast._text;
        }
    }

    export class TypeAnnotation extends AST {
        constructor(public type: AST) {
            super();
            type && (type.parent = this);
        }

        public nodeType(): SyntaxKind {
            return SyntaxKind.TypeAnnotation;
        }
    }

    export class BuiltInType extends AST implements IASTToken {
        constructor(private _nodeType: SyntaxKind, private _text: string, private _valueText: string) {
            super();
        }

        public text(): string {
            return this._text;
        }

        public valueText(): string {
            return this._valueText;
        }

        public nodeType(): SyntaxKind {
            return this._nodeType;
        }
    }

    export class ExternalModuleReference extends AST {
        constructor(public stringLiteral: StringLiteral) {
            super();
            stringLiteral && (stringLiteral.parent = this);
        }

        public nodeType(): SyntaxKind {
            return SyntaxKind.ExternalModuleReference;
        }
    }

    export class ModuleNameModuleReference extends AST {
        constructor(public moduleName: AST) {
            super();
            moduleName && (moduleName.parent = this);
        }

        public nodeType(): SyntaxKind {
            return SyntaxKind.ModuleNameModuleReference;
        }
    }

    export class ImportDeclaration extends AST {
        constructor(public modifiers: PullElementFlags[], public identifier: Identifier, public moduleReference: AST) {
            super();
            identifier && (identifier.parent = this);
            moduleReference && (moduleReference.parent = this);
        }

        public nodeType(): SyntaxKind {
            return SyntaxKind.ImportDeclaration;
        }

        public structuralEquals(ast: ImportDeclaration, includingPosition: boolean): boolean {
            return super.structuralEquals(ast, includingPosition) &&
                structuralEquals(this.identifier, ast.identifier, includingPosition) &&
                structuralEquals(this.moduleReference, ast.moduleReference, includingPosition);
        }
    }

    export class ExportAssignment extends AST {
        constructor(public identifier: Identifier) {
            super();
            identifier && (identifier.parent = this);
        }

        public nodeType(): SyntaxKind {
            return SyntaxKind.ExportAssignment;
        }

        public structuralEquals(ast: ExportAssignment, includingPosition: boolean): boolean {
            return super.structuralEquals(ast, includingPosition) &&
                structuralEquals(this.identifier, ast.identifier, includingPosition);
        }
    }

    export class TypeParameterList extends AST {
        constructor(public typeParameters: ASTSeparatedList) {
            super();
            typeParameters && (typeParameters.parent = this);
        }

        public nodeType(): SyntaxKind {
            return SyntaxKind.TypeParameterList;
        }
    }

    export class ClassDeclaration extends AST {
        constructor(public modifiers: PullElementFlags[], public identifier: Identifier, public typeParameterList: TypeParameterList, public heritageClauses: ASTList, public classElements: ASTList, public closeBraceToken: ASTSpan) {
            super();
            identifier && (identifier.parent = this);
            typeParameterList && (typeParameterList.parent = this);
            heritageClauses && (heritageClauses.parent = this);
            classElements && (classElements.parent = this);
        }

        public nodeType(): SyntaxKind {
            return SyntaxKind.ClassDeclaration;
        }

        public structuralEquals(ast: ClassDeclaration, includingPosition: boolean): boolean {
            return super.structuralEquals(ast, includingPosition) &&
                structuralEquals(this.identifier, ast.identifier, includingPosition) &&
                structuralEquals(this.classElements, ast.classElements, includingPosition) &&
                structuralEquals(this.typeParameterList, ast.typeParameterList, includingPosition) &&
                structuralEquals(this.heritageClauses, ast.heritageClauses, includingPosition);
        }
    }

    export class InterfaceDeclaration extends AST {
        constructor(public modifiers: PullElementFlags[], public identifier: Identifier, public typeParameterList: TypeParameterList, public heritageClauses: ASTList, public body: ObjectType) {
            super();
            identifier && (identifier.parent = this);
            typeParameterList && (typeParameterList.parent = this);
            body && (body.parent = this);
            heritageClauses && (heritageClauses.parent = this);
        }

        public nodeType(): SyntaxKind {
            return SyntaxKind.InterfaceDeclaration;
        }

        public structuralEquals(ast: InterfaceDeclaration, includingPosition: boolean): boolean {
            return super.structuralEquals(ast, includingPosition) &&
                structuralEquals(this.identifier, ast.identifier, includingPosition) &&
                structuralEquals(this.body, ast.body, includingPosition) &&
                structuralEquals(this.typeParameterList, ast.typeParameterList, includingPosition) &&
                structuralEquals(this.heritageClauses, ast.heritageClauses, includingPosition);
        }
    }

    export class HeritageClause extends AST {
        constructor(private _nodeType: SyntaxKind, public typeNames: ASTSeparatedList) {
            super();
            typeNames && (typeNames.parent = this);
        }

        public nodeType(): SyntaxKind {
            return this._nodeType;
        }

        public structuralEquals(ast: HeritageClause, includingPosition: boolean): boolean {
            return super.structuralEquals(ast, includingPosition) &&
                structuralEquals(this.typeNames, ast.typeNames, includingPosition);
        }
    }

    export class ModuleDeclaration extends AST {
        constructor(public modifiers: PullElementFlags[], public name: AST, public stringLiteral: StringLiteral, public moduleElements: ASTList, public endingToken: ASTSpan) {
            super();
            name && (name.parent = this);
            stringLiteral && (stringLiteral.parent = this);
            moduleElements && (moduleElements.parent = this);
        }

        public nodeType(): SyntaxKind {
            return SyntaxKind.ModuleDeclaration;
        }

        public structuralEquals(ast: ModuleDeclaration, includingPosition: boolean): boolean {
            return super.structuralEquals(ast, includingPosition) &&
                structuralEquals(this.name, ast.name, includingPosition) &&
                structuralEquals(this.moduleElements, ast.moduleElements, includingPosition);
        }
    }

    export class FunctionDeclaration extends AST {
        constructor(public modifiers: PullElementFlags[], public identifier: Identifier, public callSignature: CallSignature, public block: Block) {
            super();
            identifier && (identifier.parent = this);
            callSignature && (callSignature.parent = this);
            block && (block.parent = this);
        }

        public nodeType(): SyntaxKind {
            return SyntaxKind.FunctionDeclaration;
        }

        public structuralEquals(ast: FunctionDeclaration, includingPosition: boolean): boolean {
            return super.structuralEquals(ast, includingPosition) &&
                structuralEquals(this.identifier, ast.identifier, includingPosition) &&
                structuralEquals(this.block, ast.block, includingPosition) &&
                structuralEquals(this.callSignature, ast.callSignature, includingPosition);
        }
    }

    export class VariableStatement extends AST {
        constructor(public modifiers: PullElementFlags[], public declaration: VariableDeclaration) {
            super();
            declaration && (declaration.parent = this);
        }

        public nodeType(): SyntaxKind {
            return SyntaxKind.VariableStatement;
        }

        public structuralEquals(ast: VariableStatement, includingPosition: boolean): boolean {
            return super.structuralEquals(ast, includingPosition) &&
                structuralEquals(this.declaration, ast.declaration, includingPosition);
        }
    }

    export class VariableDeclaration extends AST {
        constructor(public declarators: ASTSeparatedList) {
            super();
            declarators && (declarators.parent = this);
        }

        public nodeType(): SyntaxKind {
            return SyntaxKind.VariableDeclaration;
        }

        public structuralEquals(ast: VariableDeclaration, includingPosition: boolean): boolean {
            return super.structuralEquals(ast, includingPosition) &&
                structuralEquals(this.declarators, ast.declarators, includingPosition);
        }
    }

    export class VariableDeclarator extends AST {
        constructor(public propertyName: IASTToken, public typeAnnotation: TypeAnnotation, public equalsValueClause: EqualsValueClause) {
            super();
            propertyName && (propertyName.parent = this);
            typeAnnotation && (typeAnnotation.parent = this);
            equalsValueClause && (equalsValueClause.parent = this);
        }

        public nodeType(): SyntaxKind {
            return SyntaxKind.VariableDeclarator;
        }
    }

    export class EqualsValueClause extends AST {
        constructor(public value: AST) {
            super();
            value && (value.parent = this);
        }

        public nodeType(): SyntaxKind {
            return SyntaxKind.EqualsValueClause;
        }
    }

    export class PrefixUnaryExpression extends AST {
        constructor(private _nodeType: SyntaxKind, public operand: AST) {
            super();
            operand && (operand.parent = this);
        }

        public nodeType(): SyntaxKind {
            return this._nodeType;
        }

        public structuralEquals(ast: PrefixUnaryExpression, includingPosition: boolean): boolean {
            return super.structuralEquals(ast, includingPosition) &&
                structuralEquals(this.operand, ast.operand, includingPosition);
        }
    }

    export class ArrayLiteralExpression extends AST {
        constructor(public expressions: ASTSeparatedList) {
            super();
            expressions && (expressions.parent = this);
        }

        public nodeType(): SyntaxKind {
            return SyntaxKind.ArrayLiteralExpression;
        }

        public structuralEquals(ast: ArrayLiteralExpression, includingPosition: boolean): boolean {
            return super.structuralEquals(ast, includingPosition) &&
                structuralEquals(this.expressions, ast.expressions, includingPosition);
        }
    }

    export class OmittedExpression extends AST {
        public nodeType(): SyntaxKind {
            return SyntaxKind.OmittedExpression;
        }

        public structuralEquals(ast: CatchClause, includingPosition: boolean): boolean {
            return super.structuralEquals(ast, includingPosition);
        }
    }

    export class ParenthesizedExpression extends AST {
        constructor(public openParenTrailingComments: Comment[], public expression: AST) {
            super();
            expression && (expression.parent = this);
        }

        public nodeType(): SyntaxKind {
            return SyntaxKind.ParenthesizedExpression;
        }

        public structuralEquals(ast: ParenthesizedExpression, includingPosition: boolean): boolean {
            return super.structuralEquals(ast, includingPosition) &&
                structuralEquals(this.expression, ast.expression, includingPosition);
        }
    }

    export interface ICallExpression extends IASTSpan {
        expression: AST;
        argumentList: ArgumentList;
    }

    export class SimpleArrowFunctionExpression extends AST {
        constructor(public identifier: Identifier, public block: Block, public expression: AST) {
            super();
            identifier && (identifier.parent = this);
            block && (block.parent = this);
            expression && (expression.parent = this);
        }

        public nodeType(): SyntaxKind {
            return SyntaxKind.SimpleArrowFunctionExpression;
        }
    }

    export class ParenthesizedArrowFunctionExpression extends AST {
        constructor(public callSignature: CallSignature, public block: Block, public expression: AST) {
            super();
            callSignature && (callSignature.parent = this);
            block && (block.parent = this);
            expression && (expression.parent = this);
        }

        public nodeType(): SyntaxKind {
            return SyntaxKind.ParenthesizedArrowFunctionExpression;
        }
    }

    export class QualifiedName extends AST {
        constructor(public left: AST, public right: Identifier) {
            super();
            left && (left.parent = this);
            right && (right.parent = this);
        }

        public nodeType(): SyntaxKind {
            return SyntaxKind.QualifiedName;
        }

        public structuralEquals(ast: QualifiedName, includingPosition: boolean): boolean {
            return super.structuralEquals(ast, includingPosition) &&
                structuralEquals(this.left, ast.left, includingPosition) &&
                structuralEquals(this.right, ast.right, includingPosition);
        }
    }

    export class ParameterList extends AST {
        constructor(public openParenTrailingComments: Comment[], public parameters: ASTSeparatedList) {
            super();
            parameters && (parameters.parent = this);
        }

        public nodeType(): SyntaxKind {
            return SyntaxKind.ParameterList;
        }
    }

    export class ConstructorType extends AST {
        constructor(public typeParameterList: TypeParameterList, public parameterList: ParameterList, public type: AST) {
            super();
            typeParameterList && (typeParameterList.parent = this);
            parameterList && (parameterList.parent = this);
            type && (type.parent = this);
        }

        public nodeType(): SyntaxKind {
            return SyntaxKind.ConstructorType;
        }
    }

    export class FunctionType extends AST {
        constructor(public typeParameterList: TypeParameterList, public parameterList: ParameterList, public type: AST) {
            super();
            typeParameterList && (typeParameterList.parent = this);
            parameterList && (parameterList.parent = this);
            type && (type.parent = this);
        }

        public nodeType(): SyntaxKind {
            return SyntaxKind.FunctionType;
        }
    }

    export class ObjectType extends AST {
        constructor(public typeMembers: ASTSeparatedList) {
            super();
            typeMembers && (typeMembers.parent = this);
        }

        public nodeType(): SyntaxKind {
            return SyntaxKind.ObjectType;
        }

        public structuralEquals(ast: ObjectType, includingPosition: boolean): boolean {
            return super.structuralEquals(ast, includingPosition) &&
                structuralEquals(this.typeMembers, ast.typeMembers, includingPosition);
        }
    }

    export class ArrayType extends AST {
        constructor(public type: AST) {
            super();
            type && (type.parent = this);
        }

        public nodeType(): SyntaxKind {
            return SyntaxKind.ArrayType;
        }

        public structuralEquals(ast: ArrayType, includingPosition: boolean): boolean {
            return super.structuralEquals(ast, includingPosition) &&
                structuralEquals(this.type, ast.type, includingPosition);
        }
    }

    export class TypeArgumentList extends AST {
        constructor(public typeArguments: ASTSeparatedList) {
            super();
            typeArguments && (typeArguments.parent = this);
        }

        public nodeType(): SyntaxKind {
            return SyntaxKind.TypeArgumentList;
        }
    }

    export class GenericType extends AST {
        constructor(public name: AST, public typeArgumentList: TypeArgumentList) {
            super();
            name && (name.parent = this);
            typeArgumentList && (typeArgumentList.parent = this);
        }

        public nodeType(): SyntaxKind {
            return SyntaxKind.GenericType;
        }

        public structuralEquals(ast: GenericType, includingPosition: boolean): boolean {
            return super.structuralEquals(ast, includingPosition) &&
                structuralEquals(this.name, ast.name, includingPosition) &&
                structuralEquals(this.typeArgumentList, ast.typeArgumentList, includingPosition);
        }
    }

    export class TypeQuery extends AST {
        constructor(public name: AST) {
            super();
            name && (name.parent = this);
        }

        public nodeType(): SyntaxKind {
            return SyntaxKind.TypeQuery;
        }

        public structuralEquals(ast: TypeQuery, includingPosition: boolean): boolean {
            return super.structuralEquals(ast, includingPosition) &&
                structuralEquals(this.name, ast.name, includingPosition);
        }
    }

    export class Block extends AST {
        constructor(public statements: ASTList, public closeBraceLeadingComments: Comment[], public closeBraceToken: IASTSpan) {
            super();
            statements && (statements.parent = this);
        }

        public nodeType(): SyntaxKind {
            return SyntaxKind.Block;
        }

        public structuralEquals(ast: Block, includingPosition: boolean): boolean {
            return super.structuralEquals(ast, includingPosition) &&
                structuralEquals(this.statements, ast.statements, includingPosition);
        }
    }

    export class Parameter extends AST {
        constructor(public dotDotDotToken: ASTSpan, public modifiers: PullElementFlags[], public identifier: Identifier, public questionToken: ASTSpan, public typeAnnotation: TypeAnnotation, public equalsValueClause: EqualsValueClause) {
            super();
            identifier && (identifier.parent = this);
            typeAnnotation && (typeAnnotation.parent = this);
            equalsValueClause && (equalsValueClause.parent = this);
        }

        public nodeType(): SyntaxKind {
            return SyntaxKind.Parameter;
        }
    }

    export class MemberAccessExpression extends AST {
        constructor(public expression: AST, public name: Identifier) {
            super();
            expression && (expression.parent = this);
            name && (name.parent = this);
        }

        public nodeType(): SyntaxKind {
            return SyntaxKind.MemberAccessExpression;
        }

        public structuralEquals(ast: MemberAccessExpression, includingPosition: boolean): boolean {
            return super.structuralEquals(ast, includingPosition) &&
                structuralEquals(this.expression, ast.expression, includingPosition) &&
                structuralEquals(this.name, ast.name, includingPosition);
        }
    }

    export class PostfixUnaryExpression extends AST {
        constructor(private _nodeType: SyntaxKind, public operand: AST) {
            super();
            operand && (operand.parent = this);
        }

        public nodeType(): SyntaxKind {
            return this._nodeType;
        }

        public structuralEquals(ast: PostfixUnaryExpression, includingPosition: boolean): boolean {
            return super.structuralEquals(ast, includingPosition) &&
                structuralEquals(this.operand, ast.operand, includingPosition);
        }
    }

    export class ElementAccessExpression extends AST {
        constructor(public expression: AST, public argumentExpression: AST) {
            super();
            expression && (expression.parent = this);
            argumentExpression && (argumentExpression.parent = this);
        }

        public nodeType(): SyntaxKind {
            return SyntaxKind.ElementAccessExpression;
        }

        public structuralEquals(ast: ElementAccessExpression, includingPosition: boolean): boolean {
            return super.structuralEquals(ast, includingPosition) &&
                structuralEquals(this.expression, ast.expression, includingPosition) &&
                structuralEquals(this.argumentExpression, ast.argumentExpression, includingPosition);
        }
    }

    export class InvocationExpression extends AST implements ICallExpression {
        constructor(public expression: AST, public argumentList: ArgumentList) {
            super();
            expression && (expression.parent = this);
            argumentList && (argumentList.parent = this);
        }

        public nodeType(): SyntaxKind {
            return SyntaxKind.InvocationExpression;
        }

        public structuralEquals(ast: InvocationExpression, includingPosition: boolean): boolean {
            return super.structuralEquals(ast, includingPosition) &&
                structuralEquals(this.expression, ast.expression, includingPosition) &&
                structuralEquals(this.argumentList, ast.argumentList, includingPosition);
        }
    }

    export class ArgumentList extends AST {
        constructor(public typeArgumentList: TypeArgumentList, public arguments: ASTSeparatedList, public closeParenToken: ASTSpan) {
            super();
            typeArgumentList && (typeArgumentList.parent = this);
            arguments && (arguments.parent = this);
        }

        public nodeType(): SyntaxKind {
            return SyntaxKind.ArgumentList;
        }
    }

    export class BinaryExpression extends AST {
        constructor(private _nodeType: SyntaxKind, public left: AST, public right: AST) {
            super();
            left && (left.parent = this);
            right && (right.parent = this);
        }

        public nodeType(): SyntaxKind {
            return this._nodeType;
        }

        public structuralEquals(ast: BinaryExpression, includingPosition: boolean): boolean {
            return super.structuralEquals(ast, includingPosition) &&
                structuralEquals(this.left, ast.left, includingPosition) &&
                structuralEquals(this.right, ast.right, includingPosition);
        }
    }

    export class ConditionalExpression extends AST {
        constructor(public condition: AST, public whenTrue: AST, public whenFalse: AST) {
            super();
            condition && (condition.parent = this);
            whenTrue && (whenTrue.parent = this);
            whenFalse && (whenFalse.parent = this);
        }

        public nodeType(): SyntaxKind {
            return SyntaxKind.ConditionalExpression;
        }

        public structuralEquals(ast: ConditionalExpression, includingPosition: boolean): boolean {
            return super.structuralEquals(ast, includingPosition) &&
                structuralEquals(this.condition, ast.condition, includingPosition) &&
                structuralEquals(this.whenTrue, ast.whenTrue, includingPosition) &&
                structuralEquals(this.whenFalse, ast.whenFalse, includingPosition);
        }
    }

    export class ConstructSignature extends AST {
        constructor(public callSignature: CallSignature) {
            super();
            callSignature && (callSignature.parent = this);
        }

        public nodeType(): SyntaxKind {
            return SyntaxKind.ConstructSignature;
        }
    }

    export class MethodSignature extends AST {
        constructor(public propertyName: IASTToken, public questionToken: ASTSpan, public callSignature: CallSignature) {
            super();
            propertyName && (propertyName.parent = this);
            callSignature && (callSignature.parent = this);
        }

        public nodeType(): SyntaxKind {
            return SyntaxKind.MethodSignature;
        }
    }

    export class IndexSignature extends AST {
        constructor(public parameter: Parameter, public typeAnnotation: TypeAnnotation) {
            super();
            parameter && (parameter.parent = this);
            typeAnnotation && (typeAnnotation.parent = this);
        }

        public nodeType(): SyntaxKind {
            return SyntaxKind.IndexSignature;
        }
    }

    export class PropertySignature extends AST {
        constructor(public propertyName: IASTToken, public questionToken: ASTSpan, public typeAnnotation: TypeAnnotation) {
            super();
            propertyName && (propertyName.parent = this);
            typeAnnotation && (typeAnnotation.parent = this);
        }

        public nodeType(): SyntaxKind {
            return SyntaxKind.PropertySignature;
        }
    }

    export class CallSignature extends AST {
        constructor(public typeParameterList: TypeParameterList, public parameterList: ParameterList, public typeAnnotation: TypeAnnotation) {
            super();
            typeParameterList && (typeParameterList.parent = this);
            parameterList && (parameterList.parent = this);
            typeAnnotation && (typeAnnotation.parent = this);
        }

        public nodeType(): SyntaxKind {
            return SyntaxKind.CallSignature;
        }
    }

    export class TypeParameter extends AST {
        constructor(public identifier: Identifier, public constraint: Constraint) {
            super();
            identifier && (identifier.parent = this);
            constraint && (constraint.parent = this);
        }

        public nodeType(): SyntaxKind {
            return SyntaxKind.TypeParameter;
        }

        public structuralEquals(ast: TypeParameter, includingPosition: boolean): boolean {
            return super.structuralEquals(ast, includingPosition) &&
                structuralEquals(this.identifier, ast.identifier, includingPosition) &&
                structuralEquals(this.constraint, ast.constraint, includingPosition);
        }
    }

    export class Constraint extends AST {
        constructor(public type: AST) {
            super();
            type && (type.parent = this);
        }

        public nodeType(): SyntaxKind {
            return SyntaxKind.Constraint;
        }
    }

    export class ElseClause extends AST {
        constructor(public statement: AST) {
            super();
            statement && (statement.parent = this);
        }

        public nodeType(): SyntaxKind {
            return SyntaxKind.ElseClause;
        }

        public structuralEquals(ast: ElseClause, includingPosition: boolean): boolean {
            return super.structuralEquals(ast, includingPosition) &&
                structuralEquals(this.statement, ast.statement, includingPosition);
        }
    }

    export class IfStatement extends AST {
        constructor(public condition: AST, public statement: AST, public elseClause: ElseClause) {
            super();
            condition && (condition.parent = this);
            statement && (statement.parent = this);
            elseClause && (elseClause.parent = this);
        }

        public nodeType(): SyntaxKind {
            return SyntaxKind.IfStatement;
        }

        public structuralEquals(ast: IfStatement, includingPosition: boolean): boolean {
            return super.structuralEquals(ast, includingPosition) &&
                structuralEquals(this.condition, ast.condition, includingPosition) &&
                structuralEquals(this.statement, ast.statement, includingPosition) &&
                structuralEquals(this.elseClause, ast.elseClause, includingPosition);
        }
    }

    export class ExpressionStatement extends AST {
        constructor(public expression: AST) {
            super();
            expression && (expression.parent = this);
        }

        public nodeType(): SyntaxKind {
            return SyntaxKind.ExpressionStatement;
        }

        public structuralEquals(ast: ExpressionStatement, includingPosition: boolean): boolean {
            return super.structuralEquals(ast, includingPosition) &&
                structuralEquals(this.expression, ast.expression, includingPosition);
        }
    }

    export class ConstructorDeclaration extends AST {
        constructor(public parameterList: ParameterList, public block: Block) {
            super();
            parameterList && (parameterList.parent = this);
            block && (block.parent = this);
        }

        public nodeType(): SyntaxKind {
            return SyntaxKind.ConstructorDeclaration;
        }
    }

    export class MemberFunctionDeclaration extends AST {
        constructor(public modifiers: PullElementFlags[], public propertyName: IASTToken, public callSignature: CallSignature, public block: Block) {
            super();
            propertyName && (propertyName.parent = this);
            callSignature && (callSignature.parent = this);
            block && (block.parent = this);
        }

        public nodeType(): SyntaxKind {
            return SyntaxKind.MemberFunctionDeclaration;
        }
    }

    export class GetAccessor extends AST {
        constructor(public modifiers: PullElementFlags[], public propertyName: IASTToken, public parameterList: ParameterList, public typeAnnotation: TypeAnnotation, public block: Block) {
            super();
            propertyName && (propertyName.parent = this);
            parameterList && (parameterList.parent = this);
            typeAnnotation && (typeAnnotation.parent = this);
            block && (block.parent = this);
        }

        public nodeType(): SyntaxKind {
            return SyntaxKind.GetAccessor;
        }
    }

    export class SetAccessor extends AST {
        constructor(public modifiers: PullElementFlags[], public propertyName: IASTToken, public parameterList: ParameterList, public block: Block) {
            super();
            propertyName && (propertyName.parent = this);
            parameterList && (parameterList.parent = this);
            block && (block.parent = this);
        }

        public nodeType(): SyntaxKind {
            return SyntaxKind.SetAccessor;
        }
    }

    export class MemberVariableDeclaration extends AST {
        constructor(public modifiers: PullElementFlags[], public variableDeclarator: VariableDeclarator) {
            super();
            variableDeclarator && (variableDeclarator.parent = this);
        }

        public nodeType(): SyntaxKind {
            return SyntaxKind.MemberVariableDeclaration;
        }
    }

    export class IndexMemberDeclaration extends AST {
        constructor(public indexSignature: IndexSignature) {
            super();
            indexSignature && (indexSignature.parent = this);
        }

        public nodeType(): SyntaxKind {
            return SyntaxKind.IndexMemberDeclaration;
        }
    }

    export class ThrowStatement extends AST {
        constructor(public expression: AST) {
            super();
            expression && (expression.parent = this);
        }

        public nodeType(): SyntaxKind {
            return SyntaxKind.ThrowStatement;
        }

        public structuralEquals(ast: ThrowStatement, includingPosition: boolean): boolean {
            return super.structuralEquals(ast, includingPosition) &&
                structuralEquals(this.expression, ast.expression, includingPosition);
        }
    }

    export class ReturnStatement extends AST {
        constructor(public expression: AST) {
            super();
            expression && (expression.parent = this);
        }

        public nodeType(): SyntaxKind {
            return SyntaxKind.ReturnStatement;
        }

        public structuralEquals(ast: ReturnStatement, includingPosition: boolean): boolean {
            return super.structuralEquals(ast, includingPosition) &&
                structuralEquals(this.expression, ast.expression, includingPosition);
        }
    }

    export class ObjectCreationExpression extends AST implements ICallExpression {
        constructor(public expression: AST, public argumentList: ArgumentList) {
            super();
            expression && (expression.parent = this);
            argumentList && (argumentList.parent = this);
        }

        public nodeType(): SyntaxKind {
            return SyntaxKind.ObjectCreationExpression;
        }

        public structuralEquals(ast: ObjectCreationExpression, includingPosition: boolean): boolean {
            return super.structuralEquals(ast, includingPosition) &&
                structuralEquals(this.expression, ast.expression, includingPosition) &&
                structuralEquals(this.argumentList, ast.argumentList, includingPosition);
        }
    }

    export class SwitchStatement extends AST {
        constructor(public expression: AST, public closeParenToken: ASTSpan, public switchClauses: ASTList) {
            super();
            expression && (expression.parent = this);
            switchClauses && (switchClauses.parent = this);
        }

        public nodeType(): SyntaxKind {
            return SyntaxKind.SwitchStatement;
        }

        public structuralEquals(ast: SwitchStatement, includingPosition: boolean): boolean {
            return super.structuralEquals(ast, includingPosition) &&
                structuralEquals(this.switchClauses, ast.switchClauses, includingPosition) &&
                structuralEquals(this.expression, ast.expression, includingPosition);
        }
    }

    export class CaseSwitchClause extends AST {
        constructor(public expression: AST, public statements: ASTList) {
            super();
            expression && (expression.parent = this);
            statements && (statements.parent = this);
        }

        public nodeType(): SyntaxKind {
            return SyntaxKind.CaseSwitchClause;
        }

        public structuralEquals(ast: CaseSwitchClause, includingPosition: boolean): boolean {
            return super.structuralEquals(ast, includingPosition) &&
                structuralEquals(this.expression, ast.expression, includingPosition) &&
                structuralEquals(this.statements, ast.statements, includingPosition);
        }
    }

    export class DefaultSwitchClause extends AST {
        constructor(public statements: ASTList) {
            super();
            statements && (statements.parent = this);
        }

        public nodeType(): SyntaxKind {
            return SyntaxKind.DefaultSwitchClause;
        }

        public structuralEquals(ast: DefaultSwitchClause, includingPosition: boolean): boolean {
            return super.structuralEquals(ast, includingPosition) &&
                structuralEquals(this.statements, ast.statements, includingPosition);
        }
    }

    export class BreakStatement extends AST {
        constructor(public identifier: Identifier) {
            super();
        }

        public nodeType(): SyntaxKind {
            return SyntaxKind.BreakStatement;
        }

        public structuralEquals(ast: BreakStatement, includingPosition: boolean): boolean {
            return super.structuralEquals(ast, includingPosition);
        }
    }

    export class ContinueStatement extends AST {
        constructor(public identifier: Identifier) {
            super();
        }

        public nodeType(): SyntaxKind {
            return SyntaxKind.ContinueStatement;
        }

        public structuralEquals(ast: ContinueStatement, includingPosition: boolean): boolean {
            return super.structuralEquals(ast, includingPosition);
        }
    }

    export class ForStatement extends AST {
        constructor(public variableDeclaration: VariableDeclaration, public initializer: AST, public condition: AST, public incrementor: AST, public statement: AST) {
            super();
            variableDeclaration && (variableDeclaration.parent = this);
            initializer && (initializer.parent = this);
            condition && (condition.parent = this);
            incrementor && (incrementor.parent = this);
            statement && (statement.parent = this);
        }

        public nodeType(): SyntaxKind {
            return SyntaxKind.ForStatement;
        }

        public structuralEquals(ast: ForStatement, includingPosition: boolean): boolean {
            return super.structuralEquals(ast, includingPosition) &&
                structuralEquals(this.initializer, ast.initializer, includingPosition) &&
                structuralEquals(this.condition, ast.condition, includingPosition) &&
                structuralEquals(this.incrementor, ast.incrementor, includingPosition) &&
                structuralEquals(this.statement, ast.statement, includingPosition);
        }
    }

    export class ForInStatement extends AST {
        constructor(public variableDeclaration: VariableDeclaration, public left: AST, public expression: AST, public statement: AST) {
            super();
            variableDeclaration && (variableDeclaration.parent = this);
            left && (left.parent = this);
            expression && (expression.parent = this);
            statement && (statement.parent = this);
        }

        public nodeType(): SyntaxKind {
            return SyntaxKind.ForInStatement;
        }

        public structuralEquals(ast: ForInStatement, includingPosition: boolean): boolean {
            return super.structuralEquals(ast, includingPosition) &&
                structuralEquals(this.variableDeclaration, ast.variableDeclaration, includingPosition) &&
                structuralEquals(this.expression, ast.expression, includingPosition) &&
                structuralEquals(this.statement, ast.statement, includingPosition);
        }
    }

    export class WhileStatement extends AST {
        constructor(public condition: AST, public statement: AST) {
            super();
            condition && (condition.parent = this);
            statement && (statement.parent = this);
        }

        public nodeType(): SyntaxKind {
            return SyntaxKind.WhileStatement;
        }

        public structuralEquals(ast: WhileStatement, includingPosition: boolean): boolean {
            return super.structuralEquals(ast, includingPosition) &&
                structuralEquals(this.condition, ast.condition, includingPosition) &&
                structuralEquals(this.statement, ast.statement, includingPosition);
        }
    }

    export class WithStatement extends AST {
        constructor(public condition: AST, public statement: AST) {
            super();
            condition && (condition.parent = this);
            statement && (statement.parent = this);
        }

        public nodeType(): SyntaxKind {
            return SyntaxKind.WithStatement;
        }

        public structuralEquals(ast: WithStatement, includingPosition: boolean): boolean {
            return super.structuralEquals(ast, includingPosition) &&
                structuralEquals(this.condition, ast.condition, includingPosition) &&
                structuralEquals(this.statement, ast.statement, includingPosition);
        }
    }

    export class EnumDeclaration extends AST {
        constructor(public modifiers: PullElementFlags[], public identifier: Identifier, public enumElements: ASTSeparatedList) {
            super();
            identifier && (identifier.parent = this);
            enumElements && (enumElements.parent = this);
        }

        public nodeType(): SyntaxKind {
            return SyntaxKind.EnumDeclaration;
        }
    }

    export class EnumElement extends AST {
        constructor(public propertyName: IASTToken, public equalsValueClause: EqualsValueClause) {
            super();
            propertyName && (propertyName.parent = this);
            equalsValueClause && (equalsValueClause.parent = this);
        }

        public nodeType(): SyntaxKind {
            return SyntaxKind.EnumElement;
        }
    }

    export class CastExpression extends AST {
        constructor(public type: AST, public expression: AST) {
            super();
            type && (type.parent = this);
            expression && (expression.parent = this);
        }

        public nodeType(): SyntaxKind {
            return SyntaxKind.CastExpression;
        }

        public structuralEquals(ast: CastExpression, includingPosition: boolean): boolean {
            return super.structuralEquals(ast, includingPosition) &&
                structuralEquals(this.type, ast.type, includingPosition) &&
                structuralEquals(this.expression, ast.expression, includingPosition);
        }
    }

    export class ObjectLiteralExpression extends AST {
        constructor(public propertyAssignments: ASTSeparatedList) {
            super();
            propertyAssignments && (propertyAssignments.parent = this);
        }

        public nodeType(): SyntaxKind {
            return SyntaxKind.ObjectLiteralExpression;
        }

        public structuralEquals(ast: ObjectLiteralExpression, includingPosition: boolean): boolean {
            return super.structuralEquals(ast, includingPosition) &&
                structuralEquals(this.propertyAssignments, ast.propertyAssignments, includingPosition);
        }
    }

    export class SimplePropertyAssignment extends AST {
        constructor(public propertyName: Identifier, public expression: AST) {
            super();
            propertyName && (propertyName.parent = this);
            expression && (expression.parent = this);
        }

        public nodeType(): SyntaxKind {
            return SyntaxKind.SimplePropertyAssignment;
        }
    }

    export class FunctionPropertyAssignment extends AST {
        constructor(public propertyName: Identifier, public callSignature: CallSignature, public block: Block) {
            super();
            propertyName && (propertyName.parent = this);
            callSignature && (callSignature.parent = this);
            block && (block.parent = this);
        }

        public nodeType(): SyntaxKind {
            return SyntaxKind.FunctionPropertyAssignment;
        }
    }

    export class FunctionExpression extends AST {
        constructor(public identifier: Identifier, public callSignature: CallSignature, public block: Block) {
            super();
            identifier && (identifier.parent = this);
            callSignature && (callSignature.parent = this);
            block && (block.parent = this);
        }

        public nodeType(): SyntaxKind {
            return SyntaxKind.FunctionExpression;
        }
    }

    export class EmptyStatement extends AST {
        public nodeType(): SyntaxKind {
            return SyntaxKind.EmptyStatement;
        }

        public structuralEquals(ast: CatchClause, includingPosition: boolean): boolean {
            return super.structuralEquals(ast, includingPosition);
        }
    }

    export class TryStatement extends AST {
        constructor(public block: Block, public catchClause: CatchClause, public finallyClause: FinallyClause) {
            super();
            block && (block.parent = this);
            catchClause && (catchClause.parent = this);
            finallyClause && (finallyClause.parent = this);
        }

        public nodeType(): SyntaxKind {
            return SyntaxKind.TryStatement;
        }

        public structuralEquals(ast: TryStatement, includingPosition: boolean): boolean {
            return super.structuralEquals(ast, includingPosition) &&
                   structuralEquals(this.block, ast.block, includingPosition) &&
                   structuralEquals(this.catchClause, ast.catchClause, includingPosition) &&
                   structuralEquals(this.finallyClause, ast.finallyClause, includingPosition);
        }
    }

    export class CatchClause extends AST {
        constructor(public identifier: Identifier, public typeAnnotation: TypeAnnotation, public block: Block) {
            super();
            identifier && (identifier.parent = this);
            typeAnnotation && (typeAnnotation.parent = this);
            block && (block.parent = this);
        }

        public nodeType(): SyntaxKind {
            return SyntaxKind.CatchClause;
        }

        public structuralEquals(ast: CatchClause, includingPosition: boolean): boolean {
            return super.structuralEquals(ast, includingPosition) &&
                   structuralEquals(this.identifier, ast.identifier, includingPosition) &&
                   structuralEquals(this.typeAnnotation, ast.typeAnnotation, includingPosition) &&
                   structuralEquals(this.block, ast.block, includingPosition);
        }
    }

    export class FinallyClause extends AST {
        constructor(public block: Block) {
            super();
            block && (block.parent = this);
        }

        public nodeType(): SyntaxKind {
            return SyntaxKind.FinallyClause;
        }

        public structuralEquals(ast: CatchClause, includingPosition: boolean): boolean {
            return super.structuralEquals(ast, includingPosition) &&
                structuralEquals(this.block, ast.block, includingPosition);
        }
    }

    export class LabeledStatement extends AST {
        constructor(public identifier: Identifier, public statement: AST) {
            super();
            identifier && (identifier.parent = this);
            statement && (statement.parent = this);
        }

        public nodeType(): SyntaxKind {
            return SyntaxKind.LabeledStatement;
        }

        public structuralEquals(ast: LabeledStatement, includingPosition: boolean): boolean {
            return super.structuralEquals(ast, includingPosition) &&
                structuralEquals(this.identifier, ast.identifier, includingPosition) &&
                structuralEquals(this.statement, ast.statement, includingPosition);
        }
    }

    export class DoStatement extends AST {
        constructor(public statement: AST, public whileKeyword: ASTSpan, public condition: AST) {
            super();
            statement && (statement.parent = this);
            condition && (condition.parent = this);
        }

        public nodeType(): SyntaxKind {
            return SyntaxKind.DoStatement;
        }

        public structuralEquals(ast: DoStatement, includingPosition: boolean): boolean {
            return super.structuralEquals(ast, includingPosition) &&
                structuralEquals(this.statement, ast.statement, includingPosition) &&
                structuralEquals(this.condition, ast.condition, includingPosition);
        }
    }

    export class TypeOfExpression extends AST {
        constructor(public expression: AST) {
            super();
            expression && (expression.parent = this);
        }

        public nodeType(): SyntaxKind {
            return SyntaxKind.TypeOfExpression;
        }

        public structuralEquals(ast: TypeOfExpression, includingPosition: boolean): boolean {
            return super.structuralEquals(ast, includingPosition) &&
                structuralEquals(this.expression, ast.expression, includingPosition);
        }
    }

    export class DeleteExpression extends AST {
        constructor(public expression: AST) {
            super();
            expression && (expression.parent = this);
        }

        public nodeType(): SyntaxKind {
            return SyntaxKind.DeleteExpression;
        }

        public structuralEquals(ast: DeleteExpression, includingPosition: boolean): boolean {
            return super.structuralEquals(ast, includingPosition) &&
                structuralEquals(this.expression, ast.expression, includingPosition);
        }
    }

    export class VoidExpression extends AST {
        constructor(public expression: AST) {
            super();
            expression && (expression.parent = this);
        }

        public nodeType(): SyntaxKind {
            return SyntaxKind.VoidExpression;
        }

        public structuralEquals(ast: VoidExpression, includingPosition: boolean): boolean {
            return super.structuralEquals(ast, includingPosition) &&
                structuralEquals(this.expression, ast.expression, includingPosition);
        }
    }

    export class DebuggerStatement extends AST {
        public nodeType(): SyntaxKind {
            return SyntaxKind.DebuggerStatement;
        }
    }

    export class Comment {
        constructor(private _trivia: ISyntaxTrivia,
                    public endsLine: boolean,
                    public _start: number,
                    public _end: number) {
        }

        public start(): number {
            return this._start;
        }

        public end(): number {
            return this._end;
        }

        public fullText(): string {
            return this._trivia.fullText();
        }

        public nodeType(): SyntaxKind {
            return this._trivia.kind();
        }

        public structuralEquals(ast: Comment, includingPosition: boolean): boolean {
            if (includingPosition) {
                if (this.start() !== ast.start() || this.end() !== ast.end()) {
                    return false;
                }
            }

            return this._trivia.fullText() === ast._trivia.fullText() &&
                   this.endsLine === ast.endsLine;
        }
    }

    export function diagnosticFromDecl(decl: PullDecl, diagnosticKey: string, arguments: any[]= null): Diagnostic {
        var span = decl.getSpan();
        return new Diagnostic(decl.fileName(), decl.semanticInfoChain().lineMap(decl.fileName()), span.start(), span.length(), diagnosticKey, arguments);
    }

    function min(a: number, b: number): number {
        return a <= b ? a : b;
    }
}<|MERGE_RESOLUTION|>--- conflicted
+++ resolved
@@ -1,1804 +1,1798 @@
-//
-// Copyright (c) Microsoft Corporation.  All rights reserved.
-// 
-// Licensed under the Apache License, Version 2.0 (the "License");
-// you may not use this file except in compliance with the License.
-// You may obtain a copy of the License at
-//   http://www.apache.org/licenses/LICENSE-2.0
-//
-// Unless required by applicable law or agreed to in writing, software
-// distributed under the License is distributed on an "AS IS" BASIS,
-// WITHOUT WARRANTIES OR CONDITIONS OF ANY KIND, either express or implied.
-// See the License for the specific language governing permissions and
-// limitations under the License.
-//
-
-///<reference path='references.ts' />
-
-module TypeScript {
-    export interface IASTSpan {
-        _start: number;
-        _end: number;
-
-        start(): number;
-        end(): number;        //trailingTriviaWidth(): number;
-    }
-
-    export class ASTSpan implements IASTSpan {
-        constructor(public _start: number, public _end: number) {
-        }
-
-        public start(): number {
-            return this._start;
-        }
-
-        public end(): number {
-            return this._end;
-        }
-    }
-
-    var astID = 0;
-
-    export function structuralEqualsNotIncludingPosition(ast1: AST, ast2: AST): boolean {
-        return structuralEquals(ast1, ast2, false);
-    }
-
-    export function structuralEqualsIncludingPosition(ast1: AST, ast2: AST): boolean {
-        return structuralEquals(ast1, ast2, true);
-    }
-
-    function commentStructuralEqualsNotIncludingPosition(ast1: Comment, ast2: Comment): boolean {
-        return commentStructuralEquals(ast1, ast2, false);
-    }
-
-    function commentStructuralEqualsIncludingPosition(ast1: Comment, ast2: Comment): boolean {
-        return commentStructuralEquals(ast1, ast2, true);
-    }
-
-    function structuralEquals(ast1: AST, ast2: AST, includingPosition: boolean): boolean {
-        if (ast1 === ast2) {
-            return true;
-        }
-
-        return ast1 !== null && ast2 !== null &&
-               ast1.nodeType() === ast2.nodeType() &&
-               ast1.structuralEquals(ast2, includingPosition);
-    }
-
-    function commentStructuralEquals(ast1: Comment, ast2: Comment, includingPosition: boolean): boolean {
-        if (ast1 === ast2) {
-            return true;
-        }
-
-        return ast1 !== null && ast2 !== null &&
-            ast1.structuralEquals(ast2, includingPosition);
-    }
-
-    function astArrayStructuralEquals(array1: AST[], array2: AST[], includingPosition: boolean): boolean {
-        return ArrayUtilities.sequenceEquals(array1, array2,
-            includingPosition ? structuralEqualsIncludingPosition : structuralEqualsNotIncludingPosition);
-    }
-
-    function commentArrayStructuralEquals(array1: Comment[], array2: Comment[], includingPosition: boolean): boolean {
-        return ArrayUtilities.sequenceEquals(array1, array2,
-            includingPosition ? commentStructuralEqualsIncludingPosition : commentStructuralEqualsNotIncludingPosition);
-    }
-
-    export class AST implements IASTSpan {
-        public parent: AST = null;
-        public _start: number = -1;
-        public _end: number = -1;
-        public _trailingTriviaWidth: number = 0;
-
-        private _astID: number = astID++;
-
-        private _preComments: Comment[] = null;
-        private _postComments: Comment[] = null;
-
-        constructor() {
-        }
-
-        public astID(): number {
-            return this._astID;
-        }
-
-        public start(): number {
-            return this._start;
-        }
-
-        public end(): number {
-            return this._end;
-        }
-
-        public trailingTriviaWidth(): number {
-            return this._trailingTriviaWidth;
-        }
-
-        public fileName(): string {
-            return this.parent.fileName();
-        }
-
-        public nodeType(): SyntaxKind {
-            throw Errors.abstract();
-        }
-
-        public preComments(): Comment[] {
-            return this._preComments;
-        }
-
-        public postComments(): Comment[] {
-            return this._postComments;
-        }
-
-        public setPreComments(comments: Comment[]) {
-            if (comments && comments.length) {
-                this._preComments = comments;
-            }
-            else if (this._preComments) {
-                this._preComments = null;
-            }
-        }
-
-        public setPostComments(comments: Comment[]) {
-            if (comments && comments.length) {
-                this._postComments = comments;
-            }
-            else if (this._postComments) {
-                this._postComments = null;
-            }
-        }
-
-        public width(): number {
-            return this.end() - this.start();
-        }
-
-        public structuralEquals(ast: AST, includingPosition: boolean): boolean {
-            if (includingPosition) {
-                if (this.start() !== ast.start() || this.end() !== ast.end()) {
-                    return false;
-                }
-            }
-
-            return commentArrayStructuralEquals(this.preComments(), ast.preComments(), includingPosition) &&
-                   commentArrayStructuralEquals(this.postComments(), ast.postComments(), includingPosition);
-        }
-    }
-
-    export interface IASTToken extends AST {
-        text(): string;
-        valueText(): string;
-    }
-
-    export class ASTList extends AST {
-        constructor(private _fileName: string, private members: AST[]) {
-            super();
-
-            for (var i = 0, n = members.length; i < n; i++) {
-                members[i].parent = this;
-            }
-        }
-
-        public childCount(): number {
-            return this.members.length;
-        }
-
-        public childAt(index: number): AST {
-            return this.members[index];
-        }
-
-        public fileName(): string {
-            return this._fileName;
-        }
-
-        public nodeType(): SyntaxKind {
-            return SyntaxKind.List;
-        }
-
-        public firstOrDefault(func: (v: AST, index: number) => boolean): AST {
-            return ArrayUtilities.firstOrDefault(this.members, func);
-        }
-
-        public lastOrDefault(func: (v: AST, index: number) => boolean): AST {
-            return ArrayUtilities.lastOrDefault(this.members, func);
-        }
-
-        public any(func: (v: AST) => boolean): boolean {
-            return ArrayUtilities.any(this.members, func);
-        }
-
-        public structuralEquals(ast: ASTList, includingPosition: boolean): boolean {
-            return super.structuralEquals(ast, includingPosition) &&
-                   astArrayStructuralEquals(this.members, ast.members, includingPosition);
-        }
-    }
-
-    export class ASTSeparatedList extends AST {
-        constructor(private _fileName: string, private members: AST[], private _separatorCount: number) {
-            super();
-
-            for (var i = 0, n = members.length; i < n; i++) {
-                members[i].parent = this;
-            }
-        }
-
-        public nonSeparatorCount(): number {
-            return this.members.length;
-        }
-
-        public separatorCount(): number {
-            return this._separatorCount;
-        }
-
-        public nonSeparatorAt(index: number): AST {
-            return this.members[index];
-        }
-
-        public nonSeparatorIndexOf(ast: AST): number {
-            for (var i = 0, n = this.nonSeparatorCount(); i < n; i++) {
-                if (this.nonSeparatorAt(i) === ast) {
-                    return i;
-                }
-            }
-
-            return -1;
-        }
-
-        public fileName(): string {
-            return this._fileName;
-        }
-
-        public nodeType(): SyntaxKind {
-            return SyntaxKind.SeparatedList;
-        }
-
-        public structuralEquals(ast: ASTSeparatedList, includingPosition: boolean): boolean {
-            return super.structuralEquals(ast, includingPosition) &&
-                astArrayStructuralEquals(this.members, ast.members, includingPosition);
-        }
-    }
-
-    export class Script extends AST {
-        constructor(public moduleElements: ASTList,
-<<<<<<< HEAD
-                    private _fileName: string,
-                    public amdDependencies: string[],
-                    public hasImplicitImport: boolean) {
-=======
-                    private _fileName: string) {
->>>>>>> 47b2476a
-            super();
-            moduleElements && (moduleElements.parent = this);
-        }
-
-        public fileName(): string {
-            return this._fileName;
-        }
-
-        public isDeclareFile(): boolean {
-            return isDTSFile(this.fileName());
-        }
-
-        public nodeType(): SyntaxKind {
-            return SyntaxKind.SourceUnit;
-        }
-
-        public structuralEquals(ast: Script, includingPosition: boolean): boolean {
-            return super.structuralEquals(ast, includingPosition) &&
-                structuralEquals(this.moduleElements, ast.moduleElements, includingPosition);
-        }
-    }
-
-    export class Identifier extends AST implements IASTToken {
-        private _valueText: string = null;
-
-        // 'actualText' is the text that the user has entered for the identifier. the text might 
-        // include any Unicode escape sequences (e.g.: \u0041 for 'A'). 'text', however, contains 
-        // the resolved value of any escape sequences in the actual text; so in the previous 
-        // example, actualText = '\u0041', text = 'A'.
-        // Also, in the case where actualText is "__proto__", we substitute "#__proto__" as the _text
-        // so that we can safely use it as a key in a javascript object.
-        //
-        // For purposes of finding a symbol, use text, as this will allow you to match all 
-        // variations of the variable text. For full-fidelity translation of the user input, such
-        // as emitting, use the actualText field.
-        constructor(private _text: string) {
-            super();
-        }
-
-        public text(): string {
-            return this._text;
-        }
-        public valueText(): string {
-            if (!this._valueText) {
-                // In the case where actualText is "__proto__", we substitute "#__proto__" as the _text
-                // so that we can safely use it as a key in a javascript object.
-                var text = this._text;
-                if (text === "__proto__") {
-                    this._valueText = "#__proto__";
-                }
-                else {
-                    this._valueText = Syntax.massageEscapes(text);
-                }
-            }
-
-            return this._valueText;
-        }
-
-        public nodeType(): SyntaxKind {
-            return SyntaxKind.IdentifierName;
-        }
-
-        public structuralEquals(ast: Identifier, includingPosition: boolean): boolean {
-            return super.structuralEquals(ast, includingPosition) &&
-                   this._text === ast._text;
-        }
-    }
-
-    export class LiteralExpression extends AST {
-        constructor(private _nodeType: SyntaxKind, private _text: string, private _valueText: string) {
-            super();
-        }
-
-        public text(): string {
-            return this._text;
-        }
-
-        public valueText(): string {
-            return this._valueText;
-        }
-
-        public nodeType(): SyntaxKind {
-            return this._nodeType;
-        }
-
-        public structuralEquals(ast: ParenthesizedExpression, includingPosition: boolean): boolean {
-            return super.structuralEquals(ast, includingPosition);
-        }
-    }
-
-    export class ThisExpression extends AST implements IASTToken {
-        constructor(private _text: string, private _valueText: string) {
-            super();
-        }
-
-        public text(): string {
-            return this._text;
-        }
-
-        public valueText(): string {
-            return this._valueText;
-        }
-
-        public nodeType(): SyntaxKind {
-            return SyntaxKind.ThisKeyword;
-        }
-
-        public structuralEquals(ast: ParenthesizedExpression, includingPosition: boolean): boolean {
-            return super.structuralEquals(ast, includingPosition);
-        }
-    }
-
-    export class SuperExpression extends AST implements IASTToken {
-        constructor(private _text: string, private _valueText: string) {
-            super();
-        }
-
-        public text(): string {
-            return this._text;
-        }
-
-        public valueText(): string {
-            return this._valueText;
-        }
-
-        public nodeType(): SyntaxKind {
-            return SyntaxKind.SuperKeyword;
-        }
-
-        public structuralEquals(ast: ParenthesizedExpression, includingPosition: boolean): boolean {
-            return super.structuralEquals(ast, includingPosition);
-        }
-    }
-
-    export class NumericLiteral extends AST implements IASTToken {
-        constructor(private _value: number,
-                    private _text: string,
-                    private _valueText: string) {
-            super();
-        }
-
-        public text(): string { return this._text; }
-        public valueText(): string { return this._valueText; }
-        public value(): any { return this._value; }
-
-        public nodeType(): SyntaxKind {
-            return SyntaxKind.NumericLiteral;
-        }
-
-        public structuralEquals(ast: NumericLiteral, includingPosition: boolean): boolean {
-            return super.structuralEquals(ast, includingPosition) &&
-                   (this._value === ast._value || (isNaN(this._value) && isNaN(ast._value))) &&
-                   this._text === ast._text;
-        }
-    }
-
-    export class RegularExpressionLiteral extends AST implements IASTToken {
-        constructor(private _text: string, private _valueText: string) {
-            super();
-        }
-
-        public text(): string {
-            return this._text;
-        }
-
-        public valueText(): string {
-            return this._valueText;
-        }
-
-        public nodeType(): SyntaxKind {
-            return SyntaxKind.RegularExpressionLiteral;
-        }
-    }
-
-    export class StringLiteral extends AST implements IASTToken {
-        constructor(private _text: string, private _valueText: string) {
-            super();
-            this._valueText = _valueText === "__proto__" ? "#__proto__" : _valueText;
-
-        }
-
-        public text(): string { return this._text; }
-        public valueText(): string { return this._valueText; }
-
-        public nodeType(): SyntaxKind {
-            return SyntaxKind.StringLiteral;
-        }
-
-        public structuralEquals(ast: StringLiteral, includingPosition: boolean): boolean {
-            return super.structuralEquals(ast, includingPosition) &&
-                   this._text === ast._text;
-        }
-    }
-
-    export class TypeAnnotation extends AST {
-        constructor(public type: AST) {
-            super();
-            type && (type.parent = this);
-        }
-
-        public nodeType(): SyntaxKind {
-            return SyntaxKind.TypeAnnotation;
-        }
-    }
-
-    export class BuiltInType extends AST implements IASTToken {
-        constructor(private _nodeType: SyntaxKind, private _text: string, private _valueText: string) {
-            super();
-        }
-
-        public text(): string {
-            return this._text;
-        }
-
-        public valueText(): string {
-            return this._valueText;
-        }
-
-        public nodeType(): SyntaxKind {
-            return this._nodeType;
-        }
-    }
-
-    export class ExternalModuleReference extends AST {
-        constructor(public stringLiteral: StringLiteral) {
-            super();
-            stringLiteral && (stringLiteral.parent = this);
-        }
-
-        public nodeType(): SyntaxKind {
-            return SyntaxKind.ExternalModuleReference;
-        }
-    }
-
-    export class ModuleNameModuleReference extends AST {
-        constructor(public moduleName: AST) {
-            super();
-            moduleName && (moduleName.parent = this);
-        }
-
-        public nodeType(): SyntaxKind {
-            return SyntaxKind.ModuleNameModuleReference;
-        }
-    }
-
-    export class ImportDeclaration extends AST {
-        constructor(public modifiers: PullElementFlags[], public identifier: Identifier, public moduleReference: AST) {
-            super();
-            identifier && (identifier.parent = this);
-            moduleReference && (moduleReference.parent = this);
-        }
-
-        public nodeType(): SyntaxKind {
-            return SyntaxKind.ImportDeclaration;
-        }
-
-        public structuralEquals(ast: ImportDeclaration, includingPosition: boolean): boolean {
-            return super.structuralEquals(ast, includingPosition) &&
-                structuralEquals(this.identifier, ast.identifier, includingPosition) &&
-                structuralEquals(this.moduleReference, ast.moduleReference, includingPosition);
-        }
-    }
-
-    export class ExportAssignment extends AST {
-        constructor(public identifier: Identifier) {
-            super();
-            identifier && (identifier.parent = this);
-        }
-
-        public nodeType(): SyntaxKind {
-            return SyntaxKind.ExportAssignment;
-        }
-
-        public structuralEquals(ast: ExportAssignment, includingPosition: boolean): boolean {
-            return super.structuralEquals(ast, includingPosition) &&
-                structuralEquals(this.identifier, ast.identifier, includingPosition);
-        }
-    }
-
-    export class TypeParameterList extends AST {
-        constructor(public typeParameters: ASTSeparatedList) {
-            super();
-            typeParameters && (typeParameters.parent = this);
-        }
-
-        public nodeType(): SyntaxKind {
-            return SyntaxKind.TypeParameterList;
-        }
-    }
-
-    export class ClassDeclaration extends AST {
-        constructor(public modifiers: PullElementFlags[], public identifier: Identifier, public typeParameterList: TypeParameterList, public heritageClauses: ASTList, public classElements: ASTList, public closeBraceToken: ASTSpan) {
-            super();
-            identifier && (identifier.parent = this);
-            typeParameterList && (typeParameterList.parent = this);
-            heritageClauses && (heritageClauses.parent = this);
-            classElements && (classElements.parent = this);
-        }
-
-        public nodeType(): SyntaxKind {
-            return SyntaxKind.ClassDeclaration;
-        }
-
-        public structuralEquals(ast: ClassDeclaration, includingPosition: boolean): boolean {
-            return super.structuralEquals(ast, includingPosition) &&
-                structuralEquals(this.identifier, ast.identifier, includingPosition) &&
-                structuralEquals(this.classElements, ast.classElements, includingPosition) &&
-                structuralEquals(this.typeParameterList, ast.typeParameterList, includingPosition) &&
-                structuralEquals(this.heritageClauses, ast.heritageClauses, includingPosition);
-        }
-    }
-
-    export class InterfaceDeclaration extends AST {
-        constructor(public modifiers: PullElementFlags[], public identifier: Identifier, public typeParameterList: TypeParameterList, public heritageClauses: ASTList, public body: ObjectType) {
-            super();
-            identifier && (identifier.parent = this);
-            typeParameterList && (typeParameterList.parent = this);
-            body && (body.parent = this);
-            heritageClauses && (heritageClauses.parent = this);
-        }
-
-        public nodeType(): SyntaxKind {
-            return SyntaxKind.InterfaceDeclaration;
-        }
-
-        public structuralEquals(ast: InterfaceDeclaration, includingPosition: boolean): boolean {
-            return super.structuralEquals(ast, includingPosition) &&
-                structuralEquals(this.identifier, ast.identifier, includingPosition) &&
-                structuralEquals(this.body, ast.body, includingPosition) &&
-                structuralEquals(this.typeParameterList, ast.typeParameterList, includingPosition) &&
-                structuralEquals(this.heritageClauses, ast.heritageClauses, includingPosition);
-        }
-    }
-
-    export class HeritageClause extends AST {
-        constructor(private _nodeType: SyntaxKind, public typeNames: ASTSeparatedList) {
-            super();
-            typeNames && (typeNames.parent = this);
-        }
-
-        public nodeType(): SyntaxKind {
-            return this._nodeType;
-        }
-
-        public structuralEquals(ast: HeritageClause, includingPosition: boolean): boolean {
-            return super.structuralEquals(ast, includingPosition) &&
-                structuralEquals(this.typeNames, ast.typeNames, includingPosition);
-        }
-    }
-
-    export class ModuleDeclaration extends AST {
-        constructor(public modifiers: PullElementFlags[], public name: AST, public stringLiteral: StringLiteral, public moduleElements: ASTList, public endingToken: ASTSpan) {
-            super();
-            name && (name.parent = this);
-            stringLiteral && (stringLiteral.parent = this);
-            moduleElements && (moduleElements.parent = this);
-        }
-
-        public nodeType(): SyntaxKind {
-            return SyntaxKind.ModuleDeclaration;
-        }
-
-        public structuralEquals(ast: ModuleDeclaration, includingPosition: boolean): boolean {
-            return super.structuralEquals(ast, includingPosition) &&
-                structuralEquals(this.name, ast.name, includingPosition) &&
-                structuralEquals(this.moduleElements, ast.moduleElements, includingPosition);
-        }
-    }
-
-    export class FunctionDeclaration extends AST {
-        constructor(public modifiers: PullElementFlags[], public identifier: Identifier, public callSignature: CallSignature, public block: Block) {
-            super();
-            identifier && (identifier.parent = this);
-            callSignature && (callSignature.parent = this);
-            block && (block.parent = this);
-        }
-
-        public nodeType(): SyntaxKind {
-            return SyntaxKind.FunctionDeclaration;
-        }
-
-        public structuralEquals(ast: FunctionDeclaration, includingPosition: boolean): boolean {
-            return super.structuralEquals(ast, includingPosition) &&
-                structuralEquals(this.identifier, ast.identifier, includingPosition) &&
-                structuralEquals(this.block, ast.block, includingPosition) &&
-                structuralEquals(this.callSignature, ast.callSignature, includingPosition);
-        }
-    }
-
-    export class VariableStatement extends AST {
-        constructor(public modifiers: PullElementFlags[], public declaration: VariableDeclaration) {
-            super();
-            declaration && (declaration.parent = this);
-        }
-
-        public nodeType(): SyntaxKind {
-            return SyntaxKind.VariableStatement;
-        }
-
-        public structuralEquals(ast: VariableStatement, includingPosition: boolean): boolean {
-            return super.structuralEquals(ast, includingPosition) &&
-                structuralEquals(this.declaration, ast.declaration, includingPosition);
-        }
-    }
-
-    export class VariableDeclaration extends AST {
-        constructor(public declarators: ASTSeparatedList) {
-            super();
-            declarators && (declarators.parent = this);
-        }
-
-        public nodeType(): SyntaxKind {
-            return SyntaxKind.VariableDeclaration;
-        }
-
-        public structuralEquals(ast: VariableDeclaration, includingPosition: boolean): boolean {
-            return super.structuralEquals(ast, includingPosition) &&
-                structuralEquals(this.declarators, ast.declarators, includingPosition);
-        }
-    }
-
-    export class VariableDeclarator extends AST {
-        constructor(public propertyName: IASTToken, public typeAnnotation: TypeAnnotation, public equalsValueClause: EqualsValueClause) {
-            super();
-            propertyName && (propertyName.parent = this);
-            typeAnnotation && (typeAnnotation.parent = this);
-            equalsValueClause && (equalsValueClause.parent = this);
-        }
-
-        public nodeType(): SyntaxKind {
-            return SyntaxKind.VariableDeclarator;
-        }
-    }
-
-    export class EqualsValueClause extends AST {
-        constructor(public value: AST) {
-            super();
-            value && (value.parent = this);
-        }
-
-        public nodeType(): SyntaxKind {
-            return SyntaxKind.EqualsValueClause;
-        }
-    }
-
-    export class PrefixUnaryExpression extends AST {
-        constructor(private _nodeType: SyntaxKind, public operand: AST) {
-            super();
-            operand && (operand.parent = this);
-        }
-
-        public nodeType(): SyntaxKind {
-            return this._nodeType;
-        }
-
-        public structuralEquals(ast: PrefixUnaryExpression, includingPosition: boolean): boolean {
-            return super.structuralEquals(ast, includingPosition) &&
-                structuralEquals(this.operand, ast.operand, includingPosition);
-        }
-    }
-
-    export class ArrayLiteralExpression extends AST {
-        constructor(public expressions: ASTSeparatedList) {
-            super();
-            expressions && (expressions.parent = this);
-        }
-
-        public nodeType(): SyntaxKind {
-            return SyntaxKind.ArrayLiteralExpression;
-        }
-
-        public structuralEquals(ast: ArrayLiteralExpression, includingPosition: boolean): boolean {
-            return super.structuralEquals(ast, includingPosition) &&
-                structuralEquals(this.expressions, ast.expressions, includingPosition);
-        }
-    }
-
-    export class OmittedExpression extends AST {
-        public nodeType(): SyntaxKind {
-            return SyntaxKind.OmittedExpression;
-        }
-
-        public structuralEquals(ast: CatchClause, includingPosition: boolean): boolean {
-            return super.structuralEquals(ast, includingPosition);
-        }
-    }
-
-    export class ParenthesizedExpression extends AST {
-        constructor(public openParenTrailingComments: Comment[], public expression: AST) {
-            super();
-            expression && (expression.parent = this);
-        }
-
-        public nodeType(): SyntaxKind {
-            return SyntaxKind.ParenthesizedExpression;
-        }
-
-        public structuralEquals(ast: ParenthesizedExpression, includingPosition: boolean): boolean {
-            return super.structuralEquals(ast, includingPosition) &&
-                structuralEquals(this.expression, ast.expression, includingPosition);
-        }
-    }
-
-    export interface ICallExpression extends IASTSpan {
-        expression: AST;
-        argumentList: ArgumentList;
-    }
-
-    export class SimpleArrowFunctionExpression extends AST {
-        constructor(public identifier: Identifier, public block: Block, public expression: AST) {
-            super();
-            identifier && (identifier.parent = this);
-            block && (block.parent = this);
-            expression && (expression.parent = this);
-        }
-
-        public nodeType(): SyntaxKind {
-            return SyntaxKind.SimpleArrowFunctionExpression;
-        }
-    }
-
-    export class ParenthesizedArrowFunctionExpression extends AST {
-        constructor(public callSignature: CallSignature, public block: Block, public expression: AST) {
-            super();
-            callSignature && (callSignature.parent = this);
-            block && (block.parent = this);
-            expression && (expression.parent = this);
-        }
-
-        public nodeType(): SyntaxKind {
-            return SyntaxKind.ParenthesizedArrowFunctionExpression;
-        }
-    }
-
-    export class QualifiedName extends AST {
-        constructor(public left: AST, public right: Identifier) {
-            super();
-            left && (left.parent = this);
-            right && (right.parent = this);
-        }
-
-        public nodeType(): SyntaxKind {
-            return SyntaxKind.QualifiedName;
-        }
-
-        public structuralEquals(ast: QualifiedName, includingPosition: boolean): boolean {
-            return super.structuralEquals(ast, includingPosition) &&
-                structuralEquals(this.left, ast.left, includingPosition) &&
-                structuralEquals(this.right, ast.right, includingPosition);
-        }
-    }
-
-    export class ParameterList extends AST {
-        constructor(public openParenTrailingComments: Comment[], public parameters: ASTSeparatedList) {
-            super();
-            parameters && (parameters.parent = this);
-        }
-
-        public nodeType(): SyntaxKind {
-            return SyntaxKind.ParameterList;
-        }
-    }
-
-    export class ConstructorType extends AST {
-        constructor(public typeParameterList: TypeParameterList, public parameterList: ParameterList, public type: AST) {
-            super();
-            typeParameterList && (typeParameterList.parent = this);
-            parameterList && (parameterList.parent = this);
-            type && (type.parent = this);
-        }
-
-        public nodeType(): SyntaxKind {
-            return SyntaxKind.ConstructorType;
-        }
-    }
-
-    export class FunctionType extends AST {
-        constructor(public typeParameterList: TypeParameterList, public parameterList: ParameterList, public type: AST) {
-            super();
-            typeParameterList && (typeParameterList.parent = this);
-            parameterList && (parameterList.parent = this);
-            type && (type.parent = this);
-        }
-
-        public nodeType(): SyntaxKind {
-            return SyntaxKind.FunctionType;
-        }
-    }
-
-    export class ObjectType extends AST {
-        constructor(public typeMembers: ASTSeparatedList) {
-            super();
-            typeMembers && (typeMembers.parent = this);
-        }
-
-        public nodeType(): SyntaxKind {
-            return SyntaxKind.ObjectType;
-        }
-
-        public structuralEquals(ast: ObjectType, includingPosition: boolean): boolean {
-            return super.structuralEquals(ast, includingPosition) &&
-                structuralEquals(this.typeMembers, ast.typeMembers, includingPosition);
-        }
-    }
-
-    export class ArrayType extends AST {
-        constructor(public type: AST) {
-            super();
-            type && (type.parent = this);
-        }
-
-        public nodeType(): SyntaxKind {
-            return SyntaxKind.ArrayType;
-        }
-
-        public structuralEquals(ast: ArrayType, includingPosition: boolean): boolean {
-            return super.structuralEquals(ast, includingPosition) &&
-                structuralEquals(this.type, ast.type, includingPosition);
-        }
-    }
-
-    export class TypeArgumentList extends AST {
-        constructor(public typeArguments: ASTSeparatedList) {
-            super();
-            typeArguments && (typeArguments.parent = this);
-        }
-
-        public nodeType(): SyntaxKind {
-            return SyntaxKind.TypeArgumentList;
-        }
-    }
-
-    export class GenericType extends AST {
-        constructor(public name: AST, public typeArgumentList: TypeArgumentList) {
-            super();
-            name && (name.parent = this);
-            typeArgumentList && (typeArgumentList.parent = this);
-        }
-
-        public nodeType(): SyntaxKind {
-            return SyntaxKind.GenericType;
-        }
-
-        public structuralEquals(ast: GenericType, includingPosition: boolean): boolean {
-            return super.structuralEquals(ast, includingPosition) &&
-                structuralEquals(this.name, ast.name, includingPosition) &&
-                structuralEquals(this.typeArgumentList, ast.typeArgumentList, includingPosition);
-        }
-    }
-
-    export class TypeQuery extends AST {
-        constructor(public name: AST) {
-            super();
-            name && (name.parent = this);
-        }
-
-        public nodeType(): SyntaxKind {
-            return SyntaxKind.TypeQuery;
-        }
-
-        public structuralEquals(ast: TypeQuery, includingPosition: boolean): boolean {
-            return super.structuralEquals(ast, includingPosition) &&
-                structuralEquals(this.name, ast.name, includingPosition);
-        }
-    }
-
-    export class Block extends AST {
-        constructor(public statements: ASTList, public closeBraceLeadingComments: Comment[], public closeBraceToken: IASTSpan) {
-            super();
-            statements && (statements.parent = this);
-        }
-
-        public nodeType(): SyntaxKind {
-            return SyntaxKind.Block;
-        }
-
-        public structuralEquals(ast: Block, includingPosition: boolean): boolean {
-            return super.structuralEquals(ast, includingPosition) &&
-                structuralEquals(this.statements, ast.statements, includingPosition);
-        }
-    }
-
-    export class Parameter extends AST {
-        constructor(public dotDotDotToken: ASTSpan, public modifiers: PullElementFlags[], public identifier: Identifier, public questionToken: ASTSpan, public typeAnnotation: TypeAnnotation, public equalsValueClause: EqualsValueClause) {
-            super();
-            identifier && (identifier.parent = this);
-            typeAnnotation && (typeAnnotation.parent = this);
-            equalsValueClause && (equalsValueClause.parent = this);
-        }
-
-        public nodeType(): SyntaxKind {
-            return SyntaxKind.Parameter;
-        }
-    }
-
-    export class MemberAccessExpression extends AST {
-        constructor(public expression: AST, public name: Identifier) {
-            super();
-            expression && (expression.parent = this);
-            name && (name.parent = this);
-        }
-
-        public nodeType(): SyntaxKind {
-            return SyntaxKind.MemberAccessExpression;
-        }
-
-        public structuralEquals(ast: MemberAccessExpression, includingPosition: boolean): boolean {
-            return super.structuralEquals(ast, includingPosition) &&
-                structuralEquals(this.expression, ast.expression, includingPosition) &&
-                structuralEquals(this.name, ast.name, includingPosition);
-        }
-    }
-
-    export class PostfixUnaryExpression extends AST {
-        constructor(private _nodeType: SyntaxKind, public operand: AST) {
-            super();
-            operand && (operand.parent = this);
-        }
-
-        public nodeType(): SyntaxKind {
-            return this._nodeType;
-        }
-
-        public structuralEquals(ast: PostfixUnaryExpression, includingPosition: boolean): boolean {
-            return super.structuralEquals(ast, includingPosition) &&
-                structuralEquals(this.operand, ast.operand, includingPosition);
-        }
-    }
-
-    export class ElementAccessExpression extends AST {
-        constructor(public expression: AST, public argumentExpression: AST) {
-            super();
-            expression && (expression.parent = this);
-            argumentExpression && (argumentExpression.parent = this);
-        }
-
-        public nodeType(): SyntaxKind {
-            return SyntaxKind.ElementAccessExpression;
-        }
-
-        public structuralEquals(ast: ElementAccessExpression, includingPosition: boolean): boolean {
-            return super.structuralEquals(ast, includingPosition) &&
-                structuralEquals(this.expression, ast.expression, includingPosition) &&
-                structuralEquals(this.argumentExpression, ast.argumentExpression, includingPosition);
-        }
-    }
-
-    export class InvocationExpression extends AST implements ICallExpression {
-        constructor(public expression: AST, public argumentList: ArgumentList) {
-            super();
-            expression && (expression.parent = this);
-            argumentList && (argumentList.parent = this);
-        }
-
-        public nodeType(): SyntaxKind {
-            return SyntaxKind.InvocationExpression;
-        }
-
-        public structuralEquals(ast: InvocationExpression, includingPosition: boolean): boolean {
-            return super.structuralEquals(ast, includingPosition) &&
-                structuralEquals(this.expression, ast.expression, includingPosition) &&
-                structuralEquals(this.argumentList, ast.argumentList, includingPosition);
-        }
-    }
-
-    export class ArgumentList extends AST {
-        constructor(public typeArgumentList: TypeArgumentList, public arguments: ASTSeparatedList, public closeParenToken: ASTSpan) {
-            super();
-            typeArgumentList && (typeArgumentList.parent = this);
-            arguments && (arguments.parent = this);
-        }
-
-        public nodeType(): SyntaxKind {
-            return SyntaxKind.ArgumentList;
-        }
-    }
-
-    export class BinaryExpression extends AST {
-        constructor(private _nodeType: SyntaxKind, public left: AST, public right: AST) {
-            super();
-            left && (left.parent = this);
-            right && (right.parent = this);
-        }
-
-        public nodeType(): SyntaxKind {
-            return this._nodeType;
-        }
-
-        public structuralEquals(ast: BinaryExpression, includingPosition: boolean): boolean {
-            return super.structuralEquals(ast, includingPosition) &&
-                structuralEquals(this.left, ast.left, includingPosition) &&
-                structuralEquals(this.right, ast.right, includingPosition);
-        }
-    }
-
-    export class ConditionalExpression extends AST {
-        constructor(public condition: AST, public whenTrue: AST, public whenFalse: AST) {
-            super();
-            condition && (condition.parent = this);
-            whenTrue && (whenTrue.parent = this);
-            whenFalse && (whenFalse.parent = this);
-        }
-
-        public nodeType(): SyntaxKind {
-            return SyntaxKind.ConditionalExpression;
-        }
-
-        public structuralEquals(ast: ConditionalExpression, includingPosition: boolean): boolean {
-            return super.structuralEquals(ast, includingPosition) &&
-                structuralEquals(this.condition, ast.condition, includingPosition) &&
-                structuralEquals(this.whenTrue, ast.whenTrue, includingPosition) &&
-                structuralEquals(this.whenFalse, ast.whenFalse, includingPosition);
-        }
-    }
-
-    export class ConstructSignature extends AST {
-        constructor(public callSignature: CallSignature) {
-            super();
-            callSignature && (callSignature.parent = this);
-        }
-
-        public nodeType(): SyntaxKind {
-            return SyntaxKind.ConstructSignature;
-        }
-    }
-
-    export class MethodSignature extends AST {
-        constructor(public propertyName: IASTToken, public questionToken: ASTSpan, public callSignature: CallSignature) {
-            super();
-            propertyName && (propertyName.parent = this);
-            callSignature && (callSignature.parent = this);
-        }
-
-        public nodeType(): SyntaxKind {
-            return SyntaxKind.MethodSignature;
-        }
-    }
-
-    export class IndexSignature extends AST {
-        constructor(public parameter: Parameter, public typeAnnotation: TypeAnnotation) {
-            super();
-            parameter && (parameter.parent = this);
-            typeAnnotation && (typeAnnotation.parent = this);
-        }
-
-        public nodeType(): SyntaxKind {
-            return SyntaxKind.IndexSignature;
-        }
-    }
-
-    export class PropertySignature extends AST {
-        constructor(public propertyName: IASTToken, public questionToken: ASTSpan, public typeAnnotation: TypeAnnotation) {
-            super();
-            propertyName && (propertyName.parent = this);
-            typeAnnotation && (typeAnnotation.parent = this);
-        }
-
-        public nodeType(): SyntaxKind {
-            return SyntaxKind.PropertySignature;
-        }
-    }
-
-    export class CallSignature extends AST {
-        constructor(public typeParameterList: TypeParameterList, public parameterList: ParameterList, public typeAnnotation: TypeAnnotation) {
-            super();
-            typeParameterList && (typeParameterList.parent = this);
-            parameterList && (parameterList.parent = this);
-            typeAnnotation && (typeAnnotation.parent = this);
-        }
-
-        public nodeType(): SyntaxKind {
-            return SyntaxKind.CallSignature;
-        }
-    }
-
-    export class TypeParameter extends AST {
-        constructor(public identifier: Identifier, public constraint: Constraint) {
-            super();
-            identifier && (identifier.parent = this);
-            constraint && (constraint.parent = this);
-        }
-
-        public nodeType(): SyntaxKind {
-            return SyntaxKind.TypeParameter;
-        }
-
-        public structuralEquals(ast: TypeParameter, includingPosition: boolean): boolean {
-            return super.structuralEquals(ast, includingPosition) &&
-                structuralEquals(this.identifier, ast.identifier, includingPosition) &&
-                structuralEquals(this.constraint, ast.constraint, includingPosition);
-        }
-    }
-
-    export class Constraint extends AST {
-        constructor(public type: AST) {
-            super();
-            type && (type.parent = this);
-        }
-
-        public nodeType(): SyntaxKind {
-            return SyntaxKind.Constraint;
-        }
-    }
-
-    export class ElseClause extends AST {
-        constructor(public statement: AST) {
-            super();
-            statement && (statement.parent = this);
-        }
-
-        public nodeType(): SyntaxKind {
-            return SyntaxKind.ElseClause;
-        }
-
-        public structuralEquals(ast: ElseClause, includingPosition: boolean): boolean {
-            return super.structuralEquals(ast, includingPosition) &&
-                structuralEquals(this.statement, ast.statement, includingPosition);
-        }
-    }
-
-    export class IfStatement extends AST {
-        constructor(public condition: AST, public statement: AST, public elseClause: ElseClause) {
-            super();
-            condition && (condition.parent = this);
-            statement && (statement.parent = this);
-            elseClause && (elseClause.parent = this);
-        }
-
-        public nodeType(): SyntaxKind {
-            return SyntaxKind.IfStatement;
-        }
-
-        public structuralEquals(ast: IfStatement, includingPosition: boolean): boolean {
-            return super.structuralEquals(ast, includingPosition) &&
-                structuralEquals(this.condition, ast.condition, includingPosition) &&
-                structuralEquals(this.statement, ast.statement, includingPosition) &&
-                structuralEquals(this.elseClause, ast.elseClause, includingPosition);
-        }
-    }
-
-    export class ExpressionStatement extends AST {
-        constructor(public expression: AST) {
-            super();
-            expression && (expression.parent = this);
-        }
-
-        public nodeType(): SyntaxKind {
-            return SyntaxKind.ExpressionStatement;
-        }
-
-        public structuralEquals(ast: ExpressionStatement, includingPosition: boolean): boolean {
-            return super.structuralEquals(ast, includingPosition) &&
-                structuralEquals(this.expression, ast.expression, includingPosition);
-        }
-    }
-
-    export class ConstructorDeclaration extends AST {
-        constructor(public parameterList: ParameterList, public block: Block) {
-            super();
-            parameterList && (parameterList.parent = this);
-            block && (block.parent = this);
-        }
-
-        public nodeType(): SyntaxKind {
-            return SyntaxKind.ConstructorDeclaration;
-        }
-    }
-
-    export class MemberFunctionDeclaration extends AST {
-        constructor(public modifiers: PullElementFlags[], public propertyName: IASTToken, public callSignature: CallSignature, public block: Block) {
-            super();
-            propertyName && (propertyName.parent = this);
-            callSignature && (callSignature.parent = this);
-            block && (block.parent = this);
-        }
-
-        public nodeType(): SyntaxKind {
-            return SyntaxKind.MemberFunctionDeclaration;
-        }
-    }
-
-    export class GetAccessor extends AST {
-        constructor(public modifiers: PullElementFlags[], public propertyName: IASTToken, public parameterList: ParameterList, public typeAnnotation: TypeAnnotation, public block: Block) {
-            super();
-            propertyName && (propertyName.parent = this);
-            parameterList && (parameterList.parent = this);
-            typeAnnotation && (typeAnnotation.parent = this);
-            block && (block.parent = this);
-        }
-
-        public nodeType(): SyntaxKind {
-            return SyntaxKind.GetAccessor;
-        }
-    }
-
-    export class SetAccessor extends AST {
-        constructor(public modifiers: PullElementFlags[], public propertyName: IASTToken, public parameterList: ParameterList, public block: Block) {
-            super();
-            propertyName && (propertyName.parent = this);
-            parameterList && (parameterList.parent = this);
-            block && (block.parent = this);
-        }
-
-        public nodeType(): SyntaxKind {
-            return SyntaxKind.SetAccessor;
-        }
-    }
-
-    export class MemberVariableDeclaration extends AST {
-        constructor(public modifiers: PullElementFlags[], public variableDeclarator: VariableDeclarator) {
-            super();
-            variableDeclarator && (variableDeclarator.parent = this);
-        }
-
-        public nodeType(): SyntaxKind {
-            return SyntaxKind.MemberVariableDeclaration;
-        }
-    }
-
-    export class IndexMemberDeclaration extends AST {
-        constructor(public indexSignature: IndexSignature) {
-            super();
-            indexSignature && (indexSignature.parent = this);
-        }
-
-        public nodeType(): SyntaxKind {
-            return SyntaxKind.IndexMemberDeclaration;
-        }
-    }
-
-    export class ThrowStatement extends AST {
-        constructor(public expression: AST) {
-            super();
-            expression && (expression.parent = this);
-        }
-
-        public nodeType(): SyntaxKind {
-            return SyntaxKind.ThrowStatement;
-        }
-
-        public structuralEquals(ast: ThrowStatement, includingPosition: boolean): boolean {
-            return super.structuralEquals(ast, includingPosition) &&
-                structuralEquals(this.expression, ast.expression, includingPosition);
-        }
-    }
-
-    export class ReturnStatement extends AST {
-        constructor(public expression: AST) {
-            super();
-            expression && (expression.parent = this);
-        }
-
-        public nodeType(): SyntaxKind {
-            return SyntaxKind.ReturnStatement;
-        }
-
-        public structuralEquals(ast: ReturnStatement, includingPosition: boolean): boolean {
-            return super.structuralEquals(ast, includingPosition) &&
-                structuralEquals(this.expression, ast.expression, includingPosition);
-        }
-    }
-
-    export class ObjectCreationExpression extends AST implements ICallExpression {
-        constructor(public expression: AST, public argumentList: ArgumentList) {
-            super();
-            expression && (expression.parent = this);
-            argumentList && (argumentList.parent = this);
-        }
-
-        public nodeType(): SyntaxKind {
-            return SyntaxKind.ObjectCreationExpression;
-        }
-
-        public structuralEquals(ast: ObjectCreationExpression, includingPosition: boolean): boolean {
-            return super.structuralEquals(ast, includingPosition) &&
-                structuralEquals(this.expression, ast.expression, includingPosition) &&
-                structuralEquals(this.argumentList, ast.argumentList, includingPosition);
-        }
-    }
-
-    export class SwitchStatement extends AST {
-        constructor(public expression: AST, public closeParenToken: ASTSpan, public switchClauses: ASTList) {
-            super();
-            expression && (expression.parent = this);
-            switchClauses && (switchClauses.parent = this);
-        }
-
-        public nodeType(): SyntaxKind {
-            return SyntaxKind.SwitchStatement;
-        }
-
-        public structuralEquals(ast: SwitchStatement, includingPosition: boolean): boolean {
-            return super.structuralEquals(ast, includingPosition) &&
-                structuralEquals(this.switchClauses, ast.switchClauses, includingPosition) &&
-                structuralEquals(this.expression, ast.expression, includingPosition);
-        }
-    }
-
-    export class CaseSwitchClause extends AST {
-        constructor(public expression: AST, public statements: ASTList) {
-            super();
-            expression && (expression.parent = this);
-            statements && (statements.parent = this);
-        }
-
-        public nodeType(): SyntaxKind {
-            return SyntaxKind.CaseSwitchClause;
-        }
-
-        public structuralEquals(ast: CaseSwitchClause, includingPosition: boolean): boolean {
-            return super.structuralEquals(ast, includingPosition) &&
-                structuralEquals(this.expression, ast.expression, includingPosition) &&
-                structuralEquals(this.statements, ast.statements, includingPosition);
-        }
-    }
-
-    export class DefaultSwitchClause extends AST {
-        constructor(public statements: ASTList) {
-            super();
-            statements && (statements.parent = this);
-        }
-
-        public nodeType(): SyntaxKind {
-            return SyntaxKind.DefaultSwitchClause;
-        }
-
-        public structuralEquals(ast: DefaultSwitchClause, includingPosition: boolean): boolean {
-            return super.structuralEquals(ast, includingPosition) &&
-                structuralEquals(this.statements, ast.statements, includingPosition);
-        }
-    }
-
-    export class BreakStatement extends AST {
-        constructor(public identifier: Identifier) {
-            super();
-        }
-
-        public nodeType(): SyntaxKind {
-            return SyntaxKind.BreakStatement;
-        }
-
-        public structuralEquals(ast: BreakStatement, includingPosition: boolean): boolean {
-            return super.structuralEquals(ast, includingPosition);
-        }
-    }
-
-    export class ContinueStatement extends AST {
-        constructor(public identifier: Identifier) {
-            super();
-        }
-
-        public nodeType(): SyntaxKind {
-            return SyntaxKind.ContinueStatement;
-        }
-
-        public structuralEquals(ast: ContinueStatement, includingPosition: boolean): boolean {
-            return super.structuralEquals(ast, includingPosition);
-        }
-    }
-
-    export class ForStatement extends AST {
-        constructor(public variableDeclaration: VariableDeclaration, public initializer: AST, public condition: AST, public incrementor: AST, public statement: AST) {
-            super();
-            variableDeclaration && (variableDeclaration.parent = this);
-            initializer && (initializer.parent = this);
-            condition && (condition.parent = this);
-            incrementor && (incrementor.parent = this);
-            statement && (statement.parent = this);
-        }
-
-        public nodeType(): SyntaxKind {
-            return SyntaxKind.ForStatement;
-        }
-
-        public structuralEquals(ast: ForStatement, includingPosition: boolean): boolean {
-            return super.structuralEquals(ast, includingPosition) &&
-                structuralEquals(this.initializer, ast.initializer, includingPosition) &&
-                structuralEquals(this.condition, ast.condition, includingPosition) &&
-                structuralEquals(this.incrementor, ast.incrementor, includingPosition) &&
-                structuralEquals(this.statement, ast.statement, includingPosition);
-        }
-    }
-
-    export class ForInStatement extends AST {
-        constructor(public variableDeclaration: VariableDeclaration, public left: AST, public expression: AST, public statement: AST) {
-            super();
-            variableDeclaration && (variableDeclaration.parent = this);
-            left && (left.parent = this);
-            expression && (expression.parent = this);
-            statement && (statement.parent = this);
-        }
-
-        public nodeType(): SyntaxKind {
-            return SyntaxKind.ForInStatement;
-        }
-
-        public structuralEquals(ast: ForInStatement, includingPosition: boolean): boolean {
-            return super.structuralEquals(ast, includingPosition) &&
-                structuralEquals(this.variableDeclaration, ast.variableDeclaration, includingPosition) &&
-                structuralEquals(this.expression, ast.expression, includingPosition) &&
-                structuralEquals(this.statement, ast.statement, includingPosition);
-        }
-    }
-
-    export class WhileStatement extends AST {
-        constructor(public condition: AST, public statement: AST) {
-            super();
-            condition && (condition.parent = this);
-            statement && (statement.parent = this);
-        }
-
-        public nodeType(): SyntaxKind {
-            return SyntaxKind.WhileStatement;
-        }
-
-        public structuralEquals(ast: WhileStatement, includingPosition: boolean): boolean {
-            return super.structuralEquals(ast, includingPosition) &&
-                structuralEquals(this.condition, ast.condition, includingPosition) &&
-                structuralEquals(this.statement, ast.statement, includingPosition);
-        }
-    }
-
-    export class WithStatement extends AST {
-        constructor(public condition: AST, public statement: AST) {
-            super();
-            condition && (condition.parent = this);
-            statement && (statement.parent = this);
-        }
-
-        public nodeType(): SyntaxKind {
-            return SyntaxKind.WithStatement;
-        }
-
-        public structuralEquals(ast: WithStatement, includingPosition: boolean): boolean {
-            return super.structuralEquals(ast, includingPosition) &&
-                structuralEquals(this.condition, ast.condition, includingPosition) &&
-                structuralEquals(this.statement, ast.statement, includingPosition);
-        }
-    }
-
-    export class EnumDeclaration extends AST {
-        constructor(public modifiers: PullElementFlags[], public identifier: Identifier, public enumElements: ASTSeparatedList) {
-            super();
-            identifier && (identifier.parent = this);
-            enumElements && (enumElements.parent = this);
-        }
-
-        public nodeType(): SyntaxKind {
-            return SyntaxKind.EnumDeclaration;
-        }
-    }
-
-    export class EnumElement extends AST {
-        constructor(public propertyName: IASTToken, public equalsValueClause: EqualsValueClause) {
-            super();
-            propertyName && (propertyName.parent = this);
-            equalsValueClause && (equalsValueClause.parent = this);
-        }
-
-        public nodeType(): SyntaxKind {
-            return SyntaxKind.EnumElement;
-        }
-    }
-
-    export class CastExpression extends AST {
-        constructor(public type: AST, public expression: AST) {
-            super();
-            type && (type.parent = this);
-            expression && (expression.parent = this);
-        }
-
-        public nodeType(): SyntaxKind {
-            return SyntaxKind.CastExpression;
-        }
-
-        public structuralEquals(ast: CastExpression, includingPosition: boolean): boolean {
-            return super.structuralEquals(ast, includingPosition) &&
-                structuralEquals(this.type, ast.type, includingPosition) &&
-                structuralEquals(this.expression, ast.expression, includingPosition);
-        }
-    }
-
-    export class ObjectLiteralExpression extends AST {
-        constructor(public propertyAssignments: ASTSeparatedList) {
-            super();
-            propertyAssignments && (propertyAssignments.parent = this);
-        }
-
-        public nodeType(): SyntaxKind {
-            return SyntaxKind.ObjectLiteralExpression;
-        }
-
-        public structuralEquals(ast: ObjectLiteralExpression, includingPosition: boolean): boolean {
-            return super.structuralEquals(ast, includingPosition) &&
-                structuralEquals(this.propertyAssignments, ast.propertyAssignments, includingPosition);
-        }
-    }
-
-    export class SimplePropertyAssignment extends AST {
-        constructor(public propertyName: Identifier, public expression: AST) {
-            super();
-            propertyName && (propertyName.parent = this);
-            expression && (expression.parent = this);
-        }
-
-        public nodeType(): SyntaxKind {
-            return SyntaxKind.SimplePropertyAssignment;
-        }
-    }
-
-    export class FunctionPropertyAssignment extends AST {
-        constructor(public propertyName: Identifier, public callSignature: CallSignature, public block: Block) {
-            super();
-            propertyName && (propertyName.parent = this);
-            callSignature && (callSignature.parent = this);
-            block && (block.parent = this);
-        }
-
-        public nodeType(): SyntaxKind {
-            return SyntaxKind.FunctionPropertyAssignment;
-        }
-    }
-
-    export class FunctionExpression extends AST {
-        constructor(public identifier: Identifier, public callSignature: CallSignature, public block: Block) {
-            super();
-            identifier && (identifier.parent = this);
-            callSignature && (callSignature.parent = this);
-            block && (block.parent = this);
-        }
-
-        public nodeType(): SyntaxKind {
-            return SyntaxKind.FunctionExpression;
-        }
-    }
-
-    export class EmptyStatement extends AST {
-        public nodeType(): SyntaxKind {
-            return SyntaxKind.EmptyStatement;
-        }
-
-        public structuralEquals(ast: CatchClause, includingPosition: boolean): boolean {
-            return super.structuralEquals(ast, includingPosition);
-        }
-    }
-
-    export class TryStatement extends AST {
-        constructor(public block: Block, public catchClause: CatchClause, public finallyClause: FinallyClause) {
-            super();
-            block && (block.parent = this);
-            catchClause && (catchClause.parent = this);
-            finallyClause && (finallyClause.parent = this);
-        }
-
-        public nodeType(): SyntaxKind {
-            return SyntaxKind.TryStatement;
-        }
-
-        public structuralEquals(ast: TryStatement, includingPosition: boolean): boolean {
-            return super.structuralEquals(ast, includingPosition) &&
-                   structuralEquals(this.block, ast.block, includingPosition) &&
-                   structuralEquals(this.catchClause, ast.catchClause, includingPosition) &&
-                   structuralEquals(this.finallyClause, ast.finallyClause, includingPosition);
-        }
-    }
-
-    export class CatchClause extends AST {
-        constructor(public identifier: Identifier, public typeAnnotation: TypeAnnotation, public block: Block) {
-            super();
-            identifier && (identifier.parent = this);
-            typeAnnotation && (typeAnnotation.parent = this);
-            block && (block.parent = this);
-        }
-
-        public nodeType(): SyntaxKind {
-            return SyntaxKind.CatchClause;
-        }
-
-        public structuralEquals(ast: CatchClause, includingPosition: boolean): boolean {
-            return super.structuralEquals(ast, includingPosition) &&
-                   structuralEquals(this.identifier, ast.identifier, includingPosition) &&
-                   structuralEquals(this.typeAnnotation, ast.typeAnnotation, includingPosition) &&
-                   structuralEquals(this.block, ast.block, includingPosition);
-        }
-    }
-
-    export class FinallyClause extends AST {
-        constructor(public block: Block) {
-            super();
-            block && (block.parent = this);
-        }
-
-        public nodeType(): SyntaxKind {
-            return SyntaxKind.FinallyClause;
-        }
-
-        public structuralEquals(ast: CatchClause, includingPosition: boolean): boolean {
-            return super.structuralEquals(ast, includingPosition) &&
-                structuralEquals(this.block, ast.block, includingPosition);
-        }
-    }
-
-    export class LabeledStatement extends AST {
-        constructor(public identifier: Identifier, public statement: AST) {
-            super();
-            identifier && (identifier.parent = this);
-            statement && (statement.parent = this);
-        }
-
-        public nodeType(): SyntaxKind {
-            return SyntaxKind.LabeledStatement;
-        }
-
-        public structuralEquals(ast: LabeledStatement, includingPosition: boolean): boolean {
-            return super.structuralEquals(ast, includingPosition) &&
-                structuralEquals(this.identifier, ast.identifier, includingPosition) &&
-                structuralEquals(this.statement, ast.statement, includingPosition);
-        }
-    }
-
-    export class DoStatement extends AST {
-        constructor(public statement: AST, public whileKeyword: ASTSpan, public condition: AST) {
-            super();
-            statement && (statement.parent = this);
-            condition && (condition.parent = this);
-        }
-
-        public nodeType(): SyntaxKind {
-            return SyntaxKind.DoStatement;
-        }
-
-        public structuralEquals(ast: DoStatement, includingPosition: boolean): boolean {
-            return super.structuralEquals(ast, includingPosition) &&
-                structuralEquals(this.statement, ast.statement, includingPosition) &&
-                structuralEquals(this.condition, ast.condition, includingPosition);
-        }
-    }
-
-    export class TypeOfExpression extends AST {
-        constructor(public expression: AST) {
-            super();
-            expression && (expression.parent = this);
-        }
-
-        public nodeType(): SyntaxKind {
-            return SyntaxKind.TypeOfExpression;
-        }
-
-        public structuralEquals(ast: TypeOfExpression, includingPosition: boolean): boolean {
-            return super.structuralEquals(ast, includingPosition) &&
-                structuralEquals(this.expression, ast.expression, includingPosition);
-        }
-    }
-
-    export class DeleteExpression extends AST {
-        constructor(public expression: AST) {
-            super();
-            expression && (expression.parent = this);
-        }
-
-        public nodeType(): SyntaxKind {
-            return SyntaxKind.DeleteExpression;
-        }
-
-        public structuralEquals(ast: DeleteExpression, includingPosition: boolean): boolean {
-            return super.structuralEquals(ast, includingPosition) &&
-                structuralEquals(this.expression, ast.expression, includingPosition);
-        }
-    }
-
-    export class VoidExpression extends AST {
-        constructor(public expression: AST) {
-            super();
-            expression && (expression.parent = this);
-        }
-
-        public nodeType(): SyntaxKind {
-            return SyntaxKind.VoidExpression;
-        }
-
-        public structuralEquals(ast: VoidExpression, includingPosition: boolean): boolean {
-            return super.structuralEquals(ast, includingPosition) &&
-                structuralEquals(this.expression, ast.expression, includingPosition);
-        }
-    }
-
-    export class DebuggerStatement extends AST {
-        public nodeType(): SyntaxKind {
-            return SyntaxKind.DebuggerStatement;
-        }
-    }
-
-    export class Comment {
-        constructor(private _trivia: ISyntaxTrivia,
-                    public endsLine: boolean,
-                    public _start: number,
-                    public _end: number) {
-        }
-
-        public start(): number {
-            return this._start;
-        }
-
-        public end(): number {
-            return this._end;
-        }
-
-        public fullText(): string {
-            return this._trivia.fullText();
-        }
-
-        public nodeType(): SyntaxKind {
-            return this._trivia.kind();
-        }
-
-        public structuralEquals(ast: Comment, includingPosition: boolean): boolean {
-            if (includingPosition) {
-                if (this.start() !== ast.start() || this.end() !== ast.end()) {
-                    return false;
-                }
-            }
-
-            return this._trivia.fullText() === ast._trivia.fullText() &&
-                   this.endsLine === ast.endsLine;
-        }
-    }
-
-    export function diagnosticFromDecl(decl: PullDecl, diagnosticKey: string, arguments: any[]= null): Diagnostic {
-        var span = decl.getSpan();
-        return new Diagnostic(decl.fileName(), decl.semanticInfoChain().lineMap(decl.fileName()), span.start(), span.length(), diagnosticKey, arguments);
-    }
-
-    function min(a: number, b: number): number {
-        return a <= b ? a : b;
-    }
+//
+// Copyright (c) Microsoft Corporation.  All rights reserved.
+// 
+// Licensed under the Apache License, Version 2.0 (the "License");
+// you may not use this file except in compliance with the License.
+// You may obtain a copy of the License at
+//   http://www.apache.org/licenses/LICENSE-2.0
+//
+// Unless required by applicable law or agreed to in writing, software
+// distributed under the License is distributed on an "AS IS" BASIS,
+// WITHOUT WARRANTIES OR CONDITIONS OF ANY KIND, either express or implied.
+// See the License for the specific language governing permissions and
+// limitations under the License.
+//
+
+///<reference path='references.ts' />
+
+module TypeScript {
+    export interface IASTSpan {
+        _start: number;
+        _end: number;
+
+        start(): number;
+        end(): number;        //trailingTriviaWidth(): number;
+    }
+
+    export class ASTSpan implements IASTSpan {
+        constructor(public _start: number, public _end: number) {
+        }
+
+        public start(): number {
+            return this._start;
+        }
+
+        public end(): number {
+            return this._end;
+        }
+    }
+
+    var astID = 0;
+
+    export function structuralEqualsNotIncludingPosition(ast1: AST, ast2: AST): boolean {
+        return structuralEquals(ast1, ast2, false);
+    }
+
+    export function structuralEqualsIncludingPosition(ast1: AST, ast2: AST): boolean {
+        return structuralEquals(ast1, ast2, true);
+    }
+
+    function commentStructuralEqualsNotIncludingPosition(ast1: Comment, ast2: Comment): boolean {
+        return commentStructuralEquals(ast1, ast2, false);
+    }
+
+    function commentStructuralEqualsIncludingPosition(ast1: Comment, ast2: Comment): boolean {
+        return commentStructuralEquals(ast1, ast2, true);
+    }
+
+    function structuralEquals(ast1: AST, ast2: AST, includingPosition: boolean): boolean {
+        if (ast1 === ast2) {
+            return true;
+        }
+
+        return ast1 !== null && ast2 !== null &&
+               ast1.nodeType() === ast2.nodeType() &&
+               ast1.structuralEquals(ast2, includingPosition);
+    }
+
+    function commentStructuralEquals(ast1: Comment, ast2: Comment, includingPosition: boolean): boolean {
+        if (ast1 === ast2) {
+            return true;
+        }
+
+        return ast1 !== null && ast2 !== null &&
+            ast1.structuralEquals(ast2, includingPosition);
+    }
+
+    function astArrayStructuralEquals(array1: AST[], array2: AST[], includingPosition: boolean): boolean {
+        return ArrayUtilities.sequenceEquals(array1, array2,
+            includingPosition ? structuralEqualsIncludingPosition : structuralEqualsNotIncludingPosition);
+    }
+
+    function commentArrayStructuralEquals(array1: Comment[], array2: Comment[], includingPosition: boolean): boolean {
+        return ArrayUtilities.sequenceEquals(array1, array2,
+            includingPosition ? commentStructuralEqualsIncludingPosition : commentStructuralEqualsNotIncludingPosition);
+    }
+
+    export class AST implements IASTSpan {
+        public parent: AST = null;
+        public _start: number = -1;
+        public _end: number = -1;
+        public _trailingTriviaWidth: number = 0;
+
+        private _astID: number = astID++;
+
+        private _preComments: Comment[] = null;
+        private _postComments: Comment[] = null;
+
+        constructor() {
+        }
+
+        public astID(): number {
+            return this._astID;
+        }
+
+        public start(): number {
+            return this._start;
+        }
+
+        public end(): number {
+            return this._end;
+        }
+
+        public trailingTriviaWidth(): number {
+            return this._trailingTriviaWidth;
+        }
+
+        public fileName(): string {
+            return this.parent.fileName();
+        }
+
+        public nodeType(): SyntaxKind {
+            throw Errors.abstract();
+        }
+
+        public preComments(): Comment[] {
+            return this._preComments;
+        }
+
+        public postComments(): Comment[] {
+            return this._postComments;
+        }
+
+        public setPreComments(comments: Comment[]) {
+            if (comments && comments.length) {
+                this._preComments = comments;
+            }
+            else if (this._preComments) {
+                this._preComments = null;
+            }
+        }
+
+        public setPostComments(comments: Comment[]) {
+            if (comments && comments.length) {
+                this._postComments = comments;
+            }
+            else if (this._postComments) {
+                this._postComments = null;
+            }
+        }
+
+        public width(): number {
+            return this.end() - this.start();
+        }
+
+        public structuralEquals(ast: AST, includingPosition: boolean): boolean {
+            if (includingPosition) {
+                if (this.start() !== ast.start() || this.end() !== ast.end()) {
+                    return false;
+                }
+            }
+
+            return commentArrayStructuralEquals(this.preComments(), ast.preComments(), includingPosition) &&
+                   commentArrayStructuralEquals(this.postComments(), ast.postComments(), includingPosition);
+        }
+    }
+
+    export interface IASTToken extends AST {
+        text(): string;
+        valueText(): string;
+    }
+
+    export class ASTList extends AST {
+        constructor(private _fileName: string, private members: AST[]) {
+            super();
+
+            for (var i = 0, n = members.length; i < n; i++) {
+                members[i].parent = this;
+            }
+        }
+
+        public childCount(): number {
+            return this.members.length;
+        }
+
+        public childAt(index: number): AST {
+            return this.members[index];
+        }
+
+        public fileName(): string {
+            return this._fileName;
+        }
+
+        public nodeType(): SyntaxKind {
+            return SyntaxKind.List;
+        }
+
+        public firstOrDefault(func: (v: AST, index: number) => boolean): AST {
+            return ArrayUtilities.firstOrDefault(this.members, func);
+        }
+
+        public lastOrDefault(func: (v: AST, index: number) => boolean): AST {
+            return ArrayUtilities.lastOrDefault(this.members, func);
+        }
+
+        public any(func: (v: AST) => boolean): boolean {
+            return ArrayUtilities.any(this.members, func);
+        }
+
+        public structuralEquals(ast: ASTList, includingPosition: boolean): boolean {
+            return super.structuralEquals(ast, includingPosition) &&
+                   astArrayStructuralEquals(this.members, ast.members, includingPosition);
+        }
+    }
+
+    export class ASTSeparatedList extends AST {
+        constructor(private _fileName: string, private members: AST[], private _separatorCount: number) {
+            super();
+
+            for (var i = 0, n = members.length; i < n; i++) {
+                members[i].parent = this;
+            }
+        }
+
+        public nonSeparatorCount(): number {
+            return this.members.length;
+        }
+
+        public separatorCount(): number {
+            return this._separatorCount;
+        }
+
+        public nonSeparatorAt(index: number): AST {
+            return this.members[index];
+        }
+
+        public nonSeparatorIndexOf(ast: AST): number {
+            for (var i = 0, n = this.nonSeparatorCount(); i < n; i++) {
+                if (this.nonSeparatorAt(i) === ast) {
+                    return i;
+                }
+            }
+
+            return -1;
+        }
+
+        public fileName(): string {
+            return this._fileName;
+        }
+
+        public nodeType(): SyntaxKind {
+            return SyntaxKind.SeparatedList;
+        }
+
+        public structuralEquals(ast: ASTSeparatedList, includingPosition: boolean): boolean {
+            return super.structuralEquals(ast, includingPosition) &&
+                astArrayStructuralEquals(this.members, ast.members, includingPosition);
+        }
+    }
+
+    export class Script extends AST {
+        constructor(public moduleElements: ASTList,
+                    private _fileName: string) {
+            super();
+            moduleElements && (moduleElements.parent = this);
+        }
+
+        public fileName(): string {
+            return this._fileName;
+        }
+
+        public isDeclareFile(): boolean {
+            return isDTSFile(this.fileName());
+        }
+
+        public nodeType(): SyntaxKind {
+            return SyntaxKind.SourceUnit;
+        }
+
+        public structuralEquals(ast: Script, includingPosition: boolean): boolean {
+            return super.structuralEquals(ast, includingPosition) &&
+                structuralEquals(this.moduleElements, ast.moduleElements, includingPosition);
+        }
+    }
+
+    export class Identifier extends AST implements IASTToken {
+        private _valueText: string = null;
+
+        // 'actualText' is the text that the user has entered for the identifier. the text might 
+        // include any Unicode escape sequences (e.g.: \u0041 for 'A'). 'text', however, contains 
+        // the resolved value of any escape sequences in the actual text; so in the previous 
+        // example, actualText = '\u0041', text = 'A'.
+        // Also, in the case where actualText is "__proto__", we substitute "#__proto__" as the _text
+        // so that we can safely use it as a key in a javascript object.
+        //
+        // For purposes of finding a symbol, use text, as this will allow you to match all 
+        // variations of the variable text. For full-fidelity translation of the user input, such
+        // as emitting, use the actualText field.
+        constructor(private _text: string) {
+            super();
+        }
+
+        public text(): string {
+            return this._text;
+        }
+        public valueText(): string {
+            if (!this._valueText) {
+                // In the case where actualText is "__proto__", we substitute "#__proto__" as the _text
+                // so that we can safely use it as a key in a javascript object.
+                var text = this._text;
+                if (text === "__proto__") {
+                    this._valueText = "#__proto__";
+                }
+                else {
+                    this._valueText = Syntax.massageEscapes(text);
+                }
+            }
+
+            return this._valueText;
+        }
+
+        public nodeType(): SyntaxKind {
+            return SyntaxKind.IdentifierName;
+        }
+
+        public structuralEquals(ast: Identifier, includingPosition: boolean): boolean {
+            return super.structuralEquals(ast, includingPosition) &&
+                   this._text === ast._text;
+        }
+    }
+
+    export class LiteralExpression extends AST {
+        constructor(private _nodeType: SyntaxKind, private _text: string, private _valueText: string) {
+            super();
+        }
+
+        public text(): string {
+            return this._text;
+        }
+
+        public valueText(): string {
+            return this._valueText;
+        }
+
+        public nodeType(): SyntaxKind {
+            return this._nodeType;
+        }
+
+        public structuralEquals(ast: ParenthesizedExpression, includingPosition: boolean): boolean {
+            return super.structuralEquals(ast, includingPosition);
+        }
+    }
+
+    export class ThisExpression extends AST implements IASTToken {
+        constructor(private _text: string, private _valueText: string) {
+            super();
+        }
+
+        public text(): string {
+            return this._text;
+        }
+
+        public valueText(): string {
+            return this._valueText;
+        }
+
+        public nodeType(): SyntaxKind {
+            return SyntaxKind.ThisKeyword;
+        }
+
+        public structuralEquals(ast: ParenthesizedExpression, includingPosition: boolean): boolean {
+            return super.structuralEquals(ast, includingPosition);
+        }
+    }
+
+    export class SuperExpression extends AST implements IASTToken {
+        constructor(private _text: string, private _valueText: string) {
+            super();
+        }
+
+        public text(): string {
+            return this._text;
+        }
+
+        public valueText(): string {
+            return this._valueText;
+        }
+
+        public nodeType(): SyntaxKind {
+            return SyntaxKind.SuperKeyword;
+        }
+
+        public structuralEquals(ast: ParenthesizedExpression, includingPosition: boolean): boolean {
+            return super.structuralEquals(ast, includingPosition);
+        }
+    }
+
+    export class NumericLiteral extends AST implements IASTToken {
+        constructor(private _value: number,
+                    private _text: string,
+                    private _valueText: string) {
+            super();
+        }
+
+        public text(): string { return this._text; }
+        public valueText(): string { return this._valueText; }
+        public value(): any { return this._value; }
+
+        public nodeType(): SyntaxKind {
+            return SyntaxKind.NumericLiteral;
+        }
+
+        public structuralEquals(ast: NumericLiteral, includingPosition: boolean): boolean {
+            return super.structuralEquals(ast, includingPosition) &&
+                   (this._value === ast._value || (isNaN(this._value) && isNaN(ast._value))) &&
+                   this._text === ast._text;
+        }
+    }
+
+    export class RegularExpressionLiteral extends AST implements IASTToken {
+        constructor(private _text: string, private _valueText: string) {
+            super();
+        }
+
+        public text(): string {
+            return this._text;
+        }
+
+        public valueText(): string {
+            return this._valueText;
+        }
+
+        public nodeType(): SyntaxKind {
+            return SyntaxKind.RegularExpressionLiteral;
+        }
+    }
+
+    export class StringLiteral extends AST implements IASTToken {
+        constructor(private _text: string, private _valueText: string) {
+            super();
+            this._valueText = _valueText === "__proto__" ? "#__proto__" : _valueText;
+
+        }
+
+        public text(): string { return this._text; }
+        public valueText(): string { return this._valueText; }
+
+        public nodeType(): SyntaxKind {
+            return SyntaxKind.StringLiteral;
+        }
+
+        public structuralEquals(ast: StringLiteral, includingPosition: boolean): boolean {
+            return super.structuralEquals(ast, includingPosition) &&
+                   this._text === ast._text;
+        }
+    }
+
+    export class TypeAnnotation extends AST {
+        constructor(public type: AST) {
+            super();
+            type && (type.parent = this);
+        }
+
+        public nodeType(): SyntaxKind {
+            return SyntaxKind.TypeAnnotation;
+        }
+    }
+
+    export class BuiltInType extends AST implements IASTToken {
+        constructor(private _nodeType: SyntaxKind, private _text: string, private _valueText: string) {
+            super();
+        }
+
+        public text(): string {
+            return this._text;
+        }
+
+        public valueText(): string {
+            return this._valueText;
+        }
+
+        public nodeType(): SyntaxKind {
+            return this._nodeType;
+        }
+    }
+
+    export class ExternalModuleReference extends AST {
+        constructor(public stringLiteral: StringLiteral) {
+            super();
+            stringLiteral && (stringLiteral.parent = this);
+        }
+
+        public nodeType(): SyntaxKind {
+            return SyntaxKind.ExternalModuleReference;
+        }
+    }
+
+    export class ModuleNameModuleReference extends AST {
+        constructor(public moduleName: AST) {
+            super();
+            moduleName && (moduleName.parent = this);
+        }
+
+        public nodeType(): SyntaxKind {
+            return SyntaxKind.ModuleNameModuleReference;
+        }
+    }
+
+    export class ImportDeclaration extends AST {
+        constructor(public modifiers: PullElementFlags[], public identifier: Identifier, public moduleReference: AST) {
+            super();
+            identifier && (identifier.parent = this);
+            moduleReference && (moduleReference.parent = this);
+        }
+
+        public nodeType(): SyntaxKind {
+            return SyntaxKind.ImportDeclaration;
+        }
+
+        public structuralEquals(ast: ImportDeclaration, includingPosition: boolean): boolean {
+            return super.structuralEquals(ast, includingPosition) &&
+                structuralEquals(this.identifier, ast.identifier, includingPosition) &&
+                structuralEquals(this.moduleReference, ast.moduleReference, includingPosition);
+        }
+    }
+
+    export class ExportAssignment extends AST {
+        constructor(public identifier: Identifier) {
+            super();
+            identifier && (identifier.parent = this);
+        }
+
+        public nodeType(): SyntaxKind {
+            return SyntaxKind.ExportAssignment;
+        }
+
+        public structuralEquals(ast: ExportAssignment, includingPosition: boolean): boolean {
+            return super.structuralEquals(ast, includingPosition) &&
+                structuralEquals(this.identifier, ast.identifier, includingPosition);
+        }
+    }
+
+    export class TypeParameterList extends AST {
+        constructor(public typeParameters: ASTSeparatedList) {
+            super();
+            typeParameters && (typeParameters.parent = this);
+        }
+
+        public nodeType(): SyntaxKind {
+            return SyntaxKind.TypeParameterList;
+        }
+    }
+
+    export class ClassDeclaration extends AST {
+        constructor(public modifiers: PullElementFlags[], public identifier: Identifier, public typeParameterList: TypeParameterList, public heritageClauses: ASTList, public classElements: ASTList, public closeBraceToken: ASTSpan) {
+            super();
+            identifier && (identifier.parent = this);
+            typeParameterList && (typeParameterList.parent = this);
+            heritageClauses && (heritageClauses.parent = this);
+            classElements && (classElements.parent = this);
+        }
+
+        public nodeType(): SyntaxKind {
+            return SyntaxKind.ClassDeclaration;
+        }
+
+        public structuralEquals(ast: ClassDeclaration, includingPosition: boolean): boolean {
+            return super.structuralEquals(ast, includingPosition) &&
+                structuralEquals(this.identifier, ast.identifier, includingPosition) &&
+                structuralEquals(this.classElements, ast.classElements, includingPosition) &&
+                structuralEquals(this.typeParameterList, ast.typeParameterList, includingPosition) &&
+                structuralEquals(this.heritageClauses, ast.heritageClauses, includingPosition);
+        }
+    }
+
+    export class InterfaceDeclaration extends AST {
+        constructor(public modifiers: PullElementFlags[], public identifier: Identifier, public typeParameterList: TypeParameterList, public heritageClauses: ASTList, public body: ObjectType) {
+            super();
+            identifier && (identifier.parent = this);
+            typeParameterList && (typeParameterList.parent = this);
+            body && (body.parent = this);
+            heritageClauses && (heritageClauses.parent = this);
+        }
+
+        public nodeType(): SyntaxKind {
+            return SyntaxKind.InterfaceDeclaration;
+        }
+
+        public structuralEquals(ast: InterfaceDeclaration, includingPosition: boolean): boolean {
+            return super.structuralEquals(ast, includingPosition) &&
+                structuralEquals(this.identifier, ast.identifier, includingPosition) &&
+                structuralEquals(this.body, ast.body, includingPosition) &&
+                structuralEquals(this.typeParameterList, ast.typeParameterList, includingPosition) &&
+                structuralEquals(this.heritageClauses, ast.heritageClauses, includingPosition);
+        }
+    }
+
+    export class HeritageClause extends AST {
+        constructor(private _nodeType: SyntaxKind, public typeNames: ASTSeparatedList) {
+            super();
+            typeNames && (typeNames.parent = this);
+        }
+
+        public nodeType(): SyntaxKind {
+            return this._nodeType;
+        }
+
+        public structuralEquals(ast: HeritageClause, includingPosition: boolean): boolean {
+            return super.structuralEquals(ast, includingPosition) &&
+                structuralEquals(this.typeNames, ast.typeNames, includingPosition);
+        }
+    }
+
+    export class ModuleDeclaration extends AST {
+        constructor(public modifiers: PullElementFlags[], public name: AST, public stringLiteral: StringLiteral, public moduleElements: ASTList, public endingToken: ASTSpan) {
+            super();
+            name && (name.parent = this);
+            stringLiteral && (stringLiteral.parent = this);
+            moduleElements && (moduleElements.parent = this);
+        }
+
+        public nodeType(): SyntaxKind {
+            return SyntaxKind.ModuleDeclaration;
+        }
+
+        public structuralEquals(ast: ModuleDeclaration, includingPosition: boolean): boolean {
+            return super.structuralEquals(ast, includingPosition) &&
+                structuralEquals(this.name, ast.name, includingPosition) &&
+                structuralEquals(this.moduleElements, ast.moduleElements, includingPosition);
+        }
+    }
+
+    export class FunctionDeclaration extends AST {
+        constructor(public modifiers: PullElementFlags[], public identifier: Identifier, public callSignature: CallSignature, public block: Block) {
+            super();
+            identifier && (identifier.parent = this);
+            callSignature && (callSignature.parent = this);
+            block && (block.parent = this);
+        }
+
+        public nodeType(): SyntaxKind {
+            return SyntaxKind.FunctionDeclaration;
+        }
+
+        public structuralEquals(ast: FunctionDeclaration, includingPosition: boolean): boolean {
+            return super.structuralEquals(ast, includingPosition) &&
+                structuralEquals(this.identifier, ast.identifier, includingPosition) &&
+                structuralEquals(this.block, ast.block, includingPosition) &&
+                structuralEquals(this.callSignature, ast.callSignature, includingPosition);
+        }
+    }
+
+    export class VariableStatement extends AST {
+        constructor(public modifiers: PullElementFlags[], public declaration: VariableDeclaration) {
+            super();
+            declaration && (declaration.parent = this);
+        }
+
+        public nodeType(): SyntaxKind {
+            return SyntaxKind.VariableStatement;
+        }
+
+        public structuralEquals(ast: VariableStatement, includingPosition: boolean): boolean {
+            return super.structuralEquals(ast, includingPosition) &&
+                structuralEquals(this.declaration, ast.declaration, includingPosition);
+        }
+    }
+
+    export class VariableDeclaration extends AST {
+        constructor(public declarators: ASTSeparatedList) {
+            super();
+            declarators && (declarators.parent = this);
+        }
+
+        public nodeType(): SyntaxKind {
+            return SyntaxKind.VariableDeclaration;
+        }
+
+        public structuralEquals(ast: VariableDeclaration, includingPosition: boolean): boolean {
+            return super.structuralEquals(ast, includingPosition) &&
+                structuralEquals(this.declarators, ast.declarators, includingPosition);
+        }
+    }
+
+    export class VariableDeclarator extends AST {
+        constructor(public propertyName: IASTToken, public typeAnnotation: TypeAnnotation, public equalsValueClause: EqualsValueClause) {
+            super();
+            propertyName && (propertyName.parent = this);
+            typeAnnotation && (typeAnnotation.parent = this);
+            equalsValueClause && (equalsValueClause.parent = this);
+        }
+
+        public nodeType(): SyntaxKind {
+            return SyntaxKind.VariableDeclarator;
+        }
+    }
+
+    export class EqualsValueClause extends AST {
+        constructor(public value: AST) {
+            super();
+            value && (value.parent = this);
+        }
+
+        public nodeType(): SyntaxKind {
+            return SyntaxKind.EqualsValueClause;
+        }
+    }
+
+    export class PrefixUnaryExpression extends AST {
+        constructor(private _nodeType: SyntaxKind, public operand: AST) {
+            super();
+            operand && (operand.parent = this);
+        }
+
+        public nodeType(): SyntaxKind {
+            return this._nodeType;
+        }
+
+        public structuralEquals(ast: PrefixUnaryExpression, includingPosition: boolean): boolean {
+            return super.structuralEquals(ast, includingPosition) &&
+                structuralEquals(this.operand, ast.operand, includingPosition);
+        }
+    }
+
+    export class ArrayLiteralExpression extends AST {
+        constructor(public expressions: ASTSeparatedList) {
+            super();
+            expressions && (expressions.parent = this);
+        }
+
+        public nodeType(): SyntaxKind {
+            return SyntaxKind.ArrayLiteralExpression;
+        }
+
+        public structuralEquals(ast: ArrayLiteralExpression, includingPosition: boolean): boolean {
+            return super.structuralEquals(ast, includingPosition) &&
+                structuralEquals(this.expressions, ast.expressions, includingPosition);
+        }
+    }
+
+    export class OmittedExpression extends AST {
+        public nodeType(): SyntaxKind {
+            return SyntaxKind.OmittedExpression;
+        }
+
+        public structuralEquals(ast: CatchClause, includingPosition: boolean): boolean {
+            return super.structuralEquals(ast, includingPosition);
+        }
+    }
+
+    export class ParenthesizedExpression extends AST {
+        constructor(public openParenTrailingComments: Comment[], public expression: AST) {
+            super();
+            expression && (expression.parent = this);
+        }
+
+        public nodeType(): SyntaxKind {
+            return SyntaxKind.ParenthesizedExpression;
+        }
+
+        public structuralEquals(ast: ParenthesizedExpression, includingPosition: boolean): boolean {
+            return super.structuralEquals(ast, includingPosition) &&
+                structuralEquals(this.expression, ast.expression, includingPosition);
+        }
+    }
+
+    export interface ICallExpression extends IASTSpan {
+        expression: AST;
+        argumentList: ArgumentList;
+    }
+
+    export class SimpleArrowFunctionExpression extends AST {
+        constructor(public identifier: Identifier, public block: Block, public expression: AST) {
+            super();
+            identifier && (identifier.parent = this);
+            block && (block.parent = this);
+            expression && (expression.parent = this);
+        }
+
+        public nodeType(): SyntaxKind {
+            return SyntaxKind.SimpleArrowFunctionExpression;
+        }
+    }
+
+    export class ParenthesizedArrowFunctionExpression extends AST {
+        constructor(public callSignature: CallSignature, public block: Block, public expression: AST) {
+            super();
+            callSignature && (callSignature.parent = this);
+            block && (block.parent = this);
+            expression && (expression.parent = this);
+        }
+
+        public nodeType(): SyntaxKind {
+            return SyntaxKind.ParenthesizedArrowFunctionExpression;
+        }
+    }
+
+    export class QualifiedName extends AST {
+        constructor(public left: AST, public right: Identifier) {
+            super();
+            left && (left.parent = this);
+            right && (right.parent = this);
+        }
+
+        public nodeType(): SyntaxKind {
+            return SyntaxKind.QualifiedName;
+        }
+
+        public structuralEquals(ast: QualifiedName, includingPosition: boolean): boolean {
+            return super.structuralEquals(ast, includingPosition) &&
+                structuralEquals(this.left, ast.left, includingPosition) &&
+                structuralEquals(this.right, ast.right, includingPosition);
+        }
+    }
+
+    export class ParameterList extends AST {
+        constructor(public openParenTrailingComments: Comment[], public parameters: ASTSeparatedList) {
+            super();
+            parameters && (parameters.parent = this);
+        }
+
+        public nodeType(): SyntaxKind {
+            return SyntaxKind.ParameterList;
+        }
+    }
+
+    export class ConstructorType extends AST {
+        constructor(public typeParameterList: TypeParameterList, public parameterList: ParameterList, public type: AST) {
+            super();
+            typeParameterList && (typeParameterList.parent = this);
+            parameterList && (parameterList.parent = this);
+            type && (type.parent = this);
+        }
+
+        public nodeType(): SyntaxKind {
+            return SyntaxKind.ConstructorType;
+        }
+    }
+
+    export class FunctionType extends AST {
+        constructor(public typeParameterList: TypeParameterList, public parameterList: ParameterList, public type: AST) {
+            super();
+            typeParameterList && (typeParameterList.parent = this);
+            parameterList && (parameterList.parent = this);
+            type && (type.parent = this);
+        }
+
+        public nodeType(): SyntaxKind {
+            return SyntaxKind.FunctionType;
+        }
+    }
+
+    export class ObjectType extends AST {
+        constructor(public typeMembers: ASTSeparatedList) {
+            super();
+            typeMembers && (typeMembers.parent = this);
+        }
+
+        public nodeType(): SyntaxKind {
+            return SyntaxKind.ObjectType;
+        }
+
+        public structuralEquals(ast: ObjectType, includingPosition: boolean): boolean {
+            return super.structuralEquals(ast, includingPosition) &&
+                structuralEquals(this.typeMembers, ast.typeMembers, includingPosition);
+        }
+    }
+
+    export class ArrayType extends AST {
+        constructor(public type: AST) {
+            super();
+            type && (type.parent = this);
+        }
+
+        public nodeType(): SyntaxKind {
+            return SyntaxKind.ArrayType;
+        }
+
+        public structuralEquals(ast: ArrayType, includingPosition: boolean): boolean {
+            return super.structuralEquals(ast, includingPosition) &&
+                structuralEquals(this.type, ast.type, includingPosition);
+        }
+    }
+
+    export class TypeArgumentList extends AST {
+        constructor(public typeArguments: ASTSeparatedList) {
+            super();
+            typeArguments && (typeArguments.parent = this);
+        }
+
+        public nodeType(): SyntaxKind {
+            return SyntaxKind.TypeArgumentList;
+        }
+    }
+
+    export class GenericType extends AST {
+        constructor(public name: AST, public typeArgumentList: TypeArgumentList) {
+            super();
+            name && (name.parent = this);
+            typeArgumentList && (typeArgumentList.parent = this);
+        }
+
+        public nodeType(): SyntaxKind {
+            return SyntaxKind.GenericType;
+        }
+
+        public structuralEquals(ast: GenericType, includingPosition: boolean): boolean {
+            return super.structuralEquals(ast, includingPosition) &&
+                structuralEquals(this.name, ast.name, includingPosition) &&
+                structuralEquals(this.typeArgumentList, ast.typeArgumentList, includingPosition);
+        }
+    }
+
+    export class TypeQuery extends AST {
+        constructor(public name: AST) {
+            super();
+            name && (name.parent = this);
+        }
+
+        public nodeType(): SyntaxKind {
+            return SyntaxKind.TypeQuery;
+        }
+
+        public structuralEquals(ast: TypeQuery, includingPosition: boolean): boolean {
+            return super.structuralEquals(ast, includingPosition) &&
+                structuralEquals(this.name, ast.name, includingPosition);
+        }
+    }
+
+    export class Block extends AST {
+        constructor(public statements: ASTList, public closeBraceLeadingComments: Comment[], public closeBraceToken: IASTSpan) {
+            super();
+            statements && (statements.parent = this);
+        }
+
+        public nodeType(): SyntaxKind {
+            return SyntaxKind.Block;
+        }
+
+        public structuralEquals(ast: Block, includingPosition: boolean): boolean {
+            return super.structuralEquals(ast, includingPosition) &&
+                structuralEquals(this.statements, ast.statements, includingPosition);
+        }
+    }
+
+    export class Parameter extends AST {
+        constructor(public dotDotDotToken: ASTSpan, public modifiers: PullElementFlags[], public identifier: Identifier, public questionToken: ASTSpan, public typeAnnotation: TypeAnnotation, public equalsValueClause: EqualsValueClause) {
+            super();
+            identifier && (identifier.parent = this);
+            typeAnnotation && (typeAnnotation.parent = this);
+            equalsValueClause && (equalsValueClause.parent = this);
+        }
+
+        public nodeType(): SyntaxKind {
+            return SyntaxKind.Parameter;
+        }
+    }
+
+    export class MemberAccessExpression extends AST {
+        constructor(public expression: AST, public name: Identifier) {
+            super();
+            expression && (expression.parent = this);
+            name && (name.parent = this);
+        }
+
+        public nodeType(): SyntaxKind {
+            return SyntaxKind.MemberAccessExpression;
+        }
+
+        public structuralEquals(ast: MemberAccessExpression, includingPosition: boolean): boolean {
+            return super.structuralEquals(ast, includingPosition) &&
+                structuralEquals(this.expression, ast.expression, includingPosition) &&
+                structuralEquals(this.name, ast.name, includingPosition);
+        }
+    }
+
+    export class PostfixUnaryExpression extends AST {
+        constructor(private _nodeType: SyntaxKind, public operand: AST) {
+            super();
+            operand && (operand.parent = this);
+        }
+
+        public nodeType(): SyntaxKind {
+            return this._nodeType;
+        }
+
+        public structuralEquals(ast: PostfixUnaryExpression, includingPosition: boolean): boolean {
+            return super.structuralEquals(ast, includingPosition) &&
+                structuralEquals(this.operand, ast.operand, includingPosition);
+        }
+    }
+
+    export class ElementAccessExpression extends AST {
+        constructor(public expression: AST, public argumentExpression: AST) {
+            super();
+            expression && (expression.parent = this);
+            argumentExpression && (argumentExpression.parent = this);
+        }
+
+        public nodeType(): SyntaxKind {
+            return SyntaxKind.ElementAccessExpression;
+        }
+
+        public structuralEquals(ast: ElementAccessExpression, includingPosition: boolean): boolean {
+            return super.structuralEquals(ast, includingPosition) &&
+                structuralEquals(this.expression, ast.expression, includingPosition) &&
+                structuralEquals(this.argumentExpression, ast.argumentExpression, includingPosition);
+        }
+    }
+
+    export class InvocationExpression extends AST implements ICallExpression {
+        constructor(public expression: AST, public argumentList: ArgumentList) {
+            super();
+            expression && (expression.parent = this);
+            argumentList && (argumentList.parent = this);
+        }
+
+        public nodeType(): SyntaxKind {
+            return SyntaxKind.InvocationExpression;
+        }
+
+        public structuralEquals(ast: InvocationExpression, includingPosition: boolean): boolean {
+            return super.structuralEquals(ast, includingPosition) &&
+                structuralEquals(this.expression, ast.expression, includingPosition) &&
+                structuralEquals(this.argumentList, ast.argumentList, includingPosition);
+        }
+    }
+
+    export class ArgumentList extends AST {
+        constructor(public typeArgumentList: TypeArgumentList, public arguments: ASTSeparatedList, public closeParenToken: ASTSpan) {
+            super();
+            typeArgumentList && (typeArgumentList.parent = this);
+            arguments && (arguments.parent = this);
+        }
+
+        public nodeType(): SyntaxKind {
+            return SyntaxKind.ArgumentList;
+        }
+    }
+
+    export class BinaryExpression extends AST {
+        constructor(private _nodeType: SyntaxKind, public left: AST, public right: AST) {
+            super();
+            left && (left.parent = this);
+            right && (right.parent = this);
+        }
+
+        public nodeType(): SyntaxKind {
+            return this._nodeType;
+        }
+
+        public structuralEquals(ast: BinaryExpression, includingPosition: boolean): boolean {
+            return super.structuralEquals(ast, includingPosition) &&
+                structuralEquals(this.left, ast.left, includingPosition) &&
+                structuralEquals(this.right, ast.right, includingPosition);
+        }
+    }
+
+    export class ConditionalExpression extends AST {
+        constructor(public condition: AST, public whenTrue: AST, public whenFalse: AST) {
+            super();
+            condition && (condition.parent = this);
+            whenTrue && (whenTrue.parent = this);
+            whenFalse && (whenFalse.parent = this);
+        }
+
+        public nodeType(): SyntaxKind {
+            return SyntaxKind.ConditionalExpression;
+        }
+
+        public structuralEquals(ast: ConditionalExpression, includingPosition: boolean): boolean {
+            return super.structuralEquals(ast, includingPosition) &&
+                structuralEquals(this.condition, ast.condition, includingPosition) &&
+                structuralEquals(this.whenTrue, ast.whenTrue, includingPosition) &&
+                structuralEquals(this.whenFalse, ast.whenFalse, includingPosition);
+        }
+    }
+
+    export class ConstructSignature extends AST {
+        constructor(public callSignature: CallSignature) {
+            super();
+            callSignature && (callSignature.parent = this);
+        }
+
+        public nodeType(): SyntaxKind {
+            return SyntaxKind.ConstructSignature;
+        }
+    }
+
+    export class MethodSignature extends AST {
+        constructor(public propertyName: IASTToken, public questionToken: ASTSpan, public callSignature: CallSignature) {
+            super();
+            propertyName && (propertyName.parent = this);
+            callSignature && (callSignature.parent = this);
+        }
+
+        public nodeType(): SyntaxKind {
+            return SyntaxKind.MethodSignature;
+        }
+    }
+
+    export class IndexSignature extends AST {
+        constructor(public parameter: Parameter, public typeAnnotation: TypeAnnotation) {
+            super();
+            parameter && (parameter.parent = this);
+            typeAnnotation && (typeAnnotation.parent = this);
+        }
+
+        public nodeType(): SyntaxKind {
+            return SyntaxKind.IndexSignature;
+        }
+    }
+
+    export class PropertySignature extends AST {
+        constructor(public propertyName: IASTToken, public questionToken: ASTSpan, public typeAnnotation: TypeAnnotation) {
+            super();
+            propertyName && (propertyName.parent = this);
+            typeAnnotation && (typeAnnotation.parent = this);
+        }
+
+        public nodeType(): SyntaxKind {
+            return SyntaxKind.PropertySignature;
+        }
+    }
+
+    export class CallSignature extends AST {
+        constructor(public typeParameterList: TypeParameterList, public parameterList: ParameterList, public typeAnnotation: TypeAnnotation) {
+            super();
+            typeParameterList && (typeParameterList.parent = this);
+            parameterList && (parameterList.parent = this);
+            typeAnnotation && (typeAnnotation.parent = this);
+        }
+
+        public nodeType(): SyntaxKind {
+            return SyntaxKind.CallSignature;
+        }
+    }
+
+    export class TypeParameter extends AST {
+        constructor(public identifier: Identifier, public constraint: Constraint) {
+            super();
+            identifier && (identifier.parent = this);
+            constraint && (constraint.parent = this);
+        }
+
+        public nodeType(): SyntaxKind {
+            return SyntaxKind.TypeParameter;
+        }
+
+        public structuralEquals(ast: TypeParameter, includingPosition: boolean): boolean {
+            return super.structuralEquals(ast, includingPosition) &&
+                structuralEquals(this.identifier, ast.identifier, includingPosition) &&
+                structuralEquals(this.constraint, ast.constraint, includingPosition);
+        }
+    }
+
+    export class Constraint extends AST {
+        constructor(public type: AST) {
+            super();
+            type && (type.parent = this);
+        }
+
+        public nodeType(): SyntaxKind {
+            return SyntaxKind.Constraint;
+        }
+    }
+
+    export class ElseClause extends AST {
+        constructor(public statement: AST) {
+            super();
+            statement && (statement.parent = this);
+        }
+
+        public nodeType(): SyntaxKind {
+            return SyntaxKind.ElseClause;
+        }
+
+        public structuralEquals(ast: ElseClause, includingPosition: boolean): boolean {
+            return super.structuralEquals(ast, includingPosition) &&
+                structuralEquals(this.statement, ast.statement, includingPosition);
+        }
+    }
+
+    export class IfStatement extends AST {
+        constructor(public condition: AST, public statement: AST, public elseClause: ElseClause) {
+            super();
+            condition && (condition.parent = this);
+            statement && (statement.parent = this);
+            elseClause && (elseClause.parent = this);
+        }
+
+        public nodeType(): SyntaxKind {
+            return SyntaxKind.IfStatement;
+        }
+
+        public structuralEquals(ast: IfStatement, includingPosition: boolean): boolean {
+            return super.structuralEquals(ast, includingPosition) &&
+                structuralEquals(this.condition, ast.condition, includingPosition) &&
+                structuralEquals(this.statement, ast.statement, includingPosition) &&
+                structuralEquals(this.elseClause, ast.elseClause, includingPosition);
+        }
+    }
+
+    export class ExpressionStatement extends AST {
+        constructor(public expression: AST) {
+            super();
+            expression && (expression.parent = this);
+        }
+
+        public nodeType(): SyntaxKind {
+            return SyntaxKind.ExpressionStatement;
+        }
+
+        public structuralEquals(ast: ExpressionStatement, includingPosition: boolean): boolean {
+            return super.structuralEquals(ast, includingPosition) &&
+                structuralEquals(this.expression, ast.expression, includingPosition);
+        }
+    }
+
+    export class ConstructorDeclaration extends AST {
+        constructor(public parameterList: ParameterList, public block: Block) {
+            super();
+            parameterList && (parameterList.parent = this);
+            block && (block.parent = this);
+        }
+
+        public nodeType(): SyntaxKind {
+            return SyntaxKind.ConstructorDeclaration;
+        }
+    }
+
+    export class MemberFunctionDeclaration extends AST {
+        constructor(public modifiers: PullElementFlags[], public propertyName: IASTToken, public callSignature: CallSignature, public block: Block) {
+            super();
+            propertyName && (propertyName.parent = this);
+            callSignature && (callSignature.parent = this);
+            block && (block.parent = this);
+        }
+
+        public nodeType(): SyntaxKind {
+            return SyntaxKind.MemberFunctionDeclaration;
+        }
+    }
+
+    export class GetAccessor extends AST {
+        constructor(public modifiers: PullElementFlags[], public propertyName: IASTToken, public parameterList: ParameterList, public typeAnnotation: TypeAnnotation, public block: Block) {
+            super();
+            propertyName && (propertyName.parent = this);
+            parameterList && (parameterList.parent = this);
+            typeAnnotation && (typeAnnotation.parent = this);
+            block && (block.parent = this);
+        }
+
+        public nodeType(): SyntaxKind {
+            return SyntaxKind.GetAccessor;
+        }
+    }
+
+    export class SetAccessor extends AST {
+        constructor(public modifiers: PullElementFlags[], public propertyName: IASTToken, public parameterList: ParameterList, public block: Block) {
+            super();
+            propertyName && (propertyName.parent = this);
+            parameterList && (parameterList.parent = this);
+            block && (block.parent = this);
+        }
+
+        public nodeType(): SyntaxKind {
+            return SyntaxKind.SetAccessor;
+        }
+    }
+
+    export class MemberVariableDeclaration extends AST {
+        constructor(public modifiers: PullElementFlags[], public variableDeclarator: VariableDeclarator) {
+            super();
+            variableDeclarator && (variableDeclarator.parent = this);
+        }
+
+        public nodeType(): SyntaxKind {
+            return SyntaxKind.MemberVariableDeclaration;
+        }
+    }
+
+    export class IndexMemberDeclaration extends AST {
+        constructor(public indexSignature: IndexSignature) {
+            super();
+            indexSignature && (indexSignature.parent = this);
+        }
+
+        public nodeType(): SyntaxKind {
+            return SyntaxKind.IndexMemberDeclaration;
+        }
+    }
+
+    export class ThrowStatement extends AST {
+        constructor(public expression: AST) {
+            super();
+            expression && (expression.parent = this);
+        }
+
+        public nodeType(): SyntaxKind {
+            return SyntaxKind.ThrowStatement;
+        }
+
+        public structuralEquals(ast: ThrowStatement, includingPosition: boolean): boolean {
+            return super.structuralEquals(ast, includingPosition) &&
+                structuralEquals(this.expression, ast.expression, includingPosition);
+        }
+    }
+
+    export class ReturnStatement extends AST {
+        constructor(public expression: AST) {
+            super();
+            expression && (expression.parent = this);
+        }
+
+        public nodeType(): SyntaxKind {
+            return SyntaxKind.ReturnStatement;
+        }
+
+        public structuralEquals(ast: ReturnStatement, includingPosition: boolean): boolean {
+            return super.structuralEquals(ast, includingPosition) &&
+                structuralEquals(this.expression, ast.expression, includingPosition);
+        }
+    }
+
+    export class ObjectCreationExpression extends AST implements ICallExpression {
+        constructor(public expression: AST, public argumentList: ArgumentList) {
+            super();
+            expression && (expression.parent = this);
+            argumentList && (argumentList.parent = this);
+        }
+
+        public nodeType(): SyntaxKind {
+            return SyntaxKind.ObjectCreationExpression;
+        }
+
+        public structuralEquals(ast: ObjectCreationExpression, includingPosition: boolean): boolean {
+            return super.structuralEquals(ast, includingPosition) &&
+                structuralEquals(this.expression, ast.expression, includingPosition) &&
+                structuralEquals(this.argumentList, ast.argumentList, includingPosition);
+        }
+    }
+
+    export class SwitchStatement extends AST {
+        constructor(public expression: AST, public closeParenToken: ASTSpan, public switchClauses: ASTList) {
+            super();
+            expression && (expression.parent = this);
+            switchClauses && (switchClauses.parent = this);
+        }
+
+        public nodeType(): SyntaxKind {
+            return SyntaxKind.SwitchStatement;
+        }
+
+        public structuralEquals(ast: SwitchStatement, includingPosition: boolean): boolean {
+            return super.structuralEquals(ast, includingPosition) &&
+                structuralEquals(this.switchClauses, ast.switchClauses, includingPosition) &&
+                structuralEquals(this.expression, ast.expression, includingPosition);
+        }
+    }
+
+    export class CaseSwitchClause extends AST {
+        constructor(public expression: AST, public statements: ASTList) {
+            super();
+            expression && (expression.parent = this);
+            statements && (statements.parent = this);
+        }
+
+        public nodeType(): SyntaxKind {
+            return SyntaxKind.CaseSwitchClause;
+        }
+
+        public structuralEquals(ast: CaseSwitchClause, includingPosition: boolean): boolean {
+            return super.structuralEquals(ast, includingPosition) &&
+                structuralEquals(this.expression, ast.expression, includingPosition) &&
+                structuralEquals(this.statements, ast.statements, includingPosition);
+        }
+    }
+
+    export class DefaultSwitchClause extends AST {
+        constructor(public statements: ASTList) {
+            super();
+            statements && (statements.parent = this);
+        }
+
+        public nodeType(): SyntaxKind {
+            return SyntaxKind.DefaultSwitchClause;
+        }
+
+        public structuralEquals(ast: DefaultSwitchClause, includingPosition: boolean): boolean {
+            return super.structuralEquals(ast, includingPosition) &&
+                structuralEquals(this.statements, ast.statements, includingPosition);
+        }
+    }
+
+    export class BreakStatement extends AST {
+        constructor(public identifier: Identifier) {
+            super();
+        }
+
+        public nodeType(): SyntaxKind {
+            return SyntaxKind.BreakStatement;
+        }
+
+        public structuralEquals(ast: BreakStatement, includingPosition: boolean): boolean {
+            return super.structuralEquals(ast, includingPosition);
+        }
+    }
+
+    export class ContinueStatement extends AST {
+        constructor(public identifier: Identifier) {
+            super();
+        }
+
+        public nodeType(): SyntaxKind {
+            return SyntaxKind.ContinueStatement;
+        }
+
+        public structuralEquals(ast: ContinueStatement, includingPosition: boolean): boolean {
+            return super.structuralEquals(ast, includingPosition);
+        }
+    }
+
+    export class ForStatement extends AST {
+        constructor(public variableDeclaration: VariableDeclaration, public initializer: AST, public condition: AST, public incrementor: AST, public statement: AST) {
+            super();
+            variableDeclaration && (variableDeclaration.parent = this);
+            initializer && (initializer.parent = this);
+            condition && (condition.parent = this);
+            incrementor && (incrementor.parent = this);
+            statement && (statement.parent = this);
+        }
+
+        public nodeType(): SyntaxKind {
+            return SyntaxKind.ForStatement;
+        }
+
+        public structuralEquals(ast: ForStatement, includingPosition: boolean): boolean {
+            return super.structuralEquals(ast, includingPosition) &&
+                structuralEquals(this.initializer, ast.initializer, includingPosition) &&
+                structuralEquals(this.condition, ast.condition, includingPosition) &&
+                structuralEquals(this.incrementor, ast.incrementor, includingPosition) &&
+                structuralEquals(this.statement, ast.statement, includingPosition);
+        }
+    }
+
+    export class ForInStatement extends AST {
+        constructor(public variableDeclaration: VariableDeclaration, public left: AST, public expression: AST, public statement: AST) {
+            super();
+            variableDeclaration && (variableDeclaration.parent = this);
+            left && (left.parent = this);
+            expression && (expression.parent = this);
+            statement && (statement.parent = this);
+        }
+
+        public nodeType(): SyntaxKind {
+            return SyntaxKind.ForInStatement;
+        }
+
+        public structuralEquals(ast: ForInStatement, includingPosition: boolean): boolean {
+            return super.structuralEquals(ast, includingPosition) &&
+                structuralEquals(this.variableDeclaration, ast.variableDeclaration, includingPosition) &&
+                structuralEquals(this.expression, ast.expression, includingPosition) &&
+                structuralEquals(this.statement, ast.statement, includingPosition);
+        }
+    }
+
+    export class WhileStatement extends AST {
+        constructor(public condition: AST, public statement: AST) {
+            super();
+            condition && (condition.parent = this);
+            statement && (statement.parent = this);
+        }
+
+        public nodeType(): SyntaxKind {
+            return SyntaxKind.WhileStatement;
+        }
+
+        public structuralEquals(ast: WhileStatement, includingPosition: boolean): boolean {
+            return super.structuralEquals(ast, includingPosition) &&
+                structuralEquals(this.condition, ast.condition, includingPosition) &&
+                structuralEquals(this.statement, ast.statement, includingPosition);
+        }
+    }
+
+    export class WithStatement extends AST {
+        constructor(public condition: AST, public statement: AST) {
+            super();
+            condition && (condition.parent = this);
+            statement && (statement.parent = this);
+        }
+
+        public nodeType(): SyntaxKind {
+            return SyntaxKind.WithStatement;
+        }
+
+        public structuralEquals(ast: WithStatement, includingPosition: boolean): boolean {
+            return super.structuralEquals(ast, includingPosition) &&
+                structuralEquals(this.condition, ast.condition, includingPosition) &&
+                structuralEquals(this.statement, ast.statement, includingPosition);
+        }
+    }
+
+    export class EnumDeclaration extends AST {
+        constructor(public modifiers: PullElementFlags[], public identifier: Identifier, public enumElements: ASTSeparatedList) {
+            super();
+            identifier && (identifier.parent = this);
+            enumElements && (enumElements.parent = this);
+        }
+
+        public nodeType(): SyntaxKind {
+            return SyntaxKind.EnumDeclaration;
+        }
+    }
+
+    export class EnumElement extends AST {
+        constructor(public propertyName: IASTToken, public equalsValueClause: EqualsValueClause) {
+            super();
+            propertyName && (propertyName.parent = this);
+            equalsValueClause && (equalsValueClause.parent = this);
+        }
+
+        public nodeType(): SyntaxKind {
+            return SyntaxKind.EnumElement;
+        }
+    }
+
+    export class CastExpression extends AST {
+        constructor(public type: AST, public expression: AST) {
+            super();
+            type && (type.parent = this);
+            expression && (expression.parent = this);
+        }
+
+        public nodeType(): SyntaxKind {
+            return SyntaxKind.CastExpression;
+        }
+
+        public structuralEquals(ast: CastExpression, includingPosition: boolean): boolean {
+            return super.structuralEquals(ast, includingPosition) &&
+                structuralEquals(this.type, ast.type, includingPosition) &&
+                structuralEquals(this.expression, ast.expression, includingPosition);
+        }
+    }
+
+    export class ObjectLiteralExpression extends AST {
+        constructor(public propertyAssignments: ASTSeparatedList) {
+            super();
+            propertyAssignments && (propertyAssignments.parent = this);
+        }
+
+        public nodeType(): SyntaxKind {
+            return SyntaxKind.ObjectLiteralExpression;
+        }
+
+        public structuralEquals(ast: ObjectLiteralExpression, includingPosition: boolean): boolean {
+            return super.structuralEquals(ast, includingPosition) &&
+                structuralEquals(this.propertyAssignments, ast.propertyAssignments, includingPosition);
+        }
+    }
+
+    export class SimplePropertyAssignment extends AST {
+        constructor(public propertyName: Identifier, public expression: AST) {
+            super();
+            propertyName && (propertyName.parent = this);
+            expression && (expression.parent = this);
+        }
+
+        public nodeType(): SyntaxKind {
+            return SyntaxKind.SimplePropertyAssignment;
+        }
+    }
+
+    export class FunctionPropertyAssignment extends AST {
+        constructor(public propertyName: Identifier, public callSignature: CallSignature, public block: Block) {
+            super();
+            propertyName && (propertyName.parent = this);
+            callSignature && (callSignature.parent = this);
+            block && (block.parent = this);
+        }
+
+        public nodeType(): SyntaxKind {
+            return SyntaxKind.FunctionPropertyAssignment;
+        }
+    }
+
+    export class FunctionExpression extends AST {
+        constructor(public identifier: Identifier, public callSignature: CallSignature, public block: Block) {
+            super();
+            identifier && (identifier.parent = this);
+            callSignature && (callSignature.parent = this);
+            block && (block.parent = this);
+        }
+
+        public nodeType(): SyntaxKind {
+            return SyntaxKind.FunctionExpression;
+        }
+    }
+
+    export class EmptyStatement extends AST {
+        public nodeType(): SyntaxKind {
+            return SyntaxKind.EmptyStatement;
+        }
+
+        public structuralEquals(ast: CatchClause, includingPosition: boolean): boolean {
+            return super.structuralEquals(ast, includingPosition);
+        }
+    }
+
+    export class TryStatement extends AST {
+        constructor(public block: Block, public catchClause: CatchClause, public finallyClause: FinallyClause) {
+            super();
+            block && (block.parent = this);
+            catchClause && (catchClause.parent = this);
+            finallyClause && (finallyClause.parent = this);
+        }
+
+        public nodeType(): SyntaxKind {
+            return SyntaxKind.TryStatement;
+        }
+
+        public structuralEquals(ast: TryStatement, includingPosition: boolean): boolean {
+            return super.structuralEquals(ast, includingPosition) &&
+                   structuralEquals(this.block, ast.block, includingPosition) &&
+                   structuralEquals(this.catchClause, ast.catchClause, includingPosition) &&
+                   structuralEquals(this.finallyClause, ast.finallyClause, includingPosition);
+        }
+    }
+
+    export class CatchClause extends AST {
+        constructor(public identifier: Identifier, public typeAnnotation: TypeAnnotation, public block: Block) {
+            super();
+            identifier && (identifier.parent = this);
+            typeAnnotation && (typeAnnotation.parent = this);
+            block && (block.parent = this);
+        }
+
+        public nodeType(): SyntaxKind {
+            return SyntaxKind.CatchClause;
+        }
+
+        public structuralEquals(ast: CatchClause, includingPosition: boolean): boolean {
+            return super.structuralEquals(ast, includingPosition) &&
+                   structuralEquals(this.identifier, ast.identifier, includingPosition) &&
+                   structuralEquals(this.typeAnnotation, ast.typeAnnotation, includingPosition) &&
+                   structuralEquals(this.block, ast.block, includingPosition);
+        }
+    }
+
+    export class FinallyClause extends AST {
+        constructor(public block: Block) {
+            super();
+            block && (block.parent = this);
+        }
+
+        public nodeType(): SyntaxKind {
+            return SyntaxKind.FinallyClause;
+        }
+
+        public structuralEquals(ast: CatchClause, includingPosition: boolean): boolean {
+            return super.structuralEquals(ast, includingPosition) &&
+                structuralEquals(this.block, ast.block, includingPosition);
+        }
+    }
+
+    export class LabeledStatement extends AST {
+        constructor(public identifier: Identifier, public statement: AST) {
+            super();
+            identifier && (identifier.parent = this);
+            statement && (statement.parent = this);
+        }
+
+        public nodeType(): SyntaxKind {
+            return SyntaxKind.LabeledStatement;
+        }
+
+        public structuralEquals(ast: LabeledStatement, includingPosition: boolean): boolean {
+            return super.structuralEquals(ast, includingPosition) &&
+                structuralEquals(this.identifier, ast.identifier, includingPosition) &&
+                structuralEquals(this.statement, ast.statement, includingPosition);
+        }
+    }
+
+    export class DoStatement extends AST {
+        constructor(public statement: AST, public whileKeyword: ASTSpan, public condition: AST) {
+            super();
+            statement && (statement.parent = this);
+            condition && (condition.parent = this);
+        }
+
+        public nodeType(): SyntaxKind {
+            return SyntaxKind.DoStatement;
+        }
+
+        public structuralEquals(ast: DoStatement, includingPosition: boolean): boolean {
+            return super.structuralEquals(ast, includingPosition) &&
+                structuralEquals(this.statement, ast.statement, includingPosition) &&
+                structuralEquals(this.condition, ast.condition, includingPosition);
+        }
+    }
+
+    export class TypeOfExpression extends AST {
+        constructor(public expression: AST) {
+            super();
+            expression && (expression.parent = this);
+        }
+
+        public nodeType(): SyntaxKind {
+            return SyntaxKind.TypeOfExpression;
+        }
+
+        public structuralEquals(ast: TypeOfExpression, includingPosition: boolean): boolean {
+            return super.structuralEquals(ast, includingPosition) &&
+                structuralEquals(this.expression, ast.expression, includingPosition);
+        }
+    }
+
+    export class DeleteExpression extends AST {
+        constructor(public expression: AST) {
+            super();
+            expression && (expression.parent = this);
+        }
+
+        public nodeType(): SyntaxKind {
+            return SyntaxKind.DeleteExpression;
+        }
+
+        public structuralEquals(ast: DeleteExpression, includingPosition: boolean): boolean {
+            return super.structuralEquals(ast, includingPosition) &&
+                structuralEquals(this.expression, ast.expression, includingPosition);
+        }
+    }
+
+    export class VoidExpression extends AST {
+        constructor(public expression: AST) {
+            super();
+            expression && (expression.parent = this);
+        }
+
+        public nodeType(): SyntaxKind {
+            return SyntaxKind.VoidExpression;
+        }
+
+        public structuralEquals(ast: VoidExpression, includingPosition: boolean): boolean {
+            return super.structuralEquals(ast, includingPosition) &&
+                structuralEquals(this.expression, ast.expression, includingPosition);
+        }
+    }
+
+    export class DebuggerStatement extends AST {
+        public nodeType(): SyntaxKind {
+            return SyntaxKind.DebuggerStatement;
+        }
+    }
+
+    export class Comment {
+        constructor(private _trivia: ISyntaxTrivia,
+                    public endsLine: boolean,
+                    public _start: number,
+                    public _end: number) {
+        }
+
+        public start(): number {
+            return this._start;
+        }
+
+        public end(): number {
+            return this._end;
+        }
+
+        public fullText(): string {
+            return this._trivia.fullText();
+        }
+
+        public nodeType(): SyntaxKind {
+            return this._trivia.kind();
+        }
+
+        public structuralEquals(ast: Comment, includingPosition: boolean): boolean {
+            if (includingPosition) {
+                if (this.start() !== ast.start() || this.end() !== ast.end()) {
+                    return false;
+                }
+            }
+
+            return this._trivia.fullText() === ast._trivia.fullText() &&
+                   this.endsLine === ast.endsLine;
+        }
+    }
+
+    export function diagnosticFromDecl(decl: PullDecl, diagnosticKey: string, arguments: any[]= null): Diagnostic {
+        var span = decl.getSpan();
+        return new Diagnostic(decl.fileName(), decl.semanticInfoChain().lineMap(decl.fileName()), span.start(), span.length(), diagnosticKey, arguments);
+    }
+
+    function min(a: number, b: number): number {
+        return a <= b ? a : b;
+    }
 }