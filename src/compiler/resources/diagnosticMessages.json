--- conflicted
+++ resolved
@@ -1,1577 +1,1554 @@
-{
-    "error TS{0}: {1}": {
-        "category": "NoPrefix",
-        "code": 0
-    },
-    "warning TS{0}: {1}": {
-        "category": "NoPrefix",
-        "code": 1
-    },
-    "Unrecognized escape sequence.": {
-        "category": "Error",
-        "code": 1000
-    },
-    "Unexpected character {0}.": {
-        "category": "Error",
-        "code": 1001
-    },
-    "Missing close quote character.": {
-        "category": "Error",
-        "code": 1002
-    },
-    "Identifier expected.": {
-        "category": "Error",
-        "code": 1003
-    },
-    "'{0}' keyword expected.": {
-        "category": "Error",
-        "code": 1004
-    },
-    "'{0}' expected.": {
-        "category": "Error",
-        "code": 1005
-    },
-    "Identifier expected; '{0}' is a keyword.": {
-        "category": "Error",
-        "code": 1006
-    },
-    "Automatic semicolon insertion not allowed.": {
-        "category": "Error",
-        "code": 1007
-    },
-    "Unexpected token; '{0}' expected.": {
-        "category": "Error",
-        "code": 1008
-    },
-    "Trailing separator not allowed.": {
-        "category": "Error",
-        "code": 1009
-    },
-    "'*/' expected.": {
-        "category": "Error",
-        "code": 1010
-    },
-    "'public' or 'private' modifier must precede 'static'.": {
-        "category": "Error",
-        "code": 1011
-    },
-    "Unexpected token.": {
-        "category": "Error",
-        "code": 1012
-    },
-    "Catch clause parameter cannot have a type annotation.": {
-        "category": "Error",
-        "code": 1013
-    },
-    "Rest parameter must be last in list.": {
-        "category": "Error",
-        "code": 1014
-    },
-    "Parameter cannot have question mark and initializer.": {
-        "category": "Error",
-        "code": 1015
-    },
-    "Required parameter cannot follow optional parameter.": {
-        "category": "Error",
-        "code": 1016
-    },
-    "Index signatures cannot have rest parameters.": {
-        "category": "Error",
-        "code": 1017
-    },
-    "Index signature parameter cannot have accessibility modifiers.": {
-        "category": "Error",
-        "code": 1018
-    },
-    "Index signature parameter cannot have a question mark.": {
-        "category": "Error",
-        "code": 1019
-    },
-    "Index signature parameter cannot have an initializer.": {
-        "category": "Error",
-        "code": 1020
-    },
-    "Index signature must have a type annotation.": {
-        "category": "Error",
-        "code": 1021
-    },
-    "Index signature parameter must have a type annotation.": {
-        "category": "Error",
-        "code": 1022
-    },
-    "Index signature parameter type must be 'string' or 'number'.": {
-        "category": "Error",
-        "code": 1023
-    },
-    "'extends' clause already seen.": {
-        "category": "Error",
-        "code": 1024
-    },
-    "'extends' clause must precede 'implements' clause.": {
-        "category": "Error",
-        "code": 1025
-    },
-    "Classes can only extend a single class.": {
-        "category": "Error",
-        "code": 1026
-    },
-    "'implements' clause already seen.": {
-        "category": "Error",
-        "code": 1027
-    },
-    "Accessibility modifier already seen.": {
-        "category": "Error",
-        "code": 1028
-    },
-    "'{0}' modifier must precede '{1}' modifier.": {
-        "category": "Error",
-        "code": 1029
-    },
-    "'{0}' modifier already seen.": {
-        "category": "Error",
-        "code": 1030
-    },
-    "'{0}' modifier cannot appear on a class element.": {
-        "category": "Error",
-        "code": 1031
-    },
-    "Interface declaration cannot have 'implements' clause.": {
-        "category": "Error",
-        "code": 1032
-    },
-    "'super' invocation cannot have type arguments.": {
-        "category": "Error",
-        "code": 1034
-    },
-    "Only ambient modules can use quoted names.": {
-        "category": "Error",
-        "code": 1035
-    },
-    "Statements are not allowed in ambient contexts.": {
-        "category": "Error",
-        "code": 1036
-    },
-    "Implementations are not allowed in ambient contexts.": {
-        "category": "Error",
-        "code": 1037
-    },
-    "'declare' modifier not allowed for code already in an ambient context.": {
-        "category": "Error",
-        "code": 1038
-    },
-    "Initializers are not allowed in ambient contexts.": {
-        "category": "Error",
-        "code": 1039
-    },
-    "Parameter property declarations can only be used in constructors.": {
-        "category": "Error",
-        "code": 1040
-    },
-    "Function implementation expected.": {
-        "category": "Error",
-        "code": 1041
-    },
-    "Constructor implementation expected.": {
-        "category": "Error",
-        "code": 1042
-    },
-    "Function overload name must be '{0}'.": {
-        "category": "Error",
-        "code": 1043
-    },
-    "'{0}' modifier cannot appear on a module element.": {
-        "category": "Error",
-        "code": 1044
-    },
-    "'declare' modifier cannot appear on an interface declaration.": {
-        "category": "Error",
-        "code": 1045
-    },
-    "'declare' modifier required for top level element.": {
-        "category": "Error",
-        "code": 1046
-    },
-    "Rest parameter cannot be optional.": {
-        "category": "Error",
-        "code": 1047
-    },
-    "Rest parameter cannot have an initializer.": {
-        "category": "Error",
-        "code": 1048
-    },
-    "'set' accessor must have one and only one parameter.": {
-        "category": "Error",
-        "code": 1049
-    },
-    "'set' accessor parameter cannot have accessibility modifier.": {
-        "category": "Error",
-        "code": 1050
-    },
-    "'set' accessor parameter cannot be optional.": {
-        "category": "Error",
-        "code": 1051
-    },
-    "'set' accessor parameter cannot have an initializer.": {
-        "category": "Error",
-        "code": 1052
-    },
-    "'set' accessor cannot have rest parameter.": {
-        "category": "Error",
-        "code": 1053
-    },
-    "'get' accessor cannot have parameters.": {
-        "category": "Error",
-        "code": 1054
-    },
-    "Modifiers cannot appear here.": {
-        "category": "Error",
-        "code": 1055
-    },
-    "Accessors are only available when targeting ECMAScript 5 and higher.": {
-        "category": "Error",
-        "code": 1056
-    },
-    "Class name cannot be '{0}'.": {
-        "category": "Error",
-        "code": 1057
-    },
-    "Interface name cannot be '{0}'.": {
-        "category": "Error",
-        "code": 1058
-    },
-    "Enum name cannot be '{0}'.": {
-        "category": "Error",
-        "code": 1059
-    },
-    "Module name cannot be '{0}'.": {
-        "category": "Error",
-        "code": 1060
-    },
-    "Enum member must have initializer.": {
-        "category": "Error",
-        "code": 1061
-    },
-    "Export assignment cannot be used in internal modules.": {
-        "category": "Error",
-        "code": 1063
-    },
-    "Export assignment not allowed in module with exported element.": {
-        "category": "Error",
-        "code": 1064
-    },
-    "Module cannot have multiple export assignments.": {
-        "category": "Error",
-        "code": 1065
-    },
-    "Ambient enum elements can only have integer literal initializers.": {
-        "category": "Error",
-        "code": 1066
-    },
-    "module, class, interface, enum, import or statement": {
-        "category": "NoPrefix",
-        "code": 1067
-    },
-    "constructor, function, accessor or variable": {
-        "category": "NoPrefix",
-        "code": 1068
-    },
-    "statement": {
-        "category": "NoPrefix",
-        "code": 1069
-    },
-    "case or default clause": {
-        "category": "NoPrefix",
-        "code": 1070
-    },
-    "identifier": {
-        "category": "NoPrefix",
-        "code": 1071
-    },
-    "call, construct, index, property or function signature": {
-        "category": "NoPrefix",
-        "code": 1072
-    },
-    "expression": {
-        "category": "NoPrefix",
-        "code": 1073
-    },
-    "type name": {
-        "category": "NoPrefix",
-        "code": 1074
-    },
-    "property or accessor": {
-        "category": "NoPrefix",
-        "code": 1075
-    },
-    "parameter": {
-        "category": "NoPrefix",
-        "code": 1076
-    },
-    "type": {
-        "category": "NoPrefix",
-        "code": 1077
-    },
-    "type parameter": {
-        "category": "NoPrefix",
-        "code": 1078
-    },
-    "'declare' modifier not allowed on import declaration.": {
-        "category": "Error",
-        "code": 1079
-    },
-    "Function overload must be static.": {
-        "category": "Error",
-        "code": 1080
-    },
-    "Function overload must not be static.": {
-        "category": "Error",
-        "code": 1081
-    },
-    "Parameter property declarations cannot be used in an ambient context.": {
-        "category": "Error",
-        "code": 1082
-    },
-    "Parameter property declarations cannot be used in a constructor overload.": {
-        "category": "Error",
-        "code": 1083
-    },
-    "Invalid 'reference' directive syntax.": {
-        "category": "Error",
-        "code": 1084
-    },
-    "Octal literals are not available when targeting ECMAScript 5 and higher.": {
-        "category": "Error",
-        "code": 1085
-    },
-    "Accessors are not allowed in ambient contexts.": {
-        "category": "Error",
-        "code": 1086
-    },
-    "Ambient external module declaration cannot specify relative module name.": {
-        "category": "Error",
-        "code": 1087
-    },
-    "Duplicate identifier '{0}'.": {
-        "category": "Error",
-        "code": 2000
-    },
-    "The name '{0}' does not exist in the current scope.": {
-        "category": "Error",
-        "code": 2001
-    },
-    "The name '{0}' does not refer to a value.": {
-        "category": "Error",
-        "code": 2002
-    },
-    "'super' can only be used inside a class instance method.": {
-        "category": "Error",
-        "code": 2003
-    },
-    "The left-hand side of an assignment expression must be a variable, property or indexer.": {
-        "category": "Error",
-        "code": 2004
-    },
-    "Value of type '{0}' is not callable. Did you mean to include 'new'?": {
-        "category": "Error",
-        "code": 2161
-    },
-    "Value of type '{0}' is not callable.": {
-        "category": "Error",
-        "code": 2006
-    },
-    "Value of type '{0}' is not newable.": {
-        "category": "Error",
-        "code": 2007
-    },
-    "Value of type '{0}' is not indexable by type '{1}'.": {
-        "category": "Error",
-        "code": 2008
-    },
-    "Operator '{0}' cannot be applied to types '{1}' and '{2}'.": {
-        "category": "Error",
-        "code": 2009
-    },
-    "Operator '{0}' cannot be applied to types '{1}' and '{2}': {3}": {
-        "category": "Error",
-        "code": 2010
-    },
-    "Cannot convert '{0}' to '{1}'.": {
-        "category": "Error",
-        "code": 2011
-    },
-    "Cannot convert '{0}' to '{1}':{NL}{2}": {
-        "category": "Error",
-        "code": 2012
-    },
-    "Expected var, class, interface, or module.": {
-        "category": "Error",
-        "code": 2013
-    },
-    "Operator '{0}' cannot be applied to type '{1}'.": {
-        "category": "Error",
-        "code": 2014
-    },
-    "Getter '{0}' already declared.": {
-        "category": "Error",
-        "code": 2015
-    },
-    "Setter '{0}' already declared.": {
-        "category": "Error",
-        "code": 2016
-    },
-    "Accessors cannot have type parameters.": {
-        "category": "Error",
-        "code": 2017
-    },
-    "Exported class '{0}' extends private class '{1}'.": {
-        "category": "Error",
-        "code": 2018
-    },
-    "Exported class '{0}' implements private interface '{1}'.": {
-        "category": "Error",
-        "code": 2019
-    },
-    "Exported interface '{0}' extends private interface '{1}'.": {
-        "category": "Error",
-        "code": 2020
-    },
-    "Exported class '{0}' extends class from inaccessible module {1}.": {
-        "category": "Error",
-        "code": 2021
-    },
-    "Exported class '{0}' implements interface from inaccessible module {1}.": {
-        "category": "Error",
-        "code": 2022
-    },
-    "Exported interface '{0}' extends interface from inaccessible module {1}.": {
-        "category": "Error",
-        "code": 2023
-    },
-    "Public static property '{0}' of exported class has or is using private type '{1}'.": {
-        "category": "Error",
-        "code": 2024
-    },
-    "Public property '{0}' of exported class has or is using private type '{1}'.": {
-        "category": "Error",
-        "code": 2025
-    },
-    "Property '{0}' of exported interface has or is using private type '{1}'.": {
-        "category": "Error",
-        "code": 2026
-    },
-    "Exported variable '{0}' has or is using private type '{1}'.": {
-        "category": "Error",
-        "code": 2027
-    },
-    "Public static property '{0}' of exported class is using inaccessible module {1}.": {
-        "category": "Error",
-        "code": 2028
-    },
-    "Public property '{0}' of exported class is using inaccessible module {1}.": {
-        "category": "Error",
-        "code": 2029
-    },
-    "Property '{0}' of exported interface is using inaccessible module {1}.": {
-        "category": "Error",
-        "code": 2030
-    },
-    "Exported variable '{0}' is using inaccessible module {1}.": {
-        "category": "Error",
-        "code": 2031
-    },
-    "Parameter '{0}' of constructor from exported class has or is using private type '{1}'.": {
-        "category": "Error",
-        "code": 2032
-    },
-    "Parameter '{0}' of public static property setter from exported class has or is using private type '{1}'.": {
-        "category": "Error",
-        "code": 2033
-    },
-    "Parameter '{0}' of public property setter from exported class has or is using private type '{1}'.": {
-        "category": "Error",
-        "code": 2034
-    },
-    "Parameter '{0}' of constructor signature from exported interface has or is using private type '{1}'.": {
-        "category": "Error",
-        "code": 2035
-    },
-    "Parameter '{0}' of call signature from exported interface has or is using private type '{1}'.": {
-        "category": "Error",
-        "code": 2036
-    },
-    "Parameter '{0}' of public static method from exported class has or is using private type '{1}'.": {
-        "category": "Error",
-        "code": 2037
-    },
-    "Parameter '{0}' of public method from exported class has or is using private type '{1}'.": {
-        "category": "Error",
-        "code": 2038
-    },
-    "Parameter '{0}' of method from exported interface has or is using private type '{1}'.": {
-        "category": "Error",
-        "code": 2039
-    },
-    "Parameter '{0}' of exported function has or is using private type '{1}'.": {
-        "category": "Error",
-        "code": 2040
-    },
-    "Parameter '{0}' of constructor from exported class is using inaccessible module {1}.": {
-        "category": "Error",
-        "code": 2041
-    },
-    "Parameter '{0}' of public static property setter from exported class is using inaccessible module {1}.": {
-        "category": "Error",
-        "code": 2042
-    },
-    "Parameter '{0}' of public property setter from exported class is using inaccessible module {1}.": {
-        "category": "Error",
-        "code": 2043
-    },
-    "Parameter '{0}' of constructor signature from exported interface is using inaccessible module {1}.": {
-        "category": "Error",
-        "code": 2044
-    },
-    "Parameter '{0}' of call signature from exported interface is using inaccessible module {1}": {
-        "category": "Error",
-        "code": 2045
-    },
-    "Parameter '{0}' of public static method from exported class is using inaccessible module {1}.": {
-        "category": "Error",
-        "code": 2046
-    },
-    "Parameter '{0}' of public method from exported class is using inaccessible module {1}.": {
-        "category": "Error",
-        "code": 2047
-    },
-    "Parameter '{0}' of method from exported interface is using inaccessible module {1}.": {
-        "category": "Error",
-        "code": 2048
-    },
-    "Parameter '{0}' of exported function is using inaccessible module {1}.": {
-        "category": "Error",
-        "code": 2049
-    },
-    "Return type of public static property getter from exported class has or is using private type '{0}'.": {
-        "category": "Error",
-        "code": 2050
-    },
-    "Return type of public property getter from exported class has or is using private type '{0}'.": {
-        "category": "Error",
-        "code": 2051
-    },
-    "Return type of constructor signature from exported interface has or is using private type '{0}'.": {
-        "category": "Error",
-        "code": 2052
-    },
-    "Return type of call signature from exported interface has or is using private type '{0}'.": {
-        "category": "Error",
-        "code": 2053
-    },
-    "Return type of index signature from exported interface has or is using private type '{0}'.": {
-        "category": "Error",
-        "code": 2054
-    },
-    "Return type of public static method from exported class has or is using private type '{0}'.": {
-        "category": "Error",
-        "code": 2055
-    },
-    "Return type of public method from exported class has or is using private type '{0}'.": {
-        "category": "Error",
-        "code": 2056
-    },
-    "Return type of method from exported interface has or is using private type '{0}'.": {
-        "category": "Error",
-        "code": 2057
-    },
-    "Return type of exported function has or is using private type '{0}'.": {
-        "category": "Error",
-        "code": 2058
-    },
-    "Return type of public static property getter from exported class is using inaccessible module {0}.": {
-        "category": "Error",
-        "code": 2059
-    },
-    "Return type of public property getter from exported class is using inaccessible module {0}.": {
-        "category": "Error",
-        "code": 2060
-    },
-    "Return type of constructor signature from exported interface is using inaccessible module {0}.": {
-        "category": "Error",
-        "code": 2061
-    },
-    "Return type of call signature from exported interface is using inaccessible module {0}.": {
-        "category": "Error",
-        "code": 2062
-    },
-    "Return type of index signature from exported interface is using inaccessible module {0}.": {
-        "category": "Error",
-        "code": 2063
-    },
-    "Return type of public static method from exported class is using inaccessible module {0}.": {
-        "category": "Error",
-        "code": 2064
-    },
-    "Return type of public method from exported class is using inaccessible module {0}.": {
-        "category": "Error",
-        "code": 2065
-    },
-    "Return type of method from exported interface is using inaccessible module {0}.": {
-        "category": "Error",
-        "code": 2066
-    },
-    "Return type of exported function is using inaccessible module {0}.": {
-        "category": "Error",
-        "code": 2067
-    },
-    "'new T[]' cannot be used to create an array. Use 'new Array<T>()' instead.": {
-        "category": "Error",
-        "code": 2068
-    },
-    "A parameter list must follow a generic type argument list. '(' expected.": {
-        "category": "Error",
-        "code": 2069
-    },
-    "Multiple constructor implementations are not allowed.": {
-        "category": "Error",
-        "code": 2070
-    },
-    "Unable to resolve external module '{0}'.": {
-        "category": "Error",
-        "code": 2071
-    },
-    "Module cannot be aliased to a non-module type.": {
-        "category": "Error",
-        "code": 2072
-    },
-    "A class may only extend another class.": {
-        "category": "Error",
-        "code": 2073
-    },
-    "A class may only implement another class or interface.": {
-        "category": "Error",
-        "code": 2074
-    },
-    "An interface may only extend another class or interface.": {
-        "category": "Error",
-        "code": 2075
-    },
-    "An interface cannot implement another type.": {
-        "category": "Error",
-        "code": 2076
-    },
-    "Unable to resolve type.": {
-        "category": "Error",
-        "code": 2077
-    },
-    "Unable to resolve type of '{0}'.": {
-        "category": "Error",
-        "code": 2078
-    },
-    "Unable to resolve type parameter constraint.": {
-        "category": "Error",
-        "code": 2079
-    },
-    "Type parameter constraint cannot be a primitive type.": {
-        "category": "Error",
-        "code": 2080
-    },
-    "Supplied parameters do not match any signature of call target.": {
-        "category": "Error",
-        "code": 2081
-    },
-    "Supplied parameters do not match any signature of call target:{NL}{0}": {
-        "category": "Error",
-        "code": 2082
-    },
-    "Invalid 'new' expression.": {
-        "category": "Error",
-        "code": 2083
-    },
-    "Call signatures used in a 'new' expression must have a 'void' return type.": {
-        "category": "Error",
-        "code": 2084
-    },
-    "Could not select overload for 'new' expression.": {
-        "category": "Error",
-        "code": 2085
-    },
-    "Type '{0}' does not satisfy the constraint '{1}' for type parameter '{2}'.": {
-        "category": "Error",
-        "code": 2086
-    },
-    "Could not select overload for 'call' expression.": {
-        "category": "Error",
-        "code": 2087
-    },
-    "Cannot invoke an expression whose type lacks a call signature.": {
-        "category": "Error",
-        "code": 2088
-    },
-    "Calls to 'super' are only valid inside a class.": {
-        "category": "Error",
-        "code": 2089
-    },
-    "Generic type '{0}' requires {1} type argument(s).": {
-        "category": "Error",
-        "code": 2090
-    },
-    "Type of conditional expression cannot be determined. Best common type could not be found between '{0}' and '{1}'.": {
-        "category": "Error",
-        "code": 2091
-    },
-    "Type of array literal cannot be determined. Best common type could not be found for array elements.": {
-        "category": "Error",
-        "code": 2092
-    },
-    "Could not find enclosing symbol for dotted name '{0}'.": {
-        "category": "Error",
-        "code": 2093
-    },
-    "The property '{0}' does not exist on value of type '{1}'.": {
-        "category": "Error",
-        "code": 2094
-    },
-    "Could not find symbol '{0}'.": {
-        "category": "Error",
-        "code": 2095
-    },
-    "'get' and 'set' accessor must have the same type.": {
-        "category": "Error",
-        "code": 2096
-    },
-    "'this' cannot be referenced in current location.": {
-        "category": "Error",
-        "code": 2097
-    },
-    "Static methods cannot reference class type parameters.": {
-        "category": "Error",
-        "code": 2099
-    },
-    "Class '{0}' is recursively referenced as a base type of itself.": {
-        "category": "Error",
-        "code": 2100
-    },
-    "Interface '{0}' is recursively referenced as a base type of itself.": {
-        "category": "Error",
-        "code": 2101
-    },
-    "'super' property access is permitted only in a constructor, instance member function, or instance member accessor of a derived class.": {
-        "category": "Error",
-        "code": 2102
-    },
-    "'super' cannot be referenced in non-derived classes.": {
-        "category": "Error",
-        "code": 2103
-    },
-    "A 'super' call must be the first statement in the constructor when a class contains initialized properties or has parameter properties.": {
-        "category": "Error",
-        "code": 2104
-    },
-    "Constructors for derived classes must contain a 'super' call.": {
-        "category": "Error",
-        "code": 2105
-    },
-    "Super calls are not permitted outside constructors or in local functions inside constructors.": {
-        "category": "Error",
-        "code": 2106
-    },
-    "'{0}.{1}' is inaccessible.": {
-        "category": "Error",
-        "code": 2107
-    },
-    "'this' cannot be referenced within module bodies.": {
-        "category": "Error",
-        "code": 2108
-    },
-    "Invalid '+' expression - types not known to support the addition operator.": {
-        "category": "Error",
-        "code": 2111
-    },
-    "The right-hand side of an arithmetic operation must be of type 'any', 'number' or an enum type.": {
-        "category": "Error",
-        "code": 2112
-    },
-    "The left-hand side of an arithmetic operation must be of type 'any', 'number' or an enum type.": {
-        "category": "Error",
-        "code": 2113
-    },
-    "The type of a unary arithmetic operation operand must be of type 'any', 'number' or an enum type.": {
-        "category": "Error",
-        "code": 2114
-    },
-    "Variable declarations of a 'for' statement cannot use a type annotation.": {
-        "category": "Error",
-        "code": 2115
-    },
-    "Variable declarations of a 'for' statement must be of types 'string' or 'any'.": {
-        "category": "Error",
-        "code": 2116
-    },
-    "The right-hand side of a 'for...in' statement must be of type 'any', an object type or a type parameter.": {
-        "category": "Error",
-        "code": 2117
-    },
-    "The left-hand side of an 'in' expression must be of types 'string' or 'any'.": {
-        "category": "Error",
-        "code": 2118
-    },
-    "The right-hand side of an 'in' expression must be of type 'any', an object type or a type parameter.": {
-        "category": "Error",
-        "code": 2119
-    },
-    "The left-hand side of an 'instanceof' expression must be of type 'any', an object type or a type parameter.": {
-        "category": "Error",
-        "code": 2120
-    },
-    "The right-hand side of an 'instanceof' expression must be of type 'any' or a subtype of the 'Function' interface type.": {
-        "category": "Error",
-        "code": 2121
-    },
-    "Setters cannot return a value.": {
-        "category": "Error",
-        "code": 2122
-    },
-    "Tried to query type of uninitialized module '{0}'.": {
-        "category": "Error",
-        "code": 2123
-    },
-    "Tried to set variable type to uninitialized module type '{0}'.": {
-        "category": "Error",
-        "code": 2124
-    },
-    "Function '{0}' declared a non-void return type, but has no return expression.": {
-        "category": "Error",
-        "code": 2125
-    },
-    "Getters must return a value.": {
-        "category": "Error",
-        "code": 2126
-    },
-    "Getter and setter accessors do not agree in visibility.": {
-        "category": "Error",
-        "code": 2127
-    },
-    "Invalid left-hand side of assignment expression.": {
-        "category": "Error",
-        "code": 2130
-    },
-    "Function declared a non-void return type, but has no return expression.": {
-        "category": "Error",
-        "code": 2131
-    },
-    "Cannot resolve return type reference.": {
-        "category": "Error",
-        "code": 2132
-    },
-    "Constructors cannot have a return type of 'void'.": {
-        "category": "Error",
-        "code": 2133
-    },
-    "Subsequent variable declarations must have the same type.  Variable '{0}' must be of type '{1}', but here has type '{2}'.": {
-        "category": "Error",
-        "code": 2134
-    },
-    "All symbols within a with block will be resolved to 'any'.": {
-        "category": "Error",
-        "code": 2135
-    },
-    "Import declarations in an internal module cannot reference an external module.": {
-        "category": "Error",
-        "code": 2136
-    },
-    "Class {0} declares interface {1} but does not implement it:{NL}{2}": {
-        "category": "Error",
-        "code": 2137
-    },
-    "Class {0} declares class {1} as an interface but does not implement it:{NL}{2}": {
-        "category": "Error",
-        "code": 2138
-    },
-    "The operand of an increment or decrement operator must be a variable, property or indexer.": {
-        "category": "Error",
-        "code": 2139
-    },
-    "'this' cannot be referenced in static initializers in a class body.": {
-        "category": "Error",
-        "code": 2140
-    },
-    "Class '{0}' cannot extend class '{1}':{NL}{2}": {
-        "category": "Error",
-        "code": 2141
-    },
-    "Interface '{0}' cannot extend class '{1}':{NL}{2}": {
-        "category": "Error",
-        "code": 2142
-    },
-    "Interface '{0}' cannot extend interface '{1}':{NL}{2}": {
-        "category": "Error",
-        "code": 2143
-    },
-    "Duplicate overload signature for '{0}'.": {
-        "category": "Error",
-        "code": 2144
-    },
-    "Duplicate constructor overload signature.": {
-        "category": "Error",
-        "code": 2145
-    },
-    "Duplicate overload call signature.": {
-        "category": "Error",
-        "code": 2146
-    },
-    "Duplicate overload construct signature.": {
-        "category": "Error",
-        "code": 2147
-    },
-    "Overload signature is not compatible with function definition.": {
-        "category": "Error",
-        "code": 2148
-    },
-    "Overload signature is not compatible with function definition:{NL}{0}": {
-        "category": "Error",
-        "code": 2149
-    },
-    "Overload signatures must all be public or private.": {
-        "category": "Error",
-        "code": 2150
-    },
-    "Overload signatures must all be exported or local.": {
-        "category": "Error",
-        "code": 2151
-    },
-    "Overload signatures must all be ambient or non-ambient.": {
-        "category": "Error",
-        "code": 2152
-    },
-    "Overload signatures must all be optional or required.": {
-        "category": "Error",
-        "code": 2153
-    },
-    "Specialized overload signature is not subtype of any non-specialized signature.": {
-        "category": "Error",
-        "code": 2154
-    },
-    "'this' cannot be referenced in constructor arguments.": {
-        "category": "Error",
-        "code": 2155
-    },
-    "Static member cannot be accessed off an instance variable.": {
-        "category": "Error",
-        "code": 2156
-    },
-    "Instance member cannot be accessed off a class.": {
-        "category": "Error",
-        "code": 2157
-    },
-    "Untyped function calls may not accept type arguments.": {
-        "category": "Error",
-        "code": 2158
-    },
-    "Non-generic functions may not accept type arguments.": {
-        "category": "Error",
-        "code": 2159
-    },
-    "A generic type may not reference itself with a wrapped form of its own type parameters.": {
-        "category": "Error",
-        "code": 2160
-    },
-    "Rest parameters must be array types.": {
-        "category": "Error",
-        "code": 2162
-    },
-    "Overload signature implementation cannot use specialized type.": {
-        "category": "Error",
-        "code": 2163
-    },
-    "Export assignments may only be used at the top-level of external modules.": {
-        "category": "Error",
-        "code": 2164
-    },
-    "Export assignments may only be made with variables, functions, classes, interfaces, enums and internal modules.": {
-        "category": "Error",
-        "code": 2165
-    },
-    "Only public instance methods of the base class are accessible via the 'super' keyword.": {
-        "category": "Error",
-        "code": 2166
-    },
-    "Numeric indexer type '{0}' must be a subtype of string indexer type '{1}'.": {
-        "category": "Error",
-        "code": 2167
-    },
-    "Numeric indexer type '{0}' must be a subtype of string indexer type '{1}':{NL}{2}": {
-        "category": "Error",
-        "code": 2168
-    },
-    "All numerically named properties must be subtypes of numeric indexer type '{0}'.": {
-        "category": "Error",
-        "code": 2169
-    },
-    "All numerically named properties must be subtypes of numeric indexer type '{0}':{NL}{1}": {
-        "category": "Error",
-        "code": 2170
-    },
-    "All named properties must be subtypes of string indexer type '{0}'.": {
-        "category": "Error",
-        "code": 2171
-    },
-    "All named properties must be subtypes of string indexer type '{0}':{NL}{1}": {
-        "category": "Error",
-        "code": 2172
-    },
-    "Generic type references must include all type arguments.": {
-        "category": "Error",
-        "code": 2173
-    },
-    "Default arguments are not allowed in an overload parameter.": {
-        "category": "Error",
-        "code": 2174
-    },
-    "Overloads cannot differ only by return type.": {
-        "category": "Error",
-        "code": 2175
-    },
-    "Function expression declared a non-void return type, but has no return expression.": {
-        "category": "Error",
-        "code": 2176
-    },
-    "Import declaration referencing identifier from internal module can only be made with variables, functions, classes, interfaces, enums and internal modules.": {
-        "category": "Error",
-        "code": 2177
-    },
-    "Could not find symbol '{0}' in module '{1}'.": {
-        "category": "Error",
-        "code": 2178
-    },
-    "Unable to resolve module reference '{0}'.": {
-        "category": "Error",
-        "code": 2179
-    },
-    "Could not find module '{0}' in module '{1}'.": {
-        "category": "Error",
-        "code": 2180
-    },
-    "Exported import declaration '{0}' is assigned value with type that has or is using private type '{1}'.": {
-        "category": "Error",
-        "code": 2181
-    },
-    "Exported import declaration '{0}' is assigned value with type that is using inaccessible module '{1}'.": {
-        "category": "Error",
-        "code": 2182
-    },
-    "Exported import declaration '{0}' is assigned type that has or is using private type '{1}'.": {
-        "category": "Error",
-        "code": 2183
-    },
-    "Exported import declaration '{0}' is assigned type that is using inaccessible module '{1}'.": {
-        "category": "Error",
-        "code": 2184
-    },
-    "Exported import declaration '{0}' is assigned container that is or is using inaccessible module '{1}'.": {
-        "category": "Error",
-        "code": 2185
-    },
-    "Type reference '{0}' in extends clause doesn't reference constructor function for '{1}'.": {
-        "category": "Error",
-        "code": 2186
-    },
-    "Internal module reference '{0}' in import declaration doesn't reference module instance for '{1}'.": {
-        "category": "Error",
-        "code": 2187
-    },
-    "Module '{0}' cannot merge with previous declaration of '{1}' in a different file '{2}'.": {
-        "category": "Error",
-        "code": 2188
-    },
-    "Interface '{0}' cannot simultaneously extend types '{1}' and '{2}':{NL}Types of property '{3}' of types '{1}' and '{2}' are not identical.": {
-        "category": "Error",
-        "code": 2189
-    },
-	"Initializer of parameter '{0}' cannot reference identifier '{1}' declared after it.": {
-        "category": "Error",
-        "code": 2190
-    },
-    "Ambient external module declaration cannot be reopened.": {
-        "category": "Error",
-        "code": 2191
-    },
-    "Type '{0}' is missing property '{1}' from type '{2}'.": {
-        "category": "NoPrefix",
-        "code": 4000
-    },
-    "Types of property '{0}' of types '{1}' and '{2}' are incompatible.": {
-        "category": "NoPrefix",
-        "code": 4001
-    },
-    "Types of property '{0}' of types '{1}' and '{2}' are incompatible:{NL}{3}": {
-        "category": "NoPrefix",
-        "code": 4002
-    },
-    "Property '{0}' defined as private in type '{1}' is defined as public in type '{2}'.": {
-        "category": "NoPrefix",
-        "code": 4003
-    },
-    "Property '{0}' defined as public in type '{1}' is defined as private in type '{2}'.": {
-        "category": "NoPrefix",
-        "code": 4004
-    },
-    "Types '{0}' and '{1}' define property '{2}' as private.": {
-        "category": "NoPrefix",
-        "code": 4005
-    },
-    "Call signatures of types '{0}' and '{1}' are incompatible.": {
-        "category": "NoPrefix",
-        "code": 4006
-    },
-    "Call signatures of types '{0}' and '{1}' are incompatible:{NL}{2}": {
-        "category": "NoPrefix",
-        "code": 4007
-    },
-    "Type '{0}' requires a call signature, but type '{1}' lacks one.": {
-        "category": "NoPrefix",
-        "code": 4008
-    },
-    "Construct signatures of types '{0}' and '{1}' are incompatible.": {
-        "category": "NoPrefix",
-        "code": 4009
-    },
-    "Construct signatures of types '{0}' and '{1}' are incompatible:{NL}{2}": {
-        "category": "NoPrefix",
-        "code": 40010
-    },
-    "Type '{0}' requires a construct signature, but type '{1}' lacks one.": {
-        "category": "NoPrefix",
-        "code": 4011
-    },
-    "Index signatures of types '{0}' and '{1}' are incompatible.": {
-        "category": "NoPrefix",
-        "code": 4012
-    },
-    "Index signatures of types '{0}' and '{1}' are incompatible:{NL}{2}": {
-        "category": "NoPrefix",
-        "code": 4013
-    },
-    "Call signature expects {0} or fewer parameters.": {
-        "category": "NoPrefix",
-        "code": 4014
-    },
-    "Could not apply type '{0}' to argument {1} which is of type '{2}'.": {
-        "category": "NoPrefix",
-        "code": 4015
-    },
-    "Class '{0}' defines instance member accessor '{1}', but extended class '{2}' defines it as instance member function.": {
-        "category": "NoPrefix",
-        "code": 4016
-    },
-    "Class '{0}' defines instance member property '{1}', but extended class '{2}' defines it as instance member function.": {
-        "category": "NoPrefix",
-        "code": 4017
-    },
-    "Class '{0}' defines instance member function '{1}', but extended class '{2}' defines it as instance member accessor.": {
-        "category": "NoPrefix",
-        "code": 4018
-    },
-    "Class '{0}' defines instance member function '{1}', but extended class '{2}' defines it as instance member property.": {
-        "category": "NoPrefix",
-        "code": 4019
-    },
-    "Types of static property '{0}' of class '{1}' and class '{2}' are incompatible.": {
-        "category": "NoPrefix",
-        "code": 4020
-    },
-    "Types of static property '{0}' of class '{1}' and class '{2}' are incompatible:{NL}{3}": {
-        "category": "NoPrefix",
-        "code": 4021
-    },
-    "Type reference cannot refer to container '{0}'.": {
-        "category": "Error",
-        "code": 4022
-    },
-    "Type reference must refer to type.": {
-        "category": "Error",
-        "code": 4023
-    },
-    "Enums with multiple declarations must provide an initializer for the first enum element.": {
-        "category": "Error",
-        "code": 4024
-    },
-    " (+ {0} overload(s))": {
-        "category": "Message",
-        "code": 4025
-    },
-    "Variable declaration cannot have the same name as an import declaration.": {
-        "category": "Error",
-        "code": 4026
-    },
-    "Current host does not support '{0}' option.": {
-        "category": "Error",
-        "code": 5001
-    },
-    "ECMAScript target version '{0}' not supported.  Using default '{1}' code generation.": {
-        "category": "Warning",
-        "code": 5002
-    },
-    "Module code generation '{0}' not supported.": {
-        "category": "Warning",
-        "code": 5003
-    },
-    "Could not find file: '{0}'.": {
-        "category": "Error",
-        "code": 5004
-    },
-    "A file cannot have a reference to itself.": {
-        "category": "Error",
-        "code": 5006
-    },
-    "Cannot resolve referenced file: '{0}'.": {
-        "category": "Error",
-        "code": 5007
-    },
-    "Cannot find the common subdirectory path for the input files.": {
-        "category": "Error",
-        "code": 5009
-    },
-    "Emit Error: {0}.": {
-        "category": "Error",
-        "code": 5011
-    },
-    "Cannot read file '{0}': {1}": {
-        "category": "Error",
-        "code": 5012
-    },
-    "Unsupported file encoding.": {
-        "category": "NoPrefix",
-        "code": 5013
-    },
-    "Locale must be of the form <language> or <language>-<territory>. For example '{0}' or '{1}'.": {
-        "category": "Error",
-        "code": 5014
-    },
-    "Unsupported locale: '{0}'.": {
-        "category": "Error",
-        "code": 5015
-    },
-    "Execution Failed.{NL}": {
-        "category": "Error",
-        "code": 5016
-    },
-    "Should not emit a type query.": {
-        "category": "Error",
-        "code": 5017
-    },
-    "Should not emit a type reference.": {
-        "category": "Error",
-        "code": 5018
-    },
-    "Invalid call to 'up'": {
-        "category": "Error",
-        "code": 5019
-    },
-    "Invalid call to 'down'": {
-        "category": "Error",
-        "code": 5020
-    },
-    "Base64 value '{0}' finished with a continuation bit.": {
-        "category": "Error",
-        "code": 5021
-    },
-    "Key was already in table.": {
-        "category": "Error",
-        "code": 5022
-    },
-    "Unknown option '{0}'": {
-        "category": "Error",
-        "code": 5023
-    },
-    "Expected {0} arguments to message, got {1} instead.": {
-        "category": "Error",
-        "code": 5024
-    },
-    "Expected the message '{0}' to have {1} arguments, but it had {2}": {
-        "category": "Error",
-        "code": 5025
-    },
-    "Invalid argument: {0}. {1}": {
-        "category": "Error",
-        "code": 5026
-    },
-    "Invalid argument: {0}.": {
-        "category": "Error",
-        "code": 5027
-    },
-    "Argument out of range: {0}.": {
-        "category": "Error",
-        "code": 5028
-    },
-    "Argument null: {0}.": {
-        "category": "Error",
-        "code": 5029
-    },
-    "Operation not implemented properly by subclass.": {
-        "category": "Error",
-        "code": 5030
-    },
-    "Not yet implemented.": {
-        "category": "Error",
-        "code": 5031
-    },
-    "Invalid operation: {0}": {
-        "category": "Error",
-        "code": 5032
-    },
-    "Invalid operation.": {
-        "category": "Error",
-        "code": 5033
-    },
-    "Could not delete file '{0}'": {
-        "category": "Error",
-        "code": 5034
-    },
-    "Could not create directory '{0}'": {
-        "category": "Error",
-        "code": 5035
-    },
-    "Error while executing file '{0}': ": {
-        "category": "Error",
-        "code": 5036
-    },
-    "Cannot compile external modules unless the '--module' flag is provided.": {
-        "category": "Error",
-        "code": 5037
-    },
-    "Option mapRoot cannot be specified without specifying sourcemap option.": {
-        "category": "Error",
-        "code": 5038
-    },
-    "Option sourceRoot cannot be specified without specifying sourcemap option.": {
-        "category": "Error",
-        "code": 5039
-    },
-    "Options mapRoot and sourceRoot cannot be specified without specifying sourcemap option.": {
-        "category": "Error",
-        "code": 5040
-    },
-    "Option '{0}' specified without '{1}'": {
-        "category": "Error",
-        "code": 5041
-    },
-    "'codepage' option not supported on current platform.": {
-        "category": "Error",
-        "code": 5042
-    },
-    "Concatenate and emit output to single file.": {
-        "category": "Message",
-        "code": 6001
-    },
-    "Generates corresponding {0} file.": {
-        "category": "Message",
-        "code": 6002
-    },
-    "Specifies the location where debugger should locate map files instead of generated locations.": {
-        "category": "Message",
-        "code": 6003
-    },
-    "Specifies the location where debugger should locate TypeScript files instead of source locations.": {
-        "category": "Message",
-        "code": 6004
-    },
-    "Watch input files.": {
-        "category": "Message",
-        "code": 6005
-    },
-    "Redirect output structure to the directory.": {
-        "category": "Message",
-        "code": 6006
-    },
-    "Do not emit comments to output.": {
-        "category": "Message",
-        "code": 6009
-    },
-    "Skip resolution and preprocessing.": {
-        "category": "Message",
-        "code": 6010
-    },
-    "Specify ECMAScript target version: '{0}' (default), or '{1}'": {
-        "category": "Message",
-        "code": 6015
-    },
-    "Specify module code generation: '{0}' or '{1}'": {
-        "category": "Message",
-        "code": 6016
-    },
-    "Print this message.": {
-        "category": "Message",
-        "code": 6017
-    },
-    "Print the compiler's version: {0}": {
-        "category": "Message",
-        "code": 6019
-    },
-    "Allow use of deprecated '{0}' keyword when referencing an external module.": {
-        "category": "Message",
-        "code": 6021
-    },
-    "Specify locale for errors and messages. For example '{0}' or '{1}'": {
-        "category": "Message",
-        "code": 6022
-    },
-    "Syntax:   {0}": {
-        "category": "Message",
-        "code": 6023
-    },
-    "options": {
-        "category": "Message",
-        "code": 6024
-    },
-    "file": {
-        "category": "Message",
-        "code": 6025
-    },
-    "Examples:": {
-        "category": "Message",
-        "code": 6026
-    },
-    "Options:": {
-        "category": "Message",
-        "code": 6027
-    },
-    "Insert command line options and files from a file.": {
-        "category": "Message",
-        "code": 6028
-    },
-    "Version {0}": {
-        "category": "Message",
-        "code": 6029
-    },
-    "Insert command line options and files from a file.": {
-        "category": "Message",
-        "code": 6030
-    },
-    "Use the '{0}' flag to see options.": {
-        "category": "Message",
-        "code": 6031
-    },
-    "{NL}Recompiling ({0}):": {
-        "category": "Message",
-        "code": 6032
-    },
-    "STRING": {
-        "category": "Message",
-        "code": 6033
-    },
-    "KIND": {
-        "category": "Message",
-        "code": 6034
-    },
-    "FILE": {
-        "category": "Message",
-        "code": 6035
-    },
-    "VERSION": {
-        "category": "Message",
-        "code": 6036
-    },
-    "LOCATION": {
-        "category": "Message",
-        "code": 6037
-    },
-    "DIRECTORY": {
-        "category": "Message",
-        "code": 6038
-    },
-    "NUMBER": {
-        "category": "Message",
-        "code": 6039
-    },
-    "Specify the codepage to use when opening source files.": {
-        "category": "Message",
-        "code": 6040
-    },
-    "This version of the Javascript runtime does not support the '{0}' function.": {
-        "category": "Error",
-        "code": 7000
-    },
-    "Looking up path for identifier token did not result in an identifer.": {
-        "category": "Error",
-        "code": 7001
-    },
-    "Unknown rule.": {
-        "category": "Error",
-        "code": 7002
-    },
-    "Invalid line number ({0})": {
-        "category": "Error",
-        "code": 7003
-    },
-    "Warn on expressions and declarations with an implied 'any' type.": {
-        "category": "Message",
-        "code": 7004
-    },
-    "Variable '{0}' implicitly has an 'any' type.": {
-        "category": "Error",
-        "code": 7005
-    },
-    "Parameter '{0}' of '{1}' implicitly has an 'any' type.": {
-        "category": "Error",
-        "code": 7006
-    },
-    "Parameter '{0}' of function type implicitly has an 'any' type.": {
-        "category": "Error",
-        "code": 7007
-    },
-    "Member '{0}' of object type implicitly has an 'any' type.": {
-        "category": "Error",
-        "code": 7008
-    },
-<<<<<<< HEAD
-    "'new' expression, which lacks a constructor signature, implicitly has an 'any' type.": {
-=======
-    "\"New\" expression, which lacks a constructor signature, implicitly has an 'any' type.": {
->>>>>>> eeb7f405
-        "category": "Error",
-        "code": 7009
-    },
-    "'{0}', which lacks return-type annotation, implicitly has an 'any' return type.":{
-        "category": "Error",
-        "code": 7010
-    },
-    "Function expression, which lacks return-type annotation, implicitly has an 'any' return type.":{
-        "category": "Error",
-        "code": 7011
-    },
-    "Parameter '{0}' of lambda function implicitly has an 'any' type.":{
-        "category": "Error",
-        "code": 7012
-    },
-    "Constructor signature, which lacks return-type annotation, implicitly has an 'any' return type.":{
-        "category": "Error",
-        "code": 7013    
-    },
-    "Lambda Function, which lacks return-type annotation, implicitly has an 'any' return type.":{
-        "category": "Error",
-        "code": 7014
-    },
-    "Array Literal implicitly has an 'any' type from widening.":{
-        "category": "Error",
-        "code": 7014
-    },
-<<<<<<< HEAD
-=======
-    "Use of deprecated type 'bool'. Use 'boolean' instead.": {
-        "category": "Warning",
-        "code": 7020
-    },
-    "'module(...)' is deprecated. Use 'require(...)' instead.": {
-        "category": "Warning",
-        "code": 7021
-    }, 
-    "Allow 'bool' as a synonym for 'boolean'.": {
-        "category": "Message",
-        "code": 7022
-    }, 
-    "Allow 'module(...)' as a synonym for 'require(...)'.": {
-        "category": "Message",
-        "code": 7022
-    }, 
->>>>>>> eeb7f405
+{
+    "error TS{0}: {1}": {
+        "category": "NoPrefix",
+        "code": 0
+    },
+    "warning TS{0}: {1}": {
+        "category": "NoPrefix",
+        "code": 1
+    },
+    "Unrecognized escape sequence.": {
+        "category": "Error",
+        "code": 1000
+    },
+    "Unexpected character {0}.": {
+        "category": "Error",
+        "code": 1001
+    },
+    "Missing close quote character.": {
+        "category": "Error",
+        "code": 1002
+    },
+    "Identifier expected.": {
+        "category": "Error",
+        "code": 1003
+    },
+    "'{0}' keyword expected.": {
+        "category": "Error",
+        "code": 1004
+    },
+    "'{0}' expected.": {
+        "category": "Error",
+        "code": 1005
+    },
+    "Identifier expected; '{0}' is a keyword.": {
+        "category": "Error",
+        "code": 1006
+    },
+    "Automatic semicolon insertion not allowed.": {
+        "category": "Error",
+        "code": 1007
+    },
+    "Unexpected token; '{0}' expected.": {
+        "category": "Error",
+        "code": 1008
+    },
+    "Trailing separator not allowed.": {
+        "category": "Error",
+        "code": 1009
+    },
+    "'*/' expected.": {
+        "category": "Error",
+        "code": 1010
+    },
+    "'public' or 'private' modifier must precede 'static'.": {
+        "category": "Error",
+        "code": 1011
+    },
+    "Unexpected token.": {
+        "category": "Error",
+        "code": 1012
+    },
+    "Catch clause parameter cannot have a type annotation.": {
+        "category": "Error",
+        "code": 1013
+    },
+    "Rest parameter must be last in list.": {
+        "category": "Error",
+        "code": 1014
+    },
+    "Parameter cannot have question mark and initializer.": {
+        "category": "Error",
+        "code": 1015
+    },
+    "Required parameter cannot follow optional parameter.": {
+        "category": "Error",
+        "code": 1016
+    },
+    "Index signatures cannot have rest parameters.": {
+        "category": "Error",
+        "code": 1017
+    },
+    "Index signature parameter cannot have accessibility modifiers.": {
+        "category": "Error",
+        "code": 1018
+    },
+    "Index signature parameter cannot have a question mark.": {
+        "category": "Error",
+        "code": 1019
+    },
+    "Index signature parameter cannot have an initializer.": {
+        "category": "Error",
+        "code": 1020
+    },
+    "Index signature must have a type annotation.": {
+        "category": "Error",
+        "code": 1021
+    },
+    "Index signature parameter must have a type annotation.": {
+        "category": "Error",
+        "code": 1022
+    },
+    "Index signature parameter type must be 'string' or 'number'.": {
+        "category": "Error",
+        "code": 1023
+    },
+    "'extends' clause already seen.": {
+        "category": "Error",
+        "code": 1024
+    },
+    "'extends' clause must precede 'implements' clause.": {
+        "category": "Error",
+        "code": 1025
+    },
+    "Classes can only extend a single class.": {
+        "category": "Error",
+        "code": 1026
+    },
+    "'implements' clause already seen.": {
+        "category": "Error",
+        "code": 1027
+    },
+    "Accessibility modifier already seen.": {
+        "category": "Error",
+        "code": 1028
+    },
+    "'{0}' modifier must precede '{1}' modifier.": {
+        "category": "Error",
+        "code": 1029
+    },
+    "'{0}' modifier already seen.": {
+        "category": "Error",
+        "code": 1030
+    },
+    "'{0}' modifier cannot appear on a class element.": {
+        "category": "Error",
+        "code": 1031
+    },
+    "Interface declaration cannot have 'implements' clause.": {
+        "category": "Error",
+        "code": 1032
+    },
+    "'super' invocation cannot have type arguments.": {
+        "category": "Error",
+        "code": 1034
+    },
+    "Only ambient modules can use quoted names.": {
+        "category": "Error",
+        "code": 1035
+    },
+    "Statements are not allowed in ambient contexts.": {
+        "category": "Error",
+        "code": 1036
+    },
+    "Implementations are not allowed in ambient contexts.": {
+        "category": "Error",
+        "code": 1037
+    },
+    "'declare' modifier not allowed for code already in an ambient context.": {
+        "category": "Error",
+        "code": 1038
+    },
+    "Initializers are not allowed in ambient contexts.": {
+        "category": "Error",
+        "code": 1039
+    },
+    "Parameter property declarations can only be used in constructors.": {
+        "category": "Error",
+        "code": 1040
+    },
+    "Function implementation expected.": {
+        "category": "Error",
+        "code": 1041
+    },
+    "Constructor implementation expected.": {
+        "category": "Error",
+        "code": 1042
+    },
+    "Function overload name must be '{0}'.": {
+        "category": "Error",
+        "code": 1043
+    },
+    "'{0}' modifier cannot appear on a module element.": {
+        "category": "Error",
+        "code": 1044
+    },
+    "'declare' modifier cannot appear on an interface declaration.": {
+        "category": "Error",
+        "code": 1045
+    },
+    "'declare' modifier required for top level element.": {
+        "category": "Error",
+        "code": 1046
+    },
+    "Rest parameter cannot be optional.": {
+        "category": "Error",
+        "code": 1047
+    },
+    "Rest parameter cannot have an initializer.": {
+        "category": "Error",
+        "code": 1048
+    },
+    "'set' accessor must have one and only one parameter.": {
+        "category": "Error",
+        "code": 1049
+    },
+    "'set' accessor parameter cannot have accessibility modifier.": {
+        "category": "Error",
+        "code": 1050
+    },
+    "'set' accessor parameter cannot be optional.": {
+        "category": "Error",
+        "code": 1051
+    },
+    "'set' accessor parameter cannot have an initializer.": {
+        "category": "Error",
+        "code": 1052
+    },
+    "'set' accessor cannot have rest parameter.": {
+        "category": "Error",
+        "code": 1053
+    },
+    "'get' accessor cannot have parameters.": {
+        "category": "Error",
+        "code": 1054
+    },
+    "Modifiers cannot appear here.": {
+        "category": "Error",
+        "code": 1055
+    },
+    "Accessors are only available when targeting ECMAScript 5 and higher.": {
+        "category": "Error",
+        "code": 1056
+    },
+    "Class name cannot be '{0}'.": {
+        "category": "Error",
+        "code": 1057
+    },
+    "Interface name cannot be '{0}'.": {
+        "category": "Error",
+        "code": 1058
+    },
+    "Enum name cannot be '{0}'.": {
+        "category": "Error",
+        "code": 1059
+    },
+    "Module name cannot be '{0}'.": {
+        "category": "Error",
+        "code": 1060
+    },
+    "Enum member must have initializer.": {
+        "category": "Error",
+        "code": 1061
+    },
+    "Export assignment cannot be used in internal modules.": {
+        "category": "Error",
+        "code": 1063
+    },
+    "Export assignment not allowed in module with exported element.": {
+        "category": "Error",
+        "code": 1064
+    },
+    "Module cannot have multiple export assignments.": {
+        "category": "Error",
+        "code": 1065
+    },
+    "Ambient enum elements can only have integer literal initializers.": {
+        "category": "Error",
+        "code": 1066
+    },
+    "module, class, interface, enum, import or statement": {
+        "category": "NoPrefix",
+        "code": 1067
+    },
+    "constructor, function, accessor or variable": {
+        "category": "NoPrefix",
+        "code": 1068
+    },
+    "statement": {
+        "category": "NoPrefix",
+        "code": 1069
+    },
+    "case or default clause": {
+        "category": "NoPrefix",
+        "code": 1070
+    },
+    "identifier": {
+        "category": "NoPrefix",
+        "code": 1071
+    },
+    "call, construct, index, property or function signature": {
+        "category": "NoPrefix",
+        "code": 1072
+    },
+    "expression": {
+        "category": "NoPrefix",
+        "code": 1073
+    },
+    "type name": {
+        "category": "NoPrefix",
+        "code": 1074
+    },
+    "property or accessor": {
+        "category": "NoPrefix",
+        "code": 1075
+    },
+    "parameter": {
+        "category": "NoPrefix",
+        "code": 1076
+    },
+    "type": {
+        "category": "NoPrefix",
+        "code": 1077
+    },
+    "type parameter": {
+        "category": "NoPrefix",
+        "code": 1078
+    },
+    "'declare' modifier not allowed on import declaration.": {
+        "category": "Error",
+        "code": 1079
+    },
+    "Function overload must be static.": {
+        "category": "Error",
+        "code": 1080
+    },
+    "Function overload must not be static.": {
+        "category": "Error",
+        "code": 1081
+    },
+    "Parameter property declarations cannot be used in an ambient context.": {
+        "category": "Error",
+        "code": 1082
+    },
+    "Parameter property declarations cannot be used in a constructor overload.": {
+        "category": "Error",
+        "code": 1083
+    },
+    "Invalid 'reference' directive syntax.": {
+        "category": "Error",
+        "code": 1084
+    },
+    "Octal literals are not available when targeting ECMAScript 5 and higher.": {
+        "category": "Error",
+        "code": 1085
+    },
+    "Accessors are not allowed in ambient contexts.": {
+        "category": "Error",
+        "code": 1086
+    },
+    "Ambient external module declaration cannot specify relative module name.": {
+        "category": "Error",
+        "code": 1087
+    },
+    "Duplicate identifier '{0}'.": {
+        "category": "Error",
+        "code": 2000
+    },
+    "The name '{0}' does not exist in the current scope.": {
+        "category": "Error",
+        "code": 2001
+    },
+    "The name '{0}' does not refer to a value.": {
+        "category": "Error",
+        "code": 2002
+    },
+    "'super' can only be used inside a class instance method.": {
+        "category": "Error",
+        "code": 2003
+    },
+    "The left-hand side of an assignment expression must be a variable, property or indexer.": {
+        "category": "Error",
+        "code": 2004
+    },
+    "Value of type '{0}' is not callable. Did you mean to include 'new'?": {
+        "category": "Error",
+        "code": 2161
+    },
+    "Value of type '{0}' is not callable.": {
+        "category": "Error",
+        "code": 2006
+    },
+    "Value of type '{0}' is not newable.": {
+        "category": "Error",
+        "code": 2007
+    },
+    "Value of type '{0}' is not indexable by type '{1}'.": {
+        "category": "Error",
+        "code": 2008
+    },
+    "Operator '{0}' cannot be applied to types '{1}' and '{2}'.": {
+        "category": "Error",
+        "code": 2009
+    },
+    "Operator '{0}' cannot be applied to types '{1}' and '{2}': {3}": {
+        "category": "Error",
+        "code": 2010
+    },
+    "Cannot convert '{0}' to '{1}'.": {
+        "category": "Error",
+        "code": 2011
+    },
+    "Cannot convert '{0}' to '{1}':{NL}{2}": {
+        "category": "Error",
+        "code": 2012
+    },
+    "Expected var, class, interface, or module.": {
+        "category": "Error",
+        "code": 2013
+    },
+    "Operator '{0}' cannot be applied to type '{1}'.": {
+        "category": "Error",
+        "code": 2014
+    },
+    "Getter '{0}' already declared.": {
+        "category": "Error",
+        "code": 2015
+    },
+    "Setter '{0}' already declared.": {
+        "category": "Error",
+        "code": 2016
+    },
+    "Accessors cannot have type parameters.": {
+        "category": "Error",
+        "code": 2017
+    },
+    "Exported class '{0}' extends private class '{1}'.": {
+        "category": "Error",
+        "code": 2018
+    },
+    "Exported class '{0}' implements private interface '{1}'.": {
+        "category": "Error",
+        "code": 2019
+    },
+    "Exported interface '{0}' extends private interface '{1}'.": {
+        "category": "Error",
+        "code": 2020
+    },
+    "Exported class '{0}' extends class from inaccessible module {1}.": {
+        "category": "Error",
+        "code": 2021
+    },
+    "Exported class '{0}' implements interface from inaccessible module {1}.": {
+        "category": "Error",
+        "code": 2022
+    },
+    "Exported interface '{0}' extends interface from inaccessible module {1}.": {
+        "category": "Error",
+        "code": 2023
+    },
+    "Public static property '{0}' of exported class has or is using private type '{1}'.": {
+        "category": "Error",
+        "code": 2024
+    },
+    "Public property '{0}' of exported class has or is using private type '{1}'.": {
+        "category": "Error",
+        "code": 2025
+    },
+    "Property '{0}' of exported interface has or is using private type '{1}'.": {
+        "category": "Error",
+        "code": 2026
+    },
+    "Exported variable '{0}' has or is using private type '{1}'.": {
+        "category": "Error",
+        "code": 2027
+    },
+    "Public static property '{0}' of exported class is using inaccessible module {1}.": {
+        "category": "Error",
+        "code": 2028
+    },
+    "Public property '{0}' of exported class is using inaccessible module {1}.": {
+        "category": "Error",
+        "code": 2029
+    },
+    "Property '{0}' of exported interface is using inaccessible module {1}.": {
+        "category": "Error",
+        "code": 2030
+    },
+    "Exported variable '{0}' is using inaccessible module {1}.": {
+        "category": "Error",
+        "code": 2031
+    },
+    "Parameter '{0}' of constructor from exported class has or is using private type '{1}'.": {
+        "category": "Error",
+        "code": 2032
+    },
+    "Parameter '{0}' of public static property setter from exported class has or is using private type '{1}'.": {
+        "category": "Error",
+        "code": 2033
+    },
+    "Parameter '{0}' of public property setter from exported class has or is using private type '{1}'.": {
+        "category": "Error",
+        "code": 2034
+    },
+    "Parameter '{0}' of constructor signature from exported interface has or is using private type '{1}'.": {
+        "category": "Error",
+        "code": 2035
+    },
+    "Parameter '{0}' of call signature from exported interface has or is using private type '{1}'.": {
+        "category": "Error",
+        "code": 2036
+    },
+    "Parameter '{0}' of public static method from exported class has or is using private type '{1}'.": {
+        "category": "Error",
+        "code": 2037
+    },
+    "Parameter '{0}' of public method from exported class has or is using private type '{1}'.": {
+        "category": "Error",
+        "code": 2038
+    },
+    "Parameter '{0}' of method from exported interface has or is using private type '{1}'.": {
+        "category": "Error",
+        "code": 2039
+    },
+    "Parameter '{0}' of exported function has or is using private type '{1}'.": {
+        "category": "Error",
+        "code": 2040
+    },
+    "Parameter '{0}' of constructor from exported class is using inaccessible module {1}.": {
+        "category": "Error",
+        "code": 2041
+    },
+    "Parameter '{0}' of public static property setter from exported class is using inaccessible module {1}.": {
+        "category": "Error",
+        "code": 2042
+    },
+    "Parameter '{0}' of public property setter from exported class is using inaccessible module {1}.": {
+        "category": "Error",
+        "code": 2043
+    },
+    "Parameter '{0}' of constructor signature from exported interface is using inaccessible module {1}.": {
+        "category": "Error",
+        "code": 2044
+    },
+    "Parameter '{0}' of call signature from exported interface is using inaccessible module {1}": {
+        "category": "Error",
+        "code": 2045
+    },
+    "Parameter '{0}' of public static method from exported class is using inaccessible module {1}.": {
+        "category": "Error",
+        "code": 2046
+    },
+    "Parameter '{0}' of public method from exported class is using inaccessible module {1}.": {
+        "category": "Error",
+        "code": 2047
+    },
+    "Parameter '{0}' of method from exported interface is using inaccessible module {1}.": {
+        "category": "Error",
+        "code": 2048
+    },
+    "Parameter '{0}' of exported function is using inaccessible module {1}.": {
+        "category": "Error",
+        "code": 2049
+    },
+    "Return type of public static property getter from exported class has or is using private type '{0}'.": {
+        "category": "Error",
+        "code": 2050
+    },
+    "Return type of public property getter from exported class has or is using private type '{0}'.": {
+        "category": "Error",
+        "code": 2051
+    },
+    "Return type of constructor signature from exported interface has or is using private type '{0}'.": {
+        "category": "Error",
+        "code": 2052
+    },
+    "Return type of call signature from exported interface has or is using private type '{0}'.": {
+        "category": "Error",
+        "code": 2053
+    },
+    "Return type of index signature from exported interface has or is using private type '{0}'.": {
+        "category": "Error",
+        "code": 2054
+    },
+    "Return type of public static method from exported class has or is using private type '{0}'.": {
+        "category": "Error",
+        "code": 2055
+    },
+    "Return type of public method from exported class has or is using private type '{0}'.": {
+        "category": "Error",
+        "code": 2056
+    },
+    "Return type of method from exported interface has or is using private type '{0}'.": {
+        "category": "Error",
+        "code": 2057
+    },
+    "Return type of exported function has or is using private type '{0}'.": {
+        "category": "Error",
+        "code": 2058
+    },
+    "Return type of public static property getter from exported class is using inaccessible module {0}.": {
+        "category": "Error",
+        "code": 2059
+    },
+    "Return type of public property getter from exported class is using inaccessible module {0}.": {
+        "category": "Error",
+        "code": 2060
+    },
+    "Return type of constructor signature from exported interface is using inaccessible module {0}.": {
+        "category": "Error",
+        "code": 2061
+    },
+    "Return type of call signature from exported interface is using inaccessible module {0}.": {
+        "category": "Error",
+        "code": 2062
+    },
+    "Return type of index signature from exported interface is using inaccessible module {0}.": {
+        "category": "Error",
+        "code": 2063
+    },
+    "Return type of public static method from exported class is using inaccessible module {0}.": {
+        "category": "Error",
+        "code": 2064
+    },
+    "Return type of public method from exported class is using inaccessible module {0}.": {
+        "category": "Error",
+        "code": 2065
+    },
+    "Return type of method from exported interface is using inaccessible module {0}.": {
+        "category": "Error",
+        "code": 2066
+    },
+    "Return type of exported function is using inaccessible module {0}.": {
+        "category": "Error",
+        "code": 2067
+    },
+    "'new T[]' cannot be used to create an array. Use 'new Array<T>()' instead.": {
+        "category": "Error",
+        "code": 2068
+    },
+    "A parameter list must follow a generic type argument list. '(' expected.": {
+        "category": "Error",
+        "code": 2069
+    },
+    "Multiple constructor implementations are not allowed.": {
+        "category": "Error",
+        "code": 2070
+    },
+    "Unable to resolve external module '{0}'.": {
+        "category": "Error",
+        "code": 2071
+    },
+    "Module cannot be aliased to a non-module type.": {
+        "category": "Error",
+        "code": 2072
+    },
+    "A class may only extend another class.": {
+        "category": "Error",
+        "code": 2073
+    },
+    "A class may only implement another class or interface.": {
+        "category": "Error",
+        "code": 2074
+    },
+    "An interface may only extend another class or interface.": {
+        "category": "Error",
+        "code": 2075
+    },
+    "An interface cannot implement another type.": {
+        "category": "Error",
+        "code": 2076
+    },
+    "Unable to resolve type.": {
+        "category": "Error",
+        "code": 2077
+    },
+    "Unable to resolve type of '{0}'.": {
+        "category": "Error",
+        "code": 2078
+    },
+    "Unable to resolve type parameter constraint.": {
+        "category": "Error",
+        "code": 2079
+    },
+    "Type parameter constraint cannot be a primitive type.": {
+        "category": "Error",
+        "code": 2080
+    },
+    "Supplied parameters do not match any signature of call target.": {
+        "category": "Error",
+        "code": 2081
+    },
+    "Supplied parameters do not match any signature of call target:{NL}{0}": {
+        "category": "Error",
+        "code": 2082
+    },
+    "Invalid 'new' expression.": {
+        "category": "Error",
+        "code": 2083
+    },
+    "Call signatures used in a 'new' expression must have a 'void' return type.": {
+        "category": "Error",
+        "code": 2084
+    },
+    "Could not select overload for 'new' expression.": {
+        "category": "Error",
+        "code": 2085
+    },
+    "Type '{0}' does not satisfy the constraint '{1}' for type parameter '{2}'.": {
+        "category": "Error",
+        "code": 2086
+    },
+    "Could not select overload for 'call' expression.": {
+        "category": "Error",
+        "code": 2087
+    },
+    "Cannot invoke an expression whose type lacks a call signature.": {
+        "category": "Error",
+        "code": 2088
+    },
+    "Calls to 'super' are only valid inside a class.": {
+        "category": "Error",
+        "code": 2089
+    },
+    "Generic type '{0}' requires {1} type argument(s).": {
+        "category": "Error",
+        "code": 2090
+    },
+    "Type of conditional expression cannot be determined. Best common type could not be found between '{0}' and '{1}'.": {
+        "category": "Error",
+        "code": 2091
+    },
+    "Type of array literal cannot be determined. Best common type could not be found for array elements.": {
+        "category": "Error",
+        "code": 2092
+    },
+    "Could not find enclosing symbol for dotted name '{0}'.": {
+        "category": "Error",
+        "code": 2093
+    },
+    "The property '{0}' does not exist on value of type '{1}'.": {
+        "category": "Error",
+        "code": 2094
+    },
+    "Could not find symbol '{0}'.": {
+        "category": "Error",
+        "code": 2095
+    },
+    "'get' and 'set' accessor must have the same type.": {
+        "category": "Error",
+        "code": 2096
+    },
+    "'this' cannot be referenced in current location.": {
+        "category": "Error",
+        "code": 2097
+    },
+    "Static methods cannot reference class type parameters.": {
+        "category": "Error",
+        "code": 2099
+    },
+    "Class '{0}' is recursively referenced as a base type of itself.": {
+        "category": "Error",
+        "code": 2100
+    },
+    "Interface '{0}' is recursively referenced as a base type of itself.": {
+        "category": "Error",
+        "code": 2101
+    },
+    "'super' property access is permitted only in a constructor, instance member function, or instance member accessor of a derived class.": {
+        "category": "Error",
+        "code": 2102
+    },
+    "'super' cannot be referenced in non-derived classes.": {
+        "category": "Error",
+        "code": 2103
+    },
+    "A 'super' call must be the first statement in the constructor when a class contains initialized properties or has parameter properties.": {
+        "category": "Error",
+        "code": 2104
+    },
+    "Constructors for derived classes must contain a 'super' call.": {
+        "category": "Error",
+        "code": 2105
+    },
+    "Super calls are not permitted outside constructors or in local functions inside constructors.": {
+        "category": "Error",
+        "code": 2106
+    },
+    "'{0}.{1}' is inaccessible.": {
+        "category": "Error",
+        "code": 2107
+    },
+    "'this' cannot be referenced within module bodies.": {
+        "category": "Error",
+        "code": 2108
+    },
+    "Invalid '+' expression - types not known to support the addition operator.": {
+        "category": "Error",
+        "code": 2111
+    },
+    "The right-hand side of an arithmetic operation must be of type 'any', 'number' or an enum type.": {
+        "category": "Error",
+        "code": 2112
+    },
+    "The left-hand side of an arithmetic operation must be of type 'any', 'number' or an enum type.": {
+        "category": "Error",
+        "code": 2113
+    },
+    "The type of a unary arithmetic operation operand must be of type 'any', 'number' or an enum type.": {
+        "category": "Error",
+        "code": 2114
+    },
+    "Variable declarations of a 'for' statement cannot use a type annotation.": {
+        "category": "Error",
+        "code": 2115
+    },
+    "Variable declarations of a 'for' statement must be of types 'string' or 'any'.": {
+        "category": "Error",
+        "code": 2116
+    },
+    "The right-hand side of a 'for...in' statement must be of type 'any', an object type or a type parameter.": {
+        "category": "Error",
+        "code": 2117
+    },
+    "The left-hand side of an 'in' expression must be of types 'string' or 'any'.": {
+        "category": "Error",
+        "code": 2118
+    },
+    "The right-hand side of an 'in' expression must be of type 'any', an object type or a type parameter.": {
+        "category": "Error",
+        "code": 2119
+    },
+    "The left-hand side of an 'instanceof' expression must be of type 'any', an object type or a type parameter.": {
+        "category": "Error",
+        "code": 2120
+    },
+    "The right-hand side of an 'instanceof' expression must be of type 'any' or a subtype of the 'Function' interface type.": {
+        "category": "Error",
+        "code": 2121
+    },
+    "Setters cannot return a value.": {
+        "category": "Error",
+        "code": 2122
+    },
+    "Tried to query type of uninitialized module '{0}'.": {
+        "category": "Error",
+        "code": 2123
+    },
+    "Tried to set variable type to uninitialized module type '{0}'.": {
+        "category": "Error",
+        "code": 2124
+    },
+    "Function '{0}' declared a non-void return type, but has no return expression.": {
+        "category": "Error",
+        "code": 2125
+    },
+    "Getters must return a value.": {
+        "category": "Error",
+        "code": 2126
+    },
+    "Getter and setter accessors do not agree in visibility.": {
+        "category": "Error",
+        "code": 2127
+    },
+    "Invalid left-hand side of assignment expression.": {
+        "category": "Error",
+        "code": 2130
+    },
+    "Function declared a non-void return type, but has no return expression.": {
+        "category": "Error",
+        "code": 2131
+    },
+    "Cannot resolve return type reference.": {
+        "category": "Error",
+        "code": 2132
+    },
+    "Constructors cannot have a return type of 'void'.": {
+        "category": "Error",
+        "code": 2133
+    },
+    "Subsequent variable declarations must have the same type.  Variable '{0}' must be of type '{1}', but here has type '{2}'.": {
+        "category": "Error",
+        "code": 2134
+    },
+    "All symbols within a with block will be resolved to 'any'.": {
+        "category": "Error",
+        "code": 2135
+    },
+    "Import declarations in an internal module cannot reference an external module.": {
+        "category": "Error",
+        "code": 2136
+    },
+    "Class {0} declares interface {1} but does not implement it:{NL}{2}": {
+        "category": "Error",
+        "code": 2137
+    },
+    "Class {0} declares class {1} as an interface but does not implement it:{NL}{2}": {
+        "category": "Error",
+        "code": 2138
+    },
+    "The operand of an increment or decrement operator must be a variable, property or indexer.": {
+        "category": "Error",
+        "code": 2139
+    },
+    "'this' cannot be referenced in static initializers in a class body.": {
+        "category": "Error",
+        "code": 2140
+    },
+    "Class '{0}' cannot extend class '{1}':{NL}{2}": {
+        "category": "Error",
+        "code": 2141
+    },
+    "Interface '{0}' cannot extend class '{1}':{NL}{2}": {
+        "category": "Error",
+        "code": 2142
+    },
+    "Interface '{0}' cannot extend interface '{1}':{NL}{2}": {
+        "category": "Error",
+        "code": 2143
+    },
+    "Duplicate overload signature for '{0}'.": {
+        "category": "Error",
+        "code": 2144
+    },
+    "Duplicate constructor overload signature.": {
+        "category": "Error",
+        "code": 2145
+    },
+    "Duplicate overload call signature.": {
+        "category": "Error",
+        "code": 2146
+    },
+    "Duplicate overload construct signature.": {
+        "category": "Error",
+        "code": 2147
+    },
+    "Overload signature is not compatible with function definition.": {
+        "category": "Error",
+        "code": 2148
+    },
+    "Overload signature is not compatible with function definition:{NL}{0}": {
+        "category": "Error",
+        "code": 2149
+    },
+    "Overload signatures must all be public or private.": {
+        "category": "Error",
+        "code": 2150
+    },
+    "Overload signatures must all be exported or local.": {
+        "category": "Error",
+        "code": 2151
+    },
+    "Overload signatures must all be ambient or non-ambient.": {
+        "category": "Error",
+        "code": 2152
+    },
+    "Overload signatures must all be optional or required.": {
+        "category": "Error",
+        "code": 2153
+    },
+    "Specialized overload signature is not subtype of any non-specialized signature.": {
+        "category": "Error",
+        "code": 2154
+    },
+    "'this' cannot be referenced in constructor arguments.": {
+        "category": "Error",
+        "code": 2155
+    },
+    "Static member cannot be accessed off an instance variable.": {
+        "category": "Error",
+        "code": 2156
+    },
+    "Instance member cannot be accessed off a class.": {
+        "category": "Error",
+        "code": 2157
+    },
+    "Untyped function calls may not accept type arguments.": {
+        "category": "Error",
+        "code": 2158
+    },
+    "Non-generic functions may not accept type arguments.": {
+        "category": "Error",
+        "code": 2159
+    },
+    "A generic type may not reference itself with a wrapped form of its own type parameters.": {
+        "category": "Error",
+        "code": 2160
+    },
+    "Rest parameters must be array types.": {
+        "category": "Error",
+        "code": 2162
+    },
+    "Overload signature implementation cannot use specialized type.": {
+        "category": "Error",
+        "code": 2163
+    },
+    "Export assignments may only be used at the top-level of external modules.": {
+        "category": "Error",
+        "code": 2164
+    },
+    "Export assignments may only be made with variables, functions, classes, interfaces, enums and internal modules.": {
+        "category": "Error",
+        "code": 2165
+    },
+    "Only public instance methods of the base class are accessible via the 'super' keyword.": {
+        "category": "Error",
+        "code": 2166
+    },
+    "Numeric indexer type '{0}' must be a subtype of string indexer type '{1}'.": {
+        "category": "Error",
+        "code": 2167
+    },
+    "Numeric indexer type '{0}' must be a subtype of string indexer type '{1}':{NL}{2}": {
+        "category": "Error",
+        "code": 2168
+    },
+    "All numerically named properties must be subtypes of numeric indexer type '{0}'.": {
+        "category": "Error",
+        "code": 2169
+    },
+    "All numerically named properties must be subtypes of numeric indexer type '{0}':{NL}{1}": {
+        "category": "Error",
+        "code": 2170
+    },
+    "All named properties must be subtypes of string indexer type '{0}'.": {
+        "category": "Error",
+        "code": 2171
+    },
+    "All named properties must be subtypes of string indexer type '{0}':{NL}{1}": {
+        "category": "Error",
+        "code": 2172
+    },
+    "Generic type references must include all type arguments.": {
+        "category": "Error",
+        "code": 2173
+    },
+    "Default arguments are not allowed in an overload parameter.": {
+        "category": "Error",
+        "code": 2174
+    },
+    "Overloads cannot differ only by return type.": {
+        "category": "Error",
+        "code": 2175
+    },
+    "Function expression declared a non-void return type, but has no return expression.": {
+        "category": "Error",
+        "code": 2176
+    },
+    "Import declaration referencing identifier from internal module can only be made with variables, functions, classes, interfaces, enums and internal modules.": {
+        "category": "Error",
+        "code": 2177
+    },
+    "Could not find symbol '{0}' in module '{1}'.": {
+        "category": "Error",
+        "code": 2178
+    },
+    "Unable to resolve module reference '{0}'.": {
+        "category": "Error",
+        "code": 2179
+    },
+    "Could not find module '{0}' in module '{1}'.": {
+        "category": "Error",
+        "code": 2180
+    },
+    "Exported import declaration '{0}' is assigned value with type that has or is using private type '{1}'.": {
+        "category": "Error",
+        "code": 2181
+    },
+    "Exported import declaration '{0}' is assigned value with type that is using inaccessible module '{1}'.": {
+        "category": "Error",
+        "code": 2182
+    },
+    "Exported import declaration '{0}' is assigned type that has or is using private type '{1}'.": {
+        "category": "Error",
+        "code": 2183
+    },
+    "Exported import declaration '{0}' is assigned type that is using inaccessible module '{1}'.": {
+        "category": "Error",
+        "code": 2184
+    },
+    "Exported import declaration '{0}' is assigned container that is or is using inaccessible module '{1}'.": {
+        "category": "Error",
+        "code": 2185
+    },
+    "Type reference '{0}' in extends clause doesn't reference constructor function for '{1}'.": {
+        "category": "Error",
+        "code": 2186
+    },
+    "Internal module reference '{0}' in import declaration doesn't reference module instance for '{1}'.": {
+        "category": "Error",
+        "code": 2187
+    },
+    "Module '{0}' cannot merge with previous declaration of '{1}' in a different file '{2}'.": {
+        "category": "Error",
+        "code": 2188
+    },
+    "Interface '{0}' cannot simultaneously extend types '{1}' and '{2}':{NL}Types of property '{3}' of types '{1}' and '{2}' are not identical.": {
+        "category": "Error",
+        "code": 2189
+    },
+	"Initializer of parameter '{0}' cannot reference identifier '{1}' declared after it.": {
+        "category": "Error",
+        "code": 2190
+    },
+    "Ambient external module declaration cannot be reopened.": {
+        "category": "Error",
+        "code": 2191
+    },
+    "Type '{0}' is missing property '{1}' from type '{2}'.": {
+        "category": "NoPrefix",
+        "code": 4000
+    },
+    "Types of property '{0}' of types '{1}' and '{2}' are incompatible.": {
+        "category": "NoPrefix",
+        "code": 4001
+    },
+    "Types of property '{0}' of types '{1}' and '{2}' are incompatible:{NL}{3}": {
+        "category": "NoPrefix",
+        "code": 4002
+    },
+    "Property '{0}' defined as private in type '{1}' is defined as public in type '{2}'.": {
+        "category": "NoPrefix",
+        "code": 4003
+    },
+    "Property '{0}' defined as public in type '{1}' is defined as private in type '{2}'.": {
+        "category": "NoPrefix",
+        "code": 4004
+    },
+    "Types '{0}' and '{1}' define property '{2}' as private.": {
+        "category": "NoPrefix",
+        "code": 4005
+    },
+    "Call signatures of types '{0}' and '{1}' are incompatible.": {
+        "category": "NoPrefix",
+        "code": 4006
+    },
+    "Call signatures of types '{0}' and '{1}' are incompatible:{NL}{2}": {
+        "category": "NoPrefix",
+        "code": 4007
+    },
+    "Type '{0}' requires a call signature, but type '{1}' lacks one.": {
+        "category": "NoPrefix",
+        "code": 4008
+    },
+    "Construct signatures of types '{0}' and '{1}' are incompatible.": {
+        "category": "NoPrefix",
+        "code": 4009
+    },
+    "Construct signatures of types '{0}' and '{1}' are incompatible:{NL}{2}": {
+        "category": "NoPrefix",
+        "code": 40010
+    },
+    "Type '{0}' requires a construct signature, but type '{1}' lacks one.": {
+        "category": "NoPrefix",
+        "code": 4011
+    },
+    "Index signatures of types '{0}' and '{1}' are incompatible.": {
+        "category": "NoPrefix",
+        "code": 4012
+    },
+    "Index signatures of types '{0}' and '{1}' are incompatible:{NL}{2}": {
+        "category": "NoPrefix",
+        "code": 4013
+    },
+    "Call signature expects {0} or fewer parameters.": {
+        "category": "NoPrefix",
+        "code": 4014
+    },
+    "Could not apply type '{0}' to argument {1} which is of type '{2}'.": {
+        "category": "NoPrefix",
+        "code": 4015
+    },
+    "Class '{0}' defines instance member accessor '{1}', but extended class '{2}' defines it as instance member function.": {
+        "category": "NoPrefix",
+        "code": 4016
+    },
+    "Class '{0}' defines instance member property '{1}', but extended class '{2}' defines it as instance member function.": {
+        "category": "NoPrefix",
+        "code": 4017
+    },
+    "Class '{0}' defines instance member function '{1}', but extended class '{2}' defines it as instance member accessor.": {
+        "category": "NoPrefix",
+        "code": 4018
+    },
+    "Class '{0}' defines instance member function '{1}', but extended class '{2}' defines it as instance member property.": {
+        "category": "NoPrefix",
+        "code": 4019
+    },
+    "Types of static property '{0}' of class '{1}' and class '{2}' are incompatible.": {
+        "category": "NoPrefix",
+        "code": 4020
+    },
+    "Types of static property '{0}' of class '{1}' and class '{2}' are incompatible:{NL}{3}": {
+        "category": "NoPrefix",
+        "code": 4021
+    },
+    "Type reference cannot refer to container '{0}'.": {
+        "category": "Error",
+        "code": 4022
+    },
+    "Type reference must refer to type.": {
+        "category": "Error",
+        "code": 4023
+    },
+    "Enums with multiple declarations must provide an initializer for the first enum element.": {
+        "category": "Error",
+        "code": 4024
+    },
+    " (+ {0} overload(s))": {
+        "category": "Message",
+        "code": 4025
+    },
+    "Variable declaration cannot have the same name as an import declaration.": {
+        "category": "Error",
+        "code": 4026
+    },
+    "Current host does not support '{0}' option.": {
+        "category": "Error",
+        "code": 5001
+    },
+    "ECMAScript target version '{0}' not supported.  Using default '{1}' code generation.": {
+        "category": "Warning",
+        "code": 5002
+    },
+    "Module code generation '{0}' not supported.": {
+        "category": "Warning",
+        "code": 5003
+    },
+    "Could not find file: '{0}'.": {
+        "category": "Error",
+        "code": 5004
+    },
+    "A file cannot have a reference to itself.": {
+        "category": "Error",
+        "code": 5006
+    },
+    "Cannot resolve referenced file: '{0}'.": {
+        "category": "Error",
+        "code": 5007
+    },
+    "Cannot find the common subdirectory path for the input files.": {
+        "category": "Error",
+        "code": 5009
+    },
+    "Emit Error: {0}.": {
+        "category": "Error",
+        "code": 5011
+    },
+    "Cannot read file '{0}': {1}": {
+        "category": "Error",
+        "code": 5012
+    },
+    "Unsupported file encoding.": {
+        "category": "NoPrefix",
+        "code": 5013
+    },
+    "Locale must be of the form <language> or <language>-<territory>. For example '{0}' or '{1}'.": {
+        "category": "Error",
+        "code": 5014
+    },
+    "Unsupported locale: '{0}'.": {
+        "category": "Error",
+        "code": 5015
+    },
+    "Execution Failed.{NL}": {
+        "category": "Error",
+        "code": 5016
+    },
+    "Should not emit a type query.": {
+        "category": "Error",
+        "code": 5017
+    },
+    "Should not emit a type reference.": {
+        "category": "Error",
+        "code": 5018
+    },
+    "Invalid call to 'up'": {
+        "category": "Error",
+        "code": 5019
+    },
+    "Invalid call to 'down'": {
+        "category": "Error",
+        "code": 5020
+    },
+    "Base64 value '{0}' finished with a continuation bit.": {
+        "category": "Error",
+        "code": 5021
+    },
+    "Key was already in table.": {
+        "category": "Error",
+        "code": 5022
+    },
+    "Unknown option '{0}'": {
+        "category": "Error",
+        "code": 5023
+    },
+    "Expected {0} arguments to message, got {1} instead.": {
+        "category": "Error",
+        "code": 5024
+    },
+    "Expected the message '{0}' to have {1} arguments, but it had {2}": {
+        "category": "Error",
+        "code": 5025
+    },
+    "Invalid argument: {0}. {1}": {
+        "category": "Error",
+        "code": 5026
+    },
+    "Invalid argument: {0}.": {
+        "category": "Error",
+        "code": 5027
+    },
+    "Argument out of range: {0}.": {
+        "category": "Error",
+        "code": 5028
+    },
+    "Argument null: {0}.": {
+        "category": "Error",
+        "code": 5029
+    },
+    "Operation not implemented properly by subclass.": {
+        "category": "Error",
+        "code": 5030
+    },
+    "Not yet implemented.": {
+        "category": "Error",
+        "code": 5031
+    },
+    "Invalid operation: {0}": {
+        "category": "Error",
+        "code": 5032
+    },
+    "Invalid operation.": {
+        "category": "Error",
+        "code": 5033
+    },
+    "Could not delete file '{0}'": {
+        "category": "Error",
+        "code": 5034
+    },
+    "Could not create directory '{0}'": {
+        "category": "Error",
+        "code": 5035
+    },
+    "Error while executing file '{0}': ": {
+        "category": "Error",
+        "code": 5036
+    },
+    "Cannot compile external modules unless the '--module' flag is provided.": {
+        "category": "Error",
+        "code": 5037
+    },
+    "Option mapRoot cannot be specified without specifying sourcemap option.": {
+        "category": "Error",
+        "code": 5038
+    },
+    "Option sourceRoot cannot be specified without specifying sourcemap option.": {
+        "category": "Error",
+        "code": 5039
+    },
+    "Options mapRoot and sourceRoot cannot be specified without specifying sourcemap option.": {
+        "category": "Error",
+        "code": 5040
+    },
+    "Option '{0}' specified without '{1}'": {
+        "category": "Error",
+        "code": 5041
+    },
+    "'codepage' option not supported on current platform.": {
+        "category": "Error",
+        "code": 5042
+    },
+    "Concatenate and emit output to single file.": {
+        "category": "Message",
+        "code": 6001
+    },
+    "Generates corresponding {0} file.": {
+        "category": "Message",
+        "code": 6002
+    },
+    "Specifies the location where debugger should locate map files instead of generated locations.": {
+        "category": "Message",
+        "code": 6003
+    },
+    "Specifies the location where debugger should locate TypeScript files instead of source locations.": {
+        "category": "Message",
+        "code": 6004
+    },
+    "Watch input files.": {
+        "category": "Message",
+        "code": 6005
+    },
+    "Redirect output structure to the directory.": {
+        "category": "Message",
+        "code": 6006
+    },
+    "Do not emit comments to output.": {
+        "category": "Message",
+        "code": 6009
+    },
+    "Skip resolution and preprocessing.": {
+        "category": "Message",
+        "code": 6010
+    },
+    "Specify ECMAScript target version: '{0}' (default), or '{1}'": {
+        "category": "Message",
+        "code": 6015
+    },
+    "Specify module code generation: '{0}' or '{1}'": {
+        "category": "Message",
+        "code": 6016
+    },
+    "Print this message.": {
+        "category": "Message",
+        "code": 6017
+    },
+    "Print the compiler's version: {0}": {
+        "category": "Message",
+        "code": 6019
+    },
+    "Allow use of deprecated '{0}' keyword when referencing an external module.": {
+        "category": "Message",
+        "code": 6021
+    },
+    "Specify locale for errors and messages. For example '{0}' or '{1}'": {
+        "category": "Message",
+        "code": 6022
+    },
+    "Syntax:   {0}": {
+        "category": "Message",
+        "code": 6023
+    },
+    "options": {
+        "category": "Message",
+        "code": 6024
+    },
+    "file": {
+        "category": "Message",
+        "code": 6025
+    },
+    "Examples:": {
+        "category": "Message",
+        "code": 6026
+    },
+    "Options:": {
+        "category": "Message",
+        "code": 6027
+    },
+    "Insert command line options and files from a file.": {
+        "category": "Message",
+        "code": 6028
+    },
+    "Version {0}": {
+        "category": "Message",
+        "code": 6029
+    },
+    "Insert command line options and files from a file.": {
+        "category": "Message",
+        "code": 6030
+    },
+    "Use the '{0}' flag to see options.": {
+        "category": "Message",
+        "code": 6031
+    },
+    "{NL}Recompiling ({0}):": {
+        "category": "Message",
+        "code": 6032
+    },
+    "STRING": {
+        "category": "Message",
+        "code": 6033
+    },
+    "KIND": {
+        "category": "Message",
+        "code": 6034
+    },
+    "FILE": {
+        "category": "Message",
+        "code": 6035
+    },
+    "VERSION": {
+        "category": "Message",
+        "code": 6036
+    },
+    "LOCATION": {
+        "category": "Message",
+        "code": 6037
+    },
+    "DIRECTORY": {
+        "category": "Message",
+        "code": 6038
+    },
+    "NUMBER": {
+        "category": "Message",
+        "code": 6039
+    },
+    "Specify the codepage to use when opening source files.": {
+        "category": "Message",
+        "code": 6040
+    },
+    "This version of the Javascript runtime does not support the '{0}' function.": {
+        "category": "Error",
+        "code": 7000
+    },
+    "Looking up path for identifier token did not result in an identifer.": {
+        "category": "Error",
+        "code": 7001
+    },
+    "Unknown rule.": {
+        "category": "Error",
+        "code": 7002
+    },
+    "Invalid line number ({0})": {
+        "category": "Error",
+        "code": 7003
+    },
+    "Warn on expressions and declarations with an implied 'any' type.": {
+        "category": "Message",
+        "code": 7004
+    },
+    "Variable '{0}' implicitly has an 'any' type.": {
+        "category": "Error",
+        "code": 7005
+    },
+    "Parameter '{0}' of '{1}' implicitly has an 'any' type.": {
+        "category": "Error",
+        "code": 7006
+    },
+    "Parameter '{0}' of function type implicitly has an 'any' type.": {
+        "category": "Error",
+        "code": 7007
+    },
+    "Member '{0}' of object type implicitly has an 'any' type.": {
+        "category": "Error",
+        "code": 7008
+    },
+    "\"New\" expression, which lacks a constructor signature, implicitly has an 'any' type.": {
+        "category": "Error",
+        "code": 7009
+    },
+    "'{0}', which lacks return-type annotation, implicitly has an 'any' return type.":{
+        "category": "Error",
+        "code": 7010
+    },
+    "Function expression, which lacks return-type annotation, implicitly has an 'any' return type.":{
+        "category": "Error",
+        "code": 7011
+    },
+    "Parameter '{0}' of lambda function implicitly has an 'any' type.":{
+        "category": "Error",
+        "code": 7012
+    },
+    "Constructor signature, which lacks return-type annotation, implicitly has an 'any' return type.":{
+        "category": "Error",
+        "code": 7013    
+    },
+    "Lambda Function, which lacks return-type annotation, implicitly has an 'any' return type.":{
+        "category": "Error",
+        "code": 7014
+    },
+    "Array Literal implicitly has an 'any' type from widening.":{
+        "category": "Error",
+        "code": 7014
+    },
 }